--- conflicted
+++ resolved
@@ -36,11 +36,8 @@
 
 #include <NdbSleep.h>
 #include "my_alloc.h"  // MEM_ROOT
-<<<<<<< HEAD
 #include <ndb_version.h>
-=======
 #include <vector>
->>>>>>> b1ce635e
 
 #define PATH_SEPARATOR DIR_SEPARATOR
 #define TESTCASE_RETRIES_THRESHOLD_WARNING 5
