--- conflicted
+++ resolved
@@ -21,12 +21,7 @@
      ${CMAKE_SOURCE_DIR}/libbinlogevents/src/binlog_event.cpp
      ${CMAKE_SOURCE_DIR}/libbinlogevents/src/control_events.cpp
      ${CMAKE_SOURCE_DIR}/libbinlogevents/src/statement_events.cpp
-<<<<<<< HEAD
-     ${CMAKE_SOURCE_DIR}/libbinlogevents/src/uuid.cc
-=======
-     ${CMAKE_SOURCE_DIR}/libbinlogevents/src/decoder.cpp
      ${CMAKE_SOURCE_DIR}/libbinlogevents/src/uuid.cpp
->>>>>>> 41033c27
     )
 
 # Configure for building static library
