--- conflicted
+++ resolved
@@ -66,8 +66,6 @@
   STATIC_CONST( CORR_FACTOR64 = 0xFFE8 ); // including root-frag
 
   /**
-<<<<<<< HEAD
-=======
    * 64-bit row gci (extending lower if not sufficient bits)
    *   read-only
    */
@@ -79,7 +77,6 @@
   STATIC_CONST( ROW_AUTHOR    = 0xFFE6);
 
   /**
->>>>>>> 00f67556
    * Optimize pseudo column and optimization options
    */
   STATIC_CONST( OPTIMIZE     = 0xFFE0 );          //pseudo column id to optimize
