--- conflicted
+++ resolved
@@ -340,28 +340,6 @@
   return my_set_thread_local(THR_MALLOC, hdl);
 }
 
-<<<<<<< HEAD
-extern bool load_perfschema_engine;
-=======
-/*
-  THR_THD is a key which will be used to set/get THD* for a thread,
-  using my_set_thread_local()/my_get_thread_local().
-*/
-extern MYSQL_PLUGIN_IMPORT thread_local_key_t THR_THD;
-extern bool THR_THD_initialized;
-
-static inline THD * my_thread_get_THR_THD()
-{
-  DBUG_ASSERT(THR_THD_initialized);
-  return (THD*)my_get_thread_local(THR_THD);
-}
-
-static inline int my_thread_set_THR_THD(THD *thd)
-{
-  DBUG_ASSERT(THR_THD_initialized);
-  return my_set_thread_local(THR_THD, thd);
-}
->>>>>>> d1f2732b
 
 #ifdef HAVE_PSI_INTERFACE
 
