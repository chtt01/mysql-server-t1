--- conflicted
+++ resolved
@@ -1,10 +1,5 @@
-<<<<<<< HEAD
-# Copyright (c) 2006, 2020, Oracle and/or its affiliates. All rights reserved.
+# Copyright (c) 2006, 2020, Oracle and/or its affiliates.
 #
-=======
-# Copyright (c) 2006, 2020, Oracle and/or its affiliates.
-# 
->>>>>>> 725fa5e5
 # This program is free software; you can redistribute it and/or modify
 # it under the terms of the GNU General Public License, version 2.0,
 # as published by the Free Software Foundation.
@@ -162,26 +157,6 @@
   EXECUTE_PROCESS(
     COMMAND chmod +x ${CMAKE_CURRENT_BINARY_DIR}/make_binary_distribution
 )
-ENDIF()
-
-<<<<<<< HEAD
-# TCMalloc hacks
-IF(MALLOC_LIB)
-  MESSAGE("Using tcmalloc '${MALLOC_LIB}'")
-  INSTALL(FILES ${MALLOC_LIB} DESTINATION ${INSTALL_LIBDIR} OPTIONAL)
-=======
-IF(NOT WITHOUT_SERVER)
-  INSTALL(FILES
-    ${CMAKE_CURRENT_SOURCE_DIR}/mysql_system_tables.sql
-    ${CMAKE_CURRENT_SOURCE_DIR}/mysql_system_tables_data.sql
-    ${CMAKE_CURRENT_SOURCE_DIR}/fill_help_tables.sql
-    ${CMAKE_CURRENT_SOURCE_DIR}/mysql_sys_schema.sql
-    ${CMAKE_CURRENT_SOURCE_DIR}/mysql_test_data_timezone.sql
-    ${CMAKE_CURRENT_SOURCE_DIR}/mysql_security_commands.sql
-    ${FIX_PRIVILEGES_SQL}
-    DESTINATION ${INSTALL_MYSQLSHAREDIR} COMPONENT Server
-  )
->>>>>>> 725fa5e5
 ENDIF()
 
 SET(COMPILE_DEFINITIONS_WHITELIST
