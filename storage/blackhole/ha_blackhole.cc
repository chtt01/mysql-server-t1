--- conflicted
+++ resolved
@@ -1,8 +1,4 @@
-<<<<<<< HEAD
-/* Copyright 2005-2008 MySQL AB, 2008-2009 Sun Microsystems, Inc.
-=======
 /* Copyright (c) 2005, 2011, Oracle and/or its affiliates. All rights reserved.
->>>>>>> fb5f6ee8
 
   This program is free software; you can redistribute it and/or modify
   it under the terms of the GNU General Public License as published by
@@ -15,11 +11,7 @@
 
   You should have received a copy of the GNU General Public License
   along with this program; if not, write to the Free Software
-<<<<<<< HEAD
-  Foundation, Inc., 59 Temple Place, Suite 330, Boston, MA  02111-1307  USA */
-=======
   Foundation, Inc., 51 Franklin St, Fifth Floor, Boston, MA 02110-1301  USA */
->>>>>>> fb5f6ee8
 
 
 #define MYSQL_SERVER 1
@@ -27,9 +19,6 @@
 #include "unireg.h"
 #include "probes_mysql.h"
 #include "ha_blackhole.h"
-<<<<<<< HEAD
-#include "sql_class.h"                          // THD, SYSTEM_THREAD_SLAVE_SQL
-=======
 #include "sql_class.h"                          // THD, SYSTEM_THREAD_SLAVE_*
 
 static bool is_slave_applier(THD *thd)
@@ -37,7 +26,6 @@
   return thd->system_thread == SYSTEM_THREAD_SLAVE_SQL ||
     thd->system_thread == SYSTEM_THREAD_SLAVE_WORKER;
 }
->>>>>>> fb5f6ee8
 
 /* Static declarations for handlerton */
 
@@ -160,11 +148,7 @@
   MYSQL_READ_ROW_START(table_share->db.str, table_share->table_name.str,
                        TRUE);
   THD *thd= ha_thd();
-<<<<<<< HEAD
-  if (thd->system_thread == SYSTEM_THREAD_SLAVE_SQL && thd->query() == NULL)
-=======
-  if (is_slave_applier(thd) && thd->query() == NULL)
->>>>>>> fb5f6ee8
+  if (is_slave_applier(thd) && thd->query() == NULL)
     rc= 0;
   else
     rc= HA_ERR_END_OF_FILE;
@@ -254,11 +238,7 @@
   DBUG_ENTER("ha_blackhole::index_read");
   MYSQL_INDEX_READ_ROW_START(table_share->db.str, table_share->table_name.str);
   THD *thd= ha_thd();
-<<<<<<< HEAD
-  if (thd->system_thread == SYSTEM_THREAD_SLAVE_SQL && thd->query() == NULL)
-=======
-  if (is_slave_applier(thd) && thd->query() == NULL)
->>>>>>> fb5f6ee8
+  if (is_slave_applier(thd) && thd->query() == NULL)
     rc= 0;
   else
     rc= HA_ERR_END_OF_FILE;
@@ -275,11 +255,7 @@
   DBUG_ENTER("ha_blackhole::index_read_idx");
   MYSQL_INDEX_READ_ROW_START(table_share->db.str, table_share->table_name.str);
   THD *thd= ha_thd();
-<<<<<<< HEAD
-  if (thd->system_thread == SYSTEM_THREAD_SLAVE_SQL && thd->query() == NULL)
-=======
-  if (is_slave_applier(thd) && thd->query() == NULL)
->>>>>>> fb5f6ee8
+  if (is_slave_applier(thd) && thd->query() == NULL)
     rc= 0;
   else
     rc= HA_ERR_END_OF_FILE;
@@ -295,11 +271,7 @@
   DBUG_ENTER("ha_blackhole::index_read_last");
   MYSQL_INDEX_READ_ROW_START(table_share->db.str, table_share->table_name.str);
   THD *thd= ha_thd();
-<<<<<<< HEAD
-  if (thd->system_thread == SYSTEM_THREAD_SLAVE_SQL && thd->query() == NULL)
-=======
-  if (is_slave_applier(thd) && thd->query() == NULL)
->>>>>>> fb5f6ee8
+  if (is_slave_applier(thd) && thd->query() == NULL)
     rc= 0;
   else
     rc= HA_ERR_END_OF_FILE;
