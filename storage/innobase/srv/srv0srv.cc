/*****************************************************************************

Copyright (c) 1995, 2015, Oracle and/or its affiliates. All Rights Reserved.
Copyright (c) 2008, 2009 Google Inc.
Copyright (c) 2009, Percona Inc.

Portions of this file contain modifications contributed and copyrighted by
Google, Inc. Those modifications are gratefully acknowledged and are described
briefly in the InnoDB documentation. The contributions by Google are
incorporated with their permission, and subject to the conditions contained in
the file COPYING.Google.

Portions of this file contain modifications contributed and copyrighted
by Percona Inc.. Those modifications are
gratefully acknowledged and are described briefly in the InnoDB
documentation. The contributions by Percona Inc. are incorporated with
their permission, and subject to the conditions contained in the file
COPYING.Percona.

This program is free software; you can redistribute it and/or modify it under
the terms of the GNU General Public License as published by the Free Software
Foundation; version 2 of the License.

This program is distributed in the hope that it will be useful, but WITHOUT
ANY WARRANTY; without even the implied warranty of MERCHANTABILITY or FITNESS
FOR A PARTICULAR PURPOSE. See the GNU General Public License for more details.

You should have received a copy of the GNU General Public License along with
this program; if not, write to the Free Software Foundation, Inc.,
51 Franklin Street, Suite 500, Boston, MA 02110-1335 USA

*****************************************************************************/

/**************************************************//**
@file srv/srv0srv.cc
The database server main program

Created 10/8/1995 Heikki Tuuri
*******************************************************/

#include "my_global.h"
#include "my_thread.h"

#include "mysql/psi/mysql_stage.h"
#include "mysql/psi/psi.h"
#include "sql_thd_internal_api.h"

#include "ha_prototypes.h"

#include "btr0sea.h"
#include "buf0flu.h"
#include "buf0lru.h"
#include "dict0boot.h"
#include "dict0load.h"
#include "dict0stats_bg.h"
#include "fsp0sysspace.h"
#include "ibuf0ibuf.h"
#include "lock0lock.h"
#include "log0recv.h"
#include "mem0mem.h"
#include "os0proc.h"
#include "pars0pars.h"
#include "que0que.h"
#include "row0mysql.h"
#include "row0trunc.h"
#include "srv0mon.h"
#include "srv0srv.h"
#include "srv0start.h"
#include "sync0sync.h"
#include "trx0i_s.h"
#include "trx0purge.h"
#include "usr0sess.h"
#include "ut0crc32.h"
#include "ut0mem.h"
#include "mysqld_thd_manager.h"   // Global_THD_manager

#include "sql_class.h"            // THD
#include "mysqld.h"

/* The following is the maximum allowed duration of a lock wait. */
ulint	srv_fatal_semaphore_wait_threshold = 600;

/* How much data manipulation language (DML) statements need to be delayed,
in microseconds, in order to reduce the lagging of the purge thread. */
ulint	srv_dml_needed_delay = 0;

ibool	srv_monitor_active = FALSE;
ibool	srv_error_monitor_active = FALSE;

ibool	srv_buf_dump_thread_active = FALSE;

bool	srv_buf_resize_thread_active = false;

ibool	srv_dict_stats_thread_active = FALSE;

const char*	srv_main_thread_op_info = "";

/* Server parameters which are read from the initfile */

/* The following three are dir paths which are catenated before file
names, where the file name itself may also contain a path */

char*	srv_data_home	= NULL;

/** Rollback files directory, can be absolute. */
char*	srv_undo_dir = NULL;

/** The number of tablespaces to use for rollback segments. */
ulong	srv_undo_tablespaces = 0;

/** The number of UNDO tablespaces that are open and ready to use. */
ulint	srv_undo_tablespaces_open = 0;

/** The number of UNDO tablespaces that are active (hosting some rollback
segment). It is quite possible that some of the tablespaces doesn't host
any of the rollback-segment based on configuration used. */
ulint	srv_undo_tablespaces_active = 0;

/* The number of rollback segments to use */
ulong	srv_undo_logs = 1;

/** Rate at which UNDO records should be purged. */
ulong	srv_purge_rseg_truncate_frequency = 128;

/** Enable or Disable Truncate of UNDO tablespace.
Note: If enabled then UNDO tablespace will be selected for truncate.
While Server waits for undo-tablespace to truncate if user disables
it, truncate action is completed but no new tablespace is marked
for truncate (action is never aborted). */
my_bool	srv_undo_log_truncate = FALSE;

/** Maximum size of undo tablespace. */
unsigned long long	srv_max_undo_log_size;

/** UNDO logs that are not redo logged.
These logs reside in the temp tablespace.*/
const ulong		srv_tmp_undo_logs = 32;

/** Default undo tablespace size in UNIV_PAGEs count (10MB). */
const ulint SRV_UNDO_TABLESPACE_SIZE_IN_PAGES =
	((1024 * 1024) * 10) / UNIV_PAGE_SIZE_DEF;

/** Set if InnoDB must operate in read-only mode. We don't do any
recovery and open all tables in RO mode instead of RW mode. We don't
sync the max trx id to disk either. */
my_bool	srv_read_only_mode;
/** store to its own file each table created by an user; data
dictionary tables are in the system tablespace 0 */
my_bool	srv_file_per_table;

/** Place locks to records only i.e. do not use next-key locking except
on duplicate key checking and foreign key checking */
ibool	srv_locks_unsafe_for_binlog = FALSE;
/** Sort buffer size in index creation */
ulong	srv_sort_buf_size = 1048576;
/** Maximum modification log file size for online index creation */
unsigned long long	srv_online_max_size;
/** Set if InnoDB operates in read-only mode or innodb-force-recovery
is greater than SRV_FORCE_NO_TRX_UNDO. */
my_bool        high_level_read_only;

/* If this flag is TRUE, then we will use the native aio of the
OS (provided we compiled Innobase with it in), otherwise we will
use simulated aio we build below with threads.
Currently we support native aio on windows and linux */
#ifdef _WIN32
my_bool	srv_use_native_aio = TRUE; /* enabled by default on Windows */
#else
my_bool	srv_use_native_aio;
#endif
my_bool	srv_numa_interleave = FALSE;

#ifdef UNIV_DEBUG
/** Force all user tables to use page compression. */
ulong	srv_debug_compress;
<<<<<<< HEAD
/** Set when InnoDB has invoked exit(). */
bool	innodb_calling_exit;
=======
/** Used by SET GLOBAL innodb_master_thread_disabled_debug = X. */
my_bool	srv_master_thread_disabled_debug;
/** Event used to inform that master thread is disabled. */
static os_event_t	srv_master_thread_disabled_event;
>>>>>>> 3cc9c846
#endif /* UNIV_DEBUG */

/*------------------------- LOG FILES ------------------------ */
char*	srv_log_group_home_dir	= NULL;

ulong	srv_n_log_files		= SRV_N_LOG_FILES_MAX;
/** At startup, this is the current redo log file size.
During startup, if this is different from srv_log_file_size_requested
(innodb_log_file_size), the redo log will be rebuilt and this size
will be initialized to srv_log_file_size_requested.
When upgrading from a previous redo log format, this will be set to 0,
and writing to the redo log is not allowed.

During startup, this is in bytes, and later converted to pages. */
ulonglong	srv_log_file_size;
/** The value of the startup parameter innodb_log_file_size */
ulonglong	srv_log_file_size_requested;
/* size in database pages */
ulong		srv_log_buffer_size;
ulong		srv_flush_log_at_trx_commit = 1;
uint		srv_flush_log_at_timeout = 1;
ulong		srv_page_size = UNIV_PAGE_SIZE_DEF;
ulong		srv_page_size_shift = UNIV_PAGE_SIZE_SHIFT_DEF;
ulong		srv_log_write_ahead_size = 0;

page_size_t	univ_page_size(0, 0, false);

/* Try to flush dirty pages so as to avoid IO bursts at
the checkpoints. */
my_bool	srv_adaptive_flushing	= TRUE;

/* Allow IO bursts at the checkpoints ignoring io_capacity setting. */
my_bool	srv_flush_sync		= TRUE;

/** Maximum number of times allowed to conditionally acquire
mutex before switching to blocking wait on the mutex */
#define MAX_MUTEX_NOWAIT	20

/** Check whether the number of failed nonblocking mutex
acquisition attempts exceeds maximum allowed value. If so,
srv_printf_innodb_monitor() will request mutex acquisition
with mutex_enter(), which will wait until it gets the mutex. */
#define MUTEX_NOWAIT(mutex_skipped)	((mutex_skipped) < MAX_MUTEX_NOWAIT)

/** Requested size in bytes */
ulint	srv_buf_pool_size	= ULINT_MAX;
/** Minimum pool size in bytes */
const ulint	srv_buf_pool_min_size	= 5 * 1024 * 1024;
/** Default pool size in bytes */
const ulint	srv_buf_pool_def_size	= 128 * 1024 * 1024;
/** Requested buffer pool chunk size. Each buffer pool instance consists
of one or more chunks. */
ulong	srv_buf_pool_chunk_unit;
/** Requested number of buffer pool instances */
ulong	srv_buf_pool_instances;
/** Default number of buffer pool instances */
const ulong	srv_buf_pool_instances_default = 0;
/** Number of locks to protect buf_pool->page_hash */
ulong	srv_n_page_hash_locks = 16;
/** Scan depth for LRU flush batch i.e.: number of blocks scanned*/
ulong	srv_LRU_scan_depth	= 1024;
/** Whether or not to flush neighbors of a block */
ulong	srv_flush_neighbors	= 1;
/** Previously requested size */
ulint	srv_buf_pool_old_size	= 0;
/** Current size as scaling factor for the other components */
ulint	srv_buf_pool_base_size	= 0;
/** Current size in bytes */
ulint	srv_buf_pool_curr_size	= 0;
/** Dump this % of each buffer pool during BP dump */
ulong	srv_buf_pool_dump_pct;
/** Lock table size in bytes */
ulint	srv_lock_table_size	= ULINT_MAX;

/* This parameter is deprecated. Use srv_n_io_[read|write]_threads
instead. */
ulong	srv_n_read_io_threads;
ulong	srv_n_write_io_threads;

/* Switch to enable random read ahead. */
my_bool	srv_random_read_ahead	= FALSE;
/* User settable value of the number of pages that must be present
in the buffer cache and accessed sequentially for InnoDB to trigger a
readahead request. */
ulong	srv_read_ahead_threshold	= 56;

/** Maximum on-disk size of change buffer in terms of percentage
of the buffer pool. */
uint	srv_change_buffer_max_size = CHANGE_BUFFER_DEFAULT_SIZE;

#ifndef _WIN32
enum srv_unix_flush_t	srv_unix_file_flush_method = SRV_UNIX_FSYNC;
#else
enum srv_win_flush_t	srv_win_file_flush_method = SRV_WIN_IO_UNBUFFERED;
#endif /* _WIN32 */

ulint	srv_max_n_open_files	  = 300;

/* Number of IO operations per second the server can do */
ulong	srv_io_capacity         = 200;
ulong	srv_max_io_capacity     = 400;

/* The number of page cleaner threads to use.*/
ulong	srv_n_page_cleaners = 4;

/* The InnoDB main thread tries to keep the ratio of modified pages
in the buffer pool to all database pages in the buffer pool smaller than
the following number. But it is not guaranteed that the value stays below
that during a time of heavy update/insert activity. */

double	srv_max_buf_pool_modified_pct	= 75.0;
double	srv_max_dirty_pages_pct_lwm	= 0.0;

/* This is the percentage of log capacity at which adaptive flushing,
if enabled, will kick in. */
ulong	srv_adaptive_flushing_lwm	= 10;

/* Number of iterations over which adaptive flushing is averaged. */
ulong	srv_flushing_avg_loops		= 30;

/* The number of purge threads to use.*/
ulong	srv_n_purge_threads = 4;

/* the number of pages to purge in one batch */
ulong	srv_purge_batch_size = 20;

/* Internal setting for "innodb_stats_method". Decides how InnoDB treats
NULL value when collecting statistics. By default, it is set to
SRV_STATS_NULLS_EQUAL(0), ie. all NULL value are treated equal */
ulong srv_innodb_stats_method = SRV_STATS_NULLS_EQUAL;

srv_stats_t	srv_stats;

/* structure to pass status variables to MySQL */
export_var_t export_vars;

/** Normally 0. When nonzero, skip some phases of crash recovery,
starting from SRV_FORCE_IGNORE_CORRUPT, so that data can be recovered
by SELECT or mysqldump. When this is nonzero, we do not allow any user
modifications to the data. */
ulong	srv_force_recovery;
#ifndef DBUG_OFF
/** Inject a crash at different steps of the recovery process.
This is for testing and debugging only. */
ulong	srv_force_recovery_crash;
#endif /* !DBUG_OFF */

/** Print all user-level transactions deadlocks to mysqld stderr */

my_bool	srv_print_all_deadlocks = FALSE;

/** Enable INFORMATION_SCHEMA.innodb_cmp_per_index */
my_bool	srv_cmp_per_index_enabled = FALSE;

/* If the following is set to 1 then we do not run purge and insert buffer
merge to completion before shutdown. If it is set to 2, do not even flush the
buffer pool to data files at the shutdown: we effectively 'crash'
InnoDB (but lose no committed transactions). */
ulint	srv_fast_shutdown	= 0;

/* Generate a innodb_status.<pid> file */
ibool	srv_innodb_status	= FALSE;

/* When estimating number of different key values in an index, sample
this many index pages, there are 2 ways to calculate statistics:
* persistent stats that are calculated by ANALYZE TABLE and saved
  in the innodb database.
* quick transient stats, that are used if persistent stats for the given
  table/index are not found in the innodb database */
unsigned long long	srv_stats_transient_sample_pages = 8;
my_bool		srv_stats_persistent = TRUE;
unsigned long long	srv_stats_persistent_sample_pages = 20;
my_bool		srv_stats_auto_recalc = TRUE;

ibool	srv_use_doublewrite_buf	= TRUE;

/** doublewrite buffer is 1MB is size i.e.: it can hold 128 16K pages.
The following parameter is the size of the buffer that is used for
batch flushing i.e.: LRU flushing and flush_list flushing. The rest
of the pages are used for single page flushing. */
ulong	srv_doublewrite_batch_size	= 120;

ulong	srv_replication_delay		= 0;

/*-------------------------------------------*/
ulong	srv_n_spin_wait_rounds	= 30;
ulong	srv_spin_wait_delay	= 6;
ibool	srv_priority_boost	= TRUE;

static ulint		srv_n_rows_inserted_old		= 0;
static ulint		srv_n_rows_updated_old		= 0;
static ulint		srv_n_rows_deleted_old		= 0;
static ulint		srv_n_rows_read_old		= 0;

ulint	srv_truncated_status_writes	= 0;
ulint	srv_available_undo_logs         = 0;

/* Set the following to 0 if you want InnoDB to write messages on
stderr on startup/shutdown. */
ibool	srv_print_verbose_log		= TRUE;
my_bool	srv_print_innodb_monitor	= FALSE;
my_bool	srv_print_innodb_lock_monitor	= FALSE;

/* Array of English strings describing the current state of an
i/o handler thread */

const char* srv_io_thread_op_info[SRV_MAX_N_IO_THREADS];
const char* srv_io_thread_function[SRV_MAX_N_IO_THREADS];

static time_t	srv_last_monitor_time;

static ib_mutex_t	srv_innodb_monitor_mutex;

/** Mutex protecting page_zip_stat_per_index */
ib_mutex_t	page_zip_stat_per_index_mutex;

/* Mutex for locking srv_monitor_file. Not created if srv_read_only_mode */
ib_mutex_t	srv_monitor_file_mutex;

/** Temporary file for innodb monitor output */
FILE*	srv_monitor_file;
/** Mutex for locking srv_dict_tmpfile. Not created if srv_read_only_mode.
This mutex has a very high rank; threads reserving it should not
be holding any InnoDB latches. */
ib_mutex_t	srv_dict_tmpfile_mutex;
/** Temporary file for output from the data dictionary */
FILE*	srv_dict_tmpfile;
/** Mutex for locking srv_misc_tmpfile. Not created if srv_read_only_mode.
This mutex has a very low rank; threads reserving it should not
acquire any further latches or sleep before releasing this one. */
ib_mutex_t	srv_misc_tmpfile_mutex;
/** Temporary file for miscellanous diagnostic output */
FILE*	srv_misc_tmpfile;

static ulint	srv_main_thread_process_no	= 0;
static ulint	srv_main_thread_id		= 0;

/* The following counts are used by the srv_master_thread. */

/** Iterations of the loop bounded by 'srv_active' label. */
static ulint		srv_main_active_loops		= 0;
/** Iterations of the loop bounded by the 'srv_idle' label. */
static ulint		srv_main_idle_loops		= 0;
/** Iterations of the loop bounded by the 'srv_shutdown' label. */
static ulint		srv_main_shutdown_loops		= 0;
/** Log writes involving flush. */
static ulint		srv_log_writes_and_flush	= 0;

/* This is only ever touched by the master thread. It records the
time when the last flush of log file has happened. The master
thread ensures that we flush the log files at least once per
second. */
static time_t	srv_last_log_flush_time;

/* Interval in seconds at which various tasks are performed by the
master thread when server is active. In order to balance the workload,
we should try to keep intervals such that they are not multiple of
each other. For example, if we have intervals for various tasks
defined as 5, 10, 15, 60 then all tasks will be performed when
current_time % 60 == 0 and no tasks will be performed when
current_time % 5 != 0. */

# define	SRV_MASTER_CHECKPOINT_INTERVAL		(7)
# define	SRV_MASTER_DICT_LRU_INTERVAL		(47)

/** Acquire the system_mutex. */
#define srv_sys_mutex_enter() do {			\
	mutex_enter(&srv_sys->mutex);			\
} while (0)

/** Test if the system mutex is owned. */
#define srv_sys_mutex_own() (mutex_own(&srv_sys->mutex)	\
			     && !srv_read_only_mode)

/** Release the system mutex. */
#define srv_sys_mutex_exit() do {			\
	mutex_exit(&srv_sys->mutex);			\
} while (0)

/*
	IMPLEMENTATION OF THE SERVER MAIN PROGRAM
	=========================================

There is the following analogue between this database
server and an operating system kernel:

DB concept			equivalent OS concept
----------			---------------------
transaction		--	process;

query thread		--	thread;

lock			--	semaphore;

kernel			--	kernel;

query thread execution:
(a) without lock mutex
reserved		--	process executing in user mode;
(b) with lock mutex reserved
			--	process executing in kernel mode;

The server has several backgroind threads all running at the same
priority as user threads. It periodically checks if here is anything
happening in the server which requires intervention of the master
thread. Such situations may be, for example, when flushing of dirty
blocks is needed in the buffer pool or old version of database rows
have to be cleaned away (purged). The user can configure a separate
dedicated purge thread(s) too, in which case the master thread does not
do any purging.

The threads which we call user threads serve the queries of the MySQL
server. They run at normal priority.

When there is no activity in the system, also the master thread
suspends itself to wait for an event making the server totally silent.

There is still one complication in our server design. If a
background utility thread obtains a resource (e.g., mutex) needed by a user
thread, and there is also some other user activity in the system,
the user thread may have to wait indefinitely long for the
resource, as the OS does not schedule a background thread if
there is some other runnable user thread. This problem is called
priority inversion in real-time programming.

One solution to the priority inversion problem would be to keep record
of which thread owns which resource and in the above case boost the
priority of the background thread so that it will be scheduled and it
can release the resource.  This solution is called priority inheritance
in real-time programming.  A drawback of this solution is that the overhead
of acquiring a mutex increases slightly, maybe 0.2 microseconds on a 100
MHz Pentium, because the thread has to call os_thread_get_curr_id.  This may
be compared to 0.5 microsecond overhead for a mutex lock-unlock pair. Note
that the thread cannot store the information in the resource , say mutex,
itself, because competing threads could wipe out the information if it is
stored before acquiring the mutex, and if it stored afterwards, the
information is outdated for the time of one machine instruction, at least.
(To be precise, the information could be stored to lock_word in mutex if
the machine supports atomic swap.)

The above solution with priority inheritance may become actual in the
future, currently we do not implement any priority twiddling solution.
Our general aim is to reduce the contention of all mutexes by making
them more fine grained.

The thread table contains information of the current status of each
thread existing in the system, and also the event semaphores used in
suspending the master thread and utility threads when they have nothing
to do.  The thread table can be seen as an analogue to the process table
in a traditional Unix implementation. */

/** The server system struct */
struct srv_sys_t{
	ib_mutex_t	tasks_mutex;		/*!< variable protecting the
						tasks queue */
	UT_LIST_BASE_NODE_T(que_thr_t)
			tasks;			/*!< task queue */

	ib_mutex_t	mutex;			/*!< variable protecting the
						fields below. */
	ulint		n_sys_threads;		/*!< size of the sys_threads
						array */

	srv_slot_t*	sys_threads;		/*!< server thread table */

	ulint		n_threads_active[SRV_MASTER + 1];
						/*!< number of threads active
						in a thread class */

	srv_stats_t::ulint_ctr_1_t
			activity_count;		/*!< For tracking server
						activity */
};

static srv_sys_t*	srv_sys	= NULL;

/** Event to signal the monitor thread. */
os_event_t	srv_monitor_event;

/** Event to signal the error thread */
os_event_t	srv_error_event;

/** Event to signal the buffer pool dump/load thread */
os_event_t	srv_buf_dump_event;

/** Event to signal the buffer pool resize thread */
os_event_t	srv_buf_resize_event;

/** The buffer pool dump/load file name */
char*	srv_buf_dump_filename;

/** Boolean config knobs that tell InnoDB to dump the buffer pool at shutdown
and/or load it during startup. */
char	srv_buffer_pool_dump_at_shutdown = TRUE;
char	srv_buffer_pool_load_at_startup = TRUE;

/** Slot index in the srv_sys->sys_threads array for the purge thread. */
static const ulint	SRV_PURGE_SLOT	= 1;

/** Slot index in the srv_sys->sys_threads array for the master thread. */
static const ulint	SRV_MASTER_SLOT = 0;

#ifdef HAVE_PSI_STAGE_INTERFACE
/** Performance schema stage event for monitoring ALTER TABLE progress
everything after flush log_make_checkpoint_at(). */
PSI_stage_info	srv_stage_alter_table_end
	= {0, "alter table (end)", PSI_FLAG_STAGE_PROGRESS};

/** Performance schema stage event for monitoring ALTER TABLE progress
log_make_checkpoint_at(). */
PSI_stage_info	srv_stage_alter_table_flush
	= {0, "alter table (flush)", PSI_FLAG_STAGE_PROGRESS};

/** Performance schema stage event for monitoring ALTER TABLE progress
row_merge_insert_index_tuples(). */
PSI_stage_info	srv_stage_alter_table_insert
	= {0, "alter table (insert)", PSI_FLAG_STAGE_PROGRESS};

/** Performance schema stage event for monitoring ALTER TABLE progress
row_log_apply(). */
PSI_stage_info	srv_stage_alter_table_log_index
	= {0, "alter table (log apply index)", PSI_FLAG_STAGE_PROGRESS};

/** Performance schema stage event for monitoring ALTER TABLE progress
row_log_table_apply(). */
PSI_stage_info	srv_stage_alter_table_log_table
	= {0, "alter table (log apply table)", PSI_FLAG_STAGE_PROGRESS};

/** Performance schema stage event for monitoring ALTER TABLE progress
row_merge_sort(). */
PSI_stage_info	srv_stage_alter_table_merge_sort
	= {0, "alter table (merge sort)", PSI_FLAG_STAGE_PROGRESS};

/** Performance schema stage event for monitoring ALTER TABLE progress
row_merge_read_clustered_index(). */
PSI_stage_info	srv_stage_alter_table_read_pk_internal_sort
	= {0, "alter table (read PK and internal sort)", PSI_FLAG_STAGE_PROGRESS};

/** Performance schema stage event for monitoring buffer pool load progress. */
PSI_stage_info	srv_stage_buffer_pool_load
	= {0, "buffer pool load", PSI_FLAG_STAGE_PROGRESS};
#endif /* HAVE_PSI_STAGE_INTERFACE */

/*********************************************************************//**
Prints counters for work done by srv_master_thread. */
static
void
srv_print_master_thread_info(
/*=========================*/
	FILE  *file)    /* in: output stream */
{
	fprintf(file, "srv_master_thread loops: %lu srv_active,"
		" %lu srv_shutdown, %lu srv_idle\n",
		srv_main_active_loops,
		srv_main_shutdown_loops,
		srv_main_idle_loops);
	fprintf(file, "srv_master_thread log flush and writes: %lu\n",
		srv_log_writes_and_flush);
}

/*********************************************************************//**
Sets the info describing an i/o thread current state. */
void
srv_set_io_thread_op_info(
/*======================*/
	ulint		i,	/*!< in: the 'segment' of the i/o thread */
	const char*	str)	/*!< in: constant char string describing the
				state */
{
	ut_a(i < SRV_MAX_N_IO_THREADS);

	srv_io_thread_op_info[i] = str;
}

/*********************************************************************//**
Resets the info describing an i/o thread current state. */
void
srv_reset_io_thread_op_info()
/*=========================*/
{
	for (ulint i = 0; i < UT_ARR_SIZE(srv_io_thread_op_info); ++i) {
		srv_io_thread_op_info[i] = "not started yet";
	}
}

#ifdef UNIV_DEBUG
/*********************************************************************//**
Validates the type of a thread table slot.
@return TRUE if ok */
static
ibool
srv_thread_type_validate(
/*=====================*/
	srv_thread_type	type)	/*!< in: thread type */
{
	switch (type) {
	case SRV_NONE:
		break;
	case SRV_WORKER:
	case SRV_PURGE:
	case SRV_MASTER:
		return(TRUE);
	}
	ut_error;
	return(FALSE);
}
#endif /* UNIV_DEBUG */

/*********************************************************************//**
Gets the type of a thread table slot.
@return thread type */
static
srv_thread_type
srv_slot_get_type(
/*==============*/
	const srv_slot_t*	slot)	/*!< in: thread slot */
{
	srv_thread_type	type = slot->type;
	ut_ad(srv_thread_type_validate(type));
	return(type);
}

/*********************************************************************//**
Reserves a slot in the thread table for the current thread.
@return reserved slot */
static
srv_slot_t*
srv_reserve_slot(
/*=============*/
	srv_thread_type	type)	/*!< in: type of the thread */
{
	srv_slot_t*	slot = 0;

	srv_sys_mutex_enter();

	ut_ad(srv_thread_type_validate(type));

	switch (type) {
	case SRV_MASTER:
		slot = &srv_sys->sys_threads[SRV_MASTER_SLOT];
		break;

	case SRV_PURGE:
		slot = &srv_sys->sys_threads[SRV_PURGE_SLOT];
		break;

	case SRV_WORKER:
		/* Find an empty slot, skip the master and purge slots. */
		for (slot = &srv_sys->sys_threads[2];
		     slot->in_use;
		     ++slot) {

			ut_a(slot < &srv_sys->sys_threads[
			     srv_sys->n_sys_threads]);
		}
		break;

	case SRV_NONE:
		ut_error;
	}

	ut_a(!slot->in_use);

	slot->in_use = TRUE;
	slot->suspended = FALSE;
	slot->type = type;

	ut_ad(srv_slot_get_type(slot) == type);

	++srv_sys->n_threads_active[type];

	srv_sys_mutex_exit();

	return(slot);
}

/*********************************************************************//**
Suspends the calling thread to wait for the event in its thread slot.
@return the current signal count of the event. */
static
int64_t
srv_suspend_thread_low(
/*===================*/
	srv_slot_t*	slot)	/*!< in/out: thread slot */
{

	ut_ad(!srv_read_only_mode);
	ut_ad(srv_sys_mutex_own());

	ut_ad(slot->in_use);

	srv_thread_type	type = srv_slot_get_type(slot);

	switch (type) {
	case SRV_NONE:
		ut_error;

	case SRV_MASTER:
		/* We have only one master thread and it
		should be the first entry always. */
		ut_a(srv_sys->n_threads_active[type] == 1);
		break;

	case SRV_PURGE:
		/* We have only one purge coordinator thread
		and it should be the second entry always. */
		ut_a(srv_sys->n_threads_active[type] == 1);
		break;

	case SRV_WORKER:
		ut_a(srv_n_purge_threads > 1);
		ut_a(srv_sys->n_threads_active[type] > 0);
		break;
	}

	ut_a(!slot->suspended);
	slot->suspended = TRUE;

	ut_a(srv_sys->n_threads_active[type] > 0);

	srv_sys->n_threads_active[type]--;

	return(os_event_reset(slot->event));
}

/*********************************************************************//**
Suspends the calling thread to wait for the event in its thread slot.
@return the current signal count of the event. */
static
int64_t
srv_suspend_thread(
/*===============*/
	srv_slot_t*	slot)	/*!< in/out: thread slot */
{
	srv_sys_mutex_enter();

	int64_t		sig_count = srv_suspend_thread_low(slot);

	srv_sys_mutex_exit();

	return(sig_count);
}

/*********************************************************************//**
Releases threads of the type given from suspension in the thread table.
NOTE! The server mutex has to be reserved by the caller!
@return number of threads released: this may be less than n if not
        enough threads were suspended at the moment. */
ulint
srv_release_threads(
/*================*/
	srv_thread_type	type,	/*!< in: thread type */
	ulint		n)	/*!< in: number of threads to release */
{
	ulint		i;
	ulint		count	= 0;

	ut_ad(srv_thread_type_validate(type));
	ut_ad(n > 0);

	srv_sys_mutex_enter();

	for (i = 0; i < srv_sys->n_sys_threads; i++) {
		srv_slot_t*	slot;

		slot = &srv_sys->sys_threads[i];

		if (slot->in_use
		    && srv_slot_get_type(slot) == type
		    && slot->suspended) {

			switch (type) {
			case SRV_NONE:
				ut_error;

			case SRV_MASTER:
				/* We have only one master thread and it
				should be the first entry always. */
				ut_a(n == 1);
				ut_a(i == SRV_MASTER_SLOT);
				ut_a(srv_sys->n_threads_active[type] == 0);
				break;

			case SRV_PURGE:
				/* We have only one purge coordinator thread
				and it should be the second entry always. */
				ut_a(n == 1);
				ut_a(i == SRV_PURGE_SLOT);
				ut_a(srv_n_purge_threads > 0);
				ut_a(srv_sys->n_threads_active[type] == 0);
				break;

			case SRV_WORKER:
				ut_a(srv_n_purge_threads > 1);
				ut_a(srv_sys->n_threads_active[type]
				     < srv_n_purge_threads - 1);
				break;
			}

			slot->suspended = FALSE;

			++srv_sys->n_threads_active[type];

			os_event_set(slot->event);

			if (++count == n) {
				break;
			}
		}
	}

	srv_sys_mutex_exit();

	return(count);
}

/*********************************************************************//**
Release a thread's slot. */
static
void
srv_free_slot(
/*==========*/
	srv_slot_t*	slot)	/*!< in/out: thread slot */
{
	srv_sys_mutex_enter();

	if (!slot->suspended) {
		/* Mark the thread as inactive. */
		srv_suspend_thread_low(slot);
	}

	/* Free the slot for reuse. */
	ut_ad(slot->in_use);
	slot->in_use = FALSE;

	srv_sys_mutex_exit();
}

/*********************************************************************//**
Initializes the server. */
static
void
srv_init(void)
/*==========*/
{
	ulint	n_sys_threads = 0;
	ulint	srv_sys_sz = sizeof(*srv_sys);

	mutex_create(LATCH_ID_SRV_INNODB_MONITOR, &srv_innodb_monitor_mutex);

	if (!srv_read_only_mode) {

		/* Number of purge threads + master thread */
		n_sys_threads = srv_n_purge_threads + 1;

		srv_sys_sz += n_sys_threads * sizeof(*srv_sys->sys_threads);
	}

	srv_sys = static_cast<srv_sys_t*>(ut_zalloc_nokey(srv_sys_sz));

	srv_sys->n_sys_threads = n_sys_threads;

	/* Even in read-only mode we flush pages related to intrinsic table
	and so mutex creation is needed. */
	{

		mutex_create(LATCH_ID_SRV_SYS, &srv_sys->mutex);

		mutex_create(LATCH_ID_SRV_SYS_TASKS, &srv_sys->tasks_mutex);

		srv_sys->sys_threads = (srv_slot_t*) &srv_sys[1];

		for (ulint i = 0; i < srv_sys->n_sys_threads; ++i) {
			srv_slot_t*	slot = &srv_sys->sys_threads[i];

			slot->event = os_event_create(0);

			ut_a(slot->event);
		}

		srv_error_event = os_event_create(0);

		srv_monitor_event = os_event_create(0);

		srv_buf_dump_event = os_event_create(0);

		buf_flush_event = os_event_create("buf_flush_event");

		UT_LIST_INIT(srv_sys->tasks, &que_thr_t::queue);
	}

	srv_buf_resize_event = os_event_create(0);

	ut_d(srv_master_thread_disabled_event = os_event_create(0));

	/* page_zip_stat_per_index_mutex is acquired from:
	1. page_zip_compress() (after SYNC_FSP)
	2. page_zip_decompress()
	3. i_s_cmp_per_index_fill_low() (where SYNC_DICT is acquired)
	4. innodb_cmp_per_index_update(), no other latches
	since we do not acquire any other latches while holding this mutex,
	it can have very low level. We pick SYNC_ANY_LATCH for it. */
	mutex_create(LATCH_ID_PAGE_ZIP_STAT_PER_INDEX,
		     &page_zip_stat_per_index_mutex);

	/* Create dummy indexes for infimum and supremum records */

	dict_ind_init();

	/* Initialize some INFORMATION SCHEMA internal structures */
	trx_i_s_cache_init(trx_i_s_cache);

	ut_crc32_init();

	dict_mem_init();
}

/*********************************************************************//**
Frees the data structures created in srv_init(). */
void
srv_free(void)
/*==========*/
{
	mutex_free(&srv_innodb_monitor_mutex);
	mutex_free(&page_zip_stat_per_index_mutex);

	{
		mutex_free(&srv_sys->mutex);
		mutex_free(&srv_sys->tasks_mutex);

		for (ulint i = 0; i < srv_sys->n_sys_threads; ++i) {
			srv_slot_t*	slot = &srv_sys->sys_threads[i];

			os_event_destroy(slot->event);
		}

		os_event_destroy(srv_error_event);
		os_event_destroy(srv_monitor_event);
		os_event_destroy(srv_buf_dump_event);
		os_event_destroy(buf_flush_event);
	}

	os_event_destroy(srv_buf_resize_event);

#ifdef UNIV_DEBUG
	os_event_destroy(srv_master_thread_disabled_event);
	srv_master_thread_disabled_event = NULL;
#endif /* UNIV_DEBUG */

	trx_i_s_cache_free(trx_i_s_cache);

	ut_free(srv_sys);

	srv_sys = 0;
}

/*********************************************************************//**
Initializes the synchronization primitives, memory system, and the thread
local storage. */
static
void
srv_general_init(void)
/*==================*/
{
	sync_check_init();
	/* Reset the system variables in the recovery module. */
	recv_sys_var_init();
	os_thread_init();
	trx_pool_init();
	que_init();
	row_mysql_init();
}

/*********************************************************************//**
Boots the InnoDB server. */
void
srv_boot(void)
/*==========*/
{
	/* Initialize synchronization primitives, memory management, and thread
	local storage */

	srv_general_init();

	/* Initialize this module */

	srv_init();
}

/******************************************************************//**
Refreshes the values used to calculate per-second averages. */
static
void
srv_refresh_innodb_monitor_stats(void)
/*==================================*/
{
	mutex_enter(&srv_innodb_monitor_mutex);

	srv_last_monitor_time = time(NULL);

	os_aio_refresh_stats();

	btr_cur_n_sea_old = btr_cur_n_sea;
	btr_cur_n_non_sea_old = btr_cur_n_non_sea;

	log_refresh_stats();

	buf_refresh_io_stats_all();

	srv_n_rows_inserted_old = srv_stats.n_rows_inserted;
	srv_n_rows_updated_old = srv_stats.n_rows_updated;
	srv_n_rows_deleted_old = srv_stats.n_rows_deleted;
	srv_n_rows_read_old = srv_stats.n_rows_read;

	mutex_exit(&srv_innodb_monitor_mutex);
}

/******************************************************************//**
Outputs to a file the output of the InnoDB Monitor.
@return FALSE if not all information printed
due to failure to obtain necessary mutex */
ibool
srv_printf_innodb_monitor(
/*======================*/
	FILE*	file,		/*!< in: output stream */
	ibool	nowait,		/*!< in: whether to wait for the
				lock_sys_t:: mutex */
	ulint*	trx_start_pos,	/*!< out: file position of the start of
				the list of active transactions */
	ulint*	trx_end)	/*!< out: file position of the end of
				the list of active transactions */
{
	double	time_elapsed;
	time_t	current_time;
	ulint	n_reserved;
	ibool	ret;

	mutex_enter(&srv_innodb_monitor_mutex);

	current_time = time(NULL);

	/* We add 0.001 seconds to time_elapsed to prevent division
	by zero if two users happen to call SHOW ENGINE INNODB STATUS at the
	same time */

	time_elapsed = difftime(current_time, srv_last_monitor_time)
		+ 0.001;

	srv_last_monitor_time = time(NULL);

	fputs("\n=====================================\n", file);

	ut_print_timestamp(file);
	fprintf(file,
		" INNODB MONITOR OUTPUT\n"
		"=====================================\n"
		"Per second averages calculated from the last %lu seconds\n",
		(ulong) time_elapsed);

	fputs("-----------------\n"
	      "BACKGROUND THREAD\n"
	      "-----------------\n", file);
	srv_print_master_thread_info(file);

	fputs("----------\n"
	      "SEMAPHORES\n"
	      "----------\n", file);

	sync_print(file);

	/* Conceptually, srv_innodb_monitor_mutex has a very high latching
	order level in sync0sync.h, while dict_foreign_err_mutex has a very
	low level 135. Therefore we can reserve the latter mutex here without
	a danger of a deadlock of threads. */

	mutex_enter(&dict_foreign_err_mutex);

	if (!srv_read_only_mode && ftell(dict_foreign_err_file) != 0L) {
		fputs("------------------------\n"
		      "LATEST FOREIGN KEY ERROR\n"
		      "------------------------\n", file);
		ut_copy_file(file, dict_foreign_err_file);
	}

	mutex_exit(&dict_foreign_err_mutex);

	/* Only if lock_print_info_summary proceeds correctly,
	before we call the lock_print_info_all_transactions
	to print all the lock information. IMPORTANT NOTE: This
	function acquires the lock mutex on success. */
	ret = lock_print_info_summary(file, nowait);

	if (ret) {
		if (trx_start_pos) {
			long	t = ftell(file);
			if (t < 0) {
				*trx_start_pos = ULINT_UNDEFINED;
			} else {
				*trx_start_pos = (ulint) t;
			}
		}

		/* NOTE: If we get here then we have the lock mutex. This
		function will release the lock mutex that we acquired when
		we called the lock_print_info_summary() function earlier. */

		lock_print_info_all_transactions(file);

		if (trx_end) {
			long	t = ftell(file);
			if (t < 0) {
				*trx_end = ULINT_UNDEFINED;
			} else {
				*trx_end = (ulint) t;
			}
		}
	}

	fputs("--------\n"
	      "FILE I/O\n"
	      "--------\n", file);
	os_aio_print(file);

	fputs("-------------------------------------\n"
	      "INSERT BUFFER AND ADAPTIVE HASH INDEX\n"
	      "-------------------------------------\n", file);
	ibuf_print(file);

	for (ulint i = 0; i < btr_ahi_parts; ++i) {
		rw_lock_s_lock(btr_search_latches[i]);
		ha_print_info(file, btr_search_sys->hash_tables[i]);
		rw_lock_s_unlock(btr_search_latches[i]);
	}

	fprintf(file,
		"%.2f hash searches/s, %.2f non-hash searches/s\n",
		(btr_cur_n_sea - btr_cur_n_sea_old)
		/ time_elapsed,
		(btr_cur_n_non_sea - btr_cur_n_non_sea_old)
		/ time_elapsed);
	btr_cur_n_sea_old = btr_cur_n_sea;
	btr_cur_n_non_sea_old = btr_cur_n_non_sea;

	fputs("---\n"
	      "LOG\n"
	      "---\n", file);
	log_print(file);

	fputs("----------------------\n"
	      "BUFFER POOL AND MEMORY\n"
	      "----------------------\n", file);
	fprintf(file,
		"Total large memory allocated " ULINTPF "\n"
		"Dictionary memory allocated " ULINTPF "\n",
		os_total_large_mem_allocated,
		dict_sys->size);

	buf_print_io(file);

	fputs("--------------\n"
	      "ROW OPERATIONS\n"
	      "--------------\n", file);
	fprintf(file, "%ld queries inside InnoDB, %lu queries in queue\n",
		(long) srv_conc_get_active_threads(),
		srv_conc_get_waiting_threads());

	/* This is a dirty read, without holding trx_sys->mutex. */
	fprintf(file, "%lu read views open inside InnoDB\n",
		trx_sys->mvcc->size());

	n_reserved = fil_space_get_n_reserved_extents(0);
	if (n_reserved > 0) {
		fprintf(file,
			"%lu tablespace extents now reserved for"
			" B-tree split operations\n",
			(ulong) n_reserved);
	}

	fprintf(file,
		"Process ID=" ULINTPF
		", Main thread ID=" ULINTPF ", state: %s\n",
		srv_main_thread_process_no,
		srv_main_thread_id,
		srv_main_thread_op_info);
	fprintf(file,
		"Number of rows inserted " ULINTPF
		", updated " ULINTPF ", deleted " ULINTPF
		", read " ULINTPF "\n",
		(ulint) srv_stats.n_rows_inserted,
		(ulint) srv_stats.n_rows_updated,
		(ulint) srv_stats.n_rows_deleted,
		(ulint) srv_stats.n_rows_read);
	fprintf(file,
		"%.2f inserts/s, %.2f updates/s,"
		" %.2f deletes/s, %.2f reads/s\n",
		((ulint) srv_stats.n_rows_inserted - srv_n_rows_inserted_old)
		/ time_elapsed,
		((ulint) srv_stats.n_rows_updated - srv_n_rows_updated_old)
		/ time_elapsed,
		((ulint) srv_stats.n_rows_deleted - srv_n_rows_deleted_old)
		/ time_elapsed,
		((ulint) srv_stats.n_rows_read - srv_n_rows_read_old)
		/ time_elapsed);

	srv_n_rows_inserted_old = srv_stats.n_rows_inserted;
	srv_n_rows_updated_old = srv_stats.n_rows_updated;
	srv_n_rows_deleted_old = srv_stats.n_rows_deleted;
	srv_n_rows_read_old = srv_stats.n_rows_read;

	fputs("----------------------------\n"
	      "END OF INNODB MONITOR OUTPUT\n"
	      "============================\n", file);
	mutex_exit(&srv_innodb_monitor_mutex);
	fflush(file);

	return(ret);
}

/******************************************************************//**
Function to pass InnoDB status variables to MySQL */
void
srv_export_innodb_status(void)
/*==========================*/
{
	buf_pool_stat_t		stat;
	buf_pools_list_size_t	buf_pools_list_size;
	ulint			LRU_len;
	ulint			free_len;
	ulint			flush_list_len;

	buf_get_total_stat(&stat);
	buf_get_total_list_len(&LRU_len, &free_len, &flush_list_len);
	buf_get_total_list_size_in_bytes(&buf_pools_list_size);

	mutex_enter(&srv_innodb_monitor_mutex);

	export_vars.innodb_data_pending_reads =
		os_n_pending_reads;

	export_vars.innodb_data_pending_writes =
		os_n_pending_writes;

	export_vars.innodb_data_pending_fsyncs =
		fil_n_pending_log_flushes
		+ fil_n_pending_tablespace_flushes;

	export_vars.innodb_data_fsyncs = os_n_fsyncs;

	export_vars.innodb_data_read = srv_stats.data_read;

	export_vars.innodb_data_reads = os_n_file_reads;

	export_vars.innodb_data_writes = os_n_file_writes;

	export_vars.innodb_data_written = srv_stats.data_written;

	export_vars.innodb_buffer_pool_read_requests = stat.n_page_gets;

	export_vars.innodb_buffer_pool_write_requests =
		srv_stats.buf_pool_write_requests;

	export_vars.innodb_buffer_pool_wait_free =
		srv_stats.buf_pool_wait_free;

	export_vars.innodb_buffer_pool_pages_flushed =
		srv_stats.buf_pool_flushed;

	export_vars.innodb_buffer_pool_reads = srv_stats.buf_pool_reads;

	export_vars.innodb_buffer_pool_read_ahead_rnd =
		stat.n_ra_pages_read_rnd;

	export_vars.innodb_buffer_pool_read_ahead =
		stat.n_ra_pages_read;

	export_vars.innodb_buffer_pool_read_ahead_evicted =
		stat.n_ra_pages_evicted;

	export_vars.innodb_buffer_pool_pages_data = LRU_len;

	export_vars.innodb_buffer_pool_bytes_data =
		buf_pools_list_size.LRU_bytes
		+ buf_pools_list_size.unzip_LRU_bytes;

	export_vars.innodb_buffer_pool_pages_dirty = flush_list_len;

	export_vars.innodb_buffer_pool_bytes_dirty =
		buf_pools_list_size.flush_list_bytes;

	export_vars.innodb_buffer_pool_pages_free = free_len;

#ifdef UNIV_DEBUG
	export_vars.innodb_buffer_pool_pages_latched =
		buf_get_latched_pages_number();
#endif /* UNIV_DEBUG */
	export_vars.innodb_buffer_pool_pages_total = buf_pool_get_n_pages();

	export_vars.innodb_buffer_pool_pages_misc =
		buf_pool_get_n_pages() - LRU_len - free_len;

	export_vars.innodb_page_size = UNIV_PAGE_SIZE;

	export_vars.innodb_log_waits = srv_stats.log_waits;

	export_vars.innodb_os_log_written = srv_stats.os_log_written;

	export_vars.innodb_os_log_fsyncs = fil_n_log_flushes;

	export_vars.innodb_os_log_pending_fsyncs = fil_n_pending_log_flushes;

	export_vars.innodb_os_log_pending_writes =
		srv_stats.os_log_pending_writes;

	export_vars.innodb_log_write_requests = srv_stats.log_write_requests;

	export_vars.innodb_log_writes = srv_stats.log_writes;

	export_vars.innodb_dblwr_pages_written =
		srv_stats.dblwr_pages_written;

	export_vars.innodb_dblwr_writes = srv_stats.dblwr_writes;

	export_vars.innodb_pages_created = stat.n_pages_created;

	export_vars.innodb_pages_read = stat.n_pages_read;

	export_vars.innodb_pages_written = stat.n_pages_written;

	export_vars.innodb_row_lock_waits = srv_stats.n_lock_wait_count;

	export_vars.innodb_row_lock_current_waits =
		srv_stats.n_lock_wait_current_count;

	export_vars.innodb_row_lock_time = srv_stats.n_lock_wait_time / 1000;

	if (srv_stats.n_lock_wait_count > 0) {

		export_vars.innodb_row_lock_time_avg = (ulint)
			(srv_stats.n_lock_wait_time
			 / 1000 / srv_stats.n_lock_wait_count);

	} else {
		export_vars.innodb_row_lock_time_avg = 0;
	}

	export_vars.innodb_row_lock_time_max =
		lock_sys->n_lock_max_wait_time / 1000;

	export_vars.innodb_rows_read = srv_stats.n_rows_read;

	export_vars.innodb_rows_inserted = srv_stats.n_rows_inserted;

	export_vars.innodb_rows_updated = srv_stats.n_rows_updated;

	export_vars.innodb_rows_deleted = srv_stats.n_rows_deleted;

	export_vars.innodb_num_open_files = fil_n_file_opened;

	export_vars.innodb_truncated_status_writes =
		srv_truncated_status_writes;

	export_vars.innodb_available_undo_logs = srv_available_undo_logs;

#ifdef UNIV_DEBUG
	rw_lock_s_lock(&purge_sys->latch);
	trx_id_t	up_limit_id;
	trx_id_t	done_trx_no	= purge_sys->done.trx_no;

	up_limit_id	= purge_sys->view_active
		? purge_sys->view.up_limit_id() : 0;

	rw_lock_s_unlock(&purge_sys->latch);

	mutex_enter(&trx_sys->mutex);
	trx_id_t	max_trx_id	= trx_sys->rw_max_trx_id;
	mutex_exit(&trx_sys->mutex);

	if (!done_trx_no || max_trx_id < done_trx_no - 1) {
		export_vars.innodb_purge_trx_id_age = 0;
	} else {
		export_vars.innodb_purge_trx_id_age =
			(ulint) (max_trx_id - done_trx_no + 1);
	}

	if (!up_limit_id
	    || max_trx_id < up_limit_id) {
		export_vars.innodb_purge_view_trx_id_age = 0;
	} else {
		export_vars.innodb_purge_view_trx_id_age =
			(ulint) (max_trx_id - up_limit_id);
	}
#endif /* UNIV_DEBUG */

	mutex_exit(&srv_innodb_monitor_mutex);
}

/*********************************************************************//**
A thread which prints the info output by various InnoDB monitors.
@return a dummy parameter */
extern "C"
os_thread_ret_t
DECLARE_THREAD(srv_monitor_thread)(
/*===============================*/
	void*	arg __attribute__((unused)))
			/*!< in: a dummy parameter required by
			os_thread_create */
{
	int64_t		sig_count;
	double		time_elapsed;
	time_t		current_time;
	time_t		last_monitor_time;
	ulint		mutex_skipped;
	ibool		last_srv_print_monitor;

	ut_ad(!srv_read_only_mode);

#ifdef UNIV_DEBUG_THREAD_CREATION
	ib::info() << "Lock timeout thread starts, id "
		<< os_thread_pf(os_thread_get_curr_id());
#endif /* UNIV_DEBUG_THREAD_CREATION */

#ifdef UNIV_PFS_THREAD
	pfs_register_thread(srv_monitor_thread_key);
#endif /* UNIV_PFS_THREAD */
	srv_monitor_active = TRUE;

	UT_NOT_USED(arg);
	srv_last_monitor_time = last_monitor_time = ut_time();
	mutex_skipped = 0;
	last_srv_print_monitor = srv_print_innodb_monitor;
loop:
	/* Wake up every 5 seconds to see if we need to print
	monitor information or if signalled at shutdown. */

	sig_count = os_event_reset(srv_monitor_event);

	os_event_wait_time_low(srv_monitor_event, 5000000, sig_count);

	current_time = ut_time();

	time_elapsed = difftime(current_time, last_monitor_time);

	if (time_elapsed > 15) {
		last_monitor_time = ut_time();

		if (srv_print_innodb_monitor) {
			/* Reset mutex_skipped counter everytime
			srv_print_innodb_monitor changes. This is to
			ensure we will not be blocked by lock_sys->mutex
			for short duration information printing,
			such as requested by sync_array_print_long_waits() */
			if (!last_srv_print_monitor) {
				mutex_skipped = 0;
				last_srv_print_monitor = TRUE;
			}

			if (!srv_printf_innodb_monitor(stderr,
						MUTEX_NOWAIT(mutex_skipped),
						NULL, NULL)) {
				mutex_skipped++;
			} else {
				/* Reset the counter */
				mutex_skipped = 0;
			}
		} else {
			last_srv_print_monitor = FALSE;
		}


		/* We don't create the temp files or associated
		mutexes in read-only-mode */

		if (!srv_read_only_mode && srv_innodb_status) {
			mutex_enter(&srv_monitor_file_mutex);
			rewind(srv_monitor_file);
			if (!srv_printf_innodb_monitor(srv_monitor_file,
						MUTEX_NOWAIT(mutex_skipped),
						NULL, NULL)) {
				mutex_skipped++;
			} else {
				mutex_skipped = 0;
			}

			os_file_set_eof(srv_monitor_file);
			mutex_exit(&srv_monitor_file_mutex);
		}
	}

	if (srv_shutdown_state >= SRV_SHUTDOWN_CLEANUP) {
		goto exit_func;
	}

	if (srv_print_innodb_monitor || srv_print_innodb_lock_monitor) {
		goto loop;
	}

	goto loop;

exit_func:
	srv_monitor_active = FALSE;

	/* We count the number of threads in os_thread_exit(). A created
	thread should always use that to exit and not use return() to exit. */

	os_thread_exit(NULL);

	OS_THREAD_DUMMY_RETURN;
}

/*********************************************************************//**
A thread which prints warnings about semaphore waits which have lasted
too long. These can be used to track bugs which cause hangs.
@return a dummy parameter */
extern "C"
os_thread_ret_t
DECLARE_THREAD(srv_error_monitor_thread)(
/*=====================================*/
	void*	arg __attribute__((unused)))
			/*!< in: a dummy parameter required by
			os_thread_create */
{
	/* number of successive fatal timeouts observed */
	ulint		fatal_cnt	= 0;
	lsn_t		old_lsn;
	lsn_t		new_lsn;
	int64_t		sig_count;
	/* longest waiting thread for a semaphore */
	os_thread_id_t	waiter		= os_thread_get_curr_id();
	os_thread_id_t	old_waiter	= waiter;
	/* the semaphore that is being waited for */
	const void*	sema		= NULL;
	const void*	old_sema	= NULL;

	ut_ad(!srv_read_only_mode);

	old_lsn = srv_start_lsn;

#ifdef UNIV_DEBUG_THREAD_CREATION
	ib::info() << "Error monitor thread starts, id "
		<< os_thread_pf(os_thread_get_curr_id());
#endif /* UNIV_DEBUG_THREAD_CREATION */

#ifdef UNIV_PFS_THREAD
	pfs_register_thread(srv_error_monitor_thread_key);
#endif /* UNIV_PFS_THREAD */
	srv_error_monitor_active = TRUE;

loop:
	/* Try to track a strange bug reported by Harald Fuchs and others,
	where the lsn seems to decrease at times */

	new_lsn = log_get_lsn();

	if (new_lsn < old_lsn) {
		ib::error() << "Old log sequence number " << old_lsn << " was"
			<< " greater than the new log sequence number "
			<< new_lsn << ". Please submit a bug report to"
			" http://bugs.mysql.com";
		ut_ad(0);
	}

	old_lsn = new_lsn;

	if (difftime(time(NULL), srv_last_monitor_time) > 60) {
		/* We referesh InnoDB Monitor values so that averages are
		printed from at most 60 last seconds */

		srv_refresh_innodb_monitor_stats();
	}

	/* Update the statistics collected for deciding LRU
	eviction policy. */
	buf_LRU_stat_update();

	/* In case mutex_exit is not a memory barrier, it is
	theoretically possible some threads are left waiting though
	the semaphore is already released. Wake up those threads: */

	sync_arr_wake_threads_if_sema_free();

	if (sync_array_print_long_waits(&waiter, &sema)
	    && sema == old_sema && os_thread_eq(waiter, old_waiter)) {
		fatal_cnt++;
		if (fatal_cnt > 10) {
			ib::fatal() << "Semaphore wait has lasted > "
				<< srv_fatal_semaphore_wait_threshold
				<< " seconds. We intentionally crash the"
				" server because it appears to be hung.";
		}
	} else {
		fatal_cnt = 0;
		old_waiter = waiter;
		old_sema = sema;
	}

	/* Flush stderr so that a database user gets the output
	to possible MySQL error file */

	fflush(stderr);

	sig_count = os_event_reset(srv_error_event);

	os_event_wait_time_low(srv_error_event, 1000000, sig_count);

	if (srv_shutdown_state < SRV_SHUTDOWN_CLEANUP) {

		goto loop;
	}

	srv_error_monitor_active = FALSE;

	/* We count the number of threads in os_thread_exit(). A created
	thread should always use that to exit and not use return() to exit. */

	os_thread_exit(NULL);

	OS_THREAD_DUMMY_RETURN;
}

/******************************************************************//**
Increment the server activity count. */
void
srv_inc_activity_count(void)
/*========================*/
{
	srv_sys->activity_count.inc();
}

/**********************************************************************//**
Check whether any background thread is active. If so return the thread
type.
@return SRV_NONE if all are suspended or have exited, thread
type if any are still active. */
srv_thread_type
srv_get_active_thread_type(void)
/*============================*/
{
	srv_thread_type ret = SRV_NONE;

	if (srv_read_only_mode) {
		return(SRV_NONE);
	}

	srv_sys_mutex_enter();

	for (ulint i = SRV_WORKER; i <= SRV_MASTER; ++i) {
		if (srv_sys->n_threads_active[i] != 0) {
			ret = static_cast<srv_thread_type>(i);
			break;
		}
	}

	srv_sys_mutex_exit();

	/* Check only on shutdown. */
	if (ret == SRV_NONE
	    && srv_shutdown_state != SRV_SHUTDOWN_NONE) {
		switch (trx_purge_state()) {
		case PURGE_STATE_INIT:
		case PURGE_STATE_EXIT:
		case PURGE_STATE_DISABLED:
			break;
		case PURGE_STATE_RUN:
		case PURGE_STATE_STOP:
			ret = SRV_PURGE;
		}
	}

	return(ret);
}

/**********************************************************************//**
Check whether any background thread are active. If so print which thread
is active. Send the threads wakeup signal.
@return name of thread that is active or NULL */
const char*
srv_any_background_threads_are_active(void)
/*=======================================*/
{
	const char*	thread_active = NULL;

	if (srv_read_only_mode) {
		if (srv_buf_resize_thread_active) {
			thread_active = "buf_resize_thread";
		}
		os_event_set(srv_buf_resize_event);
		return(thread_active);
	} else if (srv_error_monitor_active) {
		thread_active = "srv_error_monitor_thread";
	} else if (lock_sys->timeout_thread_active) {
		thread_active = "srv_lock_timeout thread";
	} else if (srv_monitor_active) {
		thread_active = "srv_monitor_thread";
	} else if (srv_buf_dump_thread_active) {
		thread_active = "buf_dump_thread";
	} else if (srv_buf_resize_thread_active) {
		thread_active = "buf_resize_thread";
	} else if (srv_dict_stats_thread_active) {
		thread_active = "dict_stats_thread";
	}

	os_event_set(srv_error_event);
	os_event_set(srv_monitor_event);
	os_event_set(srv_buf_dump_event);
	os_event_set(lock_sys->timeout_event);
	os_event_set(dict_stats_event);
	os_event_set(srv_buf_resize_event);

	return(thread_active);
}

/*******************************************************************//**
Tells the InnoDB server that there has been activity in the database
and wakes up the master thread if it is suspended (not sleeping). Used
in the MySQL interface. Note that there is a small chance that the master
thread stays suspended (we do not protect our operation with the
srv_sys_t->mutex, for performance reasons). */
void
srv_active_wake_master_thread_low()
/*===============================*/
{
	ut_ad(!srv_read_only_mode);
	ut_ad(!srv_sys_mutex_own());

	srv_inc_activity_count();

	if (srv_sys->n_threads_active[SRV_MASTER] == 0) {
		srv_slot_t*	slot;

		srv_sys_mutex_enter();

		slot = &srv_sys->sys_threads[SRV_MASTER_SLOT];

		/* Only if the master thread has been started. */

		if (slot->in_use) {
			ut_a(srv_slot_get_type(slot) == SRV_MASTER);

			if (slot->suspended) {

				slot->suspended = FALSE;

				++srv_sys->n_threads_active[SRV_MASTER];

				os_event_set(slot->event);
			}
		}

		srv_sys_mutex_exit();
	}
}

/*******************************************************************//**
Tells the purge thread that there has been activity in the database
and wakes up the purge thread if it is suspended (not sleeping).  Note
that there is a small chance that the purge thread stays suspended
(we do not protect our check with the srv_sys_t:mutex and the
purge_sys->latch, for performance reasons). */
void
srv_wake_purge_thread_if_not_active(void)
/*=====================================*/
{
	ut_ad(!srv_sys_mutex_own());

	if (purge_sys->state == PURGE_STATE_RUN
	    && srv_sys->n_threads_active[SRV_PURGE] == 0) {

		srv_release_threads(SRV_PURGE, 1);
	}
}

/*******************************************************************//**
Wakes up the master thread if it is suspended or being suspended. */
void
srv_wake_master_thread(void)
/*========================*/
{
	ut_ad(!srv_sys_mutex_own());

	srv_inc_activity_count();

	srv_release_threads(SRV_MASTER, 1);
}

/*******************************************************************//**
Get current server activity count. We don't hold srv_sys::mutex while
reading this value as it is only used in heuristics.
@return activity count. */
ulint
srv_get_activity_count(void)
/*========================*/
{
	return(srv_sys->activity_count);
}

/*******************************************************************//**
Check if there has been any activity.
@return FALSE if no change in activity counter. */
ibool
srv_check_activity(
/*===============*/
	ulint		old_activity_count)	/*!< in: old activity count */
{
	return(srv_sys->activity_count != old_activity_count);
}

/********************************************************************//**
The master thread is tasked to ensure that flush of log file happens
once every second in the background. This is to ensure that not more
than one second of trxs are lost in case of crash when
innodb_flush_logs_at_trx_commit != 1 */
static
void
srv_sync_log_buffer_in_background(void)
/*===================================*/
{
	time_t	current_time = time(NULL);

	srv_main_thread_op_info = "flushing log";
	if (difftime(current_time, srv_last_log_flush_time)
	    >= srv_flush_log_at_timeout) {
		log_buffer_sync_in_background(true);
		srv_last_log_flush_time = current_time;
		srv_log_writes_and_flush++;
	}
}

/********************************************************************//**
Make room in the table cache by evicting an unused table.
@return number of tables evicted. */
static
ulint
srv_master_evict_from_table_cache(
/*==============================*/
	ulint	pct_check)	/*!< in: max percent to check */
{
	ulint	n_tables_evicted = 0;

	rw_lock_x_lock(dict_operation_lock);

	dict_mutex_enter_for_mysql();

	n_tables_evicted = dict_make_room_in_cache(
		innobase_get_table_cache_size(), pct_check);

	dict_mutex_exit_for_mysql();

	rw_lock_x_unlock(dict_operation_lock);

	return(n_tables_evicted);
}

/*********************************************************************//**
This function prints progress message every 60 seconds during server
shutdown, for any activities that master thread is pending on. */
static
void
srv_shutdown_print_master_pending(
/*==============================*/
	ib_time_t*	last_print_time,	/*!< last time the function
						print the message */
	ulint		n_tables_to_drop,	/*!< number of tables to
						be dropped */
	ulint		n_bytes_merged)		/*!< number of change buffer
						just merged */
{
	ib_time_t	current_time;
	double		time_elapsed;

	current_time = ut_time();
	time_elapsed = ut_difftime(current_time, *last_print_time);

	if (time_elapsed > 60) {
		*last_print_time = ut_time();

		if (n_tables_to_drop) {
			ib::info() << "Waiting for " << n_tables_to_drop
				<< " table(s) to be dropped";
		}

		/* Check change buffer merge, we only wait for change buffer
		merge if it is a slow shutdown */
		if (!srv_fast_shutdown && n_bytes_merged) {
			ib::info() << "Waiting for change buffer merge to"
				" complete number of bytes of change buffer"
				" just merged: " << n_bytes_merged;
		}
	}
}

#ifdef UNIV_DEBUG
/** Waits in loop as long as master thread is disabled (debug) */
static
void
srv_master_do_disabled_loop(void)
{
	if (!srv_master_thread_disabled_debug) {
		/* We return here to avoid changing op_info. */
		return;
	}

	srv_main_thread_op_info = "disabled";

	while (srv_master_thread_disabled_debug) {
		os_event_set(srv_master_thread_disabled_event);
		if (srv_shutdown_state != SRV_SHUTDOWN_NONE) {
			break;
		}
		os_thread_sleep(100000);
	}

	srv_main_thread_op_info = "";
}

/** Disables master thread. It's used by:
	SET GLOBAL innodb_master_thread_disabled_debug = 1 (0).
@param[in]	thd		thread handle
@param[in]	var		pointer to system variable
@param[out]	var_ptr		where the formal string goes
@param[in]	save		immediate result from check function */
void
srv_master_thread_disabled_debug_update(
	THD*				thd,
	struct st_mysql_sys_var*	var,
	void*				var_ptr,
	const void*			save)
{
	/* This method is protected by mutex, as every SET GLOBAL .. */
	ut_ad(srv_master_thread_disabled_event != NULL);

	const bool disable = *static_cast<const my_bool*>(save);

	const int sig_count = os_event_reset(
		srv_master_thread_disabled_event);

	srv_master_thread_disabled_debug = disable;

	if (disable) {
		os_event_wait_low(
			srv_master_thread_disabled_event, sig_count);
	}
}
#endif /* UNIV_DEBUG */

/*********************************************************************//**
Perform the tasks that the master thread is supposed to do when the
server is active. There are two types of tasks. The first category is
of such tasks which are performed at each inovcation of this function.
We assume that this function is called roughly every second when the
server is active. The second category is of such tasks which are
performed at some interval e.g.: purge, dict_LRU cleanup etc. */
static
void
srv_master_do_active_tasks(void)
/*============================*/
{
	ib_time_t	cur_time = ut_time();
	uintmax_t	counter_time = ut_time_us(NULL);

	/* First do the tasks that we are suppose to do at each
	invocation of this function. */

	++srv_main_active_loops;

	MONITOR_INC(MONITOR_MASTER_ACTIVE_LOOPS);

	/* ALTER TABLE in MySQL requires on Unix that the table handler
	can drop tables lazily after there no longer are SELECT
	queries to them. */
	srv_main_thread_op_info = "doing background drop tables";
	row_drop_tables_for_mysql_in_background();
	MONITOR_INC_TIME_IN_MICRO_SECS(
		MONITOR_SRV_BACKGROUND_DROP_TABLE_MICROSECOND, counter_time);

	ut_d(srv_master_do_disabled_loop());

	if (srv_shutdown_state > 0) {
		return;
	}

	/* make sure that there is enough reusable space in the redo
	log files */
	srv_main_thread_op_info = "checking free log space";
	log_free_check();

	/* Do an ibuf merge */
	srv_main_thread_op_info = "doing insert buffer merge";
	counter_time = ut_time_us(NULL);
	ibuf_merge_in_background(false, ULINT_UNDEFINED);
	MONITOR_INC_TIME_IN_MICRO_SECS(
		MONITOR_SRV_IBUF_MERGE_MICROSECOND, counter_time);

	/* Flush logs if needed */
	srv_main_thread_op_info = "flushing log";
	srv_sync_log_buffer_in_background();
	MONITOR_INC_TIME_IN_MICRO_SECS(
		MONITOR_SRV_LOG_FLUSH_MICROSECOND, counter_time);

	/* Now see if various tasks that are performed at defined
	intervals need to be performed. */

	if (srv_shutdown_state > 0) {
		return;
	}

	if (srv_shutdown_state > 0) {
		return;
	}

	if (cur_time % SRV_MASTER_DICT_LRU_INTERVAL == 0) {
		srv_main_thread_op_info = "enforcing dict cache limit";
		ulint	n_evicted = srv_master_evict_from_table_cache(50);
		if (n_evicted != 0) {
			MONITOR_INC_VALUE(
				MONITOR_SRV_DICT_LRU_EVICT_COUNT, n_evicted);
		}
		MONITOR_INC_TIME_IN_MICRO_SECS(
			MONITOR_SRV_DICT_LRU_MICROSECOND, counter_time);
	}

	if (srv_shutdown_state > 0) {
		return;
	}

	/* Make a new checkpoint */
	if (cur_time % SRV_MASTER_CHECKPOINT_INTERVAL == 0) {
		srv_main_thread_op_info = "making checkpoint";
		log_checkpoint(TRUE, FALSE);
		MONITOR_INC_TIME_IN_MICRO_SECS(
			MONITOR_SRV_CHECKPOINT_MICROSECOND, counter_time);
	}
}

/*********************************************************************//**
Perform the tasks that the master thread is supposed to do whenever the
server is idle. We do check for the server state during this function
and if the server has entered the shutdown phase we may return from
the function without completing the required tasks.
Note that the server can move to active state when we are executing this
function but we don't check for that as we are suppose to perform more
or less same tasks when server is active. */
static
void
srv_master_do_idle_tasks(void)
/*==========================*/
{
	uintmax_t	counter_time;

	++srv_main_idle_loops;

	MONITOR_INC(MONITOR_MASTER_IDLE_LOOPS);


	/* ALTER TABLE in MySQL requires on Unix that the table handler
	can drop tables lazily after there no longer are SELECT
	queries to them. */
	counter_time = ut_time_us(NULL);
	srv_main_thread_op_info = "doing background drop tables";
	row_drop_tables_for_mysql_in_background();
	MONITOR_INC_TIME_IN_MICRO_SECS(
		MONITOR_SRV_BACKGROUND_DROP_TABLE_MICROSECOND,
			 counter_time);

	ut_d(srv_master_do_disabled_loop());

	if (srv_shutdown_state > 0) {
		return;
	}

	/* make sure that there is enough reusable space in the redo
	log files */
	srv_main_thread_op_info = "checking free log space";
	log_free_check();

	/* Do an ibuf merge */
	counter_time = ut_time_us(NULL);
	srv_main_thread_op_info = "doing insert buffer merge";
	ibuf_merge_in_background(true, ULINT_UNDEFINED);
	MONITOR_INC_TIME_IN_MICRO_SECS(
		MONITOR_SRV_IBUF_MERGE_MICROSECOND, counter_time);

	if (srv_shutdown_state > 0) {
		return;
	}

	srv_main_thread_op_info = "enforcing dict cache limit";
	ulint	n_evicted = srv_master_evict_from_table_cache(100);
	if (n_evicted != 0) {
		MONITOR_INC_VALUE(
			MONITOR_SRV_DICT_LRU_EVICT_COUNT, n_evicted);
	}
	MONITOR_INC_TIME_IN_MICRO_SECS(
		MONITOR_SRV_DICT_LRU_MICROSECOND, counter_time);

	/* Flush logs if needed */
	srv_sync_log_buffer_in_background();
	MONITOR_INC_TIME_IN_MICRO_SECS(
		MONITOR_SRV_LOG_FLUSH_MICROSECOND, counter_time);

	if (srv_shutdown_state > 0) {
		return;
	}

	/* Make a new checkpoint */
	srv_main_thread_op_info = "making checkpoint";
	log_checkpoint(TRUE, FALSE);
	MONITOR_INC_TIME_IN_MICRO_SECS(MONITOR_SRV_CHECKPOINT_MICROSECOND,
				       counter_time);
}

/*********************************************************************//**
Perform the tasks during shutdown. The tasks that we do at shutdown
depend on srv_fast_shutdown:
2 => very fast shutdown => do no book keeping
1 => normal shutdown => clear drop table queue and make checkpoint
0 => slow shutdown => in addition to above do complete purge and ibuf
merge
@return TRUE if some work was done. FALSE otherwise */
static
ibool
srv_master_do_shutdown_tasks(
/*=========================*/
	ib_time_t*	last_print_time)/*!< last time the function
					print the message */
{
	ulint		n_bytes_merged = 0;
	ulint		n_tables_to_drop = 0;

	ut_ad(!srv_read_only_mode);

	++srv_main_shutdown_loops;

	ut_a(srv_shutdown_state > 0);

	/* In very fast shutdown none of the following is necessary */
	if (srv_fast_shutdown == 2) {
		return(FALSE);
	}

	/* ALTER TABLE in MySQL requires on Unix that the table handler
	can drop tables lazily after there no longer are SELECT
	queries to them. */
	srv_main_thread_op_info = "doing background drop tables";
	n_tables_to_drop = row_drop_tables_for_mysql_in_background();

	/* make sure that there is enough reusable space in the redo
	log files */
	srv_main_thread_op_info = "checking free log space";
	log_free_check();

	/* In case of normal shutdown we don't do ibuf merge or purge */
	if (srv_fast_shutdown == 1) {
		goto func_exit;
	}

	/* Do an ibuf merge */
	srv_main_thread_op_info = "doing insert buffer merge";
	n_bytes_merged = ibuf_merge_in_background(true, ULINT_UNDEFINED);

	/* Flush logs if needed */
	srv_sync_log_buffer_in_background();

func_exit:
	/* Make a new checkpoint about once in 10 seconds */
	srv_main_thread_op_info = "making checkpoint";
	log_checkpoint(TRUE, FALSE);

	/* Print progress message every 60 seconds during shutdown */
	if (srv_shutdown_state > 0 && srv_print_verbose_log) {
		srv_shutdown_print_master_pending(
			last_print_time, n_tables_to_drop, n_bytes_merged);
	}

	return(n_bytes_merged || n_tables_to_drop);
}

/*********************************************************************//**
Puts master thread to sleep. At this point we are using polling to
service various activities. Master thread sleeps for one second before
checking the state of the server again */
static
void
srv_master_sleep(void)
/*==================*/
{
	srv_main_thread_op_info = "sleeping";
	os_thread_sleep(1000000);
	srv_main_thread_op_info = "";
}

/*********************************************************************//**
The master thread controlling the server.
@return a dummy parameter */
extern "C"
os_thread_ret_t
DECLARE_THREAD(srv_master_thread)(
/*==============================*/
	void*	arg __attribute__((unused)))
			/*!< in: a dummy parameter required by
			os_thread_create */
{
	my_thread_init();
	DBUG_ENTER("srv_master_thread");

	srv_slot_t*	slot;
	ulint		old_activity_count = srv_get_activity_count();
	ib_time_t	last_print_time;

	ut_ad(!srv_read_only_mode);

#ifdef UNIV_DEBUG_THREAD_CREATION
	ib::info() << "Master thread starts, id "
		<< os_thread_pf(os_thread_get_curr_id());
#endif /* UNIV_DEBUG_THREAD_CREATION */

#ifdef UNIV_PFS_THREAD
	pfs_register_thread(srv_master_thread_key);
#endif /* UNIV_PFS_THREAD */

	srv_main_thread_process_no = os_proc_get_number();
	srv_main_thread_id = os_thread_pf(os_thread_get_curr_id());

	slot = srv_reserve_slot(SRV_MASTER);
	ut_a(slot == srv_sys->sys_threads);

	last_print_time = ut_time();
loop:
	if (srv_force_recovery >= SRV_FORCE_NO_BACKGROUND) {
		goto suspend_thread;
	}

	while (srv_shutdown_state == SRV_SHUTDOWN_NONE) {

		srv_master_sleep();

		MONITOR_INC(MONITOR_MASTER_THREAD_SLEEP);

		if (srv_check_activity(old_activity_count)) {
			old_activity_count = srv_get_activity_count();
			srv_master_do_active_tasks();
		} else {
			srv_master_do_idle_tasks();
		}
	}

	while (srv_shutdown_state != SRV_SHUTDOWN_EXIT_THREADS
	       && srv_master_do_shutdown_tasks(&last_print_time)) {

		/* Shouldn't loop here in case of very fast shutdown */
		ut_ad(srv_fast_shutdown < 2);
	}

suspend_thread:
	srv_main_thread_op_info = "suspending";

	srv_suspend_thread(slot);

	/* DO NOT CHANGE THIS STRING. innobase_start_or_create_for_mysql()
	waits for database activity to die down when converting < 4.1.x
	databases, and relies on this string being exactly as it is. InnoDB
	manual also mentions this string in several places. */
	srv_main_thread_op_info = "waiting for server activity";

	os_event_wait(slot->event);

	if (srv_shutdown_state != SRV_SHUTDOWN_EXIT_THREADS) {
		goto loop;
	}

	my_thread_end();
	os_thread_exit(NULL);
	DBUG_RETURN(0);
}

/**
Check if purge should stop.
@return true if it should shutdown. */
static
bool
srv_purge_should_exit(
	ulint		n_purged)	/*!< in: pages purged in last batch */
{
	switch (srv_shutdown_state) {
	case SRV_SHUTDOWN_NONE:
		/* Normal operation. */
		break;

	case SRV_SHUTDOWN_CLEANUP:
	case SRV_SHUTDOWN_EXIT_THREADS:
		/* Exit unless slow shutdown requested or all done. */
		return(srv_fast_shutdown != 0 || n_purged == 0);

	case SRV_SHUTDOWN_LAST_PHASE:
	case SRV_SHUTDOWN_FLUSH_PHASE:
		ut_error;
	}

	return(false);
}

/*********************************************************************//**
Fetch and execute a task from the work queue.
@return true if a task was executed */
static
bool
srv_task_execute(void)
/*==================*/
{
	que_thr_t*	thr = NULL;

	ut_ad(!srv_read_only_mode);
	ut_a(srv_force_recovery < SRV_FORCE_NO_BACKGROUND);

	mutex_enter(&srv_sys->tasks_mutex);

	if (UT_LIST_GET_LEN(srv_sys->tasks) > 0) {

		thr = UT_LIST_GET_FIRST(srv_sys->tasks);

		ut_a(que_node_get_type(thr->child) == QUE_NODE_PURGE);

		UT_LIST_REMOVE(srv_sys->tasks, thr);
	}

	mutex_exit(&srv_sys->tasks_mutex);

	if (thr != NULL) {

		que_run_threads(thr);

		os_atomic_inc_ulint(
			&purge_sys->pq_mutex, &purge_sys->n_completed, 1);
	}

	return(thr != NULL);
}

/*********************************************************************//**
Worker thread that reads tasks from the work queue and executes them.
@return a dummy parameter */
extern "C"
os_thread_ret_t
DECLARE_THREAD(srv_worker_thread)(
/*==============================*/
	void*	arg __attribute__((unused)))	/*!< in: a dummy parameter
						required by os_thread_create */
{
	srv_slot_t*	slot;

	ut_ad(!srv_read_only_mode);
	ut_a(srv_force_recovery < SRV_FORCE_NO_BACKGROUND);
	my_thread_init();
	THD *thd = create_thd(false, true, true, srv_worker_thread_key);

#ifdef UNIV_DEBUG_THREAD_CREATION
	ib::info() << "Worker thread starting, id "
		<< os_thread_pf(os_thread_get_curr_id());
#endif /* UNIV_DEBUG_THREAD_CREATION */

	slot = srv_reserve_slot(SRV_WORKER);

	ut_a(srv_n_purge_threads > 1);

	srv_sys_mutex_enter();

	ut_a(srv_sys->n_threads_active[SRV_WORKER] < srv_n_purge_threads);

	srv_sys_mutex_exit();

	/* We need to ensure that the worker threads exit after the
	purge coordinator thread. Otherwise the purge coordinaor can
	end up waiting forever in trx_purge_wait_for_workers_to_complete() */

	do {
		srv_suspend_thread(slot);

		os_event_wait(slot->event);

		if (srv_task_execute()) {

			/* If there are tasks in the queue, wakeup
			the purge coordinator thread. */

			srv_wake_purge_thread_if_not_active();
		}

		/* Note: we are checking the state without holding the
		purge_sys->latch here. */
	} while (purge_sys->state != PURGE_STATE_EXIT);

	srv_free_slot(slot);

	rw_lock_x_lock(&purge_sys->latch);

	ut_a(!purge_sys->running);
	ut_a(purge_sys->state == PURGE_STATE_EXIT);
	ut_a(srv_shutdown_state > SRV_SHUTDOWN_NONE);

	rw_lock_x_unlock(&purge_sys->latch);

#ifdef UNIV_DEBUG_THREAD_CREATION
	ib::info() << "Purge worker thread exiting, id "
		<< os_thread_pf(os_thread_get_curr_id());
#endif /* UNIV_DEBUG_THREAD_CREATION */

	destroy_thd(thd);
        my_thread_end();
	/* We count the number of threads in os_thread_exit(). A created
	thread should always use that to exit and not use return() to exit. */
	os_thread_exit(NULL);

	OS_THREAD_DUMMY_RETURN;	/* Not reached, avoid compiler warning */
}

/*********************************************************************//**
Do the actual purge operation.
@return length of history list before the last purge batch. */
static
ulint
srv_do_purge(
/*=========*/
	ulint		n_threads,	/*!< in: number of threads to use */
	ulint*		n_total_purged)	/*!< in/out: total pages purged */
{
	ulint		n_pages_purged;

	static ulint	count = 0;
	static ulint	n_use_threads = 0;
	static ulint	rseg_history_len = 0;
	ulint		old_activity_count = srv_get_activity_count();

	ut_a(n_threads > 0);
	ut_ad(!srv_read_only_mode);

	/* Purge until there are no more records to purge and there is
	no change in configuration or server state. If the user has
	configured more than one purge thread then we treat that as a
	pool of threads and only use the extra threads if purge can't
	keep up with updates. */

	if (n_use_threads == 0) {
		n_use_threads = n_threads;
	}

	do {
		if (trx_sys->rseg_history_len > rseg_history_len
		    || (srv_max_purge_lag > 0
			&& rseg_history_len > srv_max_purge_lag)) {

			/* History length is now longer than what it was
			when we took the last snapshot. Use more threads. */

			if (n_use_threads < n_threads) {
				++n_use_threads;
			}

		} else if (srv_check_activity(old_activity_count)
			   && n_use_threads > 1) {

			/* History length same or smaller since last snapshot,
			use fewer threads. */

			--n_use_threads;

			old_activity_count = srv_get_activity_count();
		}

		/* Ensure that the purge threads are less than what
		was configured. */

		ut_a(n_use_threads > 0);
		ut_a(n_use_threads <= n_threads);

		/* Take a snapshot of the history list before purge. */
		if ((rseg_history_len = trx_sys->rseg_history_len) == 0) {
			break;
		}

		ulint	undo_trunc_freq =
			purge_sys->undo_trunc.get_rseg_truncate_frequency();

		ulint	rseg_truncate_frequency = ut_min(
			static_cast<ulint>(srv_purge_rseg_truncate_frequency),
			undo_trunc_freq);

		n_pages_purged = trx_purge(
			n_use_threads, srv_purge_batch_size,
			(++count % rseg_truncate_frequency) == 0);

		*n_total_purged += n_pages_purged;

	} while (!srv_purge_should_exit(n_pages_purged)
		 && n_pages_purged > 0
		 && purge_sys->state == PURGE_STATE_RUN);

	return(rseg_history_len);
}

/*********************************************************************//**
Suspend the purge coordinator thread. */
static
void
srv_purge_coordinator_suspend(
/*==========================*/
	srv_slot_t*	slot,			/*!< in/out: Purge coordinator
						thread slot */
	ulint		rseg_history_len)	/*!< in: history list length
						before last purge */
{
	ut_ad(!srv_read_only_mode);
	ut_a(slot->type == SRV_PURGE);

	bool		stop = false;

	/** Maximum wait time on the purge event, in micro-seconds. */
	static const ulint SRV_PURGE_MAX_TIMEOUT = 10000;

	int64_t		sig_count = srv_suspend_thread(slot);

	do {
		ulint		ret;

		rw_lock_x_lock(&purge_sys->latch);

		purge_sys->running = false;

		rw_lock_x_unlock(&purge_sys->latch);

		/* We don't wait right away on the the non-timed wait because
		we want to signal the thread that wants to suspend purge. */

		if (stop) {
			os_event_wait_low(slot->event, sig_count);
			ret = 0;
		} else if (rseg_history_len <= trx_sys->rseg_history_len) {
			ret = os_event_wait_time_low(
				slot->event, SRV_PURGE_MAX_TIMEOUT, sig_count);
		} else {
			/* We don't want to waste time waiting, if the
			history list increased by the time we got here,
			unless purge has been stopped. */
			ret = 0;
		}

		srv_sys_mutex_enter();

		/* The thread can be in state !suspended after the timeout
		but before this check if another thread sent a wakeup signal. */

		if (slot->suspended) {
			slot->suspended = FALSE;
			++srv_sys->n_threads_active[slot->type];
			ut_a(srv_sys->n_threads_active[slot->type] == 1);
		}

		srv_sys_mutex_exit();

		sig_count = srv_suspend_thread(slot);

		rw_lock_x_lock(&purge_sys->latch);

		stop = (srv_shutdown_state == SRV_SHUTDOWN_NONE
			&& purge_sys->state == PURGE_STATE_STOP);

		if (!stop) {
			ut_a(purge_sys->n_stop == 0);
			purge_sys->running = true;
		} else {
			ut_a(purge_sys->n_stop > 0);

			/* Signal that we are suspended. */
			os_event_set(purge_sys->event);
		}

		rw_lock_x_unlock(&purge_sys->latch);

		if (ret == OS_SYNC_TIME_EXCEEDED) {

			/* No new records added since wait started then simply
			wait for new records. The magic number 5000 is an
			approximation for the case where we have cached UNDO
			log records which prevent truncate of the UNDO
			segments. */

			if (rseg_history_len == trx_sys->rseg_history_len
			    && trx_sys->rseg_history_len < 5000) {

				stop = true;
			}
		}

	} while (stop);

	srv_sys_mutex_enter();

	if (slot->suspended) {
		slot->suspended = FALSE;
		++srv_sys->n_threads_active[slot->type];
		ut_a(srv_sys->n_threads_active[slot->type] == 1);
	}

	srv_sys_mutex_exit();
}

/*********************************************************************//**
Purge coordinator thread that schedules the purge tasks.
@return a dummy parameter */
extern "C"
os_thread_ret_t
DECLARE_THREAD(srv_purge_coordinator_thread)(
/*=========================================*/
	void*	arg __attribute__((unused)))	/*!< in: a dummy parameter
						required by os_thread_create */
{
	my_thread_init();
	THD *thd = create_thd(false, true, true, srv_purge_thread_key);
	srv_slot_t*	slot;
	ulint           n_total_purged = ULINT_UNDEFINED;

	ut_ad(!srv_read_only_mode);
	ut_a(srv_n_purge_threads >= 1);
	ut_a(trx_purge_state() == PURGE_STATE_INIT);
	ut_a(srv_force_recovery < SRV_FORCE_NO_BACKGROUND);

	rw_lock_x_lock(&purge_sys->latch);

	purge_sys->running = true;
	purge_sys->state = PURGE_STATE_RUN;

	rw_lock_x_unlock(&purge_sys->latch);

#ifdef UNIV_DEBUG_THREAD_CREATION
	ib::info() << "Purge coordinator thread created, id "
		<< os_thread_pf(os_thread_get_curr_id());
#endif /* UNIV_DEBUG_THREAD_CREATION */

	slot = srv_reserve_slot(SRV_PURGE);

	ulint	rseg_history_len = trx_sys->rseg_history_len;

	do {
		/* If there are no records to purge or the last
		purge didn't purge any records then wait for activity. */

		if (srv_shutdown_state == SRV_SHUTDOWN_NONE
		    && (purge_sys->state == PURGE_STATE_STOP
			|| n_total_purged == 0)) {

			srv_purge_coordinator_suspend(slot, rseg_history_len);
		}

		if (srv_purge_should_exit(n_total_purged)) {
			ut_a(!slot->suspended);
			break;
		}

		n_total_purged = 0;

		rseg_history_len = srv_do_purge(
			srv_n_purge_threads, &n_total_purged);

	} while (!srv_purge_should_exit(n_total_purged));

	/* Ensure that we don't jump out of the loop unless the
	exit condition is satisfied. */

	ut_a(srv_purge_should_exit(n_total_purged));

	ulint	n_pages_purged = ULINT_MAX;

	/* Ensure that all records are purged if it is not a fast shutdown.
	This covers the case where a record can be added after we exit the
	loop above. */
	while (srv_fast_shutdown == 0 && n_pages_purged > 0) {
		n_pages_purged = trx_purge(1, srv_purge_batch_size, false);
	}

	/* This trx_purge is called to remove any undo records (added by
	background threads) after completion of the above loop. When
	srv_fast_shutdown != 0, a large batch size can cause significant
	delay in shutdown ,so reducing the batch size to magic number 20
	(which was default in 5.5), which we hope will be sufficient to
	remove all the undo records */
	const	uint temp_batch_size = 20;

	n_pages_purged = trx_purge(1, srv_purge_batch_size <= temp_batch_size
				      ? srv_purge_batch_size : temp_batch_size,
				   true);
	ut_a(n_pages_purged == 0 || srv_fast_shutdown != 0);

	/* The task queue should always be empty, independent of fast
	shutdown state. */
	ut_a(srv_get_task_queue_length() == 0);

	srv_free_slot(slot);

	/* Note that we are shutting down. */
	rw_lock_x_lock(&purge_sys->latch);

	purge_sys->state = PURGE_STATE_EXIT;

	/* If there are any pending undo-tablespace truncate then clear
	it off as we plan to shutdown the purge thread. */
	purge_sys->undo_trunc.clear();

	purge_sys->running = false;

	rw_lock_x_unlock(&purge_sys->latch);

#ifdef UNIV_DEBUG_THREAD_CREATION
	ib::info() << "Purge coordinator exiting, id "
		<< os_thread_pf(os_thread_get_curr_id());
#endif /* UNIV_DEBUG_THREAD_CREATION */

	/* Ensure that all the worker threads quit. */
	if (srv_n_purge_threads > 1) {
		srv_release_threads(SRV_WORKER, srv_n_purge_threads - 1);
	}

	destroy_thd(thd);
	my_thread_end();
	/* We count the number of threads in os_thread_exit(). A created
	thread should always use that to exit and not use return() to exit. */
	os_thread_exit(NULL);

	OS_THREAD_DUMMY_RETURN;	/* Not reached, avoid compiler warning */
}

/**********************************************************************//**
Enqueues a task to server task queue and releases a worker thread, if there
is a suspended one. */
void
srv_que_task_enqueue_low(
/*=====================*/
	que_thr_t*	thr)	/*!< in: query thread */
{
	ut_ad(!srv_read_only_mode);
	mutex_enter(&srv_sys->tasks_mutex);

	UT_LIST_ADD_LAST(srv_sys->tasks, thr);

	mutex_exit(&srv_sys->tasks_mutex);

	srv_release_threads(SRV_WORKER, 1);
}

/**********************************************************************//**
Get count of tasks in the queue.
@return number of tasks in queue */
ulint
srv_get_task_queue_length(void)
/*===========================*/
{
	ulint	n_tasks;

	ut_ad(!srv_read_only_mode);

	mutex_enter(&srv_sys->tasks_mutex);

	n_tasks = UT_LIST_GET_LEN(srv_sys->tasks);

	mutex_exit(&srv_sys->tasks_mutex);

	return(n_tasks);
}

/**********************************************************************//**
Wakeup the purge threads. */
void
srv_purge_wakeup(void)
/*==================*/
{
	ut_ad(!srv_read_only_mode);

	if (srv_force_recovery < SRV_FORCE_NO_BACKGROUND) {

		srv_release_threads(SRV_PURGE, 1);

		if (srv_n_purge_threads > 1) {
			ulint	n_workers = srv_n_purge_threads - 1;

			srv_release_threads(SRV_WORKER, n_workers);
		}
	}
}

/** Check if tablespace is being truncated.
(Ignore system-tablespace as we don't re-create the tablespace
and so some of the action that are suppressed by this function
for independent tablespace are not applicable to system-tablespace).
@param	space_id	space_id to check for truncate action
@return true		if being truncated, false if not being
			truncated or tablespace is system-tablespace. */
bool
srv_is_tablespace_truncated(ulint space_id)
{
	if (is_system_tablespace(space_id)) {
		return(false);
	}

	return(truncate_t::is_tablespace_truncated(space_id)
	       || undo::Truncate::is_tablespace_truncated(space_id));

}

/** Check if tablespace was truncated.
@param[in]	space	space object to check for truncate action
@return true if tablespace was truncated and we still have an active
MLOG_TRUNCATE REDO log record. */
bool
srv_was_tablespace_truncated(const fil_space_t* space)
{
	if (space == NULL) {
		ut_ad(0);
		return(false);
	}

	bool	has_shared_space = FSP_FLAGS_GET_SHARED(space->flags);

	if (is_system_tablespace(space->id) || has_shared_space) {
		return(false);
	}

	return(truncate_t::was_tablespace_truncated(space->id));
}

/** Call exit(3) */
void
srv_fatal_error()
{

	ib::error() << "Cannot continue operation.";

	fflush(stderr);

	ut_d(innodb_calling_exit = true);

	srv_shutdown_all_bg_threads();

	exit(3);
}<|MERGE_RESOLUTION|>--- conflicted
+++ resolved
@@ -173,15 +173,12 @@
 #ifdef UNIV_DEBUG
 /** Force all user tables to use page compression. */
 ulong	srv_debug_compress;
-<<<<<<< HEAD
 /** Set when InnoDB has invoked exit(). */
 bool	innodb_calling_exit;
-=======
 /** Used by SET GLOBAL innodb_master_thread_disabled_debug = X. */
 my_bool	srv_master_thread_disabled_debug;
 /** Event used to inform that master thread is disabled. */
 static os_event_t	srv_master_thread_disabled_event;
->>>>>>> 3cc9c846
 #endif /* UNIV_DEBUG */
 
 /*------------------------- LOG FILES ------------------------ */
