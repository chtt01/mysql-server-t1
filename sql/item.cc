/*
   Copyright (c) 2000, 2012, Oracle and/or its affiliates. All rights reserved.

   This program is free software; you can redistribute it and/or modify
   it under the terms of the GNU General Public License as published by
   the Free Software Foundation; version 2 of the License.

   This program is distributed in the hope that it will be useful,
   but WITHOUT ANY WARRANTY; without even the implied warranty of
   MERCHANTABILITY or FITNESS FOR A PARTICULAR PURPOSE.  See the
   GNU General Public License for more details.

   You should have received a copy of the GNU General Public License
   along with this program; if not, write to the Free Software
   Foundation, Inc., 51 Franklin St, Fifth Floor, Boston, MA 02110-1301  USA */


#include "my_global.h"                          /* NO_EMBEDDED_ACCESS_CHECKS */
#include "sql_priv.h"
#include "unireg.h"                    // REQUIRED: for other includes
#include <mysql.h>
#include <m_ctype.h>
#include "my_dir.h"
#include "sp_rcontext.h"
#include "sp_head.h"                  // sp_prepare_func_item
#include "sp.h"                       // sp_map_item_type
#include "sql_trigger.h"
#include "sql_select.h"
#include "sql_show.h"                           // append_identifier
#include "sql_view.h"                           // VIEW_ANY_SQL
#include "sql_time.h"                  // str_to_datetime_with_warn,
                                       // make_truncated_value_warning
#include "sql_acl.h"                   // get_column_grant,
                                       // SELECT_ACL, UPDATE_ACL,
                                       // INSERT_ACL,
                                       // check_grant_column
#include "sql_base.h"                  // enum_resolution_type,
                                       // REPORT_EXCEPT_NOT_FOUND,
                                       // find_item_in_list,
                                       // RESOLVED_AGAINST_ALIAS, ...
#include "log_event.h"                 // append_query_string
#include "sql_test.h"                  // print_where
#include "sql_optimizer.h"             // JOIN

using std::min;
using std::max;

const String my_null_string("NULL", 4, default_charset_info);

/****************************************************************************/

/* Hybrid_type_traits {_real} */

void Hybrid_type_traits::fix_length_and_dec(Item *item, Item *arg) const
{
  item->decimals= NOT_FIXED_DEC;
  item->max_length= item->float_length(arg->decimals);
}

static const Hybrid_type_traits real_traits_instance;

const Hybrid_type_traits *Hybrid_type_traits::instance()
{
  return &real_traits_instance;
}


my_decimal *
Hybrid_type_traits::val_decimal(Hybrid_type *val, my_decimal *to) const
{
  double2my_decimal(E_DEC_FATAL_ERROR, val->real, val->dec_buf);
  return val->dec_buf;
}


String *
Hybrid_type_traits::val_str(Hybrid_type *val, String *to, uint8 decimals) const
{
  to->set_real(val->real, decimals, &my_charset_bin);
  return to;
}

/* Hybrid_type_traits_decimal */
static const Hybrid_type_traits_decimal decimal_traits_instance;

const Hybrid_type_traits_decimal *Hybrid_type_traits_decimal::instance()
{
  return &decimal_traits_instance;
}


void
Hybrid_type_traits_decimal::fix_length_and_dec(Item *item, Item *arg) const
{
  item->decimals= arg->decimals;
  item->max_length= min<uint32>(arg->max_length + DECIMAL_LONGLONG_DIGITS,
                                DECIMAL_MAX_STR_LENGTH);
}


void Hybrid_type_traits_decimal::set_zero(Hybrid_type *val) const
{
  my_decimal_set_zero(&val->dec_buf[0]);
  val->used_dec_buf_no= 0;
}


void Hybrid_type_traits_decimal::add(Hybrid_type *val, Field *f) const
{
  my_decimal_add(E_DEC_FATAL_ERROR,
                 &val->dec_buf[val->used_dec_buf_no ^ 1],
                 &val->dec_buf[val->used_dec_buf_no],
                 f->val_decimal(&val->dec_buf[2]));
  val->used_dec_buf_no^= 1;
}


/**
  @todo
  what is '4' for scale?
*/
void Hybrid_type_traits_decimal::div(Hybrid_type *val, ulonglong u) const
{
  int2my_decimal(E_DEC_FATAL_ERROR, u, TRUE, &val->dec_buf[2]);
  /* XXX: what is '4' for scale? */
  my_decimal_div(E_DEC_FATAL_ERROR,
                 &val->dec_buf[val->used_dec_buf_no ^ 1],
                 &val->dec_buf[val->used_dec_buf_no],
                 &val->dec_buf[2], 4);
  val->used_dec_buf_no^= 1;
}


longlong
Hybrid_type_traits_decimal::val_int(Hybrid_type *val, bool unsigned_flag) const
{
  longlong result;
  my_decimal2int(E_DEC_FATAL_ERROR, &val->dec_buf[val->used_dec_buf_no],
                 unsigned_flag, &result);
  return result;
}


double
Hybrid_type_traits_decimal::val_real(Hybrid_type *val) const
{
  my_decimal2double(E_DEC_FATAL_ERROR, &val->dec_buf[val->used_dec_buf_no],
                    &val->real);
  return val->real;
}


String *
Hybrid_type_traits_decimal::val_str(Hybrid_type *val, String *to,
                                    uint8 decimals) const
{
  my_decimal_round(E_DEC_FATAL_ERROR, &val->dec_buf[val->used_dec_buf_no],
                   decimals, FALSE, &val->dec_buf[2]);
  my_decimal2string(E_DEC_FATAL_ERROR, &val->dec_buf[2], 0, 0, 0, to);
  return to;
}

/* Hybrid_type_traits_integer */
static const Hybrid_type_traits_integer integer_traits_instance;

const Hybrid_type_traits_integer *Hybrid_type_traits_integer::instance()
{
  return &integer_traits_instance;
}

void
Hybrid_type_traits_integer::fix_length_and_dec(Item *item, Item *arg) const
{
  item->decimals= 0;
  item->max_length= MY_INT64_NUM_DECIMAL_DIGITS;
  item->unsigned_flag= 0;
}

/*****************************************************************************
** Item functions
*****************************************************************************/

/**
  Init all special items.
*/

void item_init(void)
{
  item_user_lock_init();
  uuid_short_init();
}


/**
  @todo
    Make this functions class dependent
*/

bool Item::val_bool()
{
  switch(result_type()) {
  case INT_RESULT:
    return val_int() != 0;
  case DECIMAL_RESULT:
  {
    my_decimal decimal_value;
    my_decimal *val= val_decimal(&decimal_value);
    if (val)
      return !my_decimal_is_zero(val);
    return 0;
  }
  case REAL_RESULT:
  case STRING_RESULT:
    return val_real() != 0.0;
  case ROW_RESULT:
  default:
    DBUG_ASSERT(0);
    return 0;                                   // Wrong (but safe)
  }
}


/*
  For the items which don't have its own fast val_str_ascii()
  implementation we provide a generic slower version,
  which converts from the Item character set to ASCII.
  For better performance conversion happens only in 
  case of a "tricky" Item character set (e.g. UCS2).
  Normally conversion does not happen.
*/
String *Item::val_str_ascii(String *str)
{
  if (!(collation.collation->state & MY_CS_NONASCII))
    return val_str(str);
  
  DBUG_ASSERT(str != &str_value);
  
  uint errors;
  String *res= val_str(&str_value);
  if (!res)
    return 0;
  
  if ((null_value= str->copy(res->ptr(), res->length(),
                             collation.collation, &my_charset_latin1,
                             &errors)))
    return 0;
  
  return str;
}


String *Item::val_string_from_real(String *str)
{
  double nr= val_real();
  if (null_value)
    return 0;					/* purecov: inspected */
  str->set_real(nr,decimals, &my_charset_bin);
  return str;
}


String *Item::val_string_from_int(String *str)
{
  longlong nr= val_int();
  if (null_value)
    return 0;
  str->set_int(nr, unsigned_flag, &my_charset_bin);
  return str;
}


String *Item::val_string_from_decimal(String *str)
{
  my_decimal dec_buf, *dec= val_decimal(&dec_buf);
  if (null_value)
    return 0;
  my_decimal_round(E_DEC_FATAL_ERROR, dec, decimals, FALSE, &dec_buf);
  my_decimal2string(E_DEC_FATAL_ERROR, &dec_buf, 0, 0, 0, str);
  return str;
}


String *Item::val_string_from_datetime(String *str)
{
  DBUG_ASSERT(fixed == 1);
  MYSQL_TIME ltime;
  if (get_date(&ltime, TIME_FUZZY_DATE) ||
      (null_value= str->alloc(MAX_DATE_STRING_REP_LENGTH)))
    return (String *) 0;
  make_datetime((DATE_TIME_FORMAT *) 0, &ltime, str, decimals);
  return str;
}


String *Item::val_string_from_date(String *str)
{
  DBUG_ASSERT(fixed == 1);
  MYSQL_TIME ltime;
  if (get_date(&ltime, TIME_FUZZY_DATE) ||
      (null_value= str->alloc(MAX_DATE_STRING_REP_LENGTH)))
    return (String *) 0;
  make_date((DATE_TIME_FORMAT *) 0, &ltime, str);
  return str;
}


String *Item::val_string_from_time(String *str)
{
  DBUG_ASSERT(fixed == 1);
  MYSQL_TIME ltime;
  if (get_time(&ltime) || (null_value= str->alloc(MAX_DATE_STRING_REP_LENGTH)))
    return (String *) 0;
  make_time((DATE_TIME_FORMAT *) 0, &ltime, str, decimals);
  return str;
}


my_decimal *Item::val_decimal_from_real(my_decimal *decimal_value)
{
  double nr= val_real();
  if (null_value)
    return 0;
  double2my_decimal(E_DEC_FATAL_ERROR, nr, decimal_value);
  return (decimal_value);
}


my_decimal *Item::val_decimal_from_int(my_decimal *decimal_value)
{
  longlong nr= val_int();
  if (null_value)
    return 0;
  int2my_decimal(E_DEC_FATAL_ERROR, nr, unsigned_flag, decimal_value);
  return decimal_value;
}


my_decimal *Item::val_decimal_from_string(my_decimal *decimal_value)
{
  String *res;

  if (!(res= val_str(&str_value)))
    return NULL;

  if (str2my_decimal(E_DEC_FATAL_ERROR & ~E_DEC_BAD_NUM,
                     res->ptr(), res->length(), res->charset(),
                     decimal_value) & E_DEC_BAD_NUM)
  {
    ErrConvString err(res);
    push_warning_printf(current_thd, Sql_condition::WARN_LEVEL_WARN,
                        ER_TRUNCATED_WRONG_VALUE,
                        ER(ER_TRUNCATED_WRONG_VALUE), "DECIMAL",
                        err.ptr());
  }
  return decimal_value;
}


my_decimal *Item::val_decimal_from_date(my_decimal *decimal_value)
{
  DBUG_ASSERT(fixed == 1);
  MYSQL_TIME ltime;
  if (get_date(&ltime, TIME_FUZZY_DATE))
  {
    my_decimal_set_zero(decimal_value);
    null_value= 1;                               // set NULL, stop processing
    return 0;
  }
  return date2my_decimal(&ltime, decimal_value);
}


my_decimal *Item::val_decimal_from_time(my_decimal *decimal_value)
{
  DBUG_ASSERT(fixed == 1);
  MYSQL_TIME ltime;
  if (get_time(&ltime))
  {
    my_decimal_set_zero(decimal_value);
    null_value= 1;
    return 0;
  }
  return date2my_decimal(&ltime, decimal_value);
}


longlong Item::val_time_temporal()
{
  MYSQL_TIME ltime;
  if ((null_value= get_time(&ltime)))
    return 0;
  return TIME_to_longlong_time_packed(&ltime);
}


longlong Item::val_date_temporal()
{
  MYSQL_TIME ltime;
 longlong flags=  (TIME_FUZZY_DATE | MODE_INVALID_DATES |
                   (current_thd->variables.sql_mode &
                   (MODE_NO_ZERO_IN_DATE | MODE_NO_ZERO_DATE)));
  if ((null_value= get_date(&ltime, flags)))
    return 0;
  return TIME_to_longlong_datetime_packed(&ltime);
}


// TS-TODO: split into separate methods?
longlong Item::val_temporal_with_round(enum_field_types type, uint8 dec)
{
  longlong nr= val_temporal_by_field_type();
  longlong diff= my_time_fraction_remainder(MY_PACKED_TIME_GET_FRAC_PART(nr),
                                            dec);
  longlong abs_diff= diff > 0 ? diff : - diff;
  if (abs_diff * 2 >= (int) log_10_int[DATETIME_MAX_DECIMALS - dec])
  {
    /* Needs rounding */
    switch (type)
    {
    case MYSQL_TYPE_TIME:
      {
        MYSQL_TIME ltime;
        TIME_from_longlong_time_packed(&ltime, nr);
        return my_time_round(&ltime, dec) ?
               0 : TIME_to_longlong_time_packed(&ltime);
      }
    case MYSQL_TYPE_TIMESTAMP:
    case MYSQL_TYPE_DATETIME:
      {
        MYSQL_TIME ltime;
        int warnings= 0;
        TIME_from_longlong_datetime_packed(&ltime, nr);
        return my_datetime_round(&ltime, dec, &warnings) ? 
               0 : TIME_to_longlong_datetime_packed(&ltime);
        return nr;
      }
    default:
      DBUG_ASSERT(0);
      break;
    }
  }
  /* Does not need rounding, do simple truncation. */
  nr-= diff;
  return nr;
}


double Item::val_real_from_decimal()
{
  /* Note that fix_fields may not be called for Item_avg_field items */
  double result;
  my_decimal value_buff, *dec_val= val_decimal(&value_buff);
  if (null_value)
    return 0.0;
  my_decimal2double(E_DEC_FATAL_ERROR, dec_val, &result);
  return result;
}


longlong Item::val_int_from_decimal()
{
  /* Note that fix_fields may not be called for Item_avg_field items */
  longlong result;
  my_decimal value, *dec_val= val_decimal(&value);
  if (null_value)
    return 0;
  my_decimal2int(E_DEC_FATAL_ERROR, dec_val, unsigned_flag, &result);
  return result;
}


longlong Item::val_int_from_time()
{
  DBUG_ASSERT(fixed == 1);
  MYSQL_TIME ltime;
  return get_time(&ltime) ?
         0LL : (ltime.neg ? -1 : 1) * TIME_to_ulonglong_time_round(&ltime);
}


longlong Item::val_int_from_date()
{
  DBUG_ASSERT(fixed == 1);
  MYSQL_TIME ltime;
  return get_date(&ltime, TIME_FUZZY_DATE) ?
         0LL : (longlong) TIME_to_ulonglong_date(&ltime);
}


longlong Item::val_int_from_datetime()
{
  DBUG_ASSERT(fixed == 1);
  MYSQL_TIME ltime;
  return get_date(&ltime, TIME_FUZZY_DATE) ?
         0LL: (longlong) TIME_to_ulonglong_datetime_round(&ltime);
}


type_conversion_status Item::save_time_in_field(Field *field)
{
  MYSQL_TIME ltime;
  if (get_time(&ltime))
    return set_field_to_null_with_conversions(field, 0);
  field->set_notnull();
  return field->store_time(&ltime, decimals);
}


type_conversion_status Item::save_date_in_field(Field *field)
{
  MYSQL_TIME ltime;
  if (get_date(&ltime, TIME_FUZZY_DATE))
    return set_field_to_null_with_conversions(field, 0);
  field->set_notnull();
  return field->store_time(&ltime, decimals);
}


/*
  Store the string value in field directly

  SYNOPSIS
    Item::save_str_value_in_field()
    field   a pointer to field where to store
    result  the pointer to the string value to be stored

  DESCRIPTION
    The method is used by Item_*::save_in_field implementations
    when we don't need to calculate the value to store
    See Item_string::save_in_field() implementation for example

  IMPLEMENTATION
    Check if the Item is null and stores the NULL or the
    result value in the field accordingly.

  RETURN
    Nonzero value if error
*/

type_conversion_status
Item::save_str_value_in_field(Field *field, String *result)
{
  if (null_value)
    return set_field_to_null(field);

  field->set_notnull();
  return field->store(result->ptr(), result->length(), collation.collation);
}


Item::Item():
  is_expensive_cache(-1), rsize(0),
  marker(0), fixed(0),
<<<<<<< HEAD
  collation(&my_charset_bin, DERIVATION_COERCIBLE), with_subselect(false)
=======
  collation(&my_charset_bin, DERIVATION_COERCIBLE), with_subselect(false),
  with_stored_program(false), tables_locked_cache(false)
>>>>>>> b7fc4388
{
  maybe_null=null_value=with_sum_func=unsigned_flag=0;
  decimals= 0; max_length= 0;
  cmp_context= (Item_result)-1;

  /* Put item in free list so that we can free all items at end */
  THD *thd= current_thd;
  next= thd->free_list;
  thd->free_list= this;
  /*
    Item constructor can be called during execution other then SQL_COM
    command => we should check thd->lex->current_select on zero (thd->lex
    can be uninitialised)
  */
  if (thd->lex->current_select)
  {
    enum_parsing_place place= 
      thd->lex->current_select->parsing_place;
    if (place == SELECT_LIST ||
	place == IN_HAVING)
      thd->lex->current_select->select_n_having_items++;
  }
}

/**
  Constructor used by Item_field, Item_ref & aggregate (sum)
  functions.

  Used for duplicating lists in processing queries with temporary
  tables.
*/
Item::Item(THD *thd, Item *item):
  is_expensive_cache(-1),
  rsize(0),
  str_value(item->str_value),
  item_name(item->item_name),
  orig_name(item->orig_name),
  max_length(item->max_length),
  marker(item->marker),
  decimals(item->decimals),
  maybe_null(item->maybe_null),
  null_value(item->null_value),
  unsigned_flag(item->unsigned_flag),
  with_sum_func(item->with_sum_func),
  fixed(item->fixed),
  collation(item->collation),
  cmp_context(item->cmp_context),
<<<<<<< HEAD
  with_subselect(item->with_subselect)
=======
  with_subselect(item->with_subselect),
  with_stored_program(item->with_stored_program),
  tables_locked_cache(item->tables_locked_cache)
>>>>>>> b7fc4388
{
  next= thd->free_list;				// Put in free list
  thd->free_list= this;
}


uint Item::decimal_precision() const
{
  Item_result restype= result_type();

  if ((restype == DECIMAL_RESULT) || (restype == INT_RESULT))
  {
    uint prec= 
      my_decimal_length_to_precision(max_char_length(), decimals,
                                     unsigned_flag);
    return min<uint>(prec, DECIMAL_MAX_PRECISION);
<<<<<<< HEAD
  }
  switch (field_type())
  {
    case MYSQL_TYPE_TIME:
      return decimals + TIME_INT_DIGITS;
    case MYSQL_TYPE_DATETIME:
    case MYSQL_TYPE_TIMESTAMP:
      return decimals + DATETIME_INT_DIGITS;
    case MYSQL_TYPE_DATE:
      return decimals + DATE_INT_DIGITS;
    default:
      break;
  }
  return min<uint>(max_char_length(), DECIMAL_MAX_PRECISION);
}


uint Item::time_precision()
{
  if (const_item() && result_type() == STRING_RESULT && !is_temporal())
  {
    MYSQL_TIME ltime;
    String buf, *tmp;
    MYSQL_TIME_STATUS status;
    DBUG_ASSERT(fixed);
    // Nanosecond rounding is not needed, for performance purposes
    if ((tmp= val_str(&buf)) &&
        str_to_time(tmp, &ltime, TIME_NO_NSEC_ROUNDING, &status) == 0)
      return MY_MIN(status.fractional_digits, DATETIME_MAX_DECIMALS);
  }
  return MY_MIN(decimals, DATETIME_MAX_DECIMALS);
}


uint Item::datetime_precision()
{
  if (const_item() && result_type() == STRING_RESULT && !is_temporal())
  {
    MYSQL_TIME ltime;
    String buf, *tmp;
    MYSQL_TIME_STATUS status;
    DBUG_ASSERT(fixed);
    // Nanosecond rounding is not needed, for performance purposes
    if ((tmp= val_str(&buf)) &&
        !str_to_datetime(tmp, &ltime, TIME_NO_NSEC_ROUNDING | TIME_FUZZY_DATE,
                         &status))
      return MY_MIN(status.fractional_digits, DATETIME_MAX_DECIMALS);
  }
=======
  }
  switch (field_type())
  {
    case MYSQL_TYPE_TIME:
      return decimals + TIME_INT_DIGITS;
    case MYSQL_TYPE_DATETIME:
    case MYSQL_TYPE_TIMESTAMP:
      return decimals + DATETIME_INT_DIGITS;
    case MYSQL_TYPE_DATE:
      return decimals + DATE_INT_DIGITS;
    default:
      break;
  }
  return min<uint>(max_char_length(), DECIMAL_MAX_PRECISION);
}


uint Item::time_precision()
{
  if (const_item() && result_type() == STRING_RESULT && !is_temporal())
  {
    MYSQL_TIME ltime;
    String buf, *tmp;
    MYSQL_TIME_STATUS status;
    DBUG_ASSERT(fixed);
    // Nanosecond rounding is not needed, for performance purposes
    if ((tmp= val_str(&buf)) &&
        str_to_time(tmp, &ltime, TIME_NO_NSEC_ROUNDING, &status) == 0)
      return MY_MIN(status.fractional_digits, DATETIME_MAX_DECIMALS);
  }
  return MY_MIN(decimals, DATETIME_MAX_DECIMALS);
}


uint Item::datetime_precision()
{
  if (const_item() && result_type() == STRING_RESULT && !is_temporal())
  {
    MYSQL_TIME ltime;
    String buf, *tmp;
    MYSQL_TIME_STATUS status;
    DBUG_ASSERT(fixed);
    // Nanosecond rounding is not needed, for performance purposes
    if ((tmp= val_str(&buf)) &&
        !str_to_datetime(tmp, &ltime, TIME_NO_NSEC_ROUNDING | TIME_FUZZY_DATE,
                         &status))
      return MY_MIN(status.fractional_digits, DATETIME_MAX_DECIMALS);
  }
>>>>>>> b7fc4388
  return MY_MIN(decimals, DATETIME_MAX_DECIMALS);
}


void Item::print_item_w_name(String *str, enum_query_type query_type)
{
  print(str, query_type);

  if (item_name.is_set())
  {
    THD *thd= current_thd;
    str->append(STRING_WITH_LEN(" AS "));
    append_identifier(thd, str, item_name);
<<<<<<< HEAD
=======
  }
}


/**
   @details
   "SELECT (subq) GROUP BY (same_subq)" confuses ONLY_FULL_GROUP_BY (it does
   not see that both subqueries are the same, raises an error).
   To avoid hitting this problem, if the original query was:
   "SELECT expression AS x GROUP BY x", we print "GROUP BY x", not
   "GROUP BY expression". Same for ORDER BY.
   This has practical importance for views created as
   "CREATE VIEW v SELECT (subq) AS x GROUP BY x"
   (print_order() is used to write the view's definition in the frm file).
*/
void Item::print_for_order(String *str,
                           enum_query_type query_type,
                           bool used_alias)
{
  if (used_alias)
  {
    DBUG_ASSERT(item_name.is_set());
    // In the clause, user has referenced expression using an alias; we use it
    append_identifier(current_thd, str, item_name);
>>>>>>> b7fc4388
  }
  else
    print(str,query_type);
}


/**
   @details
   "SELECT (subq) GROUP BY (same_subq)" confuses ONLY_FULL_GROUP_BY (it does
   not see that both subqueries are the same, raises an error).
   To avoid hitting this problem, if the original query was:
   "SELECT expression AS x GROUP BY x", we print "GROUP BY x", not
   "GROUP BY expression". Same for ORDER BY.
   This has practical importance for views created as
   "CREATE VIEW v SELECT (subq) AS x GROUP BY x"
   (print_order() is used to write the view's definition in the frm file).
*/
void Item::print_for_order(String *str,
                           enum_query_type query_type,
                           bool used_alias)
{
  if (used_alias)
  {
    DBUG_ASSERT(item_name.is_set());
    // In the clause, user has referenced expression using an alias; we use it
    append_identifier(current_thd, str, item_name);
  }
  else
    print(str,query_type);
}


void Item::cleanup()
{
  DBUG_ENTER("Item::cleanup");
  fixed=0;
  marker= 0;
<<<<<<< HEAD
=======
  tables_locked_cache= false;
>>>>>>> b7fc4388
  if (orig_name.is_set())
    item_name= orig_name;
  DBUG_VOID_RETURN;
}


/**
  cleanup() item if it is 'fixed'.

  @param arg   a dummy parameter, is not used here
*/

bool Item::cleanup_processor(uchar *arg)
{
  if (fixed)
    cleanup();
  return FALSE;
}


/**
  rename item (used for views, cleanup() return original name).

  @param new_name	new name of item;
*/

void Item::rename(char *new_name)
{
  /*
    we can compare pointers to names here, because if name was not changed,
    pointer will be same
  */
  if (!orig_name.is_set() && new_name != item_name.ptr())
    orig_name= item_name;
  item_name.set(new_name);
}


/**
  Traverse item tree possibly transforming it (replacing items).

  This function is designed to ease transformation of Item trees.
  Re-execution note: every such transformation is registered for
  rollback by THD::change_item_tree() and is rolled back at the end
  of execution by THD::rollback_item_tree_changes().

  Therefore:
  - this function can not be used at prepared statement prepare
  (in particular, in fix_fields!), as only permanent
  transformation of Item trees are allowed at prepare.
  - the transformer function shall allocate new Items in execution
  memory root (thd->mem_root) and not anywhere else: allocated
  items will be gone in the end of execution.

  If you don't need to transform an item tree, but only traverse
  it, please use Item::walk() instead.


  @param transformer    functor that performs transformation of a subtree
  @param arg            opaque argument passed to the functor

  @return
    Returns pointer to the new subtree root.  THD::change_item_tree()
    should be called for it if transformation took place, i.e. if a
    pointer to newly allocated item is returned.
*/

Item* Item::transform(Item_transformer transformer, uchar *arg)
{
  DBUG_ASSERT(!current_thd->stmt_arena->is_stmt_prepare());

  return (this->*transformer)(arg);
}


Item_ident::Item_ident(Name_resolution_context *context_arg,
                       const char *db_name_arg,const char *table_name_arg,
		       const char *field_name_arg)
  :orig_db_name(db_name_arg), orig_table_name(table_name_arg),
   orig_field_name(field_name_arg), context(context_arg),
   db_name(db_name_arg), table_name(table_name_arg),
   field_name(field_name_arg),
   alias_name_used(FALSE), cached_field_index(NO_CACHED_FIELD_INDEX),
   cached_table(0), depended_from(0)
{
  item_name.set(field_name_arg);
}


/**
  Constructor used by Item_field & Item_*_ref (see Item comment)
*/

Item_ident::Item_ident(THD *thd, Item_ident *item)
  :Item(thd, item),
   orig_db_name(item->orig_db_name),
   orig_table_name(item->orig_table_name), 
   orig_field_name(item->orig_field_name),
   context(item->context),
   db_name(item->db_name),
   table_name(item->table_name),
   field_name(item->field_name),
   alias_name_used(item->alias_name_used),
   cached_field_index(item->cached_field_index),
   cached_table(item->cached_table),
   depended_from(item->depended_from)
{}

void Item_ident::cleanup()
{
  DBUG_ENTER("Item_ident::cleanup");
#ifdef CANT_BE_USED_AS_MEMORY_IS_FREED
		       db_name ? db_name : "(null)",
                       orig_db_name ? orig_db_name : "(null)",
		       table_name ? table_name : "(null)",
                       orig_table_name ? orig_table_name : "(null)",
		       field_name ? field_name : "(null)",
                       orig_field_name ? orig_field_name : "(null)"));
#endif
  Item::cleanup();
  db_name= orig_db_name; 
  table_name= orig_table_name;
  field_name= orig_field_name;
  DBUG_VOID_RETURN;
}

bool Item_ident::remove_dependence_processor(uchar * arg)
{
  DBUG_ENTER("Item_ident::remove_dependence_processor");
  if (depended_from == (st_select_lex *) arg)
    depended_from= 0;
  context= &((st_select_lex *) arg)->context;
  DBUG_RETURN(0);
}


/**
  Store the pointer to this item field into a list if not already there.

  The method is used by Item::walk to collect all unique Item_field objects
  from a tree of Items into a set of items represented as a list.

  Item_cond::walk() and Item_func::walk() stop the evaluation of the
  processor function for its arguments once the processor returns
  true.Therefore in order to force this method being called for all item
  arguments in a condition the method must return false.

  @param arg  pointer to a List<Item_field>

  @return
    FALSE to force the evaluation of collect_item_field_processor
    for the subsequent items.
*/

bool Item_field::collect_item_field_processor(uchar *arg)
{
  DBUG_ENTER("Item_field::collect_item_field_processor");
  DBUG_PRINT("info", ("%s", field->field_name ? field->field_name : "noname"));
  List<Item_field> *item_list= (List<Item_field>*) arg;
  List_iterator<Item_field> item_list_it(*item_list);
  Item_field *curr_item;
  while ((curr_item= item_list_it++))
  {
    if (curr_item->eq(this, 1))
      DBUG_RETURN(FALSE); /* Already in the set. */
  }
  item_list->push_back(this);
  DBUG_RETURN(FALSE);
}


bool Item_field::add_field_to_set_processor(uchar *arg)
{
  DBUG_ENTER("Item_field::add_field_to_set_processor");
  DBUG_PRINT("info", ("%s", field->field_name ? field->field_name : "noname"));
  TABLE *table= (TABLE *) arg;
  if (field->table == table)
    bitmap_set_bit(&table->tmp_set, field->field_index);
  DBUG_RETURN(FALSE);
}


bool Item_field::remove_column_from_bitmap(uchar *argument)
{
  MY_BITMAP *bitmap= reinterpret_cast<MY_BITMAP*>(argument);
  bitmap_clear_bit(bitmap, field->field_index);
  return false;
}

/**
  Check if an Item_field references some field from a list of fields.

  Check whether the Item_field represented by 'this' references any
  of the fields in the keyparts passed via 'arg'. Used with the
  method Item::walk() to test whether any keypart in a sequence of
  keyparts is referenced in an expression.

  @param arg   Field being compared, arg must be of type Field

  @retval
    TRUE  if 'this' references the field 'arg'
  @retval
    FALSE otherwise
*/

bool Item_field::find_item_in_field_list_processor(uchar *arg)
{
  KEY_PART_INFO *first_non_group_part= *((KEY_PART_INFO **) arg);
  KEY_PART_INFO *last_part= *(((KEY_PART_INFO **) arg) + 1);
  KEY_PART_INFO *cur_part;

  for (cur_part= first_non_group_part; cur_part != last_part; cur_part++)
  {
    if (field->eq(cur_part->field))
      return TRUE;
  }
  return FALSE;
}


/*
  Mark field in read_map

  NOTES
    This is used by filesort to register used fields in a a temporary
    column read set or to register used fields in a view
*/

bool Item_field::register_field_in_read_map(uchar *arg)
{
  TABLE *table= (TABLE *) arg;
  if (field->table == table || !table)
    bitmap_set_bit(field->table->read_set, field->field_index);
  return 0;
}


bool Item::check_cols(uint c)
{
  if (c != 1)
  {
    my_error(ER_OPERAND_COLUMNS, MYF(0), c);
    return 1;
  }
  return 0;
}


const Name_string null_name_string(NULL, 0);


void Name_string::copy(const char *str, size_t length, const CHARSET_INFO *cs)
{
  if (!length)
  {
    /* Empty string, used by AS or internal function like last_insert_id() */
    set(str ? "" : NULL, 0);
    return;
  }
  if (cs->ctype)
  {
    /*
      This will probably need a better implementation in the future:
      a function in CHARSET_INFO structure.
    */
    while (length && !my_isgraph(cs, *str))
    {						// Fix problem with yacc
      length--;
      str++;
    }
  }
  if (!my_charset_same(cs, system_charset_info))
  {
    size_t res_length;
    char *tmp= sql_strmake_with_convert(str, length, cs, MAX_ALIAS_NAME,
                                        system_charset_info, &res_length);
    set(tmp, tmp ? res_length : 0);
  }
  else
  {
    size_t len= min<size_t>(length, MAX_ALIAS_NAME);
    char *tmp= sql_strmake(str, len);
    set(tmp, tmp ? len : 0);
  }
}


void Item_name_string::copy(const char *str_arg, size_t length_arg,
                            const CHARSET_INFO *cs_arg,
                            bool is_autogenerated_arg)
{
  m_is_autogenerated= is_autogenerated_arg;
  copy(str_arg, length_arg, cs_arg);
  if (length_arg > length() && !is_autogenerated())
  {
    ErrConvString tmp(str_arg, static_cast<uint>(length_arg), cs_arg);
    if (length() == 0)
      push_warning_printf(current_thd, Sql_condition::WARN_LEVEL_WARN,
                          ER_NAME_BECOMES_EMPTY, ER(ER_NAME_BECOMES_EMPTY),
                          tmp.ptr());
    else
      push_warning_printf(current_thd, Sql_condition::WARN_LEVEL_WARN,
                          ER_REMOVED_SPACES, ER(ER_REMOVED_SPACES),
                          tmp.ptr());
  }
}


/**
  @details
  This function is called when:
  - Comparing items in the WHERE clause (when doing where optimization)
  - When trying to find an ORDER BY/GROUP BY item in the SELECT part
  - When matching fields in multiple equality objects (Item_equal)
*/

bool Item::eq(const Item *item, bool binary_cmp) const
{
  /*
    Note, that this is never TRUE if item is a Item_param:
    for all basic constants we have special checks, and Item_param's
    type() can be only among basic constant types.
  */
  return type() == item->type() && item_name.eq_safe(item->item_name);
}


Item *Item::safe_charset_converter(const CHARSET_INFO *tocs)
{
  Item_func_conv_charset *conv= new Item_func_conv_charset(this, tocs, 1);
  return conv->safe ? conv : NULL;
}


/**
  @details
  Created mostly for mysql_prepare_table(). Important
  when a string ENUM/SET column is described with a numeric default value:

  CREATE TABLE t1(a SET('a') DEFAULT 1);

  We cannot use generic Item::safe_charset_converter(), because
  the latter returns a non-fixed Item, so val_str() crashes afterwards.
  Override Item_num method, to return a fixed item.
*/
Item *Item_num::safe_charset_converter(const CHARSET_INFO *tocs)
{
  /*
    Item_num returns pure ASCII result,
    so conversion is needed only in case of "tricky" character
    sets like UCS2. If tocs is not "tricky", return the item itself.
  */
  if (!(tocs->state & MY_CS_NONASCII))
    return this;
  
  Item_string *conv;
  uint conv_errors;
  char buf[64], buf2[64];
  String tmp(buf, sizeof(buf), &my_charset_bin);
  String cstr(buf2, sizeof(buf2), &my_charset_bin);
  String *ostr= val_str(&tmp);
  char *ptr;
  cstr.copy(ostr->ptr(), ostr->length(), ostr->charset(), tocs, &conv_errors);
  if (conv_errors || !(conv= new Item_string(cstr.ptr(), cstr.length(),
                                             cstr.charset(),
                                             collation.derivation)))
  {
    /*
      Safe conversion is not possible (or EOM).
      We could not convert a string into the requested character set
      without data loss. The target charset does not cover all the
      characters from the string. Operation cannot be done correctly.
    */
    return NULL;
  }
  if (!(ptr= current_thd->strmake(cstr.ptr(), cstr.length())))
    return NULL;
  conv->str_value.set(ptr, cstr.length(), cstr.charset());
  /* Ensure that no one is going to change the result string */
  conv->str_value.mark_as_const();
  conv->fix_char_length(max_char_length());
  return conv;
}


Item *Item_static_float_func::safe_charset_converter(const CHARSET_INFO *tocs)
{
  Item_string *conv;
  char buf[64];
  String *s, tmp(buf, sizeof(buf), &my_charset_bin);
  s= val_str(&tmp);
  if ((conv= new Item_static_string_func(func_name, s->ptr(), s->length(),
                                         s->charset())))
  {
    conv->str_value.copy();
    conv->str_value.mark_as_const();
  }
  return conv;
}


Item *Item_string::safe_charset_converter(const CHARSET_INFO *tocs)
{
  return charset_converter(tocs, true);
}


/**
  Convert a string item into the requested character set.

  @param tocs       Character set to to convert the string to.
  @param lossless   Whether data loss is acceptable.

  @return A new item representing the converted string.
*/
Item *Item_string::charset_converter(const CHARSET_INFO *tocs, bool lossless)
{
  Item_string *conv;
  uint conv_errors;
  char *ptr;
  String tmp, cstr, *ostr= val_str(&tmp);
  cstr.copy(ostr->ptr(), ostr->length(), ostr->charset(), tocs, &conv_errors);
  conv_errors= lossless && conv_errors;
  if (conv_errors || !(conv= new Item_string(cstr.ptr(), cstr.length(),
                                             cstr.charset(),
                                             collation.derivation)))
  {
    /*
      Safe conversion is not possible (or EOM).
      We could not convert a string into the requested character set
      without data loss. The target charset does not cover all the
      characters from the string. Operation cannot be done correctly.
    */
    return NULL;
  }
  if (!(ptr= current_thd->strmake(cstr.ptr(), cstr.length())))
    return NULL;
  conv->str_value.set(ptr, cstr.length(), cstr.charset());
  /* Ensure that no one is going to change the result string */
  conv->str_value.mark_as_const();
  return conv;
}


Item *Item_param::safe_charset_converter(const CHARSET_INFO *tocs)
{
  if (const_item())
  {
    uint cnv_errors;
    String *ostr= val_str(&cnvstr);
    cnvitem->str_value.copy(ostr->ptr(), ostr->length(),
                            ostr->charset(), tocs, &cnv_errors);
    if (cnv_errors)
       return NULL;
    cnvitem->str_value.mark_as_const();
    cnvitem->max_length= cnvitem->str_value.numchars() * tocs->mbmaxlen;
    return cnvitem;
  }
  return Item::safe_charset_converter(tocs);
}


Item *Item_static_string_func::
safe_charset_converter(const CHARSET_INFO *tocs)
{
  Item_string *conv;
  uint conv_errors;
  String tmp, cstr, *ostr= val_str(&tmp);
  cstr.copy(ostr->ptr(), ostr->length(), ostr->charset(), tocs, &conv_errors);
  if (conv_errors ||
      !(conv= new Item_static_string_func(func_name,
                                          cstr.ptr(), cstr.length(),
                                          cstr.charset(),
                                          collation.derivation)))
  {
    /*
      Safe conversion is not possible (or EOM).
      We could not convert a string into the requested character set
      without data loss. The target charset does not cover all the
      characters from the string. Operation cannot be done correctly.
    */
    return NULL;
  }
  conv->str_value.copy();
  /* Ensure that no one is going to change the result string */
  conv->str_value.mark_as_const();
  return conv;
}


bool Item_string::eq(const Item *item, bool binary_cmp) const
{
  if (type() == item->type() && item->basic_const_item())
  {
    if (binary_cmp)
      return !stringcmp(&str_value, &item->str_value);
    return (collation.collation == item->collation.collation &&
	    !sortcmp(&str_value, &item->str_value, collation.collation));
  }
  return 0;
}


bool Item::get_date_from_string(MYSQL_TIME *ltime, uint flags)
{
  char buff[MAX_DATE_STRING_REP_LENGTH];
  String tmp(buff, sizeof(buff), &my_charset_bin), *res;
  if (!(res= val_str(&tmp)))
  {
    set_zero_time(ltime, MYSQL_TIMESTAMP_DATETIME);
    return true;
  }
  return str_to_datetime_with_warn(res, ltime, flags);
}


bool Item::get_date_from_real(MYSQL_TIME *ltime, uint flags)
{
  double value= val_real();
  if (null_value)
  {
    set_zero_time(ltime, MYSQL_TIMESTAMP_DATETIME);
    return true;
  }
  return my_double_to_datetime_with_warn(value, ltime, flags);

}


bool Item::get_date_from_decimal(MYSQL_TIME *ltime, uint flags)
{
  my_decimal buf, *decimal= val_decimal(&buf);
  if (null_value)
  {
    set_zero_time(ltime, MYSQL_TIMESTAMP_DATETIME);
    return true;
  }
  return my_decimal_to_datetime_with_warn(decimal, ltime, flags);
}


bool Item::get_date_from_int(MYSQL_TIME *ltime, uint flags)
{
  longlong value= val_int();
  if (null_value)
  {
    set_zero_time(ltime, MYSQL_TIMESTAMP_DATETIME);
    return true;
  }
  return my_longlong_to_datetime_with_warn(value, ltime, flags);
}


bool Item::get_date_from_time(MYSQL_TIME *ltime)
{
   MYSQL_TIME tm;
   if (get_time(&tm))
   {
     DBUG_ASSERT(null_value);
     return true;
   }
   time_to_datetime(current_thd, &tm, ltime);
   return false;
}


bool Item::get_date_from_numeric(MYSQL_TIME *ltime, uint fuzzydate)
{
  switch (result_type())
  {
  case REAL_RESULT:
    return get_date_from_real(ltime, fuzzydate);
  case DECIMAL_RESULT:
    return get_date_from_decimal(ltime, fuzzydate);
  case INT_RESULT:
    return get_date_from_int(ltime, fuzzydate);
  case STRING_RESULT:
  case ROW_RESULT:
    DBUG_ASSERT(0);
  }
  return (null_value= true);  // Impossible result_type
}


/**
  Get the value of the function as a MYSQL_TIME structure.
  As a extra convenience the time structure is reset on error!
*/

bool Item::get_date_from_non_temporal(MYSQL_TIME *ltime, uint fuzzydate)
{
  DBUG_ASSERT(!is_temporal());
  switch (result_type())
  {
  case STRING_RESULT:
    return get_date_from_string(ltime, fuzzydate);
  case REAL_RESULT:
    return get_date_from_real(ltime, fuzzydate);
  case DECIMAL_RESULT:
    return get_date_from_decimal(ltime, fuzzydate);
  case INT_RESULT:
    return get_date_from_int(ltime, fuzzydate);
  case ROW_RESULT:
    DBUG_ASSERT(0);
  }
  return (null_value= true);  // Impossible result_type
}


bool Item::get_time_from_string(MYSQL_TIME *ltime)
{
  char buff[MAX_DATE_STRING_REP_LENGTH];
  String tmp(buff, sizeof(buff), &my_charset_bin), *res;
  if (!(res= val_str(&tmp)))
  {
    set_zero_time(ltime, MYSQL_TIMESTAMP_TIME);
    return true;
  }
  return str_to_time_with_warn(res, ltime);
}


bool Item::get_time_from_real(MYSQL_TIME *ltime)
{
  double value= val_real();
  if (null_value)
  {
    set_zero_time(ltime, MYSQL_TIMESTAMP_TIME);
    return true;
  }
  return my_double_to_time_with_warn(value, ltime);
}
 

bool Item::get_time_from_decimal(MYSQL_TIME *ltime)
{
  my_decimal buf, *decimal= val_decimal(&buf);
  if (null_value)
  {
    set_zero_time(ltime, MYSQL_TIMESTAMP_TIME);
    return true;
  }
  return my_decimal_to_time_with_warn(decimal, ltime);
<<<<<<< HEAD
=======
}


bool Item::get_time_from_int(MYSQL_TIME *ltime)
{
  DBUG_ASSERT(!is_temporal());
  longlong value= val_int();
  if (null_value)
  {
    set_zero_time(ltime, MYSQL_TIMESTAMP_TIME);
    return true;
  }
  return my_longlong_to_time_with_warn(value, ltime);
}


bool Item::get_time_from_date(MYSQL_TIME *ltime)
{
  DBUG_ASSERT(fixed == 1);
  if (get_date(ltime, TIME_FUZZY_DATE)) // Need this check if NULL value
    return true;
  set_zero_time(ltime, MYSQL_TIMESTAMP_TIME);
  return false;
}


bool Item::get_time_from_datetime(MYSQL_TIME *ltime)
{
  DBUG_ASSERT(fixed == 1);
  if (get_date(ltime, TIME_FUZZY_DATE))
    return true;
  datetime_to_time(ltime);
  return false;
}


bool Item::get_time_from_numeric(MYSQL_TIME *ltime)
{
  DBUG_ASSERT(!is_temporal());
  switch (result_type())
  {
  case REAL_RESULT:
    return get_time_from_real(ltime);
  case DECIMAL_RESULT:
    return get_time_from_decimal(ltime);
  case INT_RESULT:
    return get_time_from_int(ltime);
  case STRING_RESULT:
  case ROW_RESULT:
    DBUG_ASSERT(0);
  }
  return (null_value= true); // Impossible result type
>>>>>>> b7fc4388
}
 




bool Item::get_time_from_int(MYSQL_TIME *ltime)
{
  DBUG_ASSERT(!is_temporal());
  longlong value= val_int();
  if (null_value)
  {
    set_zero_time(ltime, MYSQL_TIMESTAMP_TIME);
    return true;
  }
  return my_longlong_to_time_with_warn(value, ltime);
}


bool Item::get_time_from_date(MYSQL_TIME *ltime)
{
  DBUG_ASSERT(fixed == 1);
  if (get_date(ltime, TIME_FUZZY_DATE)) // Need this check if NULL value
    return true;
  set_zero_time(ltime, MYSQL_TIMESTAMP_TIME);
  return false;
}


bool Item::get_time_from_datetime(MYSQL_TIME *ltime)
{
  DBUG_ASSERT(fixed == 1);
  if (get_date(ltime, TIME_FUZZY_DATE))
    return true;
  datetime_to_time(ltime);
  return false;
}


bool Item::get_time_from_numeric(MYSQL_TIME *ltime)
{
  DBUG_ASSERT(!is_temporal());
  switch (result_type())
  {
  case REAL_RESULT:
    return get_time_from_real(ltime);
  case DECIMAL_RESULT:
    return get_time_from_decimal(ltime);
  case INT_RESULT:
    return get_time_from_int(ltime);
  case STRING_RESULT:
  case ROW_RESULT:
    DBUG_ASSERT(0);
  }
  return (null_value= true); // Impossible result type
}
 



/**
  Get time value from int, real, decimal or string.

  As a extra convenience the time structure is reset on error!
*/

bool Item::get_time_from_non_temporal(MYSQL_TIME *ltime)
{
  DBUG_ASSERT(!is_temporal());
  switch (result_type())
  {
  case STRING_RESULT:
    return get_time_from_string(ltime);
  case REAL_RESULT:
    return get_time_from_real(ltime);
  case DECIMAL_RESULT:
    return get_time_from_decimal(ltime);
  case INT_RESULT:
    return get_time_from_int(ltime);
  case ROW_RESULT:
    DBUG_ASSERT(0);
  }
  return (null_value= true); // Impossible result type
}


/*
- Return NULL if argument is NULL.
- Return zero if argument is not NULL, but we could not convert it to DATETIME.
- Return zero if argument is not NULL and represents a valid DATETIME value,
  but the value is out of the supported Unix timestamp range.
*/
bool Item::get_timeval(struct timeval *tm, int *warnings)
{
  MYSQL_TIME ltime;
  if (get_date(&ltime, TIME_FUZZY_DATE))
  {
    if (null_value)
      return true; /* Value is NULL */
    goto zero; /* Could not extract date from the value */
  }
  if (datetime_to_timeval(current_thd, &ltime, tm, warnings))
    goto zero; /* Value is out of the supported range */
  return false; /* Value is a good Unix timestamp */
zero:
  tm->tv_sec= tm->tv_usec= 0;
  return false;
}


const CHARSET_INFO *Item::default_charset()
{
  return current_thd->variables.collation_connection;
}


/*
  Save value in field, but don't give any warnings

  NOTES
   This is used to temporary store and retrieve a value in a column,
   for example in opt_range to adjust the key value to fit the column.
*/

type_conversion_status
Item::save_in_field_no_warnings(Field *field, bool no_conversions)
{
  DBUG_ENTER("Item::save_in_field_no_warnings");
  TABLE *table= field->table;
  THD *thd= table->in_use;
  enum_check_fields tmp= thd->count_cuted_fields;
  my_bitmap_map *old_map= dbug_tmp_use_all_columns(table, table->write_set);
  sql_mode_t sql_mode= thd->variables.sql_mode;
  thd->variables.sql_mode&= ~(MODE_NO_ZERO_IN_DATE | MODE_NO_ZERO_DATE);
  thd->count_cuted_fields= CHECK_FIELD_IGNORE;

  const type_conversion_status res= save_in_field(field, no_conversions);

  thd->count_cuted_fields= tmp;
  dbug_tmp_restore_column_map(table->write_set, old_map);
  thd->variables.sql_mode= sql_mode;
  DBUG_RETURN(res);
}


bool Item::is_blob_field() const
{
  DBUG_ASSERT(fixed);

  enum_field_types type= field_type();
  return (type == MYSQL_TYPE_BLOB || type == MYSQL_TYPE_GEOMETRY ||
          max_length > CONVERT_IF_BIGGER_TO_BLOB);
}


/*****************************************************************************
  Item_sp_variable methods
*****************************************************************************/

Item_sp_variable::Item_sp_variable(const Name_string sp_var_name)
  :m_thd(0), m_name(sp_var_name)
#ifndef DBUG_OFF
   , m_sp(0)
#endif
{
}


bool Item_sp_variable::fix_fields(THD *thd, Item **)
{
  Item *it;

  m_thd= thd; /* NOTE: this must be set before any this_xxx() */
  it= this_item();

  DBUG_ASSERT(it->fixed);

  max_length= it->max_length;
  decimals= it->decimals;
  unsigned_flag= it->unsigned_flag;
  fixed= 1;
  collation.set(it->collation);

  return FALSE;
}


double Item_sp_variable::val_real()
{
  DBUG_ASSERT(fixed);
  Item *it= this_item();
  double ret= it->val_real();
  null_value= it->null_value;
  return ret;
}


longlong Item_sp_variable::val_int()
{
  DBUG_ASSERT(fixed);
  Item *it= this_item();
  longlong ret= it->val_int();
  null_value= it->null_value;
  return ret;
}


String *Item_sp_variable::val_str(String *sp)
{
  DBUG_ASSERT(fixed);
  Item *it= this_item();
  String *res= it->val_str(sp);

  null_value= it->null_value;

  if (!res)
    return NULL;

  /*
    This way we mark returned value of val_str as const,
    so that various functions (e.g. CONCAT) won't try to
    modify the value of the Item. Analogous mechanism is
    implemented for Item_param.
    Without this trick Item_splocal could be changed as a
    side-effect of expression computation. Here is an example
    of what happens without it: suppose x is varchar local
    variable in a SP with initial value 'ab' Then
      select concat(x,'c');
    would change x's value to 'abc', as Item_func_concat::val_str()
    would use x's internal buffer to compute the result.
    This is intended behaviour of Item_func_concat. Comments to
    Item_param class contain some more details on the topic.
  */

  if (res != &str_value)
    str_value.set(res->ptr(), res->length(), res->charset());
  else
    res->mark_as_const();

  return &str_value;
}


my_decimal *Item_sp_variable::val_decimal(my_decimal *decimal_value)
{
  DBUG_ASSERT(fixed);
  Item *it= this_item();
  my_decimal *val= it->val_decimal(decimal_value);
  null_value= it->null_value;
  return val;
}


bool Item_sp_variable::get_date(MYSQL_TIME *ltime, uint fuzzydate)
{
  DBUG_ASSERT(fixed);
  Item *it= this_item();
  return (null_value= it->get_date(ltime, fuzzydate));
}


bool Item_sp_variable::get_time(MYSQL_TIME *ltime)
{
  DBUG_ASSERT(fixed);
  Item *it= this_item();
  return (null_value= it->get_time(ltime));
}


bool Item_sp_variable::is_null()
{
  return this_item()->is_null();
}


/*****************************************************************************
  Item_splocal methods
*****************************************************************************/

Item_splocal::Item_splocal(const Name_string sp_var_name,
                           uint sp_var_idx,
                           enum_field_types sp_var_type,
                           uint pos_in_q, uint len_in_q)
  :Item_sp_variable(sp_var_name),
   m_var_idx(sp_var_idx),
   limit_clause_param(FALSE),
   pos_in_query(pos_in_q), len_in_query(len_in_q)
{
  maybe_null= TRUE;

  sp_var_type= real_type_to_type(sp_var_type);
  m_type= sp_map_item_type(sp_var_type);
  m_field_type= sp_var_type;
  m_result_type= sp_map_result_type(sp_var_type);
}


Item *
Item_splocal::this_item()
{
  DBUG_ASSERT(m_sp == m_thd->sp_runtime_ctx->sp);

  return m_thd->sp_runtime_ctx->get_item(m_var_idx);
}

const Item *
Item_splocal::this_item() const
{
  DBUG_ASSERT(m_sp == m_thd->sp_runtime_ctx->sp);

  return m_thd->sp_runtime_ctx->get_item(m_var_idx);
}


Item **
Item_splocal::this_item_addr(THD *thd, Item **)
{
  DBUG_ASSERT(m_sp == thd->sp_runtime_ctx->sp);

  return thd->sp_runtime_ctx->get_item_addr(m_var_idx);
}


void Item_splocal::print(String *str, enum_query_type)
{
  str->reserve(m_name.length() + 8);
  str->append(m_name);
  str->append('@');
  str->qs_append(m_var_idx);
}


bool Item_splocal::set_value(THD *thd, sp_rcontext *ctx, Item **it)
{
  return ctx->set_variable(thd, get_var_idx(), it);
}


/*****************************************************************************
  Item_case_expr methods
*****************************************************************************/

Item_case_expr::Item_case_expr(uint case_expr_id)
  :Item_sp_variable(Name_string(C_STRING_WITH_LEN("case_expr"))),
   m_case_expr_id(case_expr_id)
{
}


Item *
Item_case_expr::this_item()
{
  DBUG_ASSERT(m_sp == m_thd->sp_runtime_ctx->sp);

  return m_thd->sp_runtime_ctx->get_case_expr(m_case_expr_id);
}



const Item *
Item_case_expr::this_item() const
{
  DBUG_ASSERT(m_sp == m_thd->sp_runtime_ctx->sp);

  return m_thd->sp_runtime_ctx->get_case_expr(m_case_expr_id);
}


Item **
Item_case_expr::this_item_addr(THD *thd, Item **)
{
  DBUG_ASSERT(m_sp == thd->sp_runtime_ctx->sp);

  return thd->sp_runtime_ctx->get_case_expr_addr(m_case_expr_id);
}


void Item_case_expr::print(String *str, enum_query_type)
{
  if (str->reserve(MAX_INT_WIDTH + sizeof("case_expr@")))
    return;                                    /* purecov: inspected */
  (void) str->append(STRING_WITH_LEN("case_expr@"));
  str->qs_append(m_case_expr_id);
}


/*****************************************************************************
  Item_name_const methods
*****************************************************************************/

double Item_name_const::val_real()
{
  DBUG_ASSERT(fixed);
  double ret= value_item->val_real();
  null_value= value_item->null_value;
  return ret;
}


longlong Item_name_const::val_int()
{
  DBUG_ASSERT(fixed);
  longlong ret= value_item->val_int();
  null_value= value_item->null_value;
  return ret;
}


String *Item_name_const::val_str(String *sp)
{
  DBUG_ASSERT(fixed);
  String *ret= value_item->val_str(sp);
  null_value= value_item->null_value;
  return ret;
}


my_decimal *Item_name_const::val_decimal(my_decimal *decimal_value)
{
  DBUG_ASSERT(fixed);
  my_decimal *val= value_item->val_decimal(decimal_value);
  null_value= value_item->null_value;
  return val;
}


bool Item_name_const::get_date(MYSQL_TIME *ltime, uint fuzzydate)
{
  DBUG_ASSERT(fixed);
  return (null_value= value_item->get_date(ltime, fuzzydate));
}


bool Item_name_const::get_time(MYSQL_TIME *ltime)
{
  DBUG_ASSERT(fixed);
  return (null_value= value_item->get_time(ltime));
}


bool Item_name_const::is_null()
{
  return value_item->is_null();
}


Item_name_const::Item_name_const(Item *name_arg, Item *val):
    value_item(val), name_item(name_arg)
{
  /*
    The value argument to NAME_CONST can only be a literal 
    constant.   Some extra tests are needed to support
    a collation specificer and to handle negative values
  */
    
  if (!(valid_args= name_item->basic_const_item() &&
                    (value_item->basic_const_item() ||
                     ((value_item->type() == FUNC_ITEM) &&
                      ((((Item_func *) value_item)->functype() ==
                         Item_func::COLLATE_FUNC) ||
                      ((((Item_func *) value_item)->functype() ==
                         Item_func::NEG_FUNC) &&
                      (((Item_func *) value_item)->key_item()->basic_const_item())))))))
    my_error(ER_WRONG_ARGUMENTS, MYF(0), "NAME_CONST");
  Item::maybe_null= TRUE;
}


Item::Type Item_name_const::type() const
{
  /*
    As 
    1. one can try to create the Item_name_const passing non-constant 
    arguments, although it's incorrect and 
    2. the type() method can be called before the fix_fields() to get
    type information for a further type cast, e.g. 
    if (item->type() == FIELD_ITEM) 
      ((Item_field *) item)->... 
    we return NULL_ITEM in the case to avoid wrong casting.

    valid_args guarantees value_item->basic_const_item(); if type is
    FUNC_ITEM, then we have a fudged item_func_neg() on our hands
    and return the underlying type.
    For Item_func_set_collation()
    e.g. NAME_CONST('name', 'value' COLLATE collation) we return its
    'value' argument type. 
  */
  if (!valid_args)
    return NULL_ITEM;
  Item::Type value_type= value_item->type();
  if (value_type == FUNC_ITEM)
  {
    /* 
      The second argument of NAME_CONST('name', 'value') must be 
      a simple constant item or a NEG_FUNC/COLLATE_FUNC.
    */
    DBUG_ASSERT(((Item_func *) value_item)->functype() == 
                Item_func::NEG_FUNC ||
                ((Item_func *) value_item)->functype() == 
                Item_func::COLLATE_FUNC);
    return ((Item_func *) value_item)->key_item()->type();            
  }
  return value_type;
}


bool Item_name_const::fix_fields(THD *thd, Item **ref)
{
  char buf[128];
  String *tmp;
  String s(buf, sizeof(buf), &my_charset_bin);
  s.length(0);

  if (value_item->fix_fields(thd, &value_item) ||
      name_item->fix_fields(thd, &name_item) ||
      !value_item->const_item() ||
      !name_item->const_item() ||
      !(tmp= name_item->val_str(&s))) // Can't have a NULL name 
  {
    my_error(ER_RESERVED_SYNTAX, MYF(0), "NAME_CONST");
    return TRUE;
  }
  if (item_name.is_autogenerated())
  {
    item_name.copy(tmp->ptr(), (uint) tmp->length(), system_charset_info);
  }
  collation.set(value_item->collation.collation, DERIVATION_IMPLICIT,
                value_item->collation.repertoire);
  max_length= value_item->max_length;
  decimals= value_item->decimals;
  fixed= 1;
  return FALSE;
}


void Item_name_const::print(String *str, enum_query_type query_type)
{
  str->append(STRING_WITH_LEN("NAME_CONST("));
  name_item->print(str, query_type);
  str->append(',');
  value_item->print(str, query_type);
  str->append(')');
}


/*
 need a special class to adjust printing : references to aggregate functions 
 must not be printed as refs because the aggregate functions that are added to
 the front of select list are not printed as well.
*/
class Item_aggregate_ref : public Item_ref
{
public:
  Item_aggregate_ref(Name_resolution_context *context_arg, Item **item,
                  const char *table_name_arg, const char *field_name_arg)
    :Item_ref(context_arg, item, table_name_arg, field_name_arg) {}

  virtual inline void print (String *str, enum_query_type query_type)
  {
    if (ref)
      (*ref)->print(str, query_type);
    else
      Item_ident::print(str, query_type);
  }
  virtual Ref_Type ref_type() { return AGGREGATE_REF; }
};


/**
  Move SUM items out from item tree and replace with reference.

  @param thd			Thread handler
  @param ref_pointer_array	Pointer to array of reference fields
  @param fields		All fields in select
  @param ref			Pointer to item
  @param skip_registered       <=> function be must skipped for registered
                               SUM items

  @note
    This is from split_sum_func2() for items that should be split

    All found SUM items are added FIRST in the fields list and
    we replace the item with a reference.

    thd->fatal_error() may be called if we are out of memory
*/

void Item::split_sum_func2(THD *thd, Ref_ptr_array ref_pointer_array,
                           List<Item> &fields, Item **ref, 
                           bool skip_registered)
{
  /* An item of type Item_sum  is registered <=> ref_by != 0 */ 
  if (type() == SUM_FUNC_ITEM && skip_registered && 
      ((Item_sum *) this)->ref_by)
    return;                                                 
  if ((type() != SUM_FUNC_ITEM && with_sum_func) ||
      (type() == FUNC_ITEM &&
       (((Item_func *) this)->functype() == Item_func::ISNOTNULLTEST_FUNC ||
        ((Item_func *) this)->functype() == Item_func::TRIG_COND_FUNC)))
  {
    /* Will split complicated items and ignore simple ones */
    split_sum_func(thd, ref_pointer_array, fields);
  }
  else if ((type() == SUM_FUNC_ITEM || (used_tables() & ~PARAM_TABLE_BIT)) &&
           type() != SUBSELECT_ITEM &&
           (type() != REF_ITEM ||
           ((Item_ref*)this)->ref_type() == Item_ref::VIEW_REF))
  {
    /*
      Replace item with a reference so that we can easily calculate
      it (in case of sum functions) or copy it (in case of fields)

      The test above is to ensure we don't do a reference for things
      that are constants (PARAM_TABLE_BIT is in effect a constant)
      or already referenced (for example an item in HAVING)
      Exception is Item_direct_view_ref which we need to convert to
      Item_ref to allow fields from view being stored in tmp table.
    */
    Item_aggregate_ref *item_ref;
    uint el= fields.elements;
    Item *real_itm= real_item();

    ref_pointer_array[el]= real_itm;
    if (!(item_ref= new Item_aggregate_ref(&thd->lex->current_select->context,
                                           &ref_pointer_array[el], 0,
                                           item_name.ptr())))
      return;                                   // fatal_error is set
    if (type() == SUM_FUNC_ITEM)
      item_ref->depended_from= ((Item_sum *) this)->depended_from(); 
    fields.push_front(real_itm);
    thd->change_item_tree(ref, item_ref);
  }
}


static bool
left_is_superset(DTCollation *left, DTCollation *right)
{
  /* Allow convert to Unicode */
  if (left->collation->state & MY_CS_UNICODE &&
      (left->derivation < right->derivation ||
       (left->derivation == right->derivation &&
        (!(right->collation->state & MY_CS_UNICODE) ||
         /* The code below makes 4-byte utf8 a superset over 3-byte utf8 */
         (left->collation->state & MY_CS_UNICODE_SUPPLEMENT &&
          !(right->collation->state & MY_CS_UNICODE_SUPPLEMENT) &&
          left->collation->mbmaxlen > right->collation->mbmaxlen &&
          left->collation->mbminlen == right->collation->mbminlen)))))
    return TRUE;
  /* Allow convert from ASCII */
  if (right->repertoire == MY_REPERTOIRE_ASCII &&
      (left->derivation < right->derivation ||
       (left->derivation == right->derivation &&
        !(left->repertoire == MY_REPERTOIRE_ASCII))))
    return TRUE;
  /* Disallow conversion otherwise */
  return FALSE;
}

/**
  Aggregate two collations together taking
  into account their coercibility (aka derivation):.

  0 == DERIVATION_EXPLICIT  - an explicitly written COLLATE clause @n
  1 == DERIVATION_NONE      - a mix of two different collations @n
  2 == DERIVATION_IMPLICIT  - a column @n
  3 == DERIVATION_COERCIBLE - a string constant.

  The most important rules are:
  -# If collations are the same:
  chose this collation, and the strongest derivation.
  -# If collations are different:
  - Character sets may differ, but only if conversion without
  data loss is possible. The caller provides flags whether
  character set conversion attempts should be done. If no
  flags are substituted, then the character sets must be the same.
  Currently processed flags are:
  MY_COLL_ALLOW_SUPERSET_CONV  - allow conversion to a superset
  MY_COLL_ALLOW_COERCIBLE_CONV - allow conversion of a coercible value
  - two EXPLICIT collations produce an error, e.g. this is wrong:
  CONCAT(expr1 collate latin1_swedish_ci, expr2 collate latin1_german_ci)
  - the side with smaller derivation value wins,
  i.e. a column is stronger than a string constant,
  an explicit COLLATE clause is stronger than a column.
  - if derivations are the same, we have DERIVATION_NONE,
  we'll wait for an explicit COLLATE clause which possibly can
  come from another argument later: for example, this is valid,
  but we don't know yet when collecting the first two arguments:
     @code
       CONCAT(latin1_swedish_ci_column,
              latin1_german1_ci_column,
              expr COLLATE latin1_german2_ci)
  @endcode
*/

bool DTCollation::aggregate(DTCollation &dt, uint flags)
{
  if (!my_charset_same(collation, dt.collation))
  {
    /* 
       We do allow to use binary strings (like BLOBS)
       together with character strings.
       Binaries have more precedence than a character
       string of the same derivation.
    */
    if (collation == &my_charset_bin)
    {
      if (derivation <= dt.derivation)
	; // Do nothing
      else
      {
	set(dt); 
      }
    }
    else if (dt.collation == &my_charset_bin)
    {
      if (dt.derivation <= derivation)
      {
        set(dt);
      }
    }
    else if ((flags & MY_COLL_ALLOW_SUPERSET_CONV) &&
             left_is_superset(this, &dt))
    {
      // Do nothing
    }
    else if ((flags & MY_COLL_ALLOW_SUPERSET_CONV) &&
             left_is_superset(&dt, this))
    {
      set(dt);
    }
    else if ((flags & MY_COLL_ALLOW_COERCIBLE_CONV) &&
             derivation < dt.derivation &&
             dt.derivation >= DERIVATION_SYSCONST)
    {
      // Do nothing;
    }
    else if ((flags & MY_COLL_ALLOW_COERCIBLE_CONV) &&
             dt.derivation < derivation &&
             derivation >= DERIVATION_SYSCONST)
    {
      set(dt);
    }
    else
    {
      // Cannot apply conversion
      set(&my_charset_bin, DERIVATION_NONE,
          (dt.repertoire|repertoire));
      return 1;
    }
  }
  else if (derivation < dt.derivation)
  {
    // Do nothing
  }
  else if (dt.derivation < derivation)
  {
    set(dt);
  }
  else
  { 
    if (collation == dt.collation)
    {
      // Do nothing
    }
    else 
    {
      if (derivation == DERIVATION_EXPLICIT)
      {
        set(0, DERIVATION_NONE, 0);
        return 1;
      }
      if (collation->state & MY_CS_BINSORT)
        return 0;
      if (dt.collation->state & MY_CS_BINSORT)
      {
        set(dt);
        return 0;
      }
      const CHARSET_INFO *bin= get_charset_by_csname(collation->csname,
                                                     MY_CS_BINSORT,MYF(0));
      set(bin, DERIVATION_NONE);
    }
  }
  repertoire|= dt.repertoire;
  return 0;
}

/******************************/
static
void my_coll_agg_error(DTCollation &c1, DTCollation &c2, const char *fname)
{
  my_error(ER_CANT_AGGREGATE_2COLLATIONS,MYF(0),
           c1.collation->name,c1.derivation_name(),
           c2.collation->name,c2.derivation_name(),
           fname);
}


static
void my_coll_agg_error(DTCollation &c1, DTCollation &c2, DTCollation &c3,
                       const char *fname)
{
  my_error(ER_CANT_AGGREGATE_3COLLATIONS,MYF(0),
  	   c1.collation->name,c1.derivation_name(),
	   c2.collation->name,c2.derivation_name(),
	   c3.collation->name,c3.derivation_name(),
	   fname);
}


static
void my_coll_agg_error(Item** args, uint count, const char *fname,
                       int item_sep)
{
  if (count == 2)
    my_coll_agg_error(args[0]->collation, args[item_sep]->collation, fname);
  else if (count == 3)
    my_coll_agg_error(args[0]->collation, args[item_sep]->collation,
                      args[2*item_sep]->collation, fname);
  else
    my_error(ER_CANT_AGGREGATE_NCOLLATIONS,MYF(0),fname);
}


bool agg_item_collations(DTCollation &c, const char *fname,
                         Item **av, uint count, uint flags, int item_sep)
{
  uint i;
  Item **arg;
  bool unknown_cs= 0;

  c.set(av[0]->collation);
  for (i= 1, arg= &av[item_sep]; i < count; i++, arg++)
  {
    if (c.aggregate((*arg)->collation, flags))
    {
      if (c.derivation == DERIVATION_NONE &&
          c.collation == &my_charset_bin)
      {
        unknown_cs= 1;
        continue;
      }
      my_coll_agg_error(av, count, fname, item_sep);
      return TRUE;
    }
  }

  if (unknown_cs &&
      c.derivation != DERIVATION_EXPLICIT)
  {
    my_coll_agg_error(av, count, fname, item_sep);
    return TRUE;
  }

  if ((flags & MY_COLL_DISALLOW_NONE) &&
      c.derivation == DERIVATION_NONE)
  {
    my_coll_agg_error(av, count, fname, item_sep);
    return TRUE;
  }
  
  /* If all arguments where numbers, reset to @@collation_connection */
  if (flags & MY_COLL_ALLOW_NUMERIC_CONV &&
      c.derivation == DERIVATION_NUMERIC)
    c.set(Item::default_charset(), DERIVATION_COERCIBLE, MY_REPERTOIRE_NUMERIC);

  return FALSE;
}


bool agg_item_collations_for_comparison(DTCollation &c, const char *fname,
                                        Item **av, uint count, uint flags)
{
  return (agg_item_collations(c, fname, av, count,
                              flags | MY_COLL_DISALLOW_NONE, 1));
}


bool agg_item_set_converter(DTCollation &coll, const char *fname,
                            Item **args, uint nargs, uint flags, int item_sep)
{
  Item **arg, *safe_args[2]= {NULL, NULL};

  /*
    For better error reporting: save the first and the second argument.
    We need this only if the the number of args is 3 or 2:
    - for a longer argument list, "Illegal mix of collations"
      doesn't display each argument's characteristics.
    - if nargs is 1, then this error cannot happen.
  */
  if (nargs >=2 && nargs <= 3)
  {
    safe_args[0]= args[0];
    safe_args[1]= args[item_sep];
  }

  THD *thd= current_thd;
  bool res= FALSE;
  uint i;

  /*
    In case we're in statement prepare, create conversion item
    in its memory: it will be reused on each execute.
  */
  Query_arena backup;
  Query_arena *arena= thd->stmt_arena->is_stmt_prepare() ?
                      thd->activate_stmt_arena_if_needed(&backup) :
                      NULL;

  for (i= 0, arg= args; i < nargs; i++, arg+= item_sep)
  {
    Item* conv;
    uint32 dummy_offset;
    if (!String::needs_conversion(1, (*arg)->collation.collation,
                                  coll.collation,
                                  &dummy_offset))
      continue;

    /*
      No needs to add converter if an "arg" is NUMERIC or DATETIME
      value (which is pure ASCII) and at the same time target DTCollation
      is ASCII-compatible. For example, no needs to rewrite:
        SELECT * FROM t1 WHERE datetime_field = '2010-01-01';
      to
        SELECT * FROM t1 WHERE CONVERT(datetime_field USING cs) = '2010-01-01';
      
      TODO: avoid conversion of any values with
      repertoire ASCII and 7bit-ASCII-compatible,
      not only numeric/datetime origin.
    */
    if ((*arg)->collation.derivation == DERIVATION_NUMERIC &&
        (*arg)->collation.repertoire == MY_REPERTOIRE_ASCII &&
        !((*arg)->collation.collation->state & MY_CS_NONASCII) &&
        !(coll.collation->state & MY_CS_NONASCII))
      continue;

    if (!(conv= (*arg)->safe_charset_converter(coll.collation)) &&
        ((*arg)->collation.repertoire == MY_REPERTOIRE_ASCII))
      conv= new Item_func_conv_charset(*arg, coll.collation, 1);

    if (!conv)
    {
      if (nargs >=2 && nargs <= 3)
      {
        /* restore the original arguments for better error message */
        args[0]= safe_args[0];
        args[item_sep]= safe_args[1];
      }
      my_coll_agg_error(args, nargs, fname, item_sep);
      res= TRUE;
      break; // we cannot return here, we need to restore "arena".
    }
    if ((*arg)->type() == Item::FIELD_ITEM)
      ((Item_field *)(*arg))->no_const_subst= 1;
    /*
      If in statement prepare, then we create a converter for two
      constant items, do it once and then reuse it.
      If we're in execution of a prepared statement, arena is NULL,
      and the conv was created in runtime memory. This can be
      the case only if the argument is a parameter marker ('?'),
      because for all true constants the charset converter has already
      been created in prepare. In this case register the change for
      rollback.
    */
    if (thd->stmt_arena->is_stmt_prepare())
      *arg= conv;
    else
      thd->change_item_tree(arg, conv);

    if (conv->fix_fields(thd, arg))
    {
      res= TRUE;
      break; // we cannot return here, we need to restore "arena".
    }
  }
  if (arena)
    thd->restore_active_arena(arena, &backup);
  return res;
}


/* 
  Collect arguments' character sets together.
  We allow to apply automatic character set conversion in some cases.
  The conditions when conversion is possible are:
  - arguments A and B have different charsets
  - A wins according to coercibility rules
    (i.e. a column is stronger than a string constant,
     an explicit COLLATE clause is stronger than a column)
  - character set of A is either superset for character set of B,
    or B is a string constant which can be converted into the
    character set of A without data loss.
    
  If all of the above is true, then it's possible to convert
  B into the character set of A, and then compare according
  to the collation of A.
  
  For functions with more than two arguments:

    collect(A,B,C) ::= collect(collect(A,B),C)

  Since this function calls THD::change_item_tree() on the passed Item **
  pointers, it is necessary to pass the original Item **'s, not copies.
  Otherwise their values will not be properly restored (see BUG#20769).
  If the items are not consecutive (eg. args[2] and args[5]), use the
  item_sep argument, ie.

    agg_item_charsets(coll, fname, &args[2], 2, flags, 3)

*/

bool agg_item_charsets(DTCollation &coll, const char *fname,
                       Item **args, uint nargs, uint flags, int item_sep)
{
  if (agg_item_collations(coll, fname, args, nargs, flags, item_sep))
    return TRUE;

  return agg_item_set_converter(coll, fname, args, nargs, flags, item_sep);
}


void Item_ident_for_show::make_field(Send_field *tmp_field)
{
  tmp_field->table_name= tmp_field->org_table_name= table_name;
  tmp_field->db_name= db_name;
  tmp_field->col_name= tmp_field->org_col_name= field->field_name;
  tmp_field->charsetnr= field->charset()->number;
  tmp_field->length=field->field_length;
  tmp_field->type=field->type();
  tmp_field->flags= field->table->maybe_null ? 
    (field->flags & ~NOT_NULL_FLAG) : field->flags;
  tmp_field->decimals= field->decimals();
}

/**********************************************/

Item_field::Item_field(Field *f)
  :Item_ident(0, NullS, *f->table_name, f->field_name),
   item_equal(0), no_const_subst(0),
   have_privileges(0), any_privileges(0)
{
  set_field(f);
  /*
    field_name and table_name should not point to garbage
    if this item is to be reused
  */
  orig_table_name= orig_field_name= "";
}


/**
  Constructor used inside setup_wild().

  Ensures that field, table, and database names will live as long as
  Item_field (this is important in prepared statements).
*/

Item_field::Item_field(THD *thd, Name_resolution_context *context_arg,
                       Field *f)
  :Item_ident(context_arg, f->table->s->db.str, *f->table_name, f->field_name),
   item_equal(0), no_const_subst(0),
   have_privileges(0), any_privileges(0)
{
  /*
    We always need to provide Item_field with a fully qualified field
    name to avoid ambiguity when executing prepared statements like
    SELECT * from d1.t1, d2.t1; (assuming d1.t1 and d2.t1 have columns
    with same names).
    This is because prepared statements never deal with wildcards in
    select list ('*') and always fix fields using fully specified path
    (i.e. db.table.column).
    No check for OOM: if db_name is NULL, we'll just get
    "Field not found" error.
    We need to copy db_name, table_name and field_name because they must
    be allocated in the statement memory, not in table memory (the table
    structure can go away and pop up again between subsequent executions
    of a prepared statement or after the close_tables_for_reopen() call
    in mysql_multi_update_prepare() or due to wildcard expansion in stored
    procedures).
  */
  {
    if (db_name)
      orig_db_name= thd->strdup(db_name);
    if (table_name)
      orig_table_name= thd->strdup(table_name);
    if (field_name)
      orig_field_name= thd->strdup(field_name);
    /*
      We don't restore 'name' in cleanup because it's not changed
      during execution. Still we need it to point to persistent
      memory if this item is to be reused.
    */
    item_name.set(orig_field_name);
  }
  set_field(f);
}


Item_field::Item_field(Name_resolution_context *context_arg,
                       const char *db_arg,const char *table_name_arg,
                       const char *field_name_arg)
  :Item_ident(context_arg, db_arg,table_name_arg,field_name_arg),
   field(0), result_field(0), item_equal(0), no_const_subst(0),
   have_privileges(0), any_privileges(0)
{
  SELECT_LEX *select= current_thd->lex->current_select;
  collation.set(DERIVATION_IMPLICIT);
  if (select && select->parsing_place != IN_HAVING)
      select->select_n_where_fields++;
}

/**
  Constructor need to process subselect with temporary tables (see Item)
*/

Item_field::Item_field(THD *thd, Item_field *item)
  :Item_ident(thd, item),
   field(item->field),
   result_field(item->result_field),
   item_equal(item->item_equal),
   no_const_subst(item->no_const_subst),
   have_privileges(item->have_privileges),
   any_privileges(item->any_privileges)
{
  collation.set(DERIVATION_IMPLICIT);
}


/**
  Calculate the max column length not taking into account the
  limitations over integer types.

  When storing data into fields the server currently just ignores the
  limits specified on integer types, e.g. 1234 can safely be stored in
  an int(2) and will not cause an error.
  Thus when creating temporary tables and doing transformations
  we must adjust the maximum field length to reflect this fact.
  We take the un-restricted maximum length and adjust it similarly to
  how the declared length is adjusted wrt unsignedness etc.
  TODO: this all needs to go when we disable storing 1234 in int(2).

  @param field_par   Original field the use to calculate the lengths
  @param max_length  Item's calculated explicit max length
  @return            The adjusted max length
*/

inline static uint32
adjust_max_effective_column_length(Field *field_par, uint32 max_length)
{
  uint32 new_max_length= field_par->max_display_length();
  uint32 sign_length= (field_par->flags & UNSIGNED_FLAG) ? 0 : 1;

  switch (field_par->type())
  {
  case MYSQL_TYPE_INT24:
    /*
      Compensate for MAX_MEDIUMINT_WIDTH being 1 too long (8)
      compared to the actual number of digits that can fit into
      the column.
    */
    new_max_length+= 1;
    /* fall through */
  case MYSQL_TYPE_LONG:
  case MYSQL_TYPE_TINY:
  case MYSQL_TYPE_SHORT:

    /* Take out the sign and add a conditional sign */
    new_max_length= new_max_length - 1 + sign_length;
    break;

  /* BINGINT is always 20 no matter the sign */
  case MYSQL_TYPE_LONGLONG:
  /* make gcc happy */
  default:
    break;
  }

  /* Adjust only if the actual precision based one is bigger than specified */
  return new_max_length > max_length ? new_max_length : max_length;
}


void Item_field::set_field(Field *field_par)
{
  field=result_field=field_par;			// for easy coding with fields
  maybe_null=field->maybe_null();
  decimals= field->decimals();
  table_name= *field_par->table_name;
  field_name= field_par->field_name;
  db_name= field_par->table->s->db.str;
  alias_name_used= field_par->table->alias_name_used;
  unsigned_flag=test(field_par->flags & UNSIGNED_FLAG);
  collation.set(field_par->charset(), field_par->derivation(),
                field_par->repertoire());
  fix_char_length(field_par->char_length());

  max_length= adjust_max_effective_column_length(field_par, max_length);

  fixed= 1;
  if (field->table->s->tmp_table == SYSTEM_TMP_TABLE)
    any_privileges= 0;
}


/**
  Reset this item to point to a field from the new temporary table.
  This is used when we create a new temporary table for each execution
  of prepared statement.
*/

void Item_field::reset_field(Field *f)
{
  set_field(f);
  /* 'name' is pointing at field->field_name of old field */
  item_name.set(f->field_name);
}

const char *Item_ident::full_name() const
{
  char *tmp;
  if (!table_name || !field_name)
    return field_name ? field_name : item_name.is_set() ? item_name.ptr() : "tmp_field";
  if (db_name && db_name[0])
  {
    tmp=(char*) sql_alloc((uint) strlen(db_name)+(uint) strlen(table_name)+
			  (uint) strlen(field_name)+3);
    strxmov(tmp,db_name,".",table_name,".",field_name,NullS);
  }
  else
  {
    if (table_name[0])
    {
      tmp= (char*) sql_alloc((uint) strlen(table_name) +
			     (uint) strlen(field_name) + 2);
      strxmov(tmp, table_name, ".", field_name, NullS);
    }
    else
      tmp= (char*) field_name;
  }
  return tmp;
}

void Item_ident::print(String *str, enum_query_type query_type)
{
  THD *thd= current_thd;
  char d_name_buff[MAX_ALIAS_NAME], t_name_buff[MAX_ALIAS_NAME];
  const char *d_name= db_name, *t_name= table_name;
  if (lower_case_table_names== 1 ||
      (lower_case_table_names == 2 && !alias_name_used))
  {
    if (table_name && table_name[0])
    {
      strmov(t_name_buff, table_name);
      my_casedn_str(files_charset_info, t_name_buff);
      t_name= t_name_buff;
    }
    if (db_name && db_name[0])
    {
      strmov(d_name_buff, db_name);
      my_casedn_str(files_charset_info, d_name_buff);
      d_name= d_name_buff;
    }
  }

  if (!table_name || !field_name || !field_name[0])
  {
    const char *nm= (field_name && field_name[0]) ?
                      field_name : item_name.is_set() ? item_name.ptr() : "tmp_field";
    append_identifier(thd, str, nm, (uint) strlen(nm));
    return;
  }
  if (db_name && db_name[0] && !alias_name_used)
  {
    if (!(cached_table && cached_table->belong_to_view &&
          cached_table->belong_to_view->compact_view_format))
    {
      const size_t d_name_len= strlen(d_name);
      if (!((query_type & QT_NO_DEFAULT_DB) &&
            db_is_default_db(d_name, d_name_len, thd)))
      {
        append_identifier(thd, str, d_name, (uint)d_name_len);
        str->append('.');
      }
    }
    append_identifier(thd, str, t_name, (uint)strlen(t_name));
    str->append('.');
    append_identifier(thd, str, field_name, (uint)strlen(field_name));
  }
  else
  {
    if (table_name[0])
    {
      append_identifier(thd, str, t_name, (uint) strlen(t_name));
      str->append('.');
      append_identifier(thd, str, field_name, (uint) strlen(field_name));
    }
    else
      append_identifier(thd, str, field_name, (uint) strlen(field_name));
  }
}

/* ARGSUSED */
String *Item_field::val_str(String *str)
{
  DBUG_ASSERT(fixed == 1);
  if ((null_value=field->is_null()))
    return 0;
  str->set_charset(str_value.charset());
  return field->val_str(str,&str_value);
}


double Item_field::val_real()
{
  DBUG_ASSERT(fixed == 1);
  if ((null_value=field->is_null()))
    return 0.0;
  return field->val_real();
}


longlong Item_field::val_int()
{
  DBUG_ASSERT(fixed == 1);
  if ((null_value=field->is_null()))
    return 0;
  return field->val_int();
}


longlong Item_field::val_time_temporal()
{
  DBUG_ASSERT(fixed == 1);
  if ((null_value= field->is_null()))
    return 0;
  return field->val_time_temporal();
}


longlong Item_field::val_date_temporal()
{
  DBUG_ASSERT(fixed == 1);
  if ((null_value= field->is_null()))
    return 0;
  return field->val_date_temporal();
}


my_decimal *Item_field::val_decimal(my_decimal *decimal_value)
{
  if ((null_value= field->is_null()))
    return 0;
  return field->val_decimal(decimal_value);
}


String *Item_field::str_result(String *str)
{
  if ((null_value=result_field->is_null()))
    return 0;
  str->set_charset(str_value.charset());
  return result_field->val_str(str,&str_value);
}

bool Item_field::get_date(MYSQL_TIME *ltime,uint fuzzydate)
{
  if ((null_value=field->is_null()) || field->get_date(ltime,fuzzydate))
  {
    memset(ltime, 0, sizeof(*ltime));
    return 1;
  }
  return 0;
}

bool Item_field::get_date_result(MYSQL_TIME *ltime,uint fuzzydate)
{
  if ((null_value=result_field->is_null()) ||
      result_field->get_date(ltime,fuzzydate))
  {
    memset(ltime, 0, sizeof(*ltime));
    return 1;
  }
  return 0;
}

bool Item_field::get_time(MYSQL_TIME *ltime)
{
  if ((null_value= field->is_null()) || field->get_time(ltime))
  {
    memset(ltime, 0, sizeof(*ltime));
    return 1;
  }
  return 0;
}

bool Item_field::get_timeval(struct timeval *tm, int *warnings)
{
  if ((null_value= field->is_null()))
    return true;
  if (field->get_timestamp(tm, warnings))
    tm->tv_sec= tm->tv_usec= 0;
  return false;
}

double Item_field::val_result()
{
  if ((null_value=result_field->is_null()))
    return 0.0;
  return result_field->val_real();
}

longlong Item_field::val_int_result()
{
  if ((null_value=result_field->is_null()))
    return 0;
  return result_field->val_int();
}

longlong Item_field::val_time_temporal_result()
{
  if ((null_value= result_field->is_null()))
    return 0;
  return result_field->val_time_temporal();
}

longlong Item_field::val_date_temporal_result()
{
  if ((null_value= result_field->is_null()))
    return 0;
  return result_field->val_date_temporal();
}

my_decimal *Item_field::val_decimal_result(my_decimal *decimal_value)
{
  if ((null_value= result_field->is_null()))
    return 0;
  return result_field->val_decimal(decimal_value);
}


bool Item_field::val_bool_result()
{
  if ((null_value= result_field->is_null()))
    return FALSE;
  switch (result_field->result_type()) {
  case INT_RESULT:
    return result_field->val_int() != 0;
  case DECIMAL_RESULT:
  {
    my_decimal decimal_value;
    my_decimal *val= result_field->val_decimal(&decimal_value);
    if (val)
      return !my_decimal_is_zero(val);
    return 0;
  }
  case REAL_RESULT:
  case STRING_RESULT:
    return result_field->val_real() != 0.0;
  case ROW_RESULT:
  default:
    DBUG_ASSERT(0);
    return 0;                                   // Shut up compiler
  }
}


bool Item_field::is_null_result()
{
  return (null_value=result_field->is_null());
}


bool Item_field::eq(const Item *item, bool binary_cmp) const
{
  Item *real_item= ((Item *) item)->real_item();
  if (real_item->type() != FIELD_ITEM)
    return 0;
  
  Item_field *item_field= (Item_field*) real_item;
  if (item_field->field && field)
    return item_field->field == field;
  /*
    We may come here when we are trying to find a function in a GROUP BY
    clause from the select list.
    In this case the '100 % correct' way to do this would be to first
    run fix_fields() on the GROUP BY item and then retry this function, but
    I think it's better to relax the checking a bit as we will in
    most cases do the correct thing by just checking the field name.
    (In cases where we would choose wrong we would have to generate a
    ER_NON_UNIQ_ERROR).
  */
  return (item_field->item_name.eq_safe(field_name) &&
	  (!item_field->table_name || !table_name ||
	   (!my_strcasecmp(table_alias_charset, item_field->table_name,
			   table_name) &&
	    (!item_field->db_name || !db_name ||
	     (item_field->db_name && !strcmp(item_field->db_name,
					     db_name))))));
}


table_map Item_field::used_tables() const
{
  if (field->table->const_table)
    return 0;					// const item
  return (depended_from ? OUTER_REF_TABLE_BIT : field->table->map);
}


table_map Item_field::resolved_used_tables() const
{
  if (field->table->const_table)
    return 0;					// const item
  return field->table->map;
}

void Item_ident::fix_after_pullout(st_select_lex *parent_select,
                                   st_select_lex *removed_select,
                                   Item **ref)
{
  /*
    Some field items may be created for use in execution only, without
    a name resolution context. They have already been used in execution,
    so no transformation is necessary here.

    @todo: Provide strict phase-division in optimizer, to make sure that
           execution-only objects do not exist during transformation stage.
           Then, this test would be deemed unnecessary.
  */
  if (context == NULL)
  {
    DBUG_ASSERT(type() == FIELD_ITEM);
    return;
  }

  if (context->select_lex == removed_select ||
      context->select_lex == parent_select)
  {
    if (parent_select == depended_from)
      depended_from= NULL;
    Name_resolution_context *ctx= new Name_resolution_context();
    ctx->outer_context= NULL; // We don't build a complete name resolver
    ctx->table_list= NULL;    // We rely on first_name_resolution_table instead
    ctx->select_lex= parent_select;
    ctx->first_name_resolution_table= context->first_name_resolution_table;
    ctx->last_name_resolution_table=  context->last_name_resolution_table;
    ctx->error_processor=             context->error_processor;
    ctx->error_processor_data=        context->error_processor_data;
    ctx->resolve_in_select_list=      context->resolve_in_select_list;
    ctx->security_ctx=                context->security_ctx;
    this->context=ctx;
  }
  else
  {
    /*
      The definition scope of this field item reference is inner to the removed
      select_lex object.
      No new resolution is needed, but we may need to update the dependency.
    */
    if (removed_select == depended_from)
      depended_from= parent_select;
  }

  if (depended_from)
  {
    /*
      Refresh used_tables information for subqueries between the definition
      scope and resolution scope of the field item reference.
    */
    st_select_lex *child_select= context->select_lex;

    while (child_select->outer_select() != depended_from)
    {
      /*
        The subquery on this level is outer-correlated with respect to the field
      */
      Item_subselect *subq_predicate= child_select->master_unit()->item;

      subq_predicate->used_tables_cache|= OUTER_REF_TABLE_BIT;
      child_select= child_select->outer_select();
    }

    /*
      child_select is select_lex immediately inner to the depended_from level.
      Now, locate the subquery predicate that contains this select_lex and
      update used tables information.
    */
    Item_subselect *subq_predicate= child_select->master_unit()->item;

    subq_predicate->used_tables_cache|= this->resolved_used_tables();
    subq_predicate->const_item_cache&= this->const_item();
  }
}


Item *Item_field::get_tmp_table_item(THD *thd)
{
  Item_field *new_item= new Item_field(thd, this);
  if (new_item)
    new_item->field= new_item->result_field;
  return new_item;
}

longlong Item_field::val_int_endpoint(bool left_endp, bool *incl_endp)
{
  longlong res= val_int();
  return null_value? LONGLONG_MIN : res;
}

/**
  Create an item from a string we KNOW points to a valid longlong.
  str_arg does not necessary has to be a \\0 terminated string.
  This is always 'signed'. Unsigned values are created with Item_uint()
*/
Item_int::Item_int(const char *str_arg, uint length)
{
  char *end_ptr= (char*) str_arg + length;
  int error;
  value= my_strtoll10(str_arg, &end_ptr, &error);
  max_length= (uint) (end_ptr - str_arg);
  item_name.copy(str_arg, max_length);
  fixed= 1;
}


my_decimal *Item_int::val_decimal(my_decimal *decimal_value)
{
  int2my_decimal(E_DEC_FATAL_ERROR, value, unsigned_flag, decimal_value);
  return decimal_value;
}

String *Item_int::val_str(String *str)
{
  // following assert is redundant, because fixed=1 assigned in constructor
  DBUG_ASSERT(fixed == 1);
  str->set_int(value, unsigned_flag, collation.collation);
  return str;
}

void Item_int::print(String *str, enum_query_type query_type)
{
  // my_charset_bin is good enough for numbers
  str_value.set_int(value, unsigned_flag, &my_charset_bin);
  str->append(str_value);
}


String *Item_uint::val_str(String *str)
{
  // following assert is redundant, because fixed=1 assigned in constructor
  DBUG_ASSERT(fixed == 1);
  str->set((ulonglong) value, collation.collation);
  return str;
}


void Item_uint::print(String *str, enum_query_type query_type)
{
  // latin1 is good enough for numbers
  str_value.set((ulonglong) value, default_charset());
  str->append(str_value);
}


Item_decimal::Item_decimal(const char *str_arg, uint length,
                           const CHARSET_INFO *charset)
{
  str2my_decimal(E_DEC_FATAL_ERROR, str_arg, length, charset, &decimal_value);
  item_name.set(str_arg);
  decimals= (uint8) decimal_value.frac;
  fixed= 1;
  max_length= my_decimal_precision_to_length_no_truncation(decimal_value.intg +
                                                           decimals,
                                                           decimals,
                                                           unsigned_flag);
}

Item_decimal::Item_decimal(longlong val, bool unsig)
{
  int2my_decimal(E_DEC_FATAL_ERROR, val, unsig, &decimal_value);
  decimals= (uint8) decimal_value.frac;
  fixed= 1;
  max_length= my_decimal_precision_to_length_no_truncation(decimal_value.intg +
                                                           decimals,
                                                           decimals,
                                                           unsigned_flag);
}


Item_decimal::Item_decimal(double val, int precision, int scale)
{
  double2my_decimal(E_DEC_FATAL_ERROR, val, &decimal_value);
  decimals= (uint8) decimal_value.frac;
  fixed= 1;
  max_length= my_decimal_precision_to_length_no_truncation(decimal_value.intg +
                                                           decimals,
                                                           decimals,
                                                           unsigned_flag);
}


Item_decimal::Item_decimal(const Name_string &name_arg,
                           const my_decimal *val_arg,
                           uint decimal_par, uint length)
{
  my_decimal2decimal(val_arg, &decimal_value);
  item_name= name_arg;
  decimals= (uint8) decimal_par;
  max_length= length;
  fixed= 1;
}


Item_decimal::Item_decimal(my_decimal *value_par)
{
  my_decimal2decimal(value_par, &decimal_value);
  decimals= (uint8) decimal_value.frac;
  fixed= 1;
  max_length= my_decimal_precision_to_length_no_truncation(decimal_value.intg +
                                                           decimals,
                                                           decimals,
                                                           unsigned_flag);
}


Item_decimal::Item_decimal(const uchar *bin, int precision, int scale)
{
  binary2my_decimal(E_DEC_FATAL_ERROR, bin,
                    &decimal_value, precision, scale);
  decimals= (uint8) decimal_value.frac;
  fixed= 1;
  max_length= my_decimal_precision_to_length_no_truncation(precision, decimals,
                                                           unsigned_flag);
}


longlong Item_decimal::val_int()
{
  longlong result;
  my_decimal2int(E_DEC_FATAL_ERROR, &decimal_value, unsigned_flag, &result);
  return result;
}

double Item_decimal::val_real()
{
  double result;
  my_decimal2double(E_DEC_FATAL_ERROR, &decimal_value, &result);
  return result;
}

String *Item_decimal::val_str(String *result)
{
  result->set_charset(&my_charset_numeric);
  my_decimal2string(E_DEC_FATAL_ERROR, &decimal_value, 0, 0, 0, result);
  return result;
}

void Item_decimal::print(String *str, enum_query_type query_type)
{
  my_decimal2string(E_DEC_FATAL_ERROR, &decimal_value, 0, 0, 0, &str_value);
  str->append(str_value);
}


bool Item_decimal::eq(const Item *item, bool binary_cmp) const
{
  if (type() == item->type() && item->basic_const_item())
  {
    /*
      We need to cast off const to call val_decimal(). This should
      be OK for a basic constant. Additionally, we can pass 0 as
      a true decimal constant will return its internal decimal
      storage and ignore the argument.
    */
    Item *arg= (Item*) item;
    my_decimal *value= arg->val_decimal(0);
    return !my_decimal_cmp(&decimal_value, value);
  }
  return 0;
}


void Item_decimal::set_decimal_value(my_decimal *value_par)
{
  my_decimal2decimal(value_par, &decimal_value);
  decimals= (uint8) decimal_value.frac;
  unsigned_flag= !decimal_value.sign();
  max_length= my_decimal_precision_to_length_no_truncation(decimal_value.intg +
                                                           decimals,
                                                           decimals,
                                                           unsigned_flag);
}


String *Item_float::val_str(String *str)
{
  // following assert is redundant, because fixed=1 assigned in constructor
  DBUG_ASSERT(fixed == 1);
  str->set_real(value,decimals,&my_charset_bin);
  return str;
}


my_decimal *Item_float::val_decimal(my_decimal *decimal_value)
{
  // following assert is redundant, because fixed=1 assigned in constructor
  DBUG_ASSERT(fixed == 1);
  double2my_decimal(E_DEC_FATAL_ERROR, value, decimal_value);
  return (decimal_value);
}


/**
   @sa enum_query_type.
   For us to be able to print a query (in debugging, optimizer trace, EXPLAIN
   EXTENDED) without changing the query's result, this function must not
   modify the item's content. Not even a realloc() of str_value is permitted:
   Item_func_concat/repeat/encode::val_str() depend on the allocated length;
   a change of this length can influence results of CONCAT(), REPEAT(),
   ENCODE()...
*/
void Item_string::print(String *str, enum_query_type query_type)
{
  const bool print_introducer=
    !(query_type & QT_WITHOUT_INTRODUCERS) && is_cs_specified();
  if (print_introducer)
  {
    str->append('_');
    str->append(collation.collation->csname);
  }

  str->append('\'');

  if (query_type & QT_TO_SYSTEM_CHARSET)
  {
    if (print_introducer)
    {
      /*
        Because we wrote an introducer, we must print str_value in its
        charset, and the resulting bytes must not be changed until they
        reach the end client.
        But the caller is asking for system_charset_info, and may later
        convert into character_set_results. That means two conversions: we
        must ensure that they don't change our printed bytes.
        So we print str_value in the least common denominator of the three
        charsets involved: ASCII. Non-ASCII characters are printed as \xFF
        sequences (which is ASCII too). This way, our bytes will not be
        changed.
      */
      ErrConvString tmp(str_value.ptr(), str_value.length(), &my_charset_bin);
      str->append(tmp.ptr());
    }
    else
    {
      if (my_charset_same(str_value.charset(), system_charset_info))
        str_value.print(str); // already in system_charset_info
      else // need to convert
      {
        THD *thd= current_thd;
        LEX_STRING utf8_lex_str;

        thd->convert_string(&utf8_lex_str,
                            system_charset_info,
                            str_value.ptr(),
                            str_value.length(),
                            str_value.charset());

        String utf8_str(utf8_lex_str.str,
                        utf8_lex_str.length,
                        system_charset_info);

        utf8_str.print(str);
      }
    }
  }
  else
  {
    // Caller wants a result in the charset of str_value.
    str_value.print(str);
  }

  str->append('\'');
}


double 
double_from_string_with_check (const CHARSET_INFO *cs,
                               const char *cptr, char *end)
{
  int error;
  char *org_end;
  double tmp;

  org_end= end;
  tmp= my_strntod(cs, (char*) cptr, end - cptr, &end, &error);
  if (error || (end != org_end && !check_if_only_end_space(cs, end, org_end)))
  {
    ErrConvString err(cptr, org_end - cptr, cs);
    push_warning_printf(current_thd, Sql_condition::WARN_LEVEL_WARN,
                        ER_TRUNCATED_WRONG_VALUE,
                        ER(ER_TRUNCATED_WRONG_VALUE), "DOUBLE",
                        err.ptr());
  }
  return tmp;
}


double Item_string::val_real()
{
  DBUG_ASSERT(fixed == 1);
  return double_from_string_with_check (str_value.charset(), str_value.ptr(), 
                                        (char *) str_value.ptr() + str_value.length());
}


longlong 
longlong_from_string_with_check (const CHARSET_INFO *cs,
                                 const char *cptr, char *end)
{
  int err;
  longlong tmp;
  char *org_end= end;

  tmp= (*(cs->cset->strtoll10))(cs, cptr, &end, &err);
  /*
    TODO: Give error if we wanted a signed integer and we got an unsigned
    one
  */
  if (!current_thd->no_errors &&
      (err > 0 ||
       (end != org_end && !check_if_only_end_space(cs, end, org_end))))
  {
    ErrConvString err(cptr, cs);
    push_warning_printf(current_thd, Sql_condition::WARN_LEVEL_WARN,
                        ER_TRUNCATED_WRONG_VALUE,
                        ER(ER_TRUNCATED_WRONG_VALUE), "INTEGER",
                        err.ptr());
  }
  return tmp;
}


/**
  @todo
  Give error if we wanted a signed integer and we got an unsigned one
*/
longlong Item_string::val_int()
{
  DBUG_ASSERT(fixed == 1);
  return longlong_from_string_with_check(str_value.charset(), str_value.ptr(),
                             (char *) str_value.ptr()+ str_value.length());
}


my_decimal *Item_string::val_decimal(my_decimal *decimal_value)
{
  return val_decimal_from_string(decimal_value);
}


bool Item_null::eq(const Item *item, bool binary_cmp) const
{ return item->type() == type(); }


double Item_null::val_real()
{
  // following assert is redundant, because fixed=1 assigned in constructor
  DBUG_ASSERT(fixed == 1);
  null_value=1;
  return 0.0;
}
longlong Item_null::val_int()
{
  // following assert is redundant, because fixed=1 assigned in constructor
  DBUG_ASSERT(fixed == 1);
  null_value=1;
  return 0;
}
/* ARGSUSED */
String *Item_null::val_str(String *str)
{
  // following assert is redundant, because fixed=1 assigned in constructor
  DBUG_ASSERT(fixed == 1);
  null_value=1;
  return 0;
}

my_decimal *Item_null::val_decimal(my_decimal *decimal_value)
{
  return 0;
}


Item *Item_null::safe_charset_converter(const CHARSET_INFO *tocs)
{
  collation.set(tocs);
  return this;
}

/*********************** Item_param related ******************************/

/** 
  Default function of Item_param::set_param_func, so in case
  of malformed packet the server won't SIGSEGV.
*/

static void
default_set_param_func(Item_param *param,
                       uchar **pos __attribute__((unused)),
                       ulong len __attribute__((unused)))
{
  param->set_null();
}


Item_param::Item_param(uint pos_in_query_arg) :
  state(NO_VALUE),
  item_result_type(STRING_RESULT),
  /* Don't pretend to be a literal unless value for this item is set. */
  item_type(PARAM_ITEM),
  param_type(MYSQL_TYPE_VARCHAR),
  pos_in_query(pos_in_query_arg),
  set_param_func(default_set_param_func),
  limit_clause_param(FALSE),
  m_out_param_info(NULL)
{
  item_name.set("?");
  /* 
    Since we can't say whenever this item can be NULL or cannot be NULL
    before mysql_stmt_execute(), so we assuming that it can be NULL until
    value is set.
  */
  maybe_null= 1;
  cnvitem= new Item_string("", 0, &my_charset_bin, DERIVATION_COERCIBLE);
  cnvstr.set(cnvbuf, sizeof(cnvbuf), &my_charset_bin);
}


void Item_param::set_null()
{
  DBUG_ENTER("Item_param::set_null");
  /* These are cleared after each execution by reset() method */
  null_value= 1;
  /* 
    Because of NULL and string values we need to set max_length for each new
    placeholder value: user can submit NULL for any placeholder type, and 
    string length can be different in each execution.
  */
  max_length= 0;
  decimals= 0;
  state= NULL_VALUE;
  item_type= Item::NULL_ITEM;
  DBUG_VOID_RETURN;
}

void Item_param::set_int(longlong i, uint32 max_length_arg)
{
  DBUG_ENTER("Item_param::set_int");
  value.integer= (longlong) i;
  state= INT_VALUE;
  max_length= max_length_arg;
  decimals= 0;
  maybe_null= 0;
  DBUG_VOID_RETURN;
}

void Item_param::set_double(double d)
{
  DBUG_ENTER("Item_param::set_double");
  value.real= d;
  state= REAL_VALUE;
  max_length= DBL_DIG + 8;
  decimals= NOT_FIXED_DEC;
  maybe_null= 0;
  DBUG_VOID_RETURN;
}


/**
  Set decimal parameter value from string.

  @param str      character string
  @param length   string length

  @note
    As we use character strings to send decimal values in
    binary protocol, we use str2my_decimal to convert it to
    internal decimal value.
*/

void Item_param::set_decimal(const char *str, ulong length)
{
  char *end;
  DBUG_ENTER("Item_param::set_decimal");

  end= (char*) str+length;
  str2my_decimal(E_DEC_FATAL_ERROR, str, &decimal_value, &end);
  state= DECIMAL_VALUE;
  decimals= decimal_value.frac;
  max_length=
    my_decimal_precision_to_length_no_truncation(decimal_value.precision(),
                                                 decimals, unsigned_flag);
  maybe_null= 0;
  DBUG_VOID_RETURN;
}

void Item_param::set_decimal(const my_decimal *dv)
{
  state= DECIMAL_VALUE;

  my_decimal2decimal(dv, &decimal_value);

  decimals= (uint8) decimal_value.frac;
  unsigned_flag= !decimal_value.sign();
  max_length= my_decimal_precision_to_length(decimal_value.intg + decimals,
                                             decimals, unsigned_flag);
}

/**
  Set parameter value from MYSQL_TIME value.

  @param tm              datetime value to set (time_type is ignored)
  @param type            type of datetime value
  @param max_length_arg  max length of datetime value as string

  @note
    If we value to be stored is not normalized, zero value will be stored
    instead and proper warning will be produced. This function relies on
    the fact that even wrong value sent over binary protocol fits into
    MAX_DATE_STRING_REP_LENGTH buffer.
*/
void Item_param::set_time(MYSQL_TIME *tm, timestamp_type time_type,
                          uint32 max_length_arg)
{ 
  DBUG_ENTER("Item_param::set_time");

  value.time= *tm;
  value.time.time_type= time_type;

  if (check_datetime_range(&value.time))
  {
    make_truncated_value_warning(ErrConvString(&value.time,
                                               MY_MIN(decimals,
                                                      DATETIME_MAX_DECIMALS)),
                                 time_type);
    set_zero_time(&value.time, MYSQL_TIMESTAMP_ERROR);
  }

  state= TIME_VALUE;
  maybe_null= 0;
  max_length= max_length_arg;
  decimals= 0;
  DBUG_VOID_RETURN;
}


bool Item_param::set_str(const char *str, ulong length)
{
  DBUG_ENTER("Item_param::set_str");
  /*
    Assign string with no conversion: data is converted only after it's
    been written to the binary log.
  */
  uint dummy_errors;
  if (str_value.copy(str, length, &my_charset_bin, &my_charset_bin,
                     &dummy_errors))
    DBUG_RETURN(TRUE);
  state= STRING_VALUE;
  max_length= length;
  maybe_null= 0;
  /* max_length and decimals are set after charset conversion */
  /* sic: str may be not null-terminated, don't add DBUG_PRINT here */
  DBUG_RETURN(FALSE);
}


bool Item_param::set_longdata(const char *str, ulong length)
{
  DBUG_ENTER("Item_param::set_longdata");

  /*
    If client character set is multibyte, end of long data packet
    may hit at the middle of a multibyte character.  Additionally,
    if binary log is open we must write long data value to the
    binary log in character set of client. This is why we can't
    convert long data to connection character set as it comes
    (here), and first have to concatenate all pieces together,
    write query to the binary log and only then perform conversion.
  */
  if (str_value.length() + length > current_thd->variables.max_allowed_packet)
  {
    my_message(ER_UNKNOWN_ERROR,
               "Parameter of prepared statement which is set through "
               "mysql_send_long_data() is longer than "
               "'max_allowed_packet' bytes",
               MYF(0));
    DBUG_RETURN(true);
  }

  if (str_value.append(str, length, &my_charset_bin))
    DBUG_RETURN(TRUE);
  state= LONG_DATA_VALUE;
  maybe_null= 0;

  DBUG_RETURN(FALSE);
}


/**
  Set parameter value from user variable value.

  @param thd   Current thread
  @param entry User variable structure (NULL means use NULL value)

  @retval
    0 OK
  @retval
    1 Out of memory
*/

bool Item_param::set_from_user_var(THD *thd, const user_var_entry *entry)
{
  DBUG_ENTER("Item_param::set_from_user_var");
  if (entry && entry->ptr())
  {
    item_result_type= entry->type();
    unsigned_flag= entry->unsigned_flag;
    if (limit_clause_param)
    {
      my_bool unused;
      set_int(entry->val_int(&unused), MY_INT64_NUM_DECIMAL_DIGITS);
      item_type= Item::INT_ITEM;
      DBUG_RETURN(!unsigned_flag && value.integer < 0 ? 1 : 0);
    }
    switch (item_result_type) {
    case REAL_RESULT:
      set_double(*(double*) entry->ptr());
      item_type= Item::REAL_ITEM;
      break;
    case INT_RESULT:
      set_int(*(longlong*) entry->ptr(), MY_INT64_NUM_DECIMAL_DIGITS);
      item_type= Item::INT_ITEM;
      break;
    case STRING_RESULT:
    {
      const CHARSET_INFO *fromcs= entry->collation.collation;
      const CHARSET_INFO *tocs= thd->variables.collation_connection;
      uint32 dummy_offset;

      value.cs_info.character_set_of_placeholder= fromcs;
      value.cs_info.character_set_client= thd->variables.character_set_client;
      /*
        Setup source and destination character sets so that they
        are different only if conversion is necessary: this will
        make later checks easier.
      */
      value.cs_info.final_character_set_of_str_value=
        String::needs_conversion(0, fromcs, tocs, &dummy_offset) ?
        tocs : fromcs;
      /*
        Exact value of max_length is not known unless data is converted to
        charset of connection, so we have to set it later.
      */
      item_type= Item::STRING_ITEM;

      if (set_str((const char *) entry->ptr(), entry->length()))
        DBUG_RETURN(1);
      break;
    }
    case DECIMAL_RESULT:
    {
      const my_decimal *ent_value= (const my_decimal *) entry->ptr();
      my_decimal2decimal(ent_value, &decimal_value);
      state= DECIMAL_VALUE;
      decimals= ent_value->frac;
      max_length=
        my_decimal_precision_to_length_no_truncation(ent_value->precision(),
                                                     decimals, unsigned_flag);
      item_type= Item::DECIMAL_ITEM;
      break;
    }
    default:
      DBUG_ASSERT(0);
      set_null();
    }
  }
  else
    set_null();

  DBUG_RETURN(0);
}

/**
  Resets parameter after execution.

  @note
    We clear null_value here instead of setting it in set_* methods,
    because we want more easily handle case for long data.
*/

void Item_param::reset()
{
  DBUG_ENTER("Item_param::reset");
  /* Shrink string buffer if it's bigger than max possible CHAR column */
  if (str_value.alloced_length() > MAX_CHAR_WIDTH)
    str_value.free();
  else
    str_value.length(0);
  str_value_ptr.length(0);
  /*
    We must prevent all charset conversions until data has been written
    to the binary log.
  */
  str_value.set_charset(&my_charset_bin);
  collation.set(&my_charset_bin, DERIVATION_COERCIBLE);
  state= NO_VALUE;
  maybe_null= 1;
  null_value= 0;
  /*
    Don't reset item_type to PARAM_ITEM: it's only needed to guard
    us from item optimizations at prepare stage, when item doesn't yet
    contain a literal of some kind.
    In all other cases when this object is accessed its value is
    set (this assumption is guarded by 'state' and
    DBUG_ASSERTS(state != NO_VALUE) in all Item_param::get_*
    methods).
  */
  DBUG_VOID_RETURN;
}


type_conversion_status
Item_param::save_in_field(Field *field, bool no_conversions)
{
  field->set_notnull();

  switch (state) {
  case INT_VALUE:
    return field->store(value.integer, unsigned_flag);
  case REAL_VALUE:
    return field->store(value.real);
  case DECIMAL_VALUE:
    return field->store_decimal(&decimal_value);
  case TIME_VALUE:
    field->store_time(&value.time);
    return TYPE_OK;
  case STRING_VALUE:
  case LONG_DATA_VALUE:
    return field->store(str_value.ptr(), str_value.length(),
                        str_value.charset());
  case NULL_VALUE:
    return set_field_to_null_with_conversions(field, no_conversions);
  case NO_VALUE:
  default:
    DBUG_ASSERT(0);
  }
  return TYPE_ERR_BAD_VALUE;
}


bool Item_param::get_time(MYSQL_TIME *res)
{
  if (state == TIME_VALUE)
  {
    *res= value.time;
    return 0;
  }
  /*
    If parameter value isn't supplied assertion will fire in val_str()
    which is called from Item::get_time_from_string().    
  */
  return is_temporal() ? get_time_from_string(res) :
                         get_time_from_non_temporal(res);
}


bool Item_param::get_date(MYSQL_TIME *res, uint fuzzydate)
{
  if (state == TIME_VALUE)
  {
    *res= value.time;
    return 0;
  }
  return is_temporal() ? get_date_from_string(res, fuzzydate) :
                         get_date_from_non_temporal(res, fuzzydate);
}


double Item_param::val_real()
{
  switch (state) {
  case REAL_VALUE:
    return value.real;
  case INT_VALUE:
    return (double) value.integer;
  case DECIMAL_VALUE:
  {
    double result;
    my_decimal2double(E_DEC_FATAL_ERROR, &decimal_value, &result);
    return result;
  }
  case STRING_VALUE:
  case LONG_DATA_VALUE:
  {
    int dummy_err;
    char *end_not_used;
    return my_strntod(str_value.charset(), (char*) str_value.ptr(),
                      str_value.length(), &end_not_used, &dummy_err);
  }
  case TIME_VALUE:
    /*
      This works for example when user says SELECT ?+0.0 and supplies
      time value for the placeholder.
    */
    return TIME_to_double(&value.time);
  case NULL_VALUE:
    return 0.0;
  default:
    DBUG_ASSERT(0);
  }
  return 0.0;
} 


longlong Item_param::val_int() 
{ 
  switch (state) {
  case REAL_VALUE:
    return (longlong) rint(value.real);
  case INT_VALUE:
    return value.integer;
  case DECIMAL_VALUE:
  {
    longlong i;
    my_decimal2int(E_DEC_FATAL_ERROR, &decimal_value, unsigned_flag, &i);
    return i;
  }
  case STRING_VALUE:
  case LONG_DATA_VALUE:
    {
      int dummy_err;
      return my_strntoll(str_value.charset(), str_value.ptr(),
                         str_value.length(), 10, (char**) 0, &dummy_err);
    }
  case TIME_VALUE:
    return (longlong) TIME_to_ulonglong_round(&value.time);
  case NULL_VALUE:
    return 0; 
  default:
    DBUG_ASSERT(0);
  }
  return 0;
}


my_decimal *Item_param::val_decimal(my_decimal *dec)
{
  switch (state) {
  case DECIMAL_VALUE:
    return &decimal_value;
  case REAL_VALUE:
    double2my_decimal(E_DEC_FATAL_ERROR, value.real, dec);
    return dec;
  case INT_VALUE:
    int2my_decimal(E_DEC_FATAL_ERROR, value.integer, unsigned_flag, dec);
    return dec;
  case STRING_VALUE:
  case LONG_DATA_VALUE:
    string2my_decimal(E_DEC_FATAL_ERROR, &str_value, dec);
    return dec;
  case TIME_VALUE:
    return date2my_decimal(&value.time, dec);
  case NULL_VALUE:
    return 0; 
  default:
    DBUG_ASSERT(0);
  }
  return 0;
}


String *Item_param::val_str(String* str) 
{ 
  switch (state) {
  case STRING_VALUE:
  case LONG_DATA_VALUE:
    return &str_value_ptr;
  case REAL_VALUE:
    str->set_real(value.real, NOT_FIXED_DEC, &my_charset_bin);
    return str;
  case INT_VALUE:
    str->set(value.integer, &my_charset_bin);
    return str;
  case DECIMAL_VALUE:
    if (my_decimal2string(E_DEC_FATAL_ERROR, &decimal_value,
                          0, 0, 0, str) <= 1)
      return str;
    return NULL;
  case TIME_VALUE:
  {
    if (str->reserve(MAX_DATE_STRING_REP_LENGTH))
      break;
    str->length((uint) my_TIME_to_str(&value.time, (char *) str->ptr(),
                                      MY_MIN(decimals, DATETIME_MAX_DECIMALS)));
    str->set_charset(&my_charset_bin);
    return str;
  }
  case NULL_VALUE:
    return NULL; 
  default:
    DBUG_ASSERT(0);
  }
  return str;
}

/**
  Return Param item values in string format, for generating the dynamic 
  query used in update/binary logs.

  @todo
    - Change interface and implementation to fill log data in place
    and avoid one more memcpy/alloc between str and log string.
    - In case of error we need to notify replication
    that binary log contains wrong statement 
*/

const String *Item_param::query_val_str(THD *thd, String* str) const
{
  switch (state) {
  case INT_VALUE:
    str->set_int(value.integer, unsigned_flag, &my_charset_bin);
    break;
  case REAL_VALUE:
    str->set_real(value.real, NOT_FIXED_DEC, &my_charset_bin);
    break;
  case DECIMAL_VALUE:
    if (my_decimal2string(E_DEC_FATAL_ERROR, &decimal_value,
                          0, 0, 0, str) > 1)
      return &my_null_string;
    break;
  case TIME_VALUE:
    {
      char *buf, *ptr;
      str->length(0);
      /*
        TODO: in case of error we need to notify replication
        that binary log contains wrong statement 
      */
      if (str->reserve(MAX_DATE_STRING_REP_LENGTH+3))
        break; 

      /* Create date string inplace */
      buf= str->c_ptr_quick();
      ptr= buf;
      *ptr++= '\'';
      ptr+= (uint) my_TIME_to_str(&value.time, ptr,
                                  MY_MIN(decimals, DATETIME_MAX_DECIMALS));
      *ptr++= '\'';
      str->length((uint32) (ptr - buf));
      break;
    }
  case STRING_VALUE:
  case LONG_DATA_VALUE:
    {
      str->length(0);
      append_query_string(thd, value.cs_info.character_set_client, &str_value,
                          str);
      break;
    }
  case NULL_VALUE:
    return &my_null_string;
  default:
    DBUG_ASSERT(0);
  }
  return str;
}


/**
  Convert string from client character set to the character set of
  connection.
*/

bool Item_param::convert_str_value(THD *thd)
{
  bool rc= FALSE;
  if (state == STRING_VALUE || state == LONG_DATA_VALUE)
  {
    /*
      Check is so simple because all charsets were set up properly
      in setup_one_conversion_function, where typecode of
      placeholder was also taken into account: the variables are different
      here only if conversion is really necessary.
    */
    if (value.cs_info.final_character_set_of_str_value !=
        value.cs_info.character_set_of_placeholder)
    {
      rc= thd->convert_string(&str_value,
                              value.cs_info.character_set_of_placeholder,
                              value.cs_info.final_character_set_of_str_value);
    }
    else
      str_value.set_charset(value.cs_info.final_character_set_of_str_value);
    /* Here str_value is guaranteed to be in final_character_set_of_str_value */

    max_length= str_value.numchars() * str_value.charset()->mbmaxlen;
    decimals= 0;
    /*
      str_value_ptr is returned from val_str(). It must be not alloced
      to prevent it's modification by val_str() invoker.
    */
    str_value_ptr.set(str_value.ptr(), str_value.length(),
                      str_value.charset());
    /* Synchronize item charset with value charset */
    collation.set(str_value.charset(), DERIVATION_COERCIBLE);
  }
  return rc;
}


bool Item_param::basic_const_item() const
{
  if (state == NO_VALUE || state == TIME_VALUE)
    return FALSE;
  return TRUE;
}


Item *
Item_param::clone_item()
{
  /* see comments in the header file */
  switch (state) {
  case NULL_VALUE:
    return new Item_null(item_name);
  case INT_VALUE:
    return (unsigned_flag ?
            new Item_uint(item_name, value.integer, max_length) :
            new Item_int(item_name, value.integer, max_length));
  case REAL_VALUE:
    return new Item_float(item_name, value.real, decimals, max_length);
  case STRING_VALUE:
  case LONG_DATA_VALUE:
    return new Item_string(item_name, str_value.c_ptr_quick(), str_value.length(),
                           str_value.charset());
  case TIME_VALUE:
    break;
  case NO_VALUE:
  default:
    DBUG_ASSERT(0);
  };
  return 0;
}


bool
Item_param::eq(const Item *arg, bool binary_cmp) const
{
  Item *item;
  if (!basic_const_item() || !arg->basic_const_item() || arg->type() != type())
    return FALSE;
  /*
    We need to cast off const to call val_int(). This should be OK for
    a basic constant.
  */
  item= (Item*) arg;

  switch (state) {
  case NULL_VALUE:
    return TRUE;
  case INT_VALUE:
    return value.integer == item->val_int() &&
           unsigned_flag == item->unsigned_flag;
  case REAL_VALUE:
    return value.real == item->val_real();
  case STRING_VALUE:
  case LONG_DATA_VALUE:
    if (binary_cmp)
      return !stringcmp(&str_value, &item->str_value);
    return !sortcmp(&str_value, &item->str_value, collation.collation);
  default:
    break;
  }
  return FALSE;
}

/* End of Item_param related */

void Item_param::print(String *str, enum_query_type query_type)
{
  if (state == NO_VALUE)
  {
    str->append('?');
  }
  else
  {
    char buffer[STRING_BUFFER_USUAL_SIZE];
    String tmp(buffer, sizeof(buffer), &my_charset_bin);
    const String *res;
    res= query_val_str(current_thd, &tmp);
    str->append(*res);
  }
}


/**
  Preserve the original parameter types and values
  when re-preparing a prepared statement.

  @details Copy parameter type information and conversion
  function pointers from a parameter of the old statement
  to the corresponding parameter of the new one.

  Move parameter values from the old parameters to the new
  one. We simply "exchange" the values, which allows
  to save on allocation and character set conversion in
  case a parameter is a string or a blob/clob.

  The old parameter gets the value of this one, which
  ensures that all memory of this parameter is freed
  correctly.

  @param[in]  src   parameter item of the original
                    prepared statement
*/

void
Item_param::set_param_type_and_swap_value(Item_param *src)
{
  unsigned_flag= src->unsigned_flag;
  param_type= src->param_type;
  set_param_func= src->set_param_func;
  item_type= src->item_type;
  item_result_type= src->item_result_type;

  collation.set(src->collation);
  maybe_null= src->maybe_null;
  null_value= src->null_value;
  max_length= src->max_length;
  decimals= src->decimals;
  state= src->state;
  value= src->value;

  decimal_value.swap(src->decimal_value);
  str_value.swap(src->str_value);
  str_value_ptr.swap(src->str_value_ptr);
}


/**
  This operation is intended to store some item value in Item_param to be
  used later.

  @param thd    thread context
  @param ctx    stored procedure runtime context
  @param it     a pointer to an item in the tree

  @return Error status
    @retval TRUE on error
    @retval FALSE on success
*/

bool
Item_param::set_value(THD *thd, sp_rcontext *ctx, Item **it)
{
  Item *arg= *it;

  if (arg->is_null())
  {
    set_null();
    return FALSE;
  }

  null_value= FALSE;

  switch (arg->result_type()) {
  case STRING_RESULT:
  {
    char str_buffer[STRING_BUFFER_USUAL_SIZE];
    String sv_buffer(str_buffer, sizeof(str_buffer), &my_charset_bin);
    String *sv= arg->val_str(&sv_buffer);

    if (!sv)
      return TRUE;

    set_str(sv->c_ptr_safe(), sv->length());
    str_value_ptr.set(str_value.ptr(),
                      str_value.length(),
                      str_value.charset());
    collation.set(str_value.charset(), DERIVATION_COERCIBLE);
    decimals= 0;
    item_type= Item::STRING_ITEM;
    break;
  }

  case REAL_RESULT:
    set_double(arg->val_real());
    item_type= Item::REAL_ITEM;
    break;

  case INT_RESULT:
    set_int(arg->val_int(), arg->max_length);
    item_type= Item::INT_ITEM;
    break;

  case DECIMAL_RESULT:
  {
    my_decimal dv_buf;
    my_decimal *dv= arg->val_decimal(&dv_buf);

    if (!dv)
      return TRUE;

    set_decimal(dv);
    item_type= Item::DECIMAL_ITEM;
    break;
  }

  default:
    /* That can not happen. */

    DBUG_ASSERT(TRUE);  // Abort in debug mode.

    set_null();         // Set to NULL in release mode.
    item_type= Item::NULL_ITEM;
    return FALSE;
  }

  item_result_type= arg->result_type();
  return FALSE;
}


/**
  Setter of Item_param::m_out_param_info.

  m_out_param_info is used to store information about store routine
  OUT-parameters, such as stored routine name, database, stored routine
  variable name. It is supposed to be set in sp_head::execute() after
  Item_param::set_value() is called.
*/

void
Item_param::set_out_param_info(Send_field *info)
{
  m_out_param_info= info;
  param_type= m_out_param_info->type;
}


/**
  Getter of Item_param::m_out_param_info.

  m_out_param_info is used to store information about store routine
  OUT-parameters, such as stored routine name, database, stored routine
  variable name. It is supposed to be retrieved in
  Protocol_binary::send_out_parameters() during creation of OUT-parameter
  result set.
*/

const Send_field *
Item_param::get_out_param_info() const
{
  return m_out_param_info;
}


/**
  Fill meta-data information for the corresponding column in a result set.
  If this is an OUT-parameter of a stored procedure, preserve meta-data of
  stored-routine variable.

  @param field container for meta-data to be filled
*/

void Item_param::make_field(Send_field *field)
{
  Item::make_field(field);

  if (!m_out_param_info)
    return;

  /*
    This is an OUT-parameter of stored procedure. We should use
    OUT-parameter info to fill out the names.
  */

  field->db_name= m_out_param_info->db_name;
  field->table_name= m_out_param_info->table_name;
  field->org_table_name= m_out_param_info->org_table_name;
  field->col_name= m_out_param_info->col_name;
  field->org_col_name= m_out_param_info->org_col_name;

  field->length= m_out_param_info->length;
  field->charsetnr= m_out_param_info->charsetnr;
  field->flags= m_out_param_info->flags;
  field->decimals= m_out_param_info->decimals;
  field->type= m_out_param_info->type;
}

/****************************************************************************
  Item_copy
****************************************************************************/
Item_copy *Item_copy::create (Item *item)
{
  switch (item->result_type())
  {
    case STRING_RESULT:
      return new Item_copy_string (item);
    case REAL_RESULT: 
      return new Item_copy_float (item);
    case INT_RESULT:
      return item->unsigned_flag ? 
        new Item_copy_uint (item) : new Item_copy_int (item);
    case DECIMAL_RESULT:
      return new Item_copy_decimal (item);
    default:
      DBUG_ASSERT (0);
  }
  /* should not happen */
  return NULL;
}

/****************************************************************************
  Item_copy_string
****************************************************************************/

double Item_copy_string::val_real()
{
  int err_not_used;
  char *end_not_used;
  return (null_value ? 0.0 :
          my_strntod(str_value.charset(), (char*) str_value.ptr(),
                     str_value.length(), &end_not_used, &err_not_used));
}

longlong Item_copy_string::val_int()
{
  int err;
  return null_value ? LL(0) : my_strntoll(str_value.charset(),str_value.ptr(),
                                          str_value.length(),10, (char**) 0,
                                          &err); 
}


type_conversion_status
Item_copy_string::save_in_field(Field *field, bool no_conversions)
{
  return save_str_value_in_field(field, &str_value);
}


void Item_copy_string::copy()
{
  String *res=item->val_str(&str_value);
  if (res && res != &str_value)
    str_value.copy(*res);
  null_value=item->null_value;
}

/* ARGSUSED */
String *Item_copy_string::val_str(String *str)
{
  // Item_copy_string is used without fix_fields call
  if (null_value)
    return (String*) 0;
  return &str_value;
}


my_decimal *Item_copy_string::val_decimal(my_decimal *decimal_value)
{
  // Item_copy_string is used without fix_fields call
  if (null_value)
    return (my_decimal *) 0;
  string2my_decimal(E_DEC_FATAL_ERROR, &str_value, decimal_value);
  return (decimal_value);
}


bool Item_copy_string::get_date(MYSQL_TIME *ltime, uint fuzzydate)
{
  return get_date_from_string(ltime, fuzzydate);
}

bool Item_copy_string::get_time(MYSQL_TIME *ltime)
{
  return get_time_from_string(ltime);
}

/****************************************************************************
  Item_copy_int
****************************************************************************/

void Item_copy_int::copy()
{
  cached_value= item->val_int();
  null_value=item->null_value;
}

static type_conversion_status
save_int_value_in_field (Field *field, longlong nr,
                         bool null_value, bool unsigned_flag);

type_conversion_status
Item_copy_int::save_in_field(Field *field, bool no_conversions)
{
  return save_int_value_in_field(field, cached_value,
                                 null_value, unsigned_flag);
}


String *Item_copy_int::val_str(String *str)
{
  if (null_value)
    return (String *) 0;

  str->set(cached_value, &my_charset_bin);
  return str;
}


my_decimal *Item_copy_int::val_decimal(my_decimal *decimal_value)
{
  if (null_value)
    return (my_decimal *) 0;

  int2my_decimal(E_DEC_FATAL_ERROR, cached_value, unsigned_flag, decimal_value);
  return decimal_value;
}


/****************************************************************************
  Item_copy_uint
****************************************************************************/

String *Item_copy_uint::val_str(String *str)
{
  if (null_value)
    return (String *) 0;

  str->set((ulonglong) cached_value, &my_charset_bin);
  return str;
}


/****************************************************************************
  Item_copy_float
****************************************************************************/

String *Item_copy_float::val_str(String *str)
{
  if (null_value)
    return (String *) 0;
  else
  {
    double nr= val_real();
    str->set_real(nr,decimals, &my_charset_bin);
    return str;
  }
}


my_decimal *Item_copy_float::val_decimal(my_decimal *decimal_value)
{
  if (null_value)
    return (my_decimal *) 0;
  else
  {
    double nr= val_real();
    double2my_decimal(E_DEC_FATAL_ERROR, nr, decimal_value);
    return decimal_value;
  }
}


type_conversion_status
Item_copy_float::save_in_field(Field *field, bool no_conversions)
{
  // TODO: call set_field_to_null_with_conversions below
  if (null_value)
    return set_field_to_null(field);

  field->set_notnull();
  return field->store(cached_value);
}


/****************************************************************************
  Item_copy_decimal
****************************************************************************/

type_conversion_status
Item_copy_decimal::save_in_field(Field *field, bool no_conversions)
{
  // TODO: call set_field_to_null_with_conversions below
  if (null_value)
    return set_field_to_null(field);
  field->set_notnull();
  return field->store_decimal(&cached_value);
}


String *Item_copy_decimal::val_str(String *result)
{
  if (null_value)
    return (String *) 0;
  result->set_charset(&my_charset_bin);
  my_decimal2string(E_DEC_FATAL_ERROR, &cached_value, 0, 0, 0, result);
  return result;
}


double Item_copy_decimal::val_real()
{
  if (null_value)
    return 0.0;
  else
  {
    double result;
    my_decimal2double(E_DEC_FATAL_ERROR, &cached_value, &result);
    return result;
  }
}


longlong Item_copy_decimal::val_int()
{
  if (null_value)
    return LL(0);
  else
  {
    longlong result;
    my_decimal2int(E_DEC_FATAL_ERROR, &cached_value, unsigned_flag, &result);
    return result;
  }
}


void Item_copy_decimal::copy()
{
  my_decimal *nr= item->val_decimal(&cached_value);
  if (nr && nr != &cached_value)
    my_decimal2decimal (nr, &cached_value);
  null_value= item->null_value;
}


/*
  Functions to convert item to field (for send_result_set_metadata)
*/

/* ARGSUSED */
bool Item::fix_fields(THD *thd, Item **ref)
{

  // We do not check fields which are fixed during construction
  DBUG_ASSERT(fixed == 0 || basic_const_item());
  fixed= 1;
  return FALSE;
}

double Item_ref_null_helper::val_real()
{
  DBUG_ASSERT(fixed == 1);
  double tmp= (*ref)->val_result();
  owner->was_null|= null_value= (*ref)->null_value;
  return tmp;
}


longlong Item_ref_null_helper::val_int()
{
  DBUG_ASSERT(fixed == 1);
  longlong tmp= (*ref)->val_int_result();
  owner->was_null|= null_value= (*ref)->null_value;
  return tmp;
}


longlong Item_ref_null_helper::val_time_temporal()
{
  DBUG_ASSERT(fixed == 1);
  DBUG_ASSERT((*ref)->is_temporal());
  longlong tmp= (*ref)->val_time_temporal_result();
  owner->was_null|= null_value= (*ref)->null_value;
  return tmp;
}


longlong Item_ref_null_helper::val_date_temporal()
{
  DBUG_ASSERT(fixed == 1);
  DBUG_ASSERT((*ref)->is_temporal());
  longlong tmp= (*ref)->val_date_temporal_result();
  owner->was_null|= null_value= (*ref)->null_value;
  return tmp;
}


my_decimal *Item_ref_null_helper::val_decimal(my_decimal *decimal_value)
{
  DBUG_ASSERT(fixed == 1);
  my_decimal *val= (*ref)->val_decimal_result(decimal_value);
  owner->was_null|= null_value= (*ref)->null_value;
  return val;
}


bool Item_ref_null_helper::val_bool()
{
  DBUG_ASSERT(fixed == 1);
  bool val= (*ref)->val_bool_result();
  owner->was_null|= null_value= (*ref)->null_value;
  return val;
}


String* Item_ref_null_helper::val_str(String* s)
{
  DBUG_ASSERT(fixed == 1);
  String* tmp= (*ref)->str_result(s);
  owner->was_null|= null_value= (*ref)->null_value;
  return tmp;
}


bool Item_ref_null_helper::get_date(MYSQL_TIME *ltime, uint fuzzydate)
{  
  return (owner->was_null|= null_value= (*ref)->get_date(ltime, fuzzydate));
}


/**
  Mark item and SELECT_LEXs as dependent if item was resolved in
  outer SELECT.

  @param thd             thread handler
  @param last            select from which current item depend
  @param current         current select
  @param resolved_item   item which was resolved in outer SELECT(for warning)
  @param mark_item       item which should be marked (can be differ in case of
                         substitution)
*/

static void mark_as_dependent(THD *thd, SELECT_LEX *last, SELECT_LEX *current,
                              Item_ident *resolved_item,
                              Item_ident *mark_item)
{
  const char *db_name= (resolved_item->db_name ?
                        resolved_item->db_name : "");
  const char *table_name= (resolved_item->table_name ?
                           resolved_item->table_name : "");
  /* store pointer on SELECT_LEX from which item is dependent */
  if (mark_item)
    mark_item->depended_from= last;
  current->mark_as_dependent(last);
  if (thd->lex->describe & DESCRIBE_EXTENDED)
  {
    push_warning_printf(thd, Sql_condition::WARN_LEVEL_NOTE,
		 ER_WARN_FIELD_RESOLVED, ER(ER_WARN_FIELD_RESOLVED),
                 db_name, (db_name[0] ? "." : ""),
                 table_name, (table_name [0] ? "." : ""),
                 resolved_item->field_name,
                 current->select_number, last->select_number);
  }
}


/**
  Mark range of selects and resolved identifier (field/reference)
  item as dependent.

  @param thd             thread handler
  @param last_select     select where resolved_item was resolved
  @param current_sel     current select (select where resolved_item was placed)
  @param found_field     field which was found during resolving
  @param found_item      Item which was found during resolving (if resolved
                         identifier belongs to VIEW)
  @param resolved_item   Identifier which was resolved

  @note
    We have to mark all items between current_sel (including) and
    last_select (excluding) as dependend (select before last_select should
    be marked with actual table mask used by resolved item, all other with
    OUTER_REF_TABLE_BIT) and also write dependence information to Item of
    resolved identifier.
*/

void mark_select_range_as_dependent(THD *thd,
                                    SELECT_LEX *last_select,
                                    SELECT_LEX *current_sel,
                                    Field *found_field, Item *found_item,
                                    Item_ident *resolved_item)
{
  /*
    Go from current SELECT to SELECT where field was resolved (it
    have to be reachable from current SELECT, because it was already
    done once when we resolved this field and cached result of
    resolving)
  */
  SELECT_LEX *previous_select= current_sel;
  for (; previous_select->outer_select() != last_select;
       previous_select= previous_select->outer_select())
  {
    Item_subselect *prev_subselect_item=
      previous_select->master_unit()->item;
    prev_subselect_item->used_tables_cache|= OUTER_REF_TABLE_BIT;
    prev_subselect_item->const_item_cache= 0;
  }
  {
    Item_subselect *prev_subselect_item=
      previous_select->master_unit()->item;
    Item_ident *dependent= resolved_item;
    if (found_field == view_ref_found)
    {
      Item::Type type= found_item->type();
      prev_subselect_item->used_tables_cache|=
        found_item->used_tables();
      dependent= ((type == Item::REF_ITEM || type == Item::FIELD_ITEM) ?
                  (Item_ident*) found_item :
                  0);
    }
    else
      prev_subselect_item->used_tables_cache|=
        found_field->table->map;
    prev_subselect_item->const_item_cache= 0;
    mark_as_dependent(thd, last_select, current_sel, resolved_item,
                      dependent);
  }
}


/**
  Search a GROUP BY clause for a field with a certain name.

  Search the GROUP BY list for a column named as find_item. When searching
  preference is given to columns that are qualified with the same table (and
  database) name as the one being searched for.

  @param find_item     the item being searched for
  @param group_list    GROUP BY clause

  @return
    - the found item on success
    - NULL if find_item is not in group_list
*/

static Item** find_field_in_group_list(Item *find_item, ORDER *group_list)
{
  const char *db_name;
  const char *table_name;
  const char *field_name;
  ORDER      *found_group= NULL;
  int         found_match_degree= 0;
  Item_ident *cur_field;
  int         cur_match_degree= 0;
  char        name_buff[NAME_LEN+1];

  if (find_item->type() == Item::FIELD_ITEM ||
      find_item->type() == Item::REF_ITEM)
  {
    db_name=    ((Item_ident*) find_item)->db_name;
    table_name= ((Item_ident*) find_item)->table_name;
    field_name= ((Item_ident*) find_item)->field_name;
  }
  else
    return NULL;

  if (db_name && lower_case_table_names)
  {
    /* Convert database to lower case for comparison */
    strmake(name_buff, db_name, sizeof(name_buff)-1);
    my_casedn_str(files_charset_info, name_buff);
    db_name= name_buff;
  }

  DBUG_ASSERT(field_name != 0);

  for (ORDER *cur_group= group_list ; cur_group ; cur_group= cur_group->next)
  {
    if ((*(cur_group->item))->real_item()->type() == Item::FIELD_ITEM)
    {
      cur_field= (Item_ident*) *cur_group->item;
      cur_match_degree= 0;
      
      DBUG_ASSERT(cur_field->field_name != 0);

      if (!my_strcasecmp(system_charset_info,
                         cur_field->field_name, field_name))
        ++cur_match_degree;
      else
        continue;

      if (cur_field->table_name && table_name)
      {
        /* If field_name is qualified by a table name. */
        if (my_strcasecmp(table_alias_charset, cur_field->table_name, table_name))
          /* Same field names, different tables. */
          return NULL;

        ++cur_match_degree;
        if (cur_field->db_name && db_name)
        {
          /* If field_name is also qualified by a database name. */
          if (strcmp(cur_field->db_name, db_name))
            /* Same field names, different databases. */
            return NULL;
          ++cur_match_degree;
        }
      }

      if (cur_match_degree > found_match_degree)
      {
        found_match_degree= cur_match_degree;
        found_group= cur_group;
      }
      else if (found_group && (cur_match_degree == found_match_degree) &&
               ! (*(found_group->item))->eq(cur_field, 0))
      {
        /*
          If the current resolve candidate matches equally well as the current
          best match, they must reference the same column, otherwise the field
          is ambiguous.
        */
        my_error(ER_NON_UNIQ_ERROR, MYF(0),
                 find_item->full_name(), current_thd->where);
        return NULL;
      }
    }
  }

  if (found_group)
    return found_group->item;
  else
    return NULL;
}


/**
  Resolve a column reference in a sub-select.

  Resolve a column reference (usually inside a HAVING clause) against the
  SELECT and GROUP BY clauses of the query described by 'select'. The name
  resolution algorithm searches both the SELECT and GROUP BY clauses, and in
  case of a name conflict prefers GROUP BY column names over SELECT names. If
  both clauses contain different fields with the same names, a warning is
  issued that name of 'ref' is ambiguous. We extend ANSI SQL in that when no
  GROUP BY column is found, then a HAVING name is resolved as a possibly
  derived SELECT column. This extension is allowed only if the
  MODE_ONLY_FULL_GROUP_BY sql mode isn't enabled.

  @param thd     current thread
  @param ref     column reference being resolved
  @param select  the select that ref is resolved against

  @note
    The resolution procedure is:
    - Search for a column or derived column named col_ref_i [in table T_j]
    in the SELECT clause of Q.
    - Search for a column named col_ref_i [in table T_j]
    in the GROUP BY clause of Q.
    - If found different columns with the same name in GROUP BY and SELECT
    - issue a warning and return the GROUP BY column,
    - otherwise
    - if the MODE_ONLY_FULL_GROUP_BY mode is enabled return error
    - else return the found SELECT column.


  @return
    - NULL - there was an error, and the error was already reported
    - not_found_item - the item was not resolved, no error was reported
    - resolved item - if the item was resolved
*/

static Item**
resolve_ref_in_select_and_group(THD *thd, Item_ident *ref, SELECT_LEX *select)
{
  Item **group_by_ref= NULL;
  Item **select_ref= NULL;
  ORDER *group_list= select->group_list.first;
  bool ambiguous_fields= FALSE;
  uint counter;
  enum_resolution_type resolution;

  /*
    Search for a column or derived column named as 'ref' in the SELECT
    clause of the current select.
  */
  if (!(select_ref= find_item_in_list(ref, *(select->get_item_list()),
                                      &counter, REPORT_EXCEPT_NOT_FOUND,
                                      &resolution)))
    return NULL; /* Some error occurred. */
  if (resolution == RESOLVED_AGAINST_ALIAS)
    ref->alias_name_used= TRUE;

  /* If this is a non-aggregated field inside HAVING, search in GROUP BY. */
  if (select->having_fix_field && !ref->with_sum_func && group_list)
  {
    group_by_ref= find_field_in_group_list(ref, group_list);
    
    /* Check if the fields found in SELECT and GROUP BY are the same field. */
    if (group_by_ref && (select_ref != not_found_item) &&
        !((*group_by_ref)->eq(*select_ref, 0)))
    {
      ambiguous_fields= TRUE;
      push_warning_printf(thd, Sql_condition::WARN_LEVEL_WARN, ER_NON_UNIQ_ERROR,
                          ER(ER_NON_UNIQ_ERROR), ref->full_name(),
                          current_thd->where);

    }
  }

  if (thd->variables.sql_mode & MODE_ONLY_FULL_GROUP_BY &&
      select->having_fix_field  &&
      select_ref != not_found_item && !group_by_ref)
  {
    /*
      Report the error if fields was found only in the SELECT item list and
      the strict mode is enabled.
    */
    my_error(ER_NON_GROUPING_FIELD_USED, MYF(0),
             ref->item_name.ptr(), "HAVING");
    return NULL;
  }
  if (select_ref != not_found_item || group_by_ref)
  {
    if (select_ref != not_found_item && !ambiguous_fields)
    {
      DBUG_ASSERT(*select_ref != 0);
      if (!select->ref_pointer_array[counter])
      {
        my_error(ER_ILLEGAL_REFERENCE, MYF(0),
                 ref->item_name.ptr(), "forward reference in item list");
        return NULL;
      }
<<<<<<< HEAD
      DBUG_ASSERT((*select_ref)->fixed);
=======
      /*
       Assert if its an incorrect reference . We do not assert if its a outer
       reference, as they get fixed later in fix_innner_refs function.
      */
      DBUG_ASSERT((*select_ref)->fixed ||
                  ((*select_ref)->type() == Item::REF_ITEM &&
                   ((Item_ref *)(*select_ref))->ref_type() ==
                   Item_ref::OUTER_REF));

>>>>>>> b7fc4388
      return &select->ref_pointer_array[counter];
    }
    if (group_by_ref)
      return group_by_ref;
    DBUG_ASSERT(FALSE);
    return NULL; /* So there is no compiler warning. */
  }

  return (Item**) not_found_item;
}


/**
  Resolve the name of an outer select column reference.

  The method resolves the column reference represented by 'this' as a column
  present in outer selects that contain current select.

  In prepared statements, because of cache, find_field_in_tables()
  can resolve fields even if they don't belong to current context.
  In this case this method only finds appropriate context and marks
  current select as dependent. The found reference of field should be
  provided in 'from_field'.

  @param[in] thd             current thread
  @param[in,out] from_field  found field reference or (Field*)not_found_field
  @param[in,out] reference   view column if this item was resolved to a
    view column

  @note
    This is the inner loop of Item_field::fix_fields:
  @code
        for each outer query Q_k beginning from the inner-most one
        {
          search for a column or derived column named col_ref_i
          [in table T_j] in the FROM clause of Q_k;

          if such a column is not found
            Search for a column or derived column named col_ref_i
            [in table T_j] in the SELECT and GROUP clauses of Q_k.
        }
  @endcode

  @retval
    1   column succefully resolved and fix_fields() should continue.
  @retval
    0   column fully fixed and fix_fields() should return FALSE
  @retval
    -1  error occured
*/

int
Item_field::fix_outer_field(THD *thd, Field **from_field, Item **reference)
{
  enum_parsing_place place= NO_MATTER;
  bool field_found= (*from_field != not_found_field);
  bool upward_lookup= FALSE;

  /*
    If there are outer contexts (outer selects, but current select is
    not derived table or view) try to resolve this reference in the
    outer contexts.

    We treat each subselect as a separate namespace, so that different
    subselects may contain columns with the same names. The subselects
    are searched starting from the innermost.
  */
  Name_resolution_context *last_checked_context= context;
  Item **ref= (Item **) not_found_item;
  SELECT_LEX *current_sel= (SELECT_LEX *) thd->lex->current_select;
  Name_resolution_context *outer_context= 0;
  SELECT_LEX *select= 0;
  /* Currently derived tables cannot be correlated */
  if (current_sel->master_unit()->first_select()->linkage !=
      DERIVED_TABLE_TYPE)
    outer_context= context->outer_context;
  for (;
       outer_context;
       outer_context= outer_context->outer_context)
  {
    select= outer_context->select_lex;
    Item_subselect *prev_subselect_item=
      last_checked_context->select_lex->master_unit()->item;
    last_checked_context= outer_context;
    upward_lookup= TRUE;

    place= prev_subselect_item->parsing_place;
    /*
      If outer_field is set, field was already found by first call
      to find_field_in_tables(). Only need to find appropriate context.
    */
    if (field_found && outer_context->select_lex !=
        cached_table->select_lex)
      continue;
    /*
      In case of a view, find_field_in_tables() writes the pointer to
      the found view field into '*reference', in other words, it
      substitutes this Item_field with the found expression.
    */
    if (field_found || (*from_field= find_field_in_tables(thd, this,
                                          outer_context->
                                            first_name_resolution_table,
                                          outer_context->
                                            last_name_resolution_table,
                                          reference,
                                          IGNORE_EXCEPT_NON_UNIQUE,
                                          TRUE, TRUE)) !=
        not_found_field)
    {
      if (*from_field)
      {
        if (thd->variables.sql_mode & MODE_ONLY_FULL_GROUP_BY &&
            select->cur_pos_in_all_fields != SELECT_LEX::ALL_FIELDS_UNDEF_POS)
        {
          /*
            As this is an outer field it should be added to the list of
            non aggregated fields of the outer select.
          */
          push_to_non_agg_fields(select);
        }
        if (*from_field != view_ref_found)
        {
          prev_subselect_item->used_tables_cache|= (*from_field)->table->map;
          prev_subselect_item->const_item_cache= 0;
          set_field(*from_field);
          if (!last_checked_context->select_lex->having_fix_field &&
              select->group_list.elements &&
              (place == SELECT_LIST || place == IN_HAVING))
          {
            Item_outer_ref *rf;
            /*
              If an outer field is resolved in a grouping select then it
              is replaced for an Item_outer_ref object. Otherwise an
              Item_field object is used.
              The new Item_outer_ref object is saved in the inner_refs_list of
              the outer select. Here it is only created. It can be fixed only
              after the original field has been fixed and this is done in the
              fix_inner_refs() function.
            */
            ;
            if (!(rf= new Item_outer_ref(context, this)))
              return -1;
            thd->change_item_tree(reference, rf);
            select->inner_refs_list.push_back(rf);
            rf->in_sum_func= thd->lex->in_sum_func;
          }
          /*
            A reference is resolved to a nest level that's outer or the same as
            the nest level of the enclosing set function : adjust the value of
            max_arg_level for the function if it's needed.
          */
          if (thd->lex->in_sum_func &&
              thd->lex->in_sum_func->nest_level >= select->nest_level)
          {
            Item::Type ref_type= (*reference)->type();
            set_if_bigger(thd->lex->in_sum_func->max_arg_level,
                          select->nest_level);
            set_field(*from_field);
            fixed= 1;
            mark_as_dependent(thd, last_checked_context->select_lex,
                              context->select_lex, this,
                              ((ref_type == REF_ITEM ||
                                ref_type == FIELD_ITEM) ?
                               (Item_ident*) (*reference) : 0));
            return 0;
          }
        }
        else
        {
          Item::Type ref_type= (*reference)->type();
          prev_subselect_item->used_tables_cache|=
            (*reference)->used_tables();
          prev_subselect_item->const_item_cache&=
            (*reference)->const_item();
          mark_as_dependent(thd, last_checked_context->select_lex,
                            context->select_lex, this,
                            ((ref_type == REF_ITEM || ref_type == FIELD_ITEM) ?
                             (Item_ident*) (*reference) :
                             0));
          /*
            A reference to a view field had been found and we
            substituted it instead of this Item (find_field_in_tables
            does it by assigning the new value to *reference), so now
            we can return from this function.
          */
          return 0;
        }
      }
      break;
    }

    /* Search in SELECT and GROUP lists of the outer select. */
    if (place != IN_WHERE && place != IN_ON)
    {
      if (!(ref= resolve_ref_in_select_and_group(thd, this, select)))
        return -1; /* Some error occurred (e.g. ambiguous names). */
      if (ref != not_found_item)
      {
        DBUG_ASSERT(*ref && (*ref)->fixed);
        prev_subselect_item->used_tables_cache|= (*ref)->used_tables();
        prev_subselect_item->const_item_cache&= (*ref)->const_item();
        break;
      }
    }

    /*
      Reference is not found in this select => this subquery depend on
      outer select (or we just trying to find wrong identifier, in this
      case it does not matter which used tables bits we set)
    */
    prev_subselect_item->used_tables_cache|= OUTER_REF_TABLE_BIT;
    prev_subselect_item->const_item_cache= 0;
  }

  DBUG_ASSERT(ref != 0);
  if (!*from_field)
    return -1;
  if (ref == not_found_item && *from_field == not_found_field)
  {
    if (upward_lookup)
    {
      // We can't say exactly what absent table or field
      my_error(ER_BAD_FIELD_ERROR, MYF(0), full_name(), thd->where);
    }
    else
    {
      /* Call find_field_in_tables only to report the error */
      find_field_in_tables(thd, this,
                           context->first_name_resolution_table,
                           context->last_name_resolution_table,
                           reference, REPORT_ALL_ERRORS,
                           !any_privileges, TRUE);
    }
    return -1;
  }
  else if (ref != not_found_item)
  {
    Item *save;
    Item_ref *rf;

    /* Should have been checked in resolve_ref_in_select_and_group(). */
    DBUG_ASSERT(*ref && (*ref)->fixed);
    /*
      Here, a subset of actions performed by Item_ref::set_properties
      is not enough. So we pass ptr to NULL into Item_[direct]_ref
      constructor, so no initialization is performed, and call 
      fix_fields() below.
    */
    save= *ref;
    *ref= NULL;                             // Don't call set_properties()
    rf= (place == IN_HAVING ?
         new Item_ref(context, ref, (char*) table_name,
                      (char*) field_name, alias_name_used) :
         (!select->group_list.elements ?
         new Item_direct_ref(context, ref, (char*) table_name,
                             (char*) field_name, alias_name_used) :
         new Item_outer_ref(context, ref, (char*) table_name,
                            (char*) field_name, alias_name_used)));
    *ref= save;
    if (!rf)
      return -1;

    if (place != IN_HAVING && select->group_list.elements)
    {
      outer_context->select_lex->inner_refs_list.push_back((Item_outer_ref*)rf);
      ((Item_outer_ref*)rf)->in_sum_func= thd->lex->in_sum_func;
    }
    thd->change_item_tree(reference, rf);
    /*
      rf is Item_ref => never substitute other items (in this case)
      during fix_fields() => we can use rf after fix_fields()
    */
    DBUG_ASSERT(!rf->fixed);                // Assured by Item_ref()
    if (rf->fix_fields(thd, reference) || rf->check_cols(1))
      return -1;

    mark_as_dependent(thd, last_checked_context->select_lex,
                      context->select_lex, this,
                      rf);
    return 0;
  }
  else
  {
    mark_as_dependent(thd, last_checked_context->select_lex,
                      context->select_lex,
                      this, (Item_ident*)*reference);
    if (last_checked_context->select_lex->having_fix_field)
    {
      Item_ref *rf;
      rf= new Item_ref(context,
                       (cached_table->db[0] ? cached_table->db : 0),
                       (char*) cached_table->alias, (char*) field_name);
      if (!rf)
        return -1;
      thd->change_item_tree(reference, rf);
      /*
        rf is Item_ref => never substitute other items (in this case)
        during fix_fields() => we can use rf after fix_fields()
      */
      DBUG_ASSERT(!rf->fixed);                // Assured by Item_ref()
      if (rf->fix_fields(thd, reference) || rf->check_cols(1))
        return -1;
      return 0;
    }
  }
  return 1;
}


bool Item_field::push_to_non_agg_fields(SELECT_LEX *select_lex)
{
  marker= select_lex->cur_pos_in_all_fields;
  /*
    Push expressions from the SELECT list to the back of the list, and
    expressions from GROUP BY/ORDER BY to the front of the list
    (non_agg_fields must have the same ordering as all_fields, see
    match_exprs_for_only_full_group_by()).
  */
  return (marker < 0) ?
    select_lex->non_agg_fields.push_front(this) :
    select_lex->non_agg_fields.push_back(this);
}


/**
  Resolve the name of a column reference.

  The method resolves the column reference represented by 'this' as a column
  present in one of: FROM clause, SELECT clause, GROUP BY clause of a query
  Q, or in outer queries that contain Q.

  The name resolution algorithm used is (where [T_j] is an optional table
  name that qualifies the column name):

  @code
    resolve_column_reference([T_j].col_ref_i)
    {
      search for a column or derived column named col_ref_i
      [in table T_j] in the FROM clause of Q;

      if such a column is NOT found AND    // Lookup in outer queries.
         there are outer queries
      {
        for each outer query Q_k beginning from the inner-most one
        {
          search for a column or derived column named col_ref_i
          [in table T_j] in the FROM clause of Q_k;

          if such a column is not found
            Search for a column or derived column named col_ref_i
            [in table T_j] in the SELECT and GROUP clauses of Q_k.
        }
      }
    }
  @endcode

    Notice that compared to Item_ref::fix_fields, here we first search the FROM
    clause, and then we search the SELECT and GROUP BY clauses.

  @param[in]     thd        current thread
  @param[in,out] reference  view column if this item was resolved to a
    view column

  @retval
    TRUE  if error
  @retval
    FALSE on success
*/

bool Item_field::fix_fields(THD *thd, Item **reference)
{
  DBUG_ASSERT(fixed == 0);
  Field *from_field= (Field *)not_found_field;
  bool outer_fixed= false;

  if (!field)					// If field is not checked
  {
    /*
      In case of view, find_field_in_tables() write pointer to view field
      expression to 'reference', i.e. it substitute that expression instead
      of this Item_field
    */
    from_field= find_field_in_tables(thd, this,
                                     context->first_name_resolution_table,
                                     context->last_name_resolution_table,
                                     reference,
                                     thd->lex->use_only_table_context ?
                                       REPORT_ALL_ERRORS : 
                                       IGNORE_EXCEPT_NON_UNIQUE,
                                     !any_privileges, TRUE);
    if (thd->is_error())
      goto error;
    if (from_field == not_found_field)
    {
      int ret;
      /* Look up in current select's item_list to find aliased fields */
      if (thd->lex->current_select->is_item_list_lookup)
      {
        uint counter;
        enum_resolution_type resolution;
        Item** res= find_item_in_list(this, thd->lex->current_select->item_list,
                                      &counter, REPORT_EXCEPT_NOT_FOUND,
                                      &resolution);
        if (!res)
          return 1;
        if (resolution == RESOLVED_AGAINST_ALIAS)
          alias_name_used= TRUE;
        if (res != (Item **)not_found_item)
        {
          if ((*res)->type() == Item::FIELD_ITEM)
          {
            /*
              It's an Item_field referencing another Item_field in the select
              list.
              Use the field from the Item_field in the select list and leave
              the Item_field instance in place.
            */

            Field *new_field= (*((Item_field**)res))->field;

            if (new_field == NULL)
            {
              /* The column to which we link isn't valid. */
              my_error(ER_BAD_FIELD_ERROR, MYF(0), (*res)->item_name.ptr(),
                       current_thd->where);
              return(1);
            }

            set_field(new_field);
            return 0;
          }
          else
          {
            /*
              It's not an Item_field in the select list so we must make a new
              Item_ref to point to the Item in the select list and replace the
              Item_field created by the parser with the new Item_ref.

              NOTE: If we are fixing an alias reference inside ORDER/GROUP BY
              item tree, then we use new Item_ref as an intermediate value
              to resolve referenced item only.
              In this case the new Item_ref item is unused.
            */
            Item_ref *rf= new Item_ref(context, db_name,table_name,field_name);
            if (!rf)
              return 1;

            bool save_group_fix_field= thd->lex->current_select->group_fix_field;
            /*
              No need for recursive resolving of aliases.
            */
            thd->lex->current_select->group_fix_field= 0;

            bool ret= rf->fix_fields(thd, (Item **) &rf) || rf->check_cols(1);
            thd->lex->current_select->group_fix_field= save_group_fix_field;
            if (ret)
              return TRUE;

            if (save_group_fix_field && alias_name_used)
              thd->change_item_tree(reference, *rf->ref);
            else
              thd->change_item_tree(reference, rf);

            return FALSE;
          }
        }
      }
      if ((ret= fix_outer_field(thd, &from_field, reference)) < 0)
        goto error;
      outer_fixed= TRUE;
      if (!ret)
        goto mark_non_agg_field;
    }
    else if (!from_field)
      goto error;

    /*
      We should resolve this as an outer field reference if
      1. we haven't done it before, and
      2. the outer context is set, and
      3. the select_lex of the table that contains this field is
         different from the select_lex of the current name resolution
         context.
     */
    if (!outer_fixed &&                                                    // 1
        context->outer_context &&                                          // 2
        cached_table && cached_table->select_lex && context->select_lex && // 3
        cached_table->select_lex != context->select_lex)
    {
      int ret;
      if ((ret= fix_outer_field(thd, &from_field, reference)) < 0)
        goto error;
      outer_fixed= 1;
      if (!ret)
        goto mark_non_agg_field;
    }

    /*
      if it is not expression from merged VIEW we will set this field.

      We can leave expression substituted from view for next PS/SP rexecution
      (i.e. do not register this substitution for reverting on cleanup()
      (register_item_tree_changing())), because this subtree will be
      fix_field'ed during setup_tables()->setup_underlying() (i.e. before
      all other expressions of query, and references on tables which do
      not present in query will not make problems.

      Also we suppose that view can't be changed during PS/SP life.
    */
    if (from_field == view_ref_found)
      return FALSE;

    set_field(from_field);
    if (thd->lex->in_sum_func &&
        thd->lex->in_sum_func->nest_level == 
        thd->lex->current_select->nest_level)
      set_if_bigger(thd->lex->in_sum_func->max_arg_level,
                    thd->lex->current_select->nest_level);
  }
  else if (thd->mark_used_columns != MARK_COLUMNS_NONE)
  {
    TABLE *table= field->table;
    MY_BITMAP *current_bitmap, *other_bitmap;
    if (thd->mark_used_columns == MARK_COLUMNS_READ)
    {
      current_bitmap= table->read_set;
      other_bitmap=   table->write_set;
    }
    else
    {
      current_bitmap= table->write_set;
      other_bitmap=   table->read_set;
    }
    if (!bitmap_fast_test_and_set(current_bitmap, field->field_index))
    {
      if (!bitmap_is_set(other_bitmap, field->field_index))
      {
        /* First usage of column */
        table->used_fields++;                     // Used to optimize loops
        /* purecov: begin inspected */
        table->covering_keys.intersect(field->part_of_key);
        /* purecov: end */
      }
    }
  }
#ifndef NO_EMBEDDED_ACCESS_CHECKS
  if (any_privileges)
  {
    char *db, *tab;
    db= cached_table->get_db_name();
    tab= cached_table->get_table_name();
    if (!(have_privileges= (get_column_grant(thd, &field->table->grant,
                                             db, tab, field_name) &
                            VIEW_ANY_ACL)))
    {
      my_error(ER_COLUMNACCESS_DENIED_ERROR, MYF(0),
               "ANY", thd->security_ctx->priv_user,
               thd->security_ctx->host_or_ip, field_name, tab);
      goto error;
    }
  }
#endif
  fixed= 1;
<<<<<<< HEAD
  if (thd->variables.sql_mode & MODE_ONLY_FULL_GROUP_BY &&
      !outer_fixed && !thd->lex->in_sum_func &&
      thd->lex->current_select->cur_pos_in_all_fields !=
      SELECT_LEX::ALL_FIELDS_UNDEF_POS)
    push_to_non_agg_fields(thd->lex->current_select);
=======
  if (!outer_fixed && !thd->lex->in_sum_func &&
      thd->lex->current_select->cur_pos_in_all_fields !=
      SELECT_LEX::ALL_FIELDS_UNDEF_POS)
  {
    // See same code in Field_iterator_table::create_item()
    if (thd->variables.sql_mode & MODE_ONLY_FULL_GROUP_BY)
      push_to_non_agg_fields(thd->lex->current_select);
    /*
      If (1) aggregation (2) without grouping, we may have to return a result
      row even if the nested loop finds nothing; in this result row,
      non-aggregated table columns present in the SELECT list will show a NULL
      value even if the table column itself is not nullable.
    */
    if (thd->lex->current_select->with_sum_func && // (1)
        !thd->lex->current_select->group_list.elements) // (2)
      maybe_null= true;
  }
>>>>>>> b7fc4388

mark_non_agg_field:
  if (fixed && thd->variables.sql_mode & MODE_ONLY_FULL_GROUP_BY)
  {
    /*
      Mark selects according to presence of non aggregated columns.
      Columns from outer selects added to the aggregate function
      outer_fields list as its unknown at the moment whether it's
      aggregated or not.
      We're using either the select lex of the cached table (if present)
      or the field's resolution context. context->select_lex is 
      safe for use because it's either the SELECT we want to use 
      (the current level) or a stub added by non-SELECT queries.
    */
    SELECT_LEX *select_lex= cached_table ? 
      cached_table->select_lex : context->select_lex;
    if (!thd->lex->in_sum_func)
      select_lex->set_non_agg_field_used(true);
    else
    {
      if (outer_fixed)
        thd->lex->in_sum_func->outer_fields.push_back(this);
      else if (thd->lex->in_sum_func->nest_level !=
          thd->lex->current_select->nest_level)
        select_lex->set_non_agg_field_used(true);
    }
  }
  return FALSE;

error:
  context->process_error(thd);
  return TRUE;
}

Item *Item_field::safe_charset_converter(const CHARSET_INFO *tocs)
{
  no_const_subst= 1;
  return Item::safe_charset_converter(tocs);
}


void Item_field::cleanup()
{
  DBUG_ENTER("Item_field::cleanup");
  Item_ident::cleanup();
  /*
    Even if this object was created by direct link to field in setup_wild()
    it will be linked correctly next time by name of field and table alias.
    I.e. we can drop 'field'.
   */
  field= result_field= 0;
  item_equal= NULL;
  null_value= FALSE;
  DBUG_VOID_RETURN;
}

/**
  Find a field among specified multiple equalities.

  The function first searches the field among multiple equalities
  of the current level (in the cond_equal->current_level list).
  If it fails, it continues searching in upper levels accessed
  through a pointer cond_equal->upper_levels.
  The search terminates as soon as a multiple equality containing 
  the field is found. 

  @param cond_equal   reference to list of multiple equalities where
                      the field (this object) is to be looked for

  @return
    - First Item_equal containing the field, if success
    - 0, otherwise
*/

Item_equal *Item_field::find_item_equal(COND_EQUAL *cond_equal)
{
  Item_equal *item= 0;
  while (cond_equal)
  {
    List_iterator_fast<Item_equal> li(cond_equal->current_level);
    while ((item= li++))
    {
      if (item->contains(field))
        return item;
    }
    /* 
      The field is not found in any of the multiple equalities
      of the current level. Look for it in upper levels
    */
    cond_equal= cond_equal->upper_levels;
  }
  return 0;
}


/**
  Check whether a field can be substituted by an equal item.

  The function checks whether a substitution of the field
  occurrence for an equal item is valid.

  @param arg   *arg != NULL <-> the field is in the context where
               substitution for an equal item is valid

  @note
    The following statement is not always true:
  @n
    x=y => F(x)=F(x/y).
  @n
    This means substitution of an item for an equal item not always
    yields an equavalent condition. Here's an example:
    @code
    'a'='a '
    (LENGTH('a')=1) != (LENGTH('a ')=2)
  @endcode
    Such a substitution is surely valid if either the substituted
    field is not of a STRING type or if it is an argument of
    a comparison predicate.

  @retval
    TRUE   substitution is valid
  @retval
    FALSE  otherwise
*/

bool Item_field::subst_argument_checker(uchar **arg)
{
  return (result_type() != STRING_RESULT) || (*arg);
}


/**
  Convert a numeric value to a zero-filled string

  @param[in,out]  item   the item to operate on
  @param          field  The field that this value is equated to

  This function converts a numeric value to a string. In this conversion
  the zero-fill flag of the field is taken into account.
  This is required so the resulting string value can be used instead of
  the field reference when propagating equalities.
*/

static void convert_zerofill_number_to_string(Item **item, Field_num *field)
{
  char buff[MAX_FIELD_WIDTH],*pos;
  String tmp(buff,sizeof(buff), field->charset()), *res;

  res= (*item)->val_str(&tmp);
  if ((*item)->is_null())
    *item= new Item_null();
  else
  {
    field->prepend_zeros(res);
    pos= (char *) sql_strmake (res->ptr(), res->length());
    *item= new Item_string(pos, res->length(), field->charset());
  }
}


/**
  Set a pointer to the multiple equality the field reference belongs to
  (if any).

  The function looks for a multiple equality containing the field item
  among those referenced by arg.
  In the case such equality exists the function does the following.
  If the found multiple equality contains a constant, then the field
  reference is substituted for this constant, otherwise it sets a pointer
  to the multiple equality in the field item.


  @param arg    reference to list of multiple equalities where
                the field (this object) is to be looked for

  @note
    This function is supposed to be called as a callback parameter in calls
    of the compile method.

  @return
    - pointer to the replacing constant item, if the field item was substituted
    - pointer to the field item, otherwise.
*/

Item *Item_field::equal_fields_propagator(uchar *arg)
{
  if (no_const_subst)
    return this;
  item_equal= find_item_equal((COND_EQUAL *) arg);
  Item *item= 0;
  if (item_equal)
    item= item_equal->get_const();
  /*
    Disable const propagation for items used in different comparison contexts.
    This must be done because, for example, Item_hex_string->val_int() is not
    the same as (Item_hex_string->val_str() in BINARY column)->val_int().
    We cannot simply disable the replacement in a particular context (
    e.g. <bin_col> = <int_col> AND <bin_col> = <hex_string>) since
    Items don't know the context they are in and there are functions like 
    IF (<hex_string>, 'yes', 'no').
  */
  if (!item || !has_compatible_context(item))
    item= this;
  else if (field && (field->flags & ZEROFILL_FLAG) && IS_NUM(field->type()))
  {
    /*
      We don't need to zero-fill timestamp columns here because they will be 
      first converted to a string (in date/time format) and compared as such if
      compared with another string.
    */
    if (item && field->type() != FIELD_TYPE_TIMESTAMP && cmp_context != INT_RESULT)
      convert_zerofill_number_to_string(&item, (Field_num *)field);
    else
      item= this;
  }
  return item;
}


/**
  Mark the item to not be part of substitution if it's not a binary item.

  See comments in Arg_comparator::set_compare_func() for details.
*/

bool Item_field::set_no_const_sub(uchar *arg)
{
  if (field->charset() != &my_charset_bin)
    no_const_subst=1;
  return FALSE;
}


/**
  Replace an Item_field for an equal Item_field that evaluated earlier
  (if any).

  The function returns a pointer to an item that is taken from
  the very beginning of the item_equal list which the Item_field
  object refers to (belongs to) unless item_equal contains  a constant
  item. In this case the function returns this constant item, 
  (if the substitution does not require conversion).   
  If the Item_field object does not refer any Item_equal object
  'this' is returned .

  @param arg   a dummy parameter, is not used here


  @note
    This function is supposed to be called as a callback parameter in calls
    of the thransformer method.

  @return
    - pointer to a replacement Item_field if there is a better equal item or
      a pointer to a constant equal item;
    - this - otherwise.
*/

Item *Item_field::replace_equal_field(uchar *arg)
{
  if (item_equal)
  {
    Item *const_item= item_equal->get_const();
    if (const_item)
    {
      if (!has_compatible_context(const_item))
        return this;
      return const_item;
    }
    Item_field *subst= item_equal->get_subst_item(this);
    DBUG_ASSERT(subst);
    if (field->table != subst->field->table && !field->eq(subst->field))
      return subst;
  }
  return this;
}


void Item::init_make_field(Send_field *tmp_field,
			   enum enum_field_types field_type_arg)
{
  char *empty_name= (char*) "";
  tmp_field->db_name=		empty_name;
  tmp_field->org_table_name=	empty_name;
  tmp_field->org_col_name=	empty_name;
  tmp_field->table_name=	empty_name;
  tmp_field->col_name=		item_name.ptr();
  tmp_field->charsetnr=         collation.collation->number;
  tmp_field->flags=             (maybe_null ? 0 : NOT_NULL_FLAG) | 
                                (my_binary_compare(charset_for_protocol()) ?
                                 BINARY_FLAG : 0);
  tmp_field->type=              field_type_arg;
  tmp_field->length=max_length;
  tmp_field->decimals=decimals;
  if (unsigned_flag)
    tmp_field->flags |= UNSIGNED_FLAG;
}

void Item::make_field(Send_field *tmp_field)
{
  init_make_field(tmp_field, field_type());
}


enum_field_types Item::string_field_type() const
{
  enum_field_types f_type= MYSQL_TYPE_VAR_STRING;
  if (max_length >= 16777216)
    f_type= MYSQL_TYPE_LONG_BLOB;
  else if (max_length >= 65536)
    f_type= MYSQL_TYPE_MEDIUM_BLOB;
  return f_type;
}


void Item_empty_string::make_field(Send_field *tmp_field)
{
  init_make_field(tmp_field, string_field_type());
}


enum_field_types Item::field_type() const
{
  switch (result_type()) {
  case STRING_RESULT:  return string_field_type();
  case INT_RESULT:     return MYSQL_TYPE_LONGLONG;
  case DECIMAL_RESULT: return MYSQL_TYPE_NEWDECIMAL;
  case REAL_RESULT:    return MYSQL_TYPE_DOUBLE;
  case ROW_RESULT:
  default:
    DBUG_ASSERT(0);
    return MYSQL_TYPE_VARCHAR;
  }
}


String *Item::check_well_formed_result(String *str, bool send_error)
{
  /* Check whether we got a well-formed string */
  const CHARSET_INFO *cs= str->charset();
  int well_formed_error;
  uint wlen= cs->cset->well_formed_len(cs,
                                       str->ptr(), str->ptr() + str->length(),
                                       str->length(), &well_formed_error);
  if (wlen < str->length())
  {
    THD *thd= current_thd;
    char hexbuf[7];
    uint diff= str->length() - wlen;
    set_if_smaller(diff, 3);
    octet2hex(hexbuf, str->ptr() + wlen, diff);
    if (send_error)
    {
      my_error(ER_INVALID_CHARACTER_STRING, MYF(0),
               cs->csname,  hexbuf);
      return 0;
    }
    if (thd->is_strict_mode())
    {
      null_value= 1;
      str= 0;
    }
    else
    {
      str->length(wlen);
    }
    push_warning_printf(thd, Sql_condition::WARN_LEVEL_WARN, ER_INVALID_CHARACTER_STRING,
                        ER(ER_INVALID_CHARACTER_STRING), cs->csname, hexbuf);
  }
  return str;
}

/*
  Compare two items using a given collation
  
  SYNOPSIS
    eq_by_collation()
    item               item to compare with
    binary_cmp         TRUE <-> compare as binaries
    cs                 collation to use when comparing strings

  DESCRIPTION
    This method works exactly as Item::eq if the collation cs coincides with
    the collation of the compared objects. Otherwise, first the collations that
    differ from cs are replaced for cs and then the items are compared by
    Item::eq. After the comparison the original collations of items are
    restored.

  RETURN
    1    compared items has been detected as equal   
    0    otherwise
*/

bool Item::eq_by_collation(Item *item, bool binary_cmp,
                           const CHARSET_INFO *cs)
{
  const CHARSET_INFO *save_cs= 0;
  const CHARSET_INFO *save_item_cs= 0;
  if (collation.collation != cs)
  {
    save_cs= collation.collation;
    collation.collation= cs;
  }
  if (item->collation.collation != cs)
  {
    save_item_cs= item->collation.collation;
    item->collation.collation= cs;
  }
  bool res= eq(item, binary_cmp);
  if (save_cs)
    collation.collation= save_cs;
  if (save_item_cs)
    item->collation.collation= save_item_cs;
  return res;
}  


/**
  Check if it is OK to evaluate the item now.

  @return true if the item can be evaluated in the current statement state.
    @retval true  The item can be evaluated now.
    @retval false The item can not be evaluated now,
                  (i.e. depend on non locked table).

  @note Help function to avoid optimize or exec call during prepare phase.
*/

bool Item::can_be_evaluated_now() const
{
  DBUG_ENTER("Item::can_be_evaluated_now");

  if (tables_locked_cache)
    DBUG_RETURN(true);

  if (has_subquery() || has_stored_program())
    const_cast<Item*>(this)->tables_locked_cache=
                               current_thd->lex->is_query_tables_locked();
  else
    const_cast<Item*>(this)->tables_locked_cache= true;

  DBUG_RETURN(tables_locked_cache);
}


/**
  Create a field to hold a string value from an item.

  If max_length > CONVERT_IF_BIGGER_TO_BLOB create a blob @n
  If max_length > 0 create a varchar @n
  If max_length == 0 create a CHAR(0) 

  @param table		Table for which the field is created
*/

Field *Item::make_string_field(TABLE *table)
{
  Field *field;
  DBUG_ASSERT(collation.collation);
  if (max_length/collation.collation->mbmaxlen > CONVERT_IF_BIGGER_TO_BLOB)
    field= new Field_blob(max_length, maybe_null, item_name.ptr(),
                          collation.collation, TRUE);
  /* Item_type_holder holds the exact type, do not change it */
  else if (max_length > 0 &&
      (type() != Item::TYPE_HOLDER || field_type() != MYSQL_TYPE_STRING))
    field= new Field_varstring(max_length, maybe_null, item_name.ptr(),
                               table->s, collation.collation);
  else
    field= new Field_string(max_length, maybe_null, item_name.ptr(),
                            collation.collation);
  if (field)
    field->init(table);
  return field;
}


/**
  Create a field based on field_type of argument.

  For now, this is only used to create a field for
  IFNULL(x,something) and time functions

  @retval
    NULL  error
  @retval
    \#    Created field
*/

Field *Item::tmp_table_field_from_field_type(TABLE *table, bool fixed_length)
{
  /*
    The field functions defines a field to be not null if null_ptr is not 0
  */
  uchar *null_ptr= maybe_null ? (uchar*) "" : 0;
  Field *field;

  switch (field_type()) {
  case MYSQL_TYPE_DECIMAL:
  case MYSQL_TYPE_NEWDECIMAL:
    field= Field_new_decimal::create_from_item(this);
    break;
  case MYSQL_TYPE_TINY:
    field= new Field_tiny((uchar*) 0, max_length, null_ptr, 0, Field::NONE,
			  item_name.ptr(), 0, unsigned_flag);
    break;
  case MYSQL_TYPE_SHORT:
    field= new Field_short((uchar*) 0, max_length, null_ptr, 0, Field::NONE,
			   item_name.ptr(), 0, unsigned_flag);
    break;
  case MYSQL_TYPE_LONG:
    field= new Field_long((uchar*) 0, max_length, null_ptr, 0, Field::NONE,
			  item_name.ptr(), 0, unsigned_flag);
    break;
#ifdef HAVE_LONG_LONG
  case MYSQL_TYPE_LONGLONG:
    field= new Field_longlong((uchar*) 0, max_length, null_ptr, 0, Field::NONE,
			      item_name.ptr(), 0, unsigned_flag);
    break;
#endif
  case MYSQL_TYPE_FLOAT:
    field= new Field_float((uchar*) 0, max_length, null_ptr, 0, Field::NONE,
			   item_name.ptr(), decimals, 0, unsigned_flag);
    break;
  case MYSQL_TYPE_DOUBLE:
    field= new Field_double((uchar*) 0, max_length, null_ptr, 0, Field::NONE,
			    item_name.ptr(), decimals, 0, unsigned_flag);
    break;
  case MYSQL_TYPE_NULL:
    field= new Field_null((uchar*) 0, max_length, Field::NONE,
			  item_name.ptr(), &my_charset_bin);
    break;
  case MYSQL_TYPE_INT24:
    field= new Field_medium((uchar*) 0, max_length, null_ptr, 0, Field::NONE,
			    item_name.ptr(), 0, unsigned_flag);
    break;
  case MYSQL_TYPE_DATE:
  case MYSQL_TYPE_NEWDATE:
    field= new Field_newdate(maybe_null, item_name.ptr());
    break;
  case MYSQL_TYPE_TIME:
    field= new Field_timef(maybe_null, item_name.ptr(), decimals);
    break;
  case MYSQL_TYPE_TIMESTAMP:
    field= new Field_timestampf(maybe_null, item_name.ptr(), decimals);
    break;
  case MYSQL_TYPE_DATETIME:
    field= new Field_datetimef(maybe_null, item_name.ptr(), decimals);
    break;
  case MYSQL_TYPE_YEAR:
    field= new Field_year((uchar*) 0, max_length, null_ptr, 0, Field::NONE,
			  item_name.ptr());
    break;
  case MYSQL_TYPE_BIT:
    field= new Field_bit_as_char(NULL, max_length, null_ptr, 0,
                                 Field::NONE, item_name.ptr());
    break;
  default:
    /* This case should never be chosen */
    DBUG_ASSERT(0);
    /* If something goes awfully wrong, it's better to get a string than die */
  case MYSQL_TYPE_STRING:
    if (fixed_length && max_length < CONVERT_IF_BIGGER_TO_BLOB)
    {
      field= new Field_string(max_length, maybe_null, item_name.ptr(),
                              collation.collation);
      break;
    }
    /* Fall through to make_string_field() */
  case MYSQL_TYPE_ENUM:
  case MYSQL_TYPE_SET:
  case MYSQL_TYPE_VAR_STRING:
  case MYSQL_TYPE_VARCHAR:
    return make_string_field(table);
  case MYSQL_TYPE_TINY_BLOB:
  case MYSQL_TYPE_MEDIUM_BLOB:
  case MYSQL_TYPE_LONG_BLOB:
  case MYSQL_TYPE_BLOB:
    if (this->type() == Item::TYPE_HOLDER)
      field= new Field_blob(max_length, maybe_null, item_name.ptr(), collation.collation,
                            1);
    else
      field= new Field_blob(max_length, maybe_null, item_name.ptr(), collation.collation);
    break;					// Blob handled outside of case
#ifdef HAVE_SPATIAL
  case MYSQL_TYPE_GEOMETRY:
    field= new Field_geom(max_length, maybe_null,
                          item_name.ptr(), table->s, get_geometry_type());
#endif /* HAVE_SPATIAL */
  }
  if (field)
    field->init(table);
  return field;
}


/* ARGSUSED */
void Item_field::make_field(Send_field *tmp_field)
{
  field->make_field(tmp_field);
  DBUG_ASSERT(tmp_field->table_name != 0);
  if (item_name.is_set())
    tmp_field->col_name= item_name.ptr();  // Use user supplied name
  if (table_name)
    tmp_field->table_name= table_name;
  if (db_name)
    tmp_field->db_name= db_name;
}


/**
  Set a field's value from a item.
*/

void Item_field::save_org_in_field(Field *to)
{
  if (field->is_null())
  {
    null_value=1;
    set_field_to_null_with_conversions(to, true);
  }
  else
  {
    to->set_notnull();
    field_conv(to,field);
    null_value=0;
  }
}

type_conversion_status
Item_field::save_in_field(Field *to, bool no_conversions)
{
  type_conversion_status res;
  DBUG_ENTER("Item_field::save_in_field");
  if (result_field->is_null())
  {
    null_value=1;
    DBUG_RETURN(set_field_to_null_with_conversions(to, no_conversions));
  }
  to->set_notnull();

  /*
    If we're setting the same field as the one we're reading from there's 
    nothing to do. This can happen in 'SET x = x' type of scenarios.
  */  
  if (to == result_field)
  {
    null_value=0;
    DBUG_RETURN(TYPE_OK);
  }

  res= field_conv(to,result_field);
  null_value=0;
  DBUG_RETURN(res);
}


/**
  Store null in field.

  This is used on INSERT.
  Allow NULL to be inserted in timestamp and auto_increment values.

  @param field		Field where we want to store NULL

  @retval
    0   ok
  @retval
    1   Field doesn't support NULL values and can't handle 'field = NULL'
*/

type_conversion_status
Item_null::save_in_field(Field *field, bool no_conversions)
{
  return set_field_to_null_with_conversions(field, no_conversions);
}


/**
  Store null in field.

  @param field		Field where we want to store NULL

  @retval
    0	 OK
  @retval
    1	 Field doesn't support NULL values
*/

type_conversion_status Item_null::save_safe_in_field(Field *field)
{
  return set_field_to_null(field);
}


/*
  This implementation can lose str_value content, so if the
  Item uses str_value to store something, it should
  reimplement it's ::save_in_field() as Item_string, for example, does.

  Note: all Item_XXX::val_str(str) methods must NOT rely on the fact that
  str != str_value. For example, see fix for bug #44743.
*/

type_conversion_status
Item::save_in_field(Field *field, bool no_conversions)
{
  type_conversion_status error;
  if (result_type() == STRING_RESULT)
  {
    String *result;
    const CHARSET_INFO *cs= collation.collation;
    char buff[MAX_FIELD_WIDTH];		// Alloc buffer for small columns
    str_value.set_quick(buff, sizeof(buff), cs);
    result=val_str(&str_value);
    if (null_value)
    {
      str_value.set_quick(0, 0, cs);
      return set_field_to_null_with_conversions(field, no_conversions);
    }

    /* NOTE: If null_value == FALSE, "result" must be not NULL.  */

    field->set_notnull();
    error=field->store(result->ptr(),result->length(),cs);
    str_value.set_quick(0, 0, cs);
  }
  else if (result_type() == REAL_RESULT &&
           field->result_type() == STRING_RESULT)
  {
    double nr= val_real();
    if (null_value)
      return set_field_to_null_with_conversions(field, no_conversions);
    field->set_notnull();
    error= field->store(nr);
  }
  else if (result_type() == REAL_RESULT)
  {
    double nr= val_real();
    if (null_value)
      return set_field_to_null_with_conversions(field, no_conversions);
    field->set_notnull();
    error=field->store(nr);
  }
  else if (result_type() == DECIMAL_RESULT)
  {
    my_decimal decimal_value;
    my_decimal *value= val_decimal(&decimal_value);
    if (null_value)
      return set_field_to_null_with_conversions(field, no_conversions);
    field->set_notnull();
    error=field->store_decimal(value);
  }
  else
  {
    longlong nr=val_int();
    if (null_value)
      return set_field_to_null_with_conversions(field, no_conversions);
    field->set_notnull();
    error=field->store(nr, unsigned_flag);
  }
  return error ? error : (field->table->in_use->is_error() ?
                          TYPE_ERR_BAD_VALUE : TYPE_OK);
}


type_conversion_status
Item_string::save_in_field(Field *field, bool no_conversions)
{
  String *result;
  result=val_str(&str_value);
  return save_str_value_in_field(field, result);
}


type_conversion_status
Item_uint::save_in_field(Field *field, bool no_conversions)
{
  /* Item_int::save_in_field handles both signed and unsigned. */
  return Item_int::save_in_field(field, no_conversions);
}

/**
  Store an int in a field

  @param field           The field where the int value is to be stored
  @param nr              The value to store in field
  @param null_value      True if the value to store is NULL, false otherwise
  @param unsigned_flag   Whether or not the int value is signed or unsigned

  @retval TYPE_OK   Storing of value went fine without warnings or errors
  @retval !TYPE_OK  Warning/error as indicated by type_conversion_status enum
                    value
*/
static type_conversion_status
save_int_value_in_field (Field *field, longlong nr,
                         bool null_value, bool unsigned_flag)
{
  // TODO: call set_field_to_null_with_conversions below
  if (null_value)
    return set_field_to_null(field);
  field->set_notnull();
  return field->store(nr, unsigned_flag);
}


/**
  Store this item's int-value in a field

  @param field           The field where the int value is to be stored
  @param no_conversions  Only applies if the value to store is NULL
                         (null_value is true) and NULL is not allowed
                         in field. In that case: if no_coversion is
                         true, do nothing and return with error
                         TYPE_ERR_NULL_CONSTRAINT_VIOLATION. If
                         no_coversion is false, the field's default
                         value is stored if one exists. Otherwise an
                         error is returned.

  @retval TYPE_OK   Storing of value went fine without warnings or errors
  @retval !TYPE_OK  Warning/error as indicated by type_conversion_status enum
                    value
*/
type_conversion_status
Item_int::save_in_field(Field *field, bool no_conversions)
<<<<<<< HEAD
{
  return save_int_value_in_field (field, val_int(), null_value,
                                  unsigned_flag);
=======
{
  return save_int_value_in_field (field, val_int(), null_value,
                                  unsigned_flag);
}


type_conversion_status
Item_temporal::save_in_field(Field *field, bool no_conversions)
{
  longlong nr= field->is_temporal_with_time() ?
               val_temporal_with_round(field->type(), field->decimals()) :
               val_date_temporal();
  // TODO: call set_field_to_null_with_conversions below
  if (null_value)
    return set_field_to_null(field);
  field->set_notnull();
  return field->store_packed(nr);
>>>>>>> b7fc4388
}


type_conversion_status
<<<<<<< HEAD
Item_temporal::save_in_field(Field *field, bool no_conversions)
{
  longlong nr= field->is_temporal_with_time() ?
               val_temporal_with_round(field->type(), field->decimals()) :
               val_date_temporal();
  // TODO: call set_field_to_null_with_conversions below
  if (null_value)
    return set_field_to_null(field);
  field->set_notnull();
  return field->store_packed(nr);
}


type_conversion_status
=======
>>>>>>> b7fc4388
Item_decimal::save_in_field(Field *field, bool no_conversions)
{
  field->set_notnull();
  return field->store_decimal(&decimal_value);
}


bool Item_int::eq(const Item *arg, bool binary_cmp) const
{
  /* No need to check for null value as basic constant can't be NULL */
  if (arg->basic_const_item() && arg->type() == type())
  {
    /*
      We need to cast off const to call val_int(). This should be OK for
      a basic constant.
    */
    Item *item= (Item*) arg;
    return item->val_int() == value && item->unsigned_flag == unsigned_flag;
  }
  return FALSE;
}


Item *Item_int_with_ref::clone_item()
{
  DBUG_ASSERT(ref->const_item());
  /*
    We need to evaluate the constant to make sure it works with
    parameter markers.
  */
  return (ref->unsigned_flag ?
          new Item_uint(ref->item_name, ref->val_int(), ref->max_length) :
          new Item_int(ref->item_name, ref->val_int(), ref->max_length));
}


Item *Item_time_with_ref::clone_item()
{
  DBUG_ASSERT(ref->const_item());
  /*
    We need to evaluate the constant to make sure it works with
    parameter markers.
  */
  return new Item_temporal(MYSQL_TYPE_TIME, ref->item_name,
                           ref->val_time_temporal(), ref->max_length);
}


Item *Item_datetime_with_ref::clone_item()
{
  DBUG_ASSERT(ref->const_item());
  /*
    We need to evaluate the constant to make sure it works with
    parameter markers.
  */
  return new Item_temporal(MYSQL_TYPE_DATETIME, ref->item_name,
                           ref->val_date_temporal(), ref->max_length);
}


void Item_temporal_with_ref::print(String *str, enum_query_type query_type)
{
  char buff[MAX_DATE_STRING_REP_LENGTH];
  MYSQL_TIME ltime;
  TIME_from_longlong_packed(&ltime, field_type(), value);
  str->append("'");
  my_TIME_to_str(&ltime, buff, decimals);
  str->append(buff);
  str->append('\'');
}


Item_num *Item_uint::neg()
{
  Item_decimal *item= new Item_decimal(value, 1);
  return item->neg();
}


static uint nr_of_decimals(const char *str, const char *end)
{
  const char *decimal_point;

  /* Find position for '.' */
  for (;;)
  {
    if (str == end)
      return 0;
    if (*str == 'e' || *str == 'E')
      return NOT_FIXED_DEC;    
    if (*str++ == '.')
      break;
  }
  decimal_point= str;
  for ( ; str < end && my_isdigit(system_charset_info, *str) ; str++)
    ;
  if (str < end && (*str == 'e' || *str == 'E'))
    return NOT_FIXED_DEC;
  /*
    QQ:
    The number of decimal digist in fact should be (str - decimal_point - 1).
    But it seems the result of nr_of_decimals() is never used!

    In case of 'e' and 'E' nr_of_decimals returns NOT_FIXED_DEC.
    In case if there is no 'e' or 'E' parser code in sql_yacc.yy
    never calls Item_float::Item_float() - it creates Item_decimal instead.

    The only piece of code where we call Item_float::Item_float(str, len)
    without having 'e' or 'E' is item_xmlfunc.cc, but this Item_float
    never appears in metadata itself. Changing the code to return
    (str - decimal_point - 1) does not make any changes in the test results.

    This should be addressed somehow.
    Looks like a reminder from before real DECIMAL times.
  */
  return (uint) (str - decimal_point);
}


/**
  This function is only called during parsing:
  - when parsing SQL query from sql_yacc.yy
  - when parsing XPath query from item_xmlfunc.cc
  We will signal an error if value is not a true double value (overflow):
  eng: Illegal %s '%-.192s' value found during parsing

  Note: str_arg does not necessarily have to be a null terminated string,
  e.g. it is NOT when called from item_xmlfunc.cc or sql_yacc.yy.
*/

Item_float::Item_float(const char *str_arg, uint length)
{
  int error;
  char *end_not_used;
  value= my_strntod(&my_charset_bin, (char*) str_arg, length, &end_not_used,
                    &error);
  if (error)
  {
    char tmp[NAME_LEN + 1];
    my_snprintf(tmp, sizeof(tmp), "%.*s", length, str_arg);
    my_error(ER_ILLEGAL_VALUE_FOR_TYPE, MYF(0), "double", tmp);
  }
  presentation.copy(str_arg, length);
  item_name.copy(str_arg, length);
  decimals=(uint8) nr_of_decimals(str_arg, str_arg+length);
  max_length=length;
  fixed= 1;
}


type_conversion_status
Item_float::save_in_field(Field *field, bool no_conversions)
{
  double nr= val_real();
  // TODO: call set_field_to_null_with_conversions below
  if (null_value)
    return set_field_to_null(field);
  field->set_notnull();
  return field->store(nr);
}


void Item_float::print(String *str, enum_query_type query_type)
{
  if (presentation.ptr())
  {
    str->append(presentation.ptr());
    return;
  }
  char buffer[20];
  String num(buffer, sizeof(buffer), &my_charset_bin);
  num.set_real(value, decimals, &my_charset_bin);
  str->append(num);
}


/*
  hex item
  In string context this is a binary string.
  In number context this is a longlong value.
*/

bool Item_float::eq(const Item *arg, bool binary_cmp) const
{
  if (arg->basic_const_item() && arg->type() == type())
  {
    /*
      We need to cast off const to call val_int(). This should be OK for
      a basic constant.
    */
    Item *item= (Item*) arg;
    return item->val_real() == value;
  }
  return FALSE;
}


inline uint char_val(char X)
{
  return (uint) (X >= '0' && X <= '9' ? X-'0' :
		 X >= 'A' && X <= 'Z' ? X-'A'+10 :
		 X-'a'+10);
}

Item_hex_string::Item_hex_string()
{
  hex_string_init("", 0);
}

Item_hex_string::Item_hex_string(const char *str, uint str_length)
{
  hex_string_init(str, str_length);
}

void Item_hex_string::hex_string_init(const char *str, uint str_length)
{
  max_length=(str_length+1)/2;
  char *ptr=(char*) sql_alloc(max_length+1);
  if (!ptr)
  {
    str_value.set("", 0, &my_charset_bin);
    return;
  }
  str_value.set(ptr,max_length,&my_charset_bin);
  char *end=ptr+max_length;
  if (max_length*2 != str_length)
    *ptr++=char_val(*str++);			// Not even, assume 0 prefix
  while (ptr != end)
  {
    *ptr++= (char) (char_val(str[0])*16+char_val(str[1]));
    str+=2;
  }
  *ptr=0;					// Keep purify happy
  collation.set(&my_charset_bin, DERIVATION_COERCIBLE);
  fixed= 1;
  unsigned_flag= 1;
}

longlong Item_hex_string::val_int()
{
  // following assert is redundant, because fixed=1 assigned in constructor
  DBUG_ASSERT(fixed == 1);
  char *end=(char*) str_value.ptr()+str_value.length(),
       *ptr= end - min<size_t>(str_value.length(), sizeof(longlong));

  ulonglong value=0;
  for (; ptr != end ; ptr++)
    value=(value << 8)+ (ulonglong) (uchar) *ptr;
  return (longlong) value;
}


my_decimal *Item_hex_string::val_decimal(my_decimal *decimal_value)
{
  // following assert is redundant, because fixed=1 assigned in constructor
  DBUG_ASSERT(fixed == 1);
  ulonglong value= (ulonglong)val_int();
  int2my_decimal(E_DEC_FATAL_ERROR, value, TRUE, decimal_value);
  return (decimal_value);
}


type_conversion_status
Item_hex_string::save_in_field(Field *field, bool no_conversions)
{
  field->set_notnull();
  if (field->result_type() == STRING_RESULT)
    return field->store(str_value.ptr(), str_value.length(), 
                        collation.collation);

  ulonglong nr;
  uint32 length= str_value.length();
  if (!length)
  {
    field->reset();
    return TYPE_WARN_OUT_OF_RANGE;
  }
  if (length > 8)
  {
    nr= field->flags & UNSIGNED_FLAG ? ULONGLONG_MAX : LONGLONG_MAX;
    goto warn;
  }
  nr= (ulonglong) val_int();
  if ((length == 8) && !(field->flags & UNSIGNED_FLAG) && (nr > LONGLONG_MAX))
  {
    nr= LONGLONG_MAX;
    goto warn;
  }
  return field->store((longlong) nr, TRUE);  // Assume hex numbers are unsigned

warn:
  const type_conversion_status res= field->store((longlong) nr, TRUE);
  if (res == TYPE_OK)
    field->set_warning(Sql_condition::WARN_LEVEL_WARN,
                       ER_WARN_DATA_OUT_OF_RANGE, 1);
  return res;
}


void Item_hex_string::print(String *str, enum_query_type query_type)
{
  char *end= (char*) str_value.ptr() + str_value.length(),
       *ptr= end - min<size_t>(str_value.length(), sizeof(longlong));
  str->append("0x");
  for (; ptr != end ; ptr++)
  {
    str->append(_dig_vec_lower[((uchar) *ptr) >> 4]);
    str->append(_dig_vec_lower[((uchar) *ptr) & 0x0F]);
  }
}


bool Item_hex_string::eq(const Item *arg, bool binary_cmp) const
{
  if (arg->basic_const_item() && arg->type() == type())
  {
    if (binary_cmp)
      return !stringcmp(&str_value, &arg->str_value);
    return !sortcmp(&str_value, &arg->str_value, collation.collation);
  }
  return FALSE;
}


Item *Item_hex_string::safe_charset_converter(const CHARSET_INFO *tocs)
{
  Item_string *conv;
  String tmp, *str= val_str(&tmp);

  if (!(conv= new Item_string(str->ptr(), str->length(), tocs)))
    return NULL;
  conv->str_value.copy();
  conv->str_value.mark_as_const();
  return conv;
}


/*
  bin item.
  In string context this is a binary string.
  In number context this is a longlong value.
*/
  
Item_bin_string::Item_bin_string(const char *str, uint str_length)
{
  const char *end= str + str_length - 1;
  uchar bits= 0;
  uint power= 1;

  max_length= (str_length + 7) >> 3;
  char *ptr= (char*) sql_alloc(max_length + 1);
  if (!ptr)
    return;
  str_value.set(ptr, max_length, &my_charset_bin);

  if (max_length > 0)
  {
    ptr+= max_length - 1;
    ptr[1]= 0;                     // Set end null for string
    for (; end >= str; end--)
    {
      if (power == 256)
      {
        power= 1;
        *ptr--= bits;
        bits= 0;
      }
      if (*end == '1')
        bits|= power;
      power<<= 1;
    }
    *ptr= (char) bits;
  }
  else
    ptr[0]= 0;

  collation.set(&my_charset_bin, DERIVATION_COERCIBLE);
  fixed= 1;
}


/**
  Pack data in buffer for sending.
*/

bool Item_null::send(Protocol *protocol, String *packet)
{
  return protocol->store_null();
}

/**
  This is only called from items that is not of type item_field.
*/

bool Item::send(Protocol *protocol, String *buffer)
{
  bool UNINIT_VAR(result);                       // Will be set if null_value == 0
  enum_field_types f_type;

  switch ((f_type=field_type())) {
  default:
  case MYSQL_TYPE_NULL:
  case MYSQL_TYPE_DECIMAL:
  case MYSQL_TYPE_ENUM:
  case MYSQL_TYPE_SET:
  case MYSQL_TYPE_TINY_BLOB:
  case MYSQL_TYPE_MEDIUM_BLOB:
  case MYSQL_TYPE_LONG_BLOB:
  case MYSQL_TYPE_BLOB:
  case MYSQL_TYPE_GEOMETRY:
  case MYSQL_TYPE_STRING:
  case MYSQL_TYPE_VAR_STRING:
  case MYSQL_TYPE_VARCHAR:
  case MYSQL_TYPE_BIT:
  case MYSQL_TYPE_NEWDECIMAL:
  {
    String *res;
    if ((res=val_str(buffer)))
      result= protocol->store(res->ptr(),res->length(),res->charset());
    else
    {
      DBUG_ASSERT(null_value);
    }
    break;
  }
  case MYSQL_TYPE_TINY:
  {
    longlong nr;
    nr= val_int();
    if (!null_value)
      result= protocol->store_tiny(nr);
    break;
  }
  case MYSQL_TYPE_SHORT:
  case MYSQL_TYPE_YEAR:
  {
    longlong nr;
    nr= val_int();
    if (!null_value)
      result= protocol->store_short(nr);
    break;
  }
  case MYSQL_TYPE_INT24:
  case MYSQL_TYPE_LONG:
  {
    longlong nr;
    nr= val_int();
    if (!null_value)
      result= protocol->store_long(nr);
    break;
  }
  case MYSQL_TYPE_LONGLONG:
  {
    longlong nr;
    nr= val_int();
    if (!null_value)
      result= protocol->store_longlong(nr, unsigned_flag);
    break;
  }
  case MYSQL_TYPE_FLOAT:
  {
    float nr;
    nr= (float) val_real();
    if (!null_value)
      result= protocol->store(nr, decimals, buffer);
    break;
  }
  case MYSQL_TYPE_DOUBLE:
  {
    double nr= val_real();
    if (!null_value)
      result= protocol->store(nr, decimals, buffer);
    break;
  }
  case MYSQL_TYPE_DATETIME:
  case MYSQL_TYPE_DATE:
  case MYSQL_TYPE_TIMESTAMP:
  {
    MYSQL_TIME tm;
    get_date(&tm, TIME_FUZZY_DATE);
    if (!null_value)
      result= (f_type == MYSQL_TYPE_DATE) ? protocol->store_date(&tm) :
                                            protocol->store(&tm, decimals);
    break;
  }
  case MYSQL_TYPE_TIME:
  {
    MYSQL_TIME tm;
    get_time(&tm);
    if (!null_value)
      result= protocol->store_time(&tm, decimals);
    break;
  }
  }
  if (null_value)
    result= protocol->store_null();
  return result;
}


/**
  Check if an item is a constant one and can be cached.

  @param arg [out] != NULL <=> Cache this item.

  @return TRUE  Go deeper in item tree.
  @return FALSE Don't go deeper in item tree.
*/

bool Item::cache_const_expr_analyzer(uchar **arg)
{
  Item **cache_item= (Item **)*arg;
  if (!*cache_item)
  {
    Item *item= real_item();
    /*
      Cache constant items unless it's a basic constant, constant field or
      a subquery (they use their own cache), or it is already cached.
    */
    if (const_item() &&
        !(basic_const_item() || item->basic_const_item() ||
          item->type() == Item::FIELD_ITEM ||
          item->type() == SUBSELECT_ITEM ||
          item->type() == CACHE_ITEM ||
           /*
             Do not cache GET_USER_VAR() function as its const_item() may
             return TRUE for the current thread but it still may change
             during the execution.
           */
          (item->type() == Item::FUNC_ITEM &&
           ((Item_func*)item)->functype() == Item_func::GUSERVAR_FUNC)))
      /*
        Note that we use cache_item as a flag (NULL vs non-NULL), but we
        are storing the pointer so that we can assert that we cache the
        correct item in Item::cache_const_expr_transformer().
      */
      *cache_item= this;
    /*
      If this item will be cached, no need to explore items further down
      in the tree, but the transformer must be called, so return 'true'.
      If this item will not be cached, items further doen in the tree
      must be explored, so return 'true'.
    */
    return true;
  }
  /*
    An item above in the tree is to be cached, so need to cache the present
    item, and no need to go down the tree.
  */
  return false;
}


/**
  Cache item if needed.

  @param arg   != NULL <=> Cache this item.

  @return cache if cache needed.
  @return this otherwise.
*/

Item* Item::cache_const_expr_transformer(uchar *arg)
{
  Item **item= (Item **)arg;
  if (*item)            // Item is to be cached, note that it is used as a flag
  {
    DBUG_ASSERT(*item == this);
    /*
      Flag applies to present item, must reset it so it does not affect
      the parent item.
    */
    *((Item **)arg)= NULL;
    Item_cache *cache= Item_cache::get_cache(this);
    if (!cache)
      return NULL;
    cache->setup(this);
    cache->store(this);
    return cache;
  }
  return this;
}


bool Item_field::item_field_by_name_analyzer(uchar **arg)
{
  const char *name= reinterpret_cast<char*>(*arg);
  
  if (strcmp(field_name, name) == 0)
    return true;
  else
    return false;
}


Item* Item_field::item_field_by_name_transformer(uchar *arg)
{
  Item *item= reinterpret_cast<Item*>(arg);
  item->item_name= item_name;
  return item;
}


bool Item_field::send(Protocol *protocol, String *buffer)
{
  return protocol->store(result_field);
}


void Item_field::update_null_value() 
{ 
  /* 
    need to set no_errors to prevent warnings about type conversion 
    popping up.
  */
  THD *thd= field->table->in_use;
  int no_errors;

  no_errors= thd->no_errors;
  thd->no_errors= 1;
  Item::update_null_value();
  thd->no_errors= no_errors;
}


/*
  Add the field to the select list and substitute it for the reference to
  the field.

  SYNOPSIS
    Item_field::update_value_transformer()
    select_arg      current select

  DESCRIPTION
    If the field doesn't belong to the table being inserted into then it is
    added to the select list, pointer to it is stored in the ref_pointer_array
    of the select and the field itself is substituted for the Item_ref object.
    This is done in order to get correct values from update fields that
    belongs to the SELECT part in the INSERT .. SELECT .. ON DUPLICATE KEY
    UPDATE statement.

  RETURN
    0             if error occured
    ref           if all conditions are met
    this field    otherwise
*/

Item *Item_field::update_value_transformer(uchar *select_arg)
{
  SELECT_LEX *select= (SELECT_LEX*)select_arg;
  DBUG_ASSERT(fixed);

  if (field->table != select->context.table_list->table &&
      type() != Item::TRIGGER_FIELD_ITEM)
  {
    List<Item> *all_fields= &select->join->all_fields;
    Ref_ptr_array &ref_pointer_array= select->ref_pointer_array;
    int el= all_fields->elements;
    Item_ref *ref;

    ref_pointer_array[el]= (Item*)this;
    all_fields->push_front((Item*)this);
    ref= new Item_ref(&select->context, &ref_pointer_array[el],
                      table_name, field_name);
    return ref;
  }
  return this;
}


void Item_field::print(String *str, enum_query_type query_type)
{
  if (field && field->table->const_table)
  {
    char buff[MAX_FIELD_WIDTH];
    String tmp(buff,sizeof(buff),str->charset());
    field->val_str(&tmp);
    if (field->is_null())
      str->append("NULL");
    else
    {
      str->append('\'');
      str->append(tmp);
      str->append('\'');
    }
    return;
  }
  Item_ident::print(str, query_type);
}


Item_ref::Item_ref(Name_resolution_context *context_arg,
                   Item **item, const char *table_name_arg,
                   const char *field_name_arg,
                   bool alias_name_used_arg)
  :Item_ident(context_arg, NullS, table_name_arg, field_name_arg),
   result_field(0), ref(item)
{
  alias_name_used= alias_name_used_arg;
  /*
    This constructor used to create some internals references over fixed items
  */
  if (ref && *ref && (*ref)->fixed)
    set_properties();
}


/**
  Resolve the name of a reference to a column reference.

  The method resolves the column reference represented by 'this' as a column
  present in one of: GROUP BY clause, SELECT clause, outer queries. It is
  used typically for columns in the HAVING clause which are not under
  aggregate functions.

  POSTCONDITION @n
  Item_ref::ref is 0 or points to a valid item.

  @note
    The name resolution algorithm used is (where [T_j] is an optional table
    name that qualifies the column name):

  @code
        resolve_extended([T_j].col_ref_i)
        {
          Search for a column or derived column named col_ref_i [in table T_j]
          in the SELECT and GROUP clauses of Q.

          if such a column is NOT found AND    // Lookup in outer queries.
             there are outer queries
          {
            for each outer query Q_k beginning from the inner-most one
           {
              Search for a column or derived column named col_ref_i
              [in table T_j] in the SELECT and GROUP clauses of Q_k.

              if such a column is not found AND
                 - Q_k is not a group query AND
                 - Q_k is not inside an aggregate function
                 OR
                 - Q_(k-1) is not in a HAVING or SELECT clause of Q_k
              {
                search for a column or derived column named col_ref_i
                [in table T_j] in the FROM clause of Q_k;
              }
            }
          }
        }
  @endcode
  @n
    This procedure treats GROUP BY and SELECT clauses as one namespace for
    column references in HAVING. Notice that compared to
    Item_field::fix_fields, here we first search the SELECT and GROUP BY
    clauses, and then we search the FROM clause.

  @param[in]     thd        current thread
  @param[in,out] reference  view column if this item was resolved to a
    view column

  @todo
    Here we could first find the field anyway, and then test this
    condition, so that we can give a better error message -
    ER_WRONG_FIELD_WITH_GROUP, instead of the less informative
    ER_BAD_FIELD_ERROR which we produce now.

  @retval
    TRUE  if error
  @retval
    FALSE on success
*/

bool Item_ref::fix_fields(THD *thd, Item **reference)
{
  enum_parsing_place place= NO_MATTER;
  DBUG_ASSERT(fixed == 0);
  SELECT_LEX *current_sel= thd->lex->current_select;

  if (!ref || ref == not_found_item)
  {
    if (!(ref= resolve_ref_in_select_and_group(thd, this,
                                               context->select_lex)))
      goto error;             /* Some error occurred (e.g. ambiguous names). */

    if (ref == not_found_item) /* This reference was not resolved. */
    {
      Name_resolution_context *last_checked_context= context;
      Name_resolution_context *outer_context= context->outer_context;
      Field *from_field;
      ref= 0;

      if (!outer_context)
      {
        /* The current reference cannot be resolved in this query. */
        my_error(ER_BAD_FIELD_ERROR,MYF(0),
                 this->full_name(), current_thd->where);
        goto error;
      }

      /*
        If there is an outer context (select), and it is not a derived table
        (which do not support the use of outer fields for now), try to
        resolve this reference in the outer select(s).

        We treat each subselect as a separate namespace, so that different
        subselects may contain columns with the same names. The subselects are
        searched starting from the innermost.
      */
      from_field= (Field*) not_found_field;

      do
      {
        SELECT_LEX *select= outer_context->select_lex;
        Item_subselect *prev_subselect_item=
          last_checked_context->select_lex->master_unit()->item;
        last_checked_context= outer_context;

        /* Search in the SELECT and GROUP lists of the outer select. */
        if (outer_context->resolve_in_select_list)
        {
          if (!(ref= resolve_ref_in_select_and_group(thd, this, select)))
            goto error; /* Some error occurred (e.g. ambiguous names). */
          if (ref != not_found_item)
          {
            DBUG_ASSERT(*ref && (*ref)->fixed);
            prev_subselect_item->used_tables_cache|= (*ref)->used_tables();
            prev_subselect_item->const_item_cache&= (*ref)->const_item();
            break;
          }
          /*
            Set ref to 0 to ensure that we get an error in case we replaced
            this item with another item and still use this item in some
            other place of the parse tree.
          */
          ref= 0;
        }

        place= prev_subselect_item->parsing_place;
        /*
          Check table fields only if the subquery is used somewhere out of
          HAVING or the outer SELECT does not use grouping (i.e. tables are
          accessible).
          TODO:
          Here we could first find the field anyway, and then test this
          condition, so that we can give a better error message -
          ER_WRONG_FIELD_WITH_GROUP, instead of the less informative
          ER_BAD_FIELD_ERROR which we produce now.
        */
        if ((place != IN_HAVING ||
             (!select->with_sum_func &&
              select->group_list.elements == 0)))
        {
          /*
            In case of view, find_field_in_tables() write pointer to view
            field expression to 'reference', i.e. it substitute that
            expression instead of this Item_ref
          */
          from_field= find_field_in_tables(thd, this,
                                           outer_context->
                                             first_name_resolution_table,
                                           outer_context->
                                             last_name_resolution_table,
                                           reference,
                                           IGNORE_EXCEPT_NON_UNIQUE,
                                           TRUE, TRUE);
          if (! from_field)
            goto error;
          if (from_field == view_ref_found)
          {
            Item::Type refer_type= (*reference)->type();
            prev_subselect_item->used_tables_cache|=
              (*reference)->used_tables();
            prev_subselect_item->const_item_cache&=
              (*reference)->const_item();
            DBUG_ASSERT((*reference)->type() == REF_ITEM);
            mark_as_dependent(thd, last_checked_context->select_lex,
                              context->select_lex, this,
                              ((refer_type == REF_ITEM ||
                                refer_type == FIELD_ITEM) ?
                               (Item_ident*) (*reference) :
                               0));
            /*
              view reference found, we substituted it instead of this
              Item, so can quit
            */
            return FALSE;
          }
          if (from_field != not_found_field)
          {
            if (cached_table && cached_table->select_lex &&
                outer_context->select_lex &&
                cached_table->select_lex != outer_context->select_lex)
            {
              /*
                Due to cache, find_field_in_tables() can return field which
                doesn't belong to provided outer_context. In this case we have
                to find proper field context in order to fix field correcly.
              */
              do
              {
                outer_context= outer_context->outer_context;
                select= outer_context->select_lex;
                prev_subselect_item=
                  last_checked_context->select_lex->master_unit()->item;
                last_checked_context= outer_context;
              } while (outer_context && outer_context->select_lex &&
                       cached_table->select_lex != outer_context->select_lex);
            }
            prev_subselect_item->used_tables_cache|= from_field->table->map;
            prev_subselect_item->const_item_cache= 0;
            break;
          }
        }
        DBUG_ASSERT(from_field == not_found_field);

        /* Reference is not found => depend on outer (or just error). */
        prev_subselect_item->used_tables_cache|= OUTER_REF_TABLE_BIT;
        prev_subselect_item->const_item_cache= 0;

        outer_context= outer_context->outer_context;
      } while (outer_context);

      DBUG_ASSERT(from_field != 0 && from_field != view_ref_found);
      if (from_field != not_found_field)
      {
        Item_field* fld;
<<<<<<< HEAD
        if (!(fld= new Item_field(thd, last_checked_context, from_field)))
=======
        Query_arena backup, *arena;
        arena= thd->activate_stmt_arena_if_needed(&backup);
        fld= new Item_field(thd, last_checked_context, from_field);
        if (arena)
          thd->restore_active_arena(arena, &backup);
        if (!fld)
>>>>>>> b7fc4388
          goto error;
        thd->change_item_tree(reference, fld);
        mark_as_dependent(thd, last_checked_context->select_lex,
                          thd->lex->current_select, this, fld);
        /*
          A reference is resolved to a nest level that's outer or the same as
          the nest level of the enclosing set function : adjust the value of
          max_arg_level for the function if it's needed.
        */
        if (thd->lex->in_sum_func &&
            thd->lex->in_sum_func->nest_level >= 
            last_checked_context->select_lex->nest_level)
          set_if_bigger(thd->lex->in_sum_func->max_arg_level,
                        last_checked_context->select_lex->nest_level);
        return FALSE;
      }
      if (ref == 0)
      {
        /* The item was not a table field and not a reference */
        my_error(ER_BAD_FIELD_ERROR, MYF(0),
                 this->full_name(), current_thd->where);
        goto error;
      }
      /* Should be checked in resolve_ref_in_select_and_group(). */
      DBUG_ASSERT(*ref && (*ref)->fixed);
      mark_as_dependent(thd, last_checked_context->select_lex,
                        context->select_lex, this, this);
      /*
        A reference is resolved to a nest level that's outer or the same as
        the nest level of the enclosing set function : adjust the value of
        max_arg_level for the function if it's needed.
      */
      if (thd->lex->in_sum_func &&
          thd->lex->in_sum_func->nest_level >= 
          last_checked_context->select_lex->nest_level)
        set_if_bigger(thd->lex->in_sum_func->max_arg_level,
                      last_checked_context->select_lex->nest_level);
    }
  }

  DBUG_ASSERT(*ref);
  /*
    Check if this is an incorrect reference in a group function or forward
    reference. Do not issue an error if this is:
      1. outer reference (will be fixed later by the fix_inner_refs function);
      2. an unnamed reference inside an aggregate function.
  */
  if (!((*ref)->type() == REF_ITEM &&
       ((Item_ref *)(*ref))->ref_type() == OUTER_REF) &&
      (((*ref)->with_sum_func && item_name.ptr() &&
        !(current_sel->linkage != GLOBAL_OPTIONS_TYPE &&
          current_sel->having_fix_field)) ||
       !(*ref)->fixed))
  {
    my_error(ER_ILLEGAL_REFERENCE, MYF(0),
             item_name.ptr(), ((*ref)->with_sum_func?
                    "reference to group function":
                    "forward reference in item list"));
    goto error;
  }

  set_properties();

  if ((*ref)->check_cols(1))
    goto error;
  return FALSE;

error:
  context->process_error(thd);
  return TRUE;
}


void Item_ref::set_properties()
{
  max_length= (*ref)->max_length;
  maybe_null= (*ref)->maybe_null;
  decimals=   (*ref)->decimals;
  collation.set((*ref)->collation);
  /*
    We have to remember if we refer to a sum function, to ensure that
    split_sum_func() doesn't try to change the reference.
  */
  with_sum_func= (*ref)->with_sum_func;
  unsigned_flag= (*ref)->unsigned_flag;
  fixed= 1;
  if (alias_name_used)
    return;
  if ((*ref)->type() == FIELD_ITEM)
    alias_name_used= ((Item_ident *) (*ref))->alias_name_used;
  else
    alias_name_used= TRUE; // it is not field, so it is was resolved by alias
}


table_map Item_ref::resolved_used_tables() const
{
  DBUG_ASSERT((*ref)->type() == FIELD_ITEM);
  return ((Item_field*)(*ref))->resolved_used_tables();
}


void Item_ref::cleanup()
{
  DBUG_ENTER("Item_ref::cleanup");
  Item_ident::cleanup();
  result_field= 0;
  DBUG_VOID_RETURN;
}


/**
  Transform an Item_ref object with a transformer callback function.

  The function first applies the transform function to the item
  referenced by this Item_ref object. If this replaces the item with a
  new one, this item object is returned as the result of the
  transform. Otherwise the transform function is applied to the
  Item_ref object itself.

  @param transformer   the transformer callback function to be applied to
                       the nodes of the tree of the object
  @param argument      parameter to be passed to the transformer

  @return Item returned as the result of transformation of the Item_ref object
    @retval !NULL The transformation was successful
    @retval NULL  Out of memory error
*/

Item* Item_ref::transform(Item_transformer transformer, uchar *arg)
{
  DBUG_ASSERT(!current_thd->stmt_arena->is_stmt_prepare());
  DBUG_ASSERT((*ref) != NULL);

  /* Transform the object we are referencing. */
  Item *new_item= (*ref)->transform(transformer, arg);
  if (!new_item)
    return NULL;

  /*
    If the object is transformed into a new object, discard the Item_ref
    object and return the new object as result.
  */
  if (new_item != *ref)
    return new_item;

  /* Transform the item ref object. */
  Item *transformed_item= (this->*transformer)(arg);
  DBUG_ASSERT(transformed_item == this);
  return transformed_item;
}


/**
  Compile an Item_ref object with a processor and a transformer
  callback function.

  First the function applies the analyzer to the Item_ref
  object. Second it applies the compile function to the object the
  Item_ref object is referencing. If this replaces the item with a new
  one, this object is returned as the result of the compile.
  Otherwise we apply the transformer to the Item_ref object itself.

  @param analyzer      the analyzer callback function to be applied to the
                       nodes of the tree of the object
  @param[in,out] arg_p parameter to be passed to the processor
  @param transformer   the transformer callback function to be applied to the
                       nodes of the tree of the object
  @param arg_t         parameter to be passed to the transformer

  @return Item returned as the result of transformation of the Item_ref object,
          or NULL if error.
*/

Item* Item_ref::compile(Item_analyzer analyzer, uchar **arg_p,
                        Item_transformer transformer, uchar *arg_t)
{
  if (!(this->*analyzer)(arg_p))
    return this;

  DBUG_ASSERT((*ref) != NULL);
  Item *new_item= (*ref)->compile(analyzer, arg_p, transformer, arg_t);
  if (new_item == NULL)
    return NULL;

  /*
    If the object is compiled into a new object, discard the Item_ref
    object and return the new object as result.
  */
  if (new_item != *ref)
    return new_item;
  
  return (this->*transformer)(arg_t);
}


void Item_ref::print(String *str, enum_query_type query_type)
{
  if (ref)
  {
    if ((*ref)->type() != Item::CACHE_ITEM && ref_type() != VIEW_REF &&
        !table_name && item_name.ptr() && alias_name_used)
    {
      THD *thd= current_thd;
      append_identifier(thd, str, (*ref)->real_item()->item_name);
    }
    else
      (*ref)->print(str, query_type);
  }
  else
    Item_ident::print(str, query_type);
}


bool Item_ref::send(Protocol *prot, String *tmp)
{
  if (result_field)
    return prot->store(result_field);
  return (*ref)->send(prot, tmp);
}


double Item_ref::val_result()
{
  if (result_field)
  {
    if ((null_value= result_field->is_null()))
      return 0.0;
    return result_field->val_real();
  }
  return val_real();
}


bool Item_ref::is_null_result()
{
  if (result_field)
    return (null_value=result_field->is_null());

  return is_null();
}


longlong Item_ref::val_int_result()
{
  if (result_field)
  {
    if ((null_value= result_field->is_null()))
      return 0;
    return result_field->val_int();
  }
  return val_int();
}


String *Item_ref::str_result(String* str)
{
  if (result_field)
  {
    if ((null_value= result_field->is_null()))
      return 0;
    str->set_charset(str_value.charset());
    return result_field->val_str(str, &str_value);
  }
  return val_str(str);
}


my_decimal *Item_ref::val_decimal_result(my_decimal *decimal_value)
{
  if (result_field)
  {
    if ((null_value= result_field->is_null()))
      return 0;
    return result_field->val_decimal(decimal_value);
  }
  return val_decimal(decimal_value);
}


bool Item_ref::val_bool_result()
{
  if (result_field)
  {
    if ((null_value= result_field->is_null()))
      return 0;
    switch (result_field->result_type()) {
    case INT_RESULT:
      return result_field->val_int() != 0;
    case DECIMAL_RESULT:
    {
      my_decimal decimal_value;
      my_decimal *val= result_field->val_decimal(&decimal_value);
      if (val)
        return !my_decimal_is_zero(val);
      return 0;
    }
    case REAL_RESULT:
    case STRING_RESULT:
      return result_field->val_real() != 0.0;
    case ROW_RESULT:
    default:
      DBUG_ASSERT(0);
    }
  }
  return val_bool();
}


double Item_ref::val_real()
{
  DBUG_ASSERT(fixed);
  double tmp=(*ref)->val_result();
  null_value=(*ref)->null_value;
  return tmp;
}


longlong Item_ref::val_int()
{
  DBUG_ASSERT(fixed);
  longlong tmp=(*ref)->val_int_result();
  null_value=(*ref)->null_value;
  return tmp;
}


longlong Item_ref::val_time_temporal()
{
  DBUG_ASSERT(fixed);
  DBUG_ASSERT((*ref)->is_temporal());
  longlong tmp= (*ref)->val_time_temporal_result();
  null_value= (*ref)->null_value;
  return tmp;
}


longlong Item_ref::val_date_temporal()
{
  DBUG_ASSERT(fixed);
  DBUG_ASSERT((*ref)->is_temporal());
  longlong tmp= (*ref)->val_date_temporal_result();
  null_value= (*ref)->null_value;
  return tmp;
}


bool Item_ref::val_bool()
{
  DBUG_ASSERT(fixed);
  bool tmp= (*ref)->val_bool_result();
  null_value= (*ref)->null_value;
  return tmp;
}


String *Item_ref::val_str(String* tmp)
{
  DBUG_ASSERT(fixed);
  tmp=(*ref)->str_result(tmp);
  null_value=(*ref)->null_value;
  return tmp;
}


bool Item_ref::is_null()
{
  DBUG_ASSERT(fixed);
  bool tmp=(*ref)->is_null_result();
  null_value=(*ref)->null_value;
  return tmp;
}


bool Item_ref::get_date(MYSQL_TIME *ltime,uint fuzzydate)
{
  return (null_value=(*ref)->get_date_result(ltime,fuzzydate));
}


my_decimal *Item_ref::val_decimal(my_decimal *decimal_value)
{
  my_decimal *val= (*ref)->val_decimal_result(decimal_value);
  null_value= (*ref)->null_value;
  return val;
}

type_conversion_status
Item_ref::save_in_field(Field *to, bool no_conversions)
{
  type_conversion_status res;
  if (result_field)
  {
    if (result_field->is_null())
    {
      null_value= 1;
      res= set_field_to_null_with_conversions(to, no_conversions);
      return res;
    }
    to->set_notnull();
    res= field_conv(to, result_field);
    null_value= 0;
    return res;
  }
  res= (*ref)->save_in_field(to, no_conversions);
  null_value= (*ref)->null_value;
  return res;
}


void Item_ref::save_org_in_field(Field *field)
{
  (*ref)->save_org_in_field(field);
}


void Item_ref::make_field(Send_field *field)
{
  (*ref)->make_field(field);
  /* Non-zero in case of a view */
  if (item_name.is_set())
    field->col_name= item_name.ptr();
  if (table_name)
    field->table_name= table_name;
  if (db_name)
    field->db_name= db_name;
  if (orig_field_name)
    field->org_col_name= orig_field_name;
  if (orig_table_name)
    field->org_table_name= orig_table_name;
}


Item *Item_ref::get_tmp_table_item(THD *thd)
{
  if (!result_field)
    return (*ref)->get_tmp_table_item(thd);

  Item_field *item= new Item_field(result_field);
  if (item)
  {
    item->table_name= table_name;
    item->db_name= db_name;
  }
  return item;
}


void Item_ref_null_helper::print(String *str, enum_query_type query_type)
{
  str->append(STRING_WITH_LEN("<ref_null_helper>("));
  if (ref)
    (*ref)->print(str, query_type);
  else
    str->append('?');
  str->append(')');
}


double Item_direct_ref::val_real()
{
  double tmp=(*ref)->val_real();
  null_value=(*ref)->null_value;
  return tmp;
}


longlong Item_direct_ref::val_int()
{
  longlong tmp=(*ref)->val_int();
  null_value=(*ref)->null_value;
  return tmp;
}


longlong Item_direct_ref::val_time_temporal()
{
  DBUG_ASSERT((*ref)->is_temporal());
  longlong tmp= (*ref)->val_time_temporal();
  null_value= (*ref)->null_value;
  return tmp;
}


longlong Item_direct_ref::val_date_temporal()
{
  DBUG_ASSERT((*ref)->is_temporal());
  longlong tmp= (*ref)->val_date_temporal();
  null_value= (*ref)->null_value;
  return tmp;
}


String *Item_direct_ref::val_str(String* tmp)
{
  tmp=(*ref)->val_str(tmp);
  null_value=(*ref)->null_value;
  return tmp;
}


my_decimal *Item_direct_ref::val_decimal(my_decimal *decimal_value)
{
  my_decimal *tmp= (*ref)->val_decimal(decimal_value);
  null_value=(*ref)->null_value;
  return tmp;
}


bool Item_direct_ref::val_bool()
{
  bool tmp= (*ref)->val_bool();
  null_value=(*ref)->null_value;
  return tmp;
}


bool Item_direct_ref::is_null()
{
  return (*ref)->is_null();
}


bool Item_direct_ref::get_date(MYSQL_TIME *ltime,uint fuzzydate)
{
  bool tmp= (*ref)->get_date(ltime, fuzzydate);
  null_value= (*ref)->null_value;
  return tmp;
}


/**
  Prepare referenced field then call usual Item_direct_ref::fix_fields .

  @param thd         thread handler
  @param reference   reference on reference where this item stored

  @retval
    FALSE   OK
  @retval
    TRUE    Error
*/

bool Item_direct_view_ref::fix_fields(THD *thd, Item **reference)
{
  /* view fild reference must be defined */
  DBUG_ASSERT(*ref);
  /* (*ref)->check_cols() will be made in Item_direct_ref::fix_fields */
  if ((*ref)->fixed)
  {
    Item *ref_item= (*ref)->real_item();
    if (ref_item->type() == Item::FIELD_ITEM)
    {
      /*
        In some cases we need to update table read set(see bug#47150).
        If ref item is FIELD_ITEM and fixed then field and table
        have proper values. So we can use them for update.
      */
      Field *fld= ((Item_field*) ref_item)->field;
      DBUG_ASSERT(fld && fld->table);
      if (thd->mark_used_columns == MARK_COLUMNS_READ)
        bitmap_set_bit(fld->table->read_set, fld->field_index);
    }
  }
  else if (!(*ref)->fixed &&
           ((*ref)->fix_fields(thd, ref)))
    return TRUE;

  return Item_direct_ref::fix_fields(thd, reference);
}

/*
  Prepare referenced outer field then call usual Item_direct_ref::fix_fields

  SYNOPSIS
    Item_outer_ref::fix_fields()
    thd         thread handler
    reference   reference on reference where this item stored

  RETURN
    FALSE   OK
    TRUE    Error
*/

bool Item_outer_ref::fix_fields(THD *thd, Item **reference)
{
  bool err;
  /* outer_ref->check_cols() will be made in Item_direct_ref::fix_fields */
  if ((*ref) && !(*ref)->fixed && ((*ref)->fix_fields(thd, reference)))
    return TRUE;
  err= Item_direct_ref::fix_fields(thd, reference);
  if (!outer_ref)
    outer_ref= *ref;
  if ((*ref)->type() == Item::FIELD_ITEM)
    table_name= ((Item_field*)outer_ref)->table_name;
  return err;
}

void Item_outer_ref::fix_after_pullout(st_select_lex *parent_select,
                                       st_select_lex *removed_select,
                                       Item **ref_arg)
{
  if (depended_from == parent_select)
  {
    *ref_arg= outer_ref;
    outer_ref->fix_after_pullout(parent_select, removed_select, ref_arg);
  }
  // @todo: Find an actual test case for this funcion.
  DBUG_ASSERT(false);
}

void Item_ref::fix_after_pullout(st_select_lex *parent_select,
                                 st_select_lex *removed_select,
                                 Item **ref_arg)
{
  (*ref)->fix_after_pullout(parent_select, removed_select, ref);

  Item_ident::fix_after_pullout(parent_select, removed_select, ref_arg);
}


/**
  Compare two view column references for equality.

  A view column reference is considered equal to another column
  reference if the second one is a view column and if both column
  references resolve to the same item. It is assumed that both
  items are of the same type.

  @param item        item to compare with
  @param binary_cmp  make binary comparison

  @retval
    TRUE    Referenced item is equal to given item
  @retval
    FALSE   otherwise
*/

bool Item_direct_view_ref::eq(const Item *item, bool binary_cmp) const
{
  if (item->type() == REF_ITEM)
  {
    Item_ref *item_ref= (Item_ref*) item;
    if (item_ref->ref_type() == VIEW_REF)
    {
      Item *item_ref_ref= *(item_ref->ref);
      return ((*ref)->real_item() == item_ref_ref->real_item());
    }
  }
  return FALSE;
}

bool Item_default_value::eq(const Item *item, bool binary_cmp) const
{
  return item->type() == DEFAULT_VALUE_ITEM && 
    ((Item_default_value *)item)->arg->eq(arg, binary_cmp);
}


bool Item_default_value::fix_fields(THD *thd, Item **items)
{
  Item *real_arg;
  Item_field *field_arg;
  Field *def_field;
  DBUG_ASSERT(fixed == 0);

  if (!arg)
  {
    fixed= 1;
    return FALSE;
  }
  if (!arg->fixed && arg->fix_fields(thd, &arg))
    goto error;


  real_arg= arg->real_item();
  if (real_arg->type() != FIELD_ITEM)
  {
    my_error(ER_NO_DEFAULT_FOR_FIELD, MYF(0), arg->item_name.ptr());
    goto error;
  }

  field_arg= (Item_field *)real_arg;
  if (field_arg->field->flags & NO_DEFAULT_VALUE_FLAG)
  {
    my_error(ER_NO_DEFAULT_FOR_FIELD, MYF(0), field_arg->field->field_name);
    goto error;
  }

  def_field= field_arg->field->clone();
  if (def_field == NULL)
    goto error;

  def_field->move_field_offset((my_ptrdiff_t)
                               (def_field->table->s->default_values -
                                def_field->table->record[0]));
  set_field(def_field);
  return FALSE;

error:
  context->process_error(thd);
  return TRUE;
}


void Item_default_value::print(String *str, enum_query_type query_type)
{
  if (!arg)
  {
    str->append(STRING_WITH_LEN("default"));
    return;
  }
  str->append(STRING_WITH_LEN("default("));
  arg->print(str, query_type);
  str->append(')');
}


type_conversion_status
Item_default_value::save_in_field(Field *field_arg, bool no_conversions)
{
  if (!arg)
  {
    if (field_arg->flags & NO_DEFAULT_VALUE_FLAG &&
        field_arg->real_type() != MYSQL_TYPE_ENUM)
    {
      if (field_arg->reset())
      {
        my_message(ER_CANT_CREATE_GEOMETRY_OBJECT,
                   ER(ER_CANT_CREATE_GEOMETRY_OBJECT), MYF(0));
        return TYPE_ERR_BAD_VALUE;
      }

      if (context->error_processor == &view_error_processor)
      {
        TABLE_LIST *view= cached_table->top_table();
        push_warning_printf(field_arg->table->in_use,
                            Sql_condition::WARN_LEVEL_WARN,
                            ER_NO_DEFAULT_FOR_VIEW_FIELD,
                            ER(ER_NO_DEFAULT_FOR_VIEW_FIELD),
                            view->view_db.str,
                            view->view_name.str);
      }
      else
      {
        push_warning_printf(field_arg->table->in_use,
                            Sql_condition::WARN_LEVEL_WARN,
                            ER_NO_DEFAULT_FOR_FIELD,
                            ER(ER_NO_DEFAULT_FOR_FIELD),
                            field_arg->field_name);
      }
      return TYPE_ERR_BAD_VALUE;
    }
    field_arg->set_default();
    return TYPE_OK;
  }
  return Item_field::save_in_field(field_arg, no_conversions);
}


/**
  This method like the walk method traverses the item tree, but at the
  same time it can replace some nodes in the tree.
*/ 

Item *Item_default_value::transform(Item_transformer transformer, uchar *args)
{
  DBUG_ASSERT(!current_thd->stmt_arena->is_stmt_prepare());

  /*
    If the value of arg is NULL, then this object represents a constant,
    so further transformation is unnecessary (and impossible).
  */
  if (!arg)
    return 0;

  Item *new_item= arg->transform(transformer, args);
  if (!new_item)
    return 0;

  /*
    THD::change_item_tree() should be called only if the tree was
    really transformed, i.e. when a new item has been created.
    Otherwise we'll be allocating a lot of unnecessary memory for
    change records at each execution.
  */
  if (arg != new_item)
    current_thd->change_item_tree(&arg, new_item);
  return (this->*transformer)(args);
}


bool Item_insert_value::eq(const Item *item, bool binary_cmp) const
{
  return item->type() == INSERT_VALUE_ITEM &&
    ((Item_default_value *)item)->arg->eq(arg, binary_cmp);
}


bool Item_insert_value::fix_fields(THD *thd, Item **items)
{
  DBUG_ASSERT(fixed == 0);
  /* We should only check that arg is in first table */
  if (!arg->fixed)
  {
    bool res;
    TABLE_LIST *orig_next_table= context->last_name_resolution_table;
    context->last_name_resolution_table= context->first_name_resolution_table;
    res= arg->fix_fields(thd, &arg);
    context->last_name_resolution_table= orig_next_table;
    if (res)
      return TRUE;
  }

  if (arg->type() == REF_ITEM)
    arg= static_cast<Item_ref *>(arg)->ref[0];
  if (arg->type() != FIELD_ITEM)
  {
    my_error(ER_BAD_FIELD_ERROR, MYF(0), "", "VALUES() function");
    return TRUE;
  }

  Item_field *field_arg= (Item_field *)arg;

  if (field_arg->field->table->insert_values)
  {
    Field *def_field= field_arg->field->clone();
    if (!def_field)
      return TRUE;

    def_field->move_field_offset((my_ptrdiff_t)
                                 (def_field->table->insert_values -
                                  def_field->table->record[0]));
    set_field(def_field);
  }
  else
  {
    Field *tmp_field= field_arg->field;
    /* charset doesn't matter here, it's to avoid sigsegv only */
    tmp_field= new Field_null(0, 0, Field::NONE, field_arg->field->field_name,
                          &my_charset_bin);
    if (tmp_field)
    {
      tmp_field->init(field_arg->field->table);
      set_field(tmp_field);
    }
  }
  return FALSE;
}

void Item_insert_value::print(String *str, enum_query_type query_type)
{
  str->append(STRING_WITH_LEN("values("));
  arg->print(str, query_type);
  str->append(')');
}


/**
  Find index of Field object which will be appropriate for item
  representing field of row being changed in trigger.

  @param thd     current thread context
  @param table   table of trigger (and where we looking for fields)
  @param table_grant_info   GRANT_INFO of the subject table

  @note
    This function does almost the same as fix_fields() for Item_field
    but is invoked right after trigger definition parsing. Since at
    this stage we can't say exactly what Field object (corresponding
    to TABLE::record[0] or TABLE::record[1]) should be bound to this
    Item, we only find out index of the Field and then select concrete
    Field object in fix_fields() (by that time Table_trigger_list::old_field/
    new_field should point to proper array of Fields).
    It also binds Item_trigger_field to Table_triggers_list object for
    table of trigger which uses this item.
*/

void Item_trigger_field::setup_field(THD *thd, TABLE *table,
                                     GRANT_INFO *table_grant_info)
{
  /*
    It is too early to mark fields used here, because before execution
    of statement that will invoke trigger other statements may use same
    TABLE object, so all such mark-up will be wiped out.
    So instead we do it in Table_triggers_list::mark_fields_used()
    method which is called during execution of these statements.
  */
  enum_mark_columns save_mark_used_columns= thd->mark_used_columns;
  thd->mark_used_columns= MARK_COLUMNS_NONE;
  /*
    Try to find field by its name and if it will be found
    set field_idx properly.
  */
  (void)find_field_in_table(thd, table, field_name, (uint) strlen(field_name),
                            0, &field_idx);
  thd->mark_used_columns= save_mark_used_columns;
  triggers= table->triggers;
  table_grants= table_grant_info;
}


bool Item_trigger_field::eq(const Item *item, bool binary_cmp) const
{
  return item->type() == TRIGGER_FIELD_ITEM &&
         row_version == ((Item_trigger_field *)item)->row_version &&
         !my_strcasecmp(system_charset_info, field_name,
                        ((Item_trigger_field *)item)->field_name);
}


void Item_trigger_field::set_required_privilege(bool rw)
{
  /*
    Require SELECT and UPDATE privilege if this field will be read and
    set, and only UPDATE privilege for setting the field.
  */
  want_privilege= (rw ? SELECT_ACL | UPDATE_ACL : UPDATE_ACL);
}


bool Item_trigger_field::set_value(THD *thd, sp_rcontext * /*ctx*/, Item **it)
{
  Item *item= sp_prepare_func_item(thd, it);

  if (!item)
    return true;

  if (!fixed)
  {
    if (fix_fields(thd, NULL))
      return true;
  }

  // NOTE: field->table->copy_blobs should be false here, but let's
  // remember the value at runtime to avoid subtle bugs.
  bool copy_blobs_saved= field->table->copy_blobs;

  field->table->copy_blobs= true;

  int err_code= item->save_in_field(field, 0);

  field->table->copy_blobs= copy_blobs_saved;

  return err_code < 0;
}


bool Item_trigger_field::fix_fields(THD *thd, Item **items)
{
  /*
    Since trigger is object tightly associated with TABLE object most
    of its set up can be performed during trigger loading i.e. trigger
    parsing! So we have little to do in fix_fields. :)
  */

  DBUG_ASSERT(fixed == 0);

  /* Set field. */

  if (field_idx != (uint)-1)
  {
#ifndef NO_EMBEDDED_ACCESS_CHECKS
    /*
      Check access privileges for the subject table. We check privileges only
      in runtime.
    */

    if (table_grants)
    {
      table_grants->want_privilege= want_privilege;

      if (check_grant_column(thd, table_grants, triggers->trigger_table->s->db.str,
                             triggers->trigger_table->s->table_name.str, field_name,
                             strlen(field_name), thd->security_ctx))
        return TRUE;
    }
#endif // NO_EMBEDDED_ACCESS_CHECKS

    field= (row_version == OLD_ROW) ? triggers->old_field[field_idx] :
                                      triggers->new_field[field_idx];
    set_field(field);
    fixed= 1;
    return FALSE;
  }

  my_error(ER_BAD_FIELD_ERROR, MYF(0), field_name,
           (row_version == NEW_ROW) ? "NEW" : "OLD");
  return TRUE;
}


void Item_trigger_field::print(String *str, enum_query_type query_type)
{
  str->append((row_version == NEW_ROW) ? "NEW" : "OLD", 3);
  str->append('.');
  str->append(field_name);
}


void Item_trigger_field::cleanup()
{
  want_privilege= original_privilege;
  /*
    Since special nature of Item_trigger_field we should not do most of
    things from Item_field::cleanup() or Item_ident::cleanup() here.
  */
  Item::cleanup();
}


Item_result item_cmp_type(Item_result a,Item_result b)
{
  if (a == STRING_RESULT && b == STRING_RESULT)
    return STRING_RESULT;
  if (a == INT_RESULT && b == INT_RESULT)
    return INT_RESULT;
  else if (a == ROW_RESULT || b == ROW_RESULT)
    return ROW_RESULT;
  if ((a == INT_RESULT || a == DECIMAL_RESULT) &&
      (b == INT_RESULT || b == DECIMAL_RESULT))
    return DECIMAL_RESULT;
  return REAL_RESULT;
}


void resolve_const_item(THD *thd, Item **ref, Item *comp_item)
{
  Item *item= *ref;
  Item *new_item= NULL;
  if (item->basic_const_item())
    return;                                     // Can't be better
  Item_result res_type=item_cmp_type(comp_item->result_type(),
				     item->result_type());
  switch (res_type) {
  case STRING_RESULT:
  {
    char buff[MAX_FIELD_WIDTH];
    String tmp(buff,sizeof(buff),&my_charset_bin),*result;
    result=item->val_str(&tmp);
    if (item->null_value)
      new_item= new Item_null(item->item_name);
    else if (item->is_temporal())
    {
      enum_field_types type= item->field_type() == MYSQL_TYPE_TIMESTAMP ?
                              MYSQL_TYPE_DATETIME : item->field_type();
      new_item= create_temporal_literal(thd, result->ptr(), result->length(),
                                        result->charset(), type, true);
    }
    else
    {
      uint length= result->length();
      char *tmp_str= sql_strmake(result->ptr(), length);
      new_item= new Item_string(item->item_name, tmp_str, length, result->charset());
    }
    break;
  }
  case INT_RESULT:
  {
    longlong result=item->val_int();
    uint length=item->max_length;
    bool null_value=item->null_value;
    new_item= (null_value ? (Item*) new Item_null(item->item_name) :
               (Item*) new Item_int(item->item_name, result, length));
    break;
  }
  case ROW_RESULT:
  if (item->type() == Item::ROW_ITEM && comp_item->type() == Item::ROW_ITEM)
  {
    /*
      Substitute constants only in Item_rows. Don't affect other Items
      with ROW_RESULT (eg Item_singlerow_subselect).

      For such Items more optimal is to detect if it is constant and replace
      it with Item_row. This would optimize queries like this:
      SELECT * FROM t1 WHERE (a,b) = (SELECT a,b FROM t2 LIMIT 1);
    */
    Item_row *item_row= (Item_row*) item;
    Item_row *comp_item_row= (Item_row*) comp_item;
    uint col;
    new_item= 0;
    /*
      If item and comp_item are both Item_rows and have same number of cols
      then process items in Item_row one by one.
      We can't ignore NULL values here as this item may be used with <=>, in
      which case NULL's are significant.
    */
    DBUG_ASSERT(item->result_type() == comp_item->result_type());
    DBUG_ASSERT(item_row->cols() == comp_item_row->cols());
    col= item_row->cols();
    while (col-- > 0)
      resolve_const_item(thd, item_row->addr(col),
                         comp_item_row->element_index(col));
    break;
  }
  /* Fallthrough */
  case REAL_RESULT:
  {						// It must REAL_RESULT
    double result= item->val_real();
    uint length=item->max_length,decimals=item->decimals;
    bool null_value=item->null_value;
    new_item= (null_value ? (Item*) new Item_null(item->item_name) : (Item*)
               new Item_float(item->item_name, result, decimals, length));
    break;
  }
  case DECIMAL_RESULT:
  {
    my_decimal decimal_value;
    my_decimal *result= item->val_decimal(&decimal_value);
    bool null_value= item->null_value;
    new_item= (null_value ?
               (Item*) new Item_null(item->item_name) :
               (Item*) new Item_decimal(item->item_name, result,
                                        item->max_length, item->decimals));
    break;
  }
  default:
    DBUG_ASSERT(0);
  }
  if (new_item)
    thd->change_item_tree(ref, new_item);
}

/**
  Compare the value stored in field with the expression from the query.

  @param field   Field which the Item is stored in after conversion
  @param item    Original expression from query

  @return Returns an integer greater than, equal to, or less than 0 if
          the value stored in the field is greater than, equal to,
          or less than the original Item. A 0 may also be returned if 
          out of memory.          

  @note We use this in the range optimizer/partition pruning,
        because in some cases we can't store the value in the field
        without some precision/character loss.

        We similarly use it to verify that expressions like
        BIGINT_FIELD <cmp> <literal value>
        is done correctly (as int/decimal/float according to literal type).
*/

int stored_field_cmp_to_item(THD *thd, Field *field, Item *item)
{
  Item_result res_type=item_cmp_type(field->result_type(),
				     item->result_type());
  if (field->type() == MYSQL_TYPE_TIME &&
      item->field_type() == MYSQL_TYPE_TIME)
  {
    longlong field_value= field->val_time_temporal();
    longlong item_value= item->val_time_temporal();
    return field_value < item_value ? -1 : field_value > item_value ? 1 : 0;
  }
  if (field->is_temporal_with_date() && item->is_temporal())
  {
    /*
      Note, in case of TIME data type we also go here
      and call item->val_date_temporal(), because we want
      TIME to be converted to DATE/DATETIME properly.
      Only non-temporal data types go though get_mysql_time_from_str()
      in the below code branch.
    */
    longlong field_value= field->val_date_temporal();
    longlong item_value= item->val_date_temporal();
    return field_value < item_value ? -1 : field_value > item_value ? 1 : 0;
  }
  if (res_type == STRING_RESULT)
  {
    char item_buff[MAX_FIELD_WIDTH];
    char field_buff[MAX_FIELD_WIDTH];
    
    String item_tmp(item_buff,sizeof(item_buff),&my_charset_bin);
    String field_tmp(field_buff,sizeof(field_buff),&my_charset_bin);
    String *item_result= item->val_str(&item_tmp);
    /*
      Some implementations of Item::val_str(String*) actually modify
      the field Item::null_value, hence we can't check it earlier.
    */
    if (item->null_value)
      return 0;
    String *field_result= field->val_str(&field_tmp);

    if (field->is_temporal_with_date())
    {
      enum_mysql_timestamp_type type=
        field_type_to_timestamp_type(field->type());
      const char *field_name= field->field_name;
      MYSQL_TIME field_time, item_time;
      get_mysql_time_from_str(thd, field_result, type, field_name, &field_time);
      get_mysql_time_from_str(thd, item_result, type, field_name,  &item_time);

      return my_time_compare(&field_time, &item_time);
    }
    return sortcmp(field_result, item_result, field->charset());
  }
  if (res_type == INT_RESULT)
    return 0;					// Both are of type int
  if (res_type == DECIMAL_RESULT)
  {
    my_decimal item_buf, *item_val,
               field_buf, *field_val;
    item_val= item->val_decimal(&item_buf);
    if (item->null_value)
      return 0;
    field_val= field->val_decimal(&field_buf);
    return my_decimal_cmp(field_val, item_val);
  }
  /*
    The patch for Bug#13463415 started using this function for comparing
    BIGINTs. That uncovered a bug in Visual Studio 32bit optimized mode.
    Prefixing the auto variables with volatile fixes the problem....
  */
  volatile double result= item->val_real();
  if (item->null_value)
    return 0;
  volatile double field_result= field->val_real();
  if (field_result < result)
    return -1;
  else if (field_result > result)
    return 1;
  return 0;
}

Item_cache* Item_cache::get_cache(const Item *item)
{
  return get_cache(item, item->result_type());
}


/**
  Get a cache item of given type.

  @param item         value to be cached
  @param type         required type of cache

  @return cache item
*/

Item_cache* Item_cache::get_cache(const Item *item, const Item_result type)
{
  switch (type) {
  case INT_RESULT:
    return new Item_cache_int(item->field_type());
  case REAL_RESULT:
    return new Item_cache_real();
  case DECIMAL_RESULT:
    return new Item_cache_decimal();
  case STRING_RESULT:
    /* Not all functions that return DATE/TIME are actually DATE/TIME funcs. */
    if (item->is_temporal())
      return new Item_cache_datetime(item->field_type());
    return new Item_cache_str(item);
  case ROW_RESULT:
    return new Item_cache_row();
  default:
    // should never be in real life
    DBUG_ASSERT(0);
    return 0;
  }
}

void Item_cache::store(Item *item)
{
  example= item;
  if (!item)
    null_value= TRUE;
  value_cached= FALSE;
}

void Item_cache::print(String *str, enum_query_type query_type)
{
  str->append(STRING_WITH_LEN("<cache>("));
  if (example)
    example->print(str, query_type);
  else
    Item::print(str, query_type);
  str->append(')');
}

bool Item_cache::walk (Item_processor processor, bool walk_subquery,
                     uchar *argument)
{
  if (example && example->walk(processor, walk_subquery, argument))
    return 1;
  return (this->*processor)(argument);
}

bool  Item_cache_int::cache_value()
{
  if (!example)
    return FALSE;
  value_cached= TRUE;
  value= example->val_int_result();
  null_value= example->null_value;
  unsigned_flag= example->unsigned_flag;
  return TRUE;
}


void Item_cache_int::store(Item *item, longlong val_arg)
{
  /* An explicit values is given, save it. */
  value_cached= TRUE;
  value= val_arg;
  null_value= item->null_value;
  unsigned_flag= item->unsigned_flag;
}


String *Item_cache_int::val_str(String *str)
{
  DBUG_ASSERT(fixed == 1);
  if (!has_value())
    return NULL;
  str->set_int(value, unsigned_flag, default_charset());
  return str;
}


my_decimal *Item_cache_int::val_decimal(my_decimal *decimal_val)
{
  DBUG_ASSERT(fixed == 1);
  if (!has_value())
    return NULL;
  int2my_decimal(E_DEC_FATAL_ERROR, value, unsigned_flag, decimal_val);
  return decimal_val;
}

double Item_cache_int::val_real()
{
  DBUG_ASSERT(fixed == 1);
  if (!has_value())
    return 0.0;
  return (double) value;
}

longlong Item_cache_int::val_int()
{
  DBUG_ASSERT(fixed == 1);
  if (!has_value())
    return 0;
  return value;
}

bool  Item_cache_datetime::cache_value_int()
{
  if (!example)
    return false;

  value_cached= true;
  // Mark cached string value obsolete
  str_value_cached= false;

  DBUG_ASSERT(field_type() == example->field_type());
  int_value= example->val_temporal_by_field_type();
  null_value= example->null_value;
  unsigned_flag= example->unsigned_flag;

  return true;
}


bool  Item_cache_datetime::cache_value()
{
  if (!example)
    return FALSE;

  if (cmp_context == INT_RESULT)
    return cache_value_int();

  str_value_cached= TRUE;
  // Mark cached int value obsolete
  value_cached= FALSE;
  /* Assume here that the underlying item will do correct conversion.*/
  String *res= example->str_result(&str_value);
  if (res && res != &str_value)
    str_value.copy(*res);
  null_value= example->null_value;
  unsigned_flag= example->unsigned_flag;
  return TRUE;
}


void Item_cache_datetime::store(Item *item, longlong val_arg)
{
  /* An explicit values is given, save it. */
  value_cached= TRUE;
  int_value= val_arg;
  null_value= item->null_value;
  unsigned_flag= item->unsigned_flag;
}


void Item_cache_datetime::store(Item *item)
{
  Item_cache::store(item);
  str_value_cached= FALSE;
}

String *Item_cache_datetime::val_str(String *str)
{
  DBUG_ASSERT(fixed == 1);

  if ((value_cached || str_value_cached) && null_value)
    return NULL;

  if (!str_value_cached)
  {
    /*
      When it's possible the Item_cache_datetime uses INT datetime
      representation due to speed reasons. But still, it always has the STRING
      result type and thus it can be asked to return a string value. 
      It is possible that at this time cached item doesn't contain correct
      string value, thus we have to convert cached int value to string and
      return it.
    */
    if (value_cached)
    {
      MYSQL_TIME ltime;
      TIME_from_longlong_packed(&ltime, cached_field_type, int_value);
      if ((null_value= my_TIME_to_str(&ltime, &str_value,
                                      MY_MIN(decimals, DATETIME_MAX_DECIMALS))))
        return NULL;
      str_value_cached= TRUE;
    }
    else if (!cache_value())
      return NULL;
  }
  return &str_value;
}


my_decimal *Item_cache_datetime::val_decimal(my_decimal *decimal_val)
{
  DBUG_ASSERT(fixed == 1);
<<<<<<< HEAD
=======

  if (str_value_cached)
  {
    switch (cached_field_type)
    {
    case MYSQL_TYPE_TIME:
      return val_decimal_from_time(decimal_val);
    case MYSQL_TYPE_DATETIME:
    case MYSQL_TYPE_TIMESTAMP:
    case MYSQL_TYPE_DATE:
      return val_decimal_from_date(decimal_val);
    default:
      DBUG_ASSERT(0);
      return NULL;
    }
  }

>>>>>>> b7fc4388
  if ((!value_cached && !cache_value_int()) || null_value)
    return 0;
  return my_decimal_from_datetime_packed(decimal_val, field_type(), int_value);
}


bool Item_cache_datetime::get_date(MYSQL_TIME *ltime, uint fuzzydate)
{
  if ((value_cached || str_value_cached) && null_value)
    return true;

  if (str_value_cached) // TS-TODO: reuse MYSQL_TIME_cache eventually.
    return get_date_from_string(ltime, fuzzydate);

  if ((!value_cached && !cache_value_int()) || null_value)
    return (null_value= true);


  switch (cached_field_type)
  {
  case MYSQL_TYPE_TIME:
    {
      MYSQL_TIME tm;
      TIME_from_longlong_time_packed(&tm, int_value);
      time_to_datetime(current_thd, &tm, ltime);
      return false;
    }
  case MYSQL_TYPE_DATE:
    {
      int warnings= 0;
      TIME_from_longlong_date_packed(ltime, int_value);
      return check_date(ltime, non_zero_date(ltime), fuzzydate, &warnings);
    }
  case MYSQL_TYPE_DATETIME:
  case MYSQL_TYPE_TIMESTAMP:
    {
      int warnings= 0;
      TIME_from_longlong_datetime_packed(ltime, int_value);
      return check_date(ltime, non_zero_date(ltime), fuzzydate, &warnings);
    }
  default:
    DBUG_ASSERT(0);
  }
  return true;
}


bool Item_cache_datetime::get_time(MYSQL_TIME *ltime)
{
  if ((value_cached || str_value_cached) && null_value)
    return true;

  if (str_value_cached) // TS-TODO: reuse MYSQL_TIME_cache eventually.
    return get_time_from_string(ltime);

  if ((!value_cached && !cache_value_int()) || null_value)
    return true;

  switch (cached_field_type)
  {
  case MYSQL_TYPE_TIME:
    TIME_from_longlong_time_packed(ltime, int_value);
    return false;
  case MYSQL_TYPE_DATE:
    set_zero_time(ltime, MYSQL_TIMESTAMP_TIME);
    return false;
  case MYSQL_TYPE_DATETIME:
  case MYSQL_TYPE_TIMESTAMP:
    TIME_from_longlong_datetime_packed(ltime, int_value);
    datetime_to_time(ltime);
    return false;
  default:
    DBUG_ASSERT(0);
  }
  return true;
}


double Item_cache_datetime::val_real()
{
  return val_real_from_decimal();
}

longlong Item_cache_datetime::val_time_temporal()
{
  DBUG_ASSERT(fixed == 1);
  if ((!value_cached && !cache_value_int()) || null_value)
    return 0;
  if (is_temporal_with_date())
  {
    /* Convert packed date to packed time */
    MYSQL_TIME ltime;
    return get_time_from_date(&ltime) ? 0 :
           TIME_to_longlong_packed(&ltime, field_type());
  }
  return int_value;
}

longlong Item_cache_datetime::val_date_temporal()
{
  DBUG_ASSERT(fixed == 1);
  if ((!value_cached && !cache_value_int()) || null_value)
    return 0;
  if (cached_field_type == MYSQL_TYPE_TIME)
  {
    /* Convert packed time to packed date */
    MYSQL_TIME ltime;
    return get_date_from_time(&ltime) ? 0 :
           TIME_to_longlong_datetime_packed(&ltime);
    
  }
  return int_value;
}

longlong Item_cache_datetime::val_int()
{
  return val_int_from_decimal();
}

bool Item_cache_real::cache_value()
{
  if (!example)
    return FALSE;
  value_cached= TRUE;
  value= example->val_result();
  null_value= example->null_value;
  return TRUE;
}


double Item_cache_real::val_real()
{
  DBUG_ASSERT(fixed == 1);
  if (!has_value())
    return 0.0;
  return value;
}

longlong Item_cache_real::val_int()
{
  DBUG_ASSERT(fixed == 1);
  if (!has_value())
    return 0;
  return (longlong) rint(value);
}


String* Item_cache_real::val_str(String *str)
{
  DBUG_ASSERT(fixed == 1);
  if (!has_value())
    return NULL;
  str->set_real(value, decimals, default_charset());
  return str;
}


my_decimal *Item_cache_real::val_decimal(my_decimal *decimal_val)
{
  DBUG_ASSERT(fixed == 1);
  if (!has_value())
    return NULL;
  double2my_decimal(E_DEC_FATAL_ERROR, value, decimal_val);
  return decimal_val;
}


bool Item_cache_decimal::cache_value()
{
  if (!example)
    return FALSE;
  value_cached= TRUE;
  my_decimal *val= example->val_decimal_result(&decimal_value);
  if (!(null_value= example->null_value) && val != &decimal_value)
    my_decimal2decimal(val, &decimal_value);
  return TRUE;
}

double Item_cache_decimal::val_real()
{
  DBUG_ASSERT(fixed);
  double res;
  if (!has_value())
    return 0.0;
  my_decimal2double(E_DEC_FATAL_ERROR, &decimal_value, &res);
  return res;
}

longlong Item_cache_decimal::val_int()
{
  DBUG_ASSERT(fixed);
  longlong res;
  if (!has_value())
    return 0;
  my_decimal2int(E_DEC_FATAL_ERROR, &decimal_value, unsigned_flag, &res);
  return res;
}

String* Item_cache_decimal::val_str(String *str)
{
  DBUG_ASSERT(fixed);
  if (!has_value())
    return NULL;
  my_decimal_round(E_DEC_FATAL_ERROR, &decimal_value, decimals, FALSE,
                   &decimal_value);
  my_decimal2string(E_DEC_FATAL_ERROR, &decimal_value, 0, 0, 0, str);
  return str;
}

my_decimal *Item_cache_decimal::val_decimal(my_decimal *val)
{
  DBUG_ASSERT(fixed);
  if (!has_value())
    return NULL;
  return &decimal_value;
}


bool Item_cache_str::cache_value()
{
  if (!example)
    return FALSE;
  value_cached= TRUE;
  value_buff.set(buffer, sizeof(buffer), example->collation.collation);
  value= example->str_result(&value_buff);
  if ((null_value= example->null_value))
    value= 0;
  else if (value != &value_buff)
  {
    /*
      We copy string value to avoid changing value if 'item' is table field
      in queries like following (where t1.c is varchar):
      select a, 
             (select a,b,c from t1 where t1.a=t2.a) = ROW(a,2,'a'),
             (select c from t1 where a=t2.a)
        from t2;
    */
    value_buff.copy(*value);
    value= &value_buff;
  }
  return TRUE;
}

double Item_cache_str::val_real()
{
  DBUG_ASSERT(fixed == 1);
  int err_not_used;
  char *end_not_used;
  if (!has_value())
    return 0.0;
  if (value)
    return my_strntod(value->charset(), (char*) value->ptr(),
		      value->length(), &end_not_used, &err_not_used);
  return (double) 0;
}


longlong Item_cache_str::val_int()
{
  DBUG_ASSERT(fixed == 1);
  int err;
  if (!has_value())
    return 0;
  if (value)
    return my_strntoll(value->charset(), value->ptr(),
		       value->length(), 10, (char**) 0, &err);
  else
    return (longlong)0;
}


String* Item_cache_str::val_str(String *str)
{
  DBUG_ASSERT(fixed == 1);
  if (!has_value())
    return 0;
  return value;
}


my_decimal *Item_cache_str::val_decimal(my_decimal *decimal_val)
{
  DBUG_ASSERT(fixed == 1);
  if (!has_value())
    return NULL;
  if (value)
    string2my_decimal(E_DEC_FATAL_ERROR, value, decimal_val);
  else
    decimal_val= 0;
  return decimal_val;
}


type_conversion_status
Item_cache_str::save_in_field(Field *field, bool no_conversions)
{
  if (!value_cached && !cache_value())
    return TYPE_ERR_BAD_VALUE;               // Fatal: couldn't cache the value
<<<<<<< HEAD
  const type_conversion_status res= Item_cache::save_in_field(field,
                                                              no_conversions);
  if (is_varbinary && field->type() == MYSQL_TYPE_STRING &&
=======
  if (null_value)
    return set_field_to_null_with_conversions(field, no_conversions);
  const type_conversion_status res= Item_cache::save_in_field(field,
                                                              no_conversions);
  if (is_varbinary && field->type() == MYSQL_TYPE_STRING && value != NULL &&
>>>>>>> b7fc4388
      value->length() < field->field_length)
    return TYPE_WARN_OUT_OF_RANGE;
  return res;

}


bool Item_cache_row::allocate(uint num)
{
  item_count= num;
  THD *thd= current_thd;
  return (!(values= 
	    (Item_cache **) thd->calloc(sizeof(Item_cache *)*item_count)));
}


bool Item_cache_row::setup(Item * item)
{
  example= item;
  if (!values && allocate(item->cols()))
    return 1;
  for (uint i= 0; i < item_count; i++)
  {
    Item *el= item->element_index(i);
    Item_cache *tmp;
    if (!(tmp= values[i]= Item_cache::get_cache(el)))
      return 1;
    tmp->setup(el);
  }
  return 0;
}


void Item_cache_row::store(Item * item)
{
  example= item;
  if (!item)
  {
    null_value= TRUE;
    return;
  }
  for (uint i= 0; i < item_count; i++)
    values[i]->store(item->element_index(i));
}


bool Item_cache_row::cache_value()
{
  if (!example)
    return FALSE;
  value_cached= TRUE;
  null_value= 0;
  example->bring_value();
  for (uint i= 0; i < item_count; i++)
  {
    values[i]->cache_value();
    null_value|= values[i]->null_value;
  }
  return TRUE;
}


void Item_cache_row::illegal_method_call(const char *method)
{
  DBUG_ENTER("Item_cache_row::illegal_method_call");
  DBUG_PRINT("error", ("!!! %s method was called for row item", method));
  DBUG_ASSERT(0);
  my_error(ER_OPERAND_COLUMNS, MYF(0), 1);
  DBUG_VOID_RETURN;
}


bool Item_cache_row::check_cols(uint c)
{
  if (c != item_count)
  {
    my_error(ER_OPERAND_COLUMNS, MYF(0), c);
    return 1;
  }
  return 0;
}


bool Item_cache_row::null_inside()
{
  for (uint i= 0; i < item_count; i++)
  {
    if (values[i]->cols() > 1)
    {
      if (values[i]->null_inside())
	return 1;
    }
    else
    {
      values[i]->update_null_value();
      if (values[i]->null_value)
	return 1;
    }
  }
  return 0;
}


void Item_cache_row::bring_value()
{
  if (!example)
    return;
  example->bring_value();
  null_value= example->null_value;
  for (uint i= 0; i < item_count; i++)
    values[i]->bring_value();
}


Item_type_holder::Item_type_holder(THD *thd, Item *item)
  :Item(thd, item), enum_set_typelib(0), fld_type(get_real_type(item))
{
  DBUG_ASSERT(item->fixed);
  maybe_null= item->maybe_null;
  collation.set(item->collation);
  get_full_info(item);
  /* fix variable decimals which always is NOT_FIXED_DEC */
  if (Field::result_merge_type(fld_type) == INT_RESULT)
    decimals= 0;
  prev_decimal_int_part= item->decimal_int_part();
#ifdef HAVE_SPATIAL
  if (item->field_type() == MYSQL_TYPE_GEOMETRY)
    geometry_type= item->get_geometry_type();
#endif /* HAVE_SPATIAL */
}


/**
  Return expression type of Item_type_holder.

  @return
    Item_result (type of internal MySQL expression result)
*/

Item_result Item_type_holder::result_type() const
{
  return Field::result_merge_type(fld_type);
}


/**
  Find real field type of item.

  @return
    type of field which should be created to store item value
*/

enum_field_types Item_type_holder::get_real_type(Item *item)
{
  switch(item->type())
  {
  case FIELD_ITEM:
  {
    /*
      Item_fields::field_type ask Field_type() but sometimes field return
      a different type, like for enum/set, so we need to ask real type.
    */
    Field *field= ((Item_field *) item)->field;
    enum_field_types type= field->real_type();
    if (field->is_created_from_null_item)
      return MYSQL_TYPE_NULL;
    /* work around about varchar type field detection */
    if (type == MYSQL_TYPE_STRING && field->type() == MYSQL_TYPE_VAR_STRING)
      return MYSQL_TYPE_VAR_STRING;
    return type;
  }
  case SUM_FUNC_ITEM:
  {
    /*
      Argument of aggregate function sometimes should be asked about field
      type
    */
    Item_sum *item_sum= (Item_sum *) item;
    if (item_sum->keep_field_type())
      return get_real_type(item_sum->get_arg(0));
    break;
  }
  case FUNC_ITEM:
    if (((Item_func *) item)->functype() == Item_func::GUSERVAR_FUNC)
    {
      /*
        There are work around of problem with changing variable type on the
        fly and variable always report "string" as field type to get
        acceptable information for client in send_field, so we make field
        type from expression type.
      */
      switch (item->result_type()) {
      case STRING_RESULT:
        return MYSQL_TYPE_VAR_STRING;
      case INT_RESULT:
        return MYSQL_TYPE_LONGLONG;
      case REAL_RESULT:
        return MYSQL_TYPE_DOUBLE;
      case DECIMAL_RESULT:
        return MYSQL_TYPE_NEWDECIMAL;
      case ROW_RESULT:
      default:
        DBUG_ASSERT(0);
        return MYSQL_TYPE_VAR_STRING;
      }
    }
    break;
  default:
    break;
  }
  return item->field_type();
}

/**
  Find field type which can carry current Item_type_holder type and
  type of given Item.

  @param thd     thread handler
  @param item    given item to join its parameters with this item ones

  @retval
    TRUE   error - types are incompatible
  @retval
    FALSE  OK
*/

bool Item_type_holder::join_types(THD *thd, Item *item)
{
  uint max_length_orig= max_length;
  uint decimals_orig= decimals;
  DBUG_ENTER("Item_type_holder::join_types");
  DBUG_PRINT("info:", ("was type %d len %d, dec %d name %s",
                       fld_type, max_length, decimals,
                       (item_name.is_set() ? item_name.ptr() : "<NULL>")));
  DBUG_PRINT("info:", ("in type %d len %d, dec %d",
                       get_real_type(item),
                       item->max_length, item->decimals));
  fld_type= Field::field_type_merge(fld_type, get_real_type(item));
  {
    int item_decimals= item->decimals;
    /* fix variable decimals which always is NOT_FIXED_DEC */
    if (Field::result_merge_type(fld_type) == INT_RESULT)
      item_decimals= 0;
    decimals= max<int>(decimals, item_decimals);
  }
  if (Field::result_merge_type(fld_type) == DECIMAL_RESULT)
  {
    decimals= min<int>(max(decimals, item->decimals), DECIMAL_MAX_SCALE);
    int item_int_part= item->decimal_int_part();
    int item_prec = max(prev_decimal_int_part, item_int_part) + decimals;
    int precision= min<uint>(item_prec, DECIMAL_MAX_PRECISION);
    unsigned_flag&= item->unsigned_flag;
    max_length= my_decimal_precision_to_length_no_truncation(precision,
                                                             decimals,
                                                             unsigned_flag);
  }

  switch (Field::result_merge_type(fld_type))
  {
  case STRING_RESULT:
  {
    const char *old_cs, *old_derivation;
    uint32 old_max_chars= max_length / collation.collation->mbmaxlen;
    old_cs= collation.collation->name;
    old_derivation= collation.derivation_name();
    if (collation.aggregate(item->collation, MY_COLL_ALLOW_CONV))
    {
      my_error(ER_CANT_AGGREGATE_2COLLATIONS, MYF(0),
	       old_cs, old_derivation,
	       item->collation.collation->name,
	       item->collation.derivation_name(),
	       "UNION");
      DBUG_RETURN(TRUE);
    }
    /*
      To figure out max_length, we have to take into account possible
      expansion of the size of the values because of character set
      conversions.
     */
    if (collation.collation != &my_charset_bin)
    {
      max_length= max(old_max_chars * collation.collation->mbmaxlen,
                      display_length(item) /
                      item->collation.collation->mbmaxlen *
                      collation.collation->mbmaxlen);
    }
    else
      set_if_bigger(max_length, display_length(item));
    break;
  }
  case REAL_RESULT:
  {
    if (decimals != NOT_FIXED_DEC)
    {
      /*
        For FLOAT(M,D)/DOUBLE(M,D) do not change precision
         if both fields have the same M and D
      */
      if (item->max_length != max_length_orig ||
          item->decimals != decimals_orig)
      {
        int delta1= max_length_orig - decimals_orig;
        int delta2= item->max_length - item->decimals;
        max_length= max(delta1, delta2) + decimals;
        if (fld_type == MYSQL_TYPE_FLOAT && max_length > FLT_DIG + 2)
        {
          max_length= MAX_FLOAT_STR_LENGTH;
          decimals= NOT_FIXED_DEC;
        } 
        else if (fld_type == MYSQL_TYPE_DOUBLE && max_length > DBL_DIG + 2)
        {
          max_length= MAX_DOUBLE_STR_LENGTH;
          decimals= NOT_FIXED_DEC;
        }
      }
    }
    else
      max_length= (fld_type == MYSQL_TYPE_FLOAT) ? FLT_DIG+6 : DBL_DIG+7;
    break;
  }
  default:
    max_length= max(max_length, display_length(item));
  };
  maybe_null|= item->maybe_null;
  get_full_info(item);

  /* Remember decimal integer part to be used in DECIMAL_RESULT handleng */
  prev_decimal_int_part= decimal_int_part();
  DBUG_PRINT("info", ("become type: %d  len: %u  dec: %u",
                      (int) fld_type, max_length, (uint) decimals));
  DBUG_RETURN(FALSE);
}

/**
  Calculate lenth for merging result for given Item type.

  @param item  Item for length detection

  @return
    length
*/

uint32 Item_type_holder::display_length(Item *item)
{
  if (item->type() == Item::FIELD_ITEM)
    return ((Item_field *)item)->max_disp_length();

  switch (item->field_type())
  {
  case MYSQL_TYPE_DECIMAL:
  case MYSQL_TYPE_TIMESTAMP:
  case MYSQL_TYPE_DATE:
  case MYSQL_TYPE_TIME:
  case MYSQL_TYPE_DATETIME:
  case MYSQL_TYPE_YEAR:
  case MYSQL_TYPE_NEWDATE:
  case MYSQL_TYPE_VARCHAR:
  case MYSQL_TYPE_BIT:
  case MYSQL_TYPE_NEWDECIMAL:
  case MYSQL_TYPE_ENUM:
  case MYSQL_TYPE_SET:
  case MYSQL_TYPE_TINY_BLOB:
  case MYSQL_TYPE_MEDIUM_BLOB:
  case MYSQL_TYPE_LONG_BLOB:
  case MYSQL_TYPE_BLOB:
  case MYSQL_TYPE_VAR_STRING:
  case MYSQL_TYPE_STRING:
  case MYSQL_TYPE_GEOMETRY:
    return item->max_length;
  case MYSQL_TYPE_TINY:
    return 4;
  case MYSQL_TYPE_SHORT:
    return 6;
  case MYSQL_TYPE_LONG:
    return MY_INT32_NUM_DECIMAL_DIGITS;
  case MYSQL_TYPE_FLOAT:
    return 25;
  case MYSQL_TYPE_DOUBLE:
    return 53;
  case MYSQL_TYPE_NULL:
    return 0;
  case MYSQL_TYPE_LONGLONG:
    return 20;
  case MYSQL_TYPE_INT24:
    return 8;
  default:
    DBUG_ASSERT(0); // we should never go there
    return 0;
  }
}


/**
  Make temporary table field according collected information about type
  of UNION result.

  @param table  temporary table for which we create fields

  @return
    created field
*/

Field *Item_type_holder::make_field_by_type(TABLE *table)
{
  /*
    The field functions defines a field to be not null if null_ptr is not 0
  */
  uchar *null_ptr= maybe_null ? (uchar*) "" : 0;
  Field *field;

  switch (fld_type) {
  case MYSQL_TYPE_ENUM:
    DBUG_ASSERT(enum_set_typelib);
    field= new Field_enum((uchar *) 0, max_length, null_ptr, 0,
                          Field::NONE, item_name.ptr(),
                          get_enum_pack_length(enum_set_typelib->count),
                          enum_set_typelib, collation.collation);
    if (field)
      field->init(table);
    return field;
  case MYSQL_TYPE_SET:
    DBUG_ASSERT(enum_set_typelib);
    field= new Field_set((uchar *) 0, max_length, null_ptr, 0,
                         Field::NONE, item_name.ptr(),
                         get_set_pack_length(enum_set_typelib->count),
                         enum_set_typelib, collation.collation);
    if (field)
      field->init(table);
    return field;
  case MYSQL_TYPE_NULL:
    return make_string_field(table);
  default:
    break;
  }
  return tmp_table_field_from_field_type(table, 0);
}


/**
  Get full information from Item about enum/set fields to be able to create
  them later.

  @param item    Item for information collection
*/
void Item_type_holder::get_full_info(Item *item)
{
  if (fld_type == MYSQL_TYPE_ENUM ||
      fld_type == MYSQL_TYPE_SET)
  {
    if (item->type() == Item::SUM_FUNC_ITEM &&
        (((Item_sum*)item)->sum_func() == Item_sum::MAX_FUNC ||
         ((Item_sum*)item)->sum_func() == Item_sum::MIN_FUNC))
      item = ((Item_sum*)item)->get_arg(0);
    /*
      We can have enum/set type after merging only if we have one enum|set
      field (or MIN|MAX(enum|set field)) and number of NULL fields
    */
    DBUG_ASSERT((enum_set_typelib &&
                 get_real_type(item) == MYSQL_TYPE_NULL) ||
                (!enum_set_typelib &&
                 item->type() == Item::FIELD_ITEM &&
                 (get_real_type(item) == MYSQL_TYPE_ENUM ||
                  get_real_type(item) == MYSQL_TYPE_SET) &&
                 ((Field_enum*)((Item_field *) item)->field)->typelib));
    if (!enum_set_typelib)
    {
      enum_set_typelib= ((Field_enum*)((Item_field *) item)->field)->typelib;
    }
  }
}


double Item_type_holder::val_real()
{
  DBUG_ASSERT(0); // should never be called
  return 0.0;
}


longlong Item_type_holder::val_int()
{
  DBUG_ASSERT(0); // should never be called
  return 0;
}

my_decimal *Item_type_holder::val_decimal(my_decimal *)
{
  DBUG_ASSERT(0); // should never be called
  return 0;
}

String *Item_type_holder::val_str(String*)
{
  DBUG_ASSERT(0); // should never be called
  return 0;
}

void Item_result_field::cleanup()
{
  DBUG_ENTER("Item_result_field::cleanup()");
  Item::cleanup();
  result_field= 0;
  DBUG_VOID_RETURN;
}

/**
  Dummy error processor used by default by Name_resolution_context.

  @note
    do nothing
*/

void dummy_error_processor(THD *thd, void *data)
{}

/**
  Wrapper of hide_view_error call for Name_resolution_context error
  processor.

  @note
    hide view underlying tables details in error messages
*/

void view_error_processor(THD *thd, void *data)
{
  ((TABLE_LIST *)data)->hide_view_error(thd);
<<<<<<< HEAD
}
=======
}
>>>>>>> b7fc4388
<|MERGE_RESOLUTION|>--- conflicted
+++ resolved
@@ -551,12 +551,8 @@
 Item::Item():
   is_expensive_cache(-1), rsize(0),
   marker(0), fixed(0),
-<<<<<<< HEAD
-  collation(&my_charset_bin, DERIVATION_COERCIBLE), with_subselect(false)
-=======
   collation(&my_charset_bin, DERIVATION_COERCIBLE), with_subselect(false),
   with_stored_program(false), tables_locked_cache(false)
->>>>>>> b7fc4388
 {
   maybe_null=null_value=with_sum_func=unsigned_flag=0;
   decimals= 0; max_length= 0;
@@ -604,13 +600,9 @@
   fixed(item->fixed),
   collation(item->collation),
   cmp_context(item->cmp_context),
-<<<<<<< HEAD
-  with_subselect(item->with_subselect)
-=======
   with_subselect(item->with_subselect),
   with_stored_program(item->with_stored_program),
   tables_locked_cache(item->tables_locked_cache)
->>>>>>> b7fc4388
 {
   next= thd->free_list;				// Put in free list
   thd->free_list= this;
@@ -627,7 +619,6 @@
       my_decimal_length_to_precision(max_char_length(), decimals,
                                      unsigned_flag);
     return min<uint>(prec, DECIMAL_MAX_PRECISION);
-<<<<<<< HEAD
   }
   switch (field_type())
   {
@@ -676,56 +667,6 @@
                          &status))
       return MY_MIN(status.fractional_digits, DATETIME_MAX_DECIMALS);
   }
-=======
-  }
-  switch (field_type())
-  {
-    case MYSQL_TYPE_TIME:
-      return decimals + TIME_INT_DIGITS;
-    case MYSQL_TYPE_DATETIME:
-    case MYSQL_TYPE_TIMESTAMP:
-      return decimals + DATETIME_INT_DIGITS;
-    case MYSQL_TYPE_DATE:
-      return decimals + DATE_INT_DIGITS;
-    default:
-      break;
-  }
-  return min<uint>(max_char_length(), DECIMAL_MAX_PRECISION);
-}
-
-
-uint Item::time_precision()
-{
-  if (const_item() && result_type() == STRING_RESULT && !is_temporal())
-  {
-    MYSQL_TIME ltime;
-    String buf, *tmp;
-    MYSQL_TIME_STATUS status;
-    DBUG_ASSERT(fixed);
-    // Nanosecond rounding is not needed, for performance purposes
-    if ((tmp= val_str(&buf)) &&
-        str_to_time(tmp, &ltime, TIME_NO_NSEC_ROUNDING, &status) == 0)
-      return MY_MIN(status.fractional_digits, DATETIME_MAX_DECIMALS);
-  }
-  return MY_MIN(decimals, DATETIME_MAX_DECIMALS);
-}
-
-
-uint Item::datetime_precision()
-{
-  if (const_item() && result_type() == STRING_RESULT && !is_temporal())
-  {
-    MYSQL_TIME ltime;
-    String buf, *tmp;
-    MYSQL_TIME_STATUS status;
-    DBUG_ASSERT(fixed);
-    // Nanosecond rounding is not needed, for performance purposes
-    if ((tmp= val_str(&buf)) &&
-        !str_to_datetime(tmp, &ltime, TIME_NO_NSEC_ROUNDING | TIME_FUZZY_DATE,
-                         &status))
-      return MY_MIN(status.fractional_digits, DATETIME_MAX_DECIMALS);
-  }
->>>>>>> b7fc4388
   return MY_MIN(decimals, DATETIME_MAX_DECIMALS);
 }
 
@@ -739,8 +680,6 @@
     THD *thd= current_thd;
     str->append(STRING_WITH_LEN(" AS "));
     append_identifier(thd, str, item_name);
-<<<<<<< HEAD
-=======
   }
 }
 
@@ -765,33 +704,6 @@
     DBUG_ASSERT(item_name.is_set());
     // In the clause, user has referenced expression using an alias; we use it
     append_identifier(current_thd, str, item_name);
->>>>>>> b7fc4388
-  }
-  else
-    print(str,query_type);
-}
-
-
-/**
-   @details
-   "SELECT (subq) GROUP BY (same_subq)" confuses ONLY_FULL_GROUP_BY (it does
-   not see that both subqueries are the same, raises an error).
-   To avoid hitting this problem, if the original query was:
-   "SELECT expression AS x GROUP BY x", we print "GROUP BY x", not
-   "GROUP BY expression". Same for ORDER BY.
-   This has practical importance for views created as
-   "CREATE VIEW v SELECT (subq) AS x GROUP BY x"
-   (print_order() is used to write the view's definition in the frm file).
-*/
-void Item::print_for_order(String *str,
-                           enum_query_type query_type,
-                           bool used_alias)
-{
-  if (used_alias)
-  {
-    DBUG_ASSERT(item_name.is_set());
-    // In the clause, user has referenced expression using an alias; we use it
-    append_identifier(current_thd, str, item_name);
   }
   else
     print(str,query_type);
@@ -803,10 +715,7 @@
   DBUG_ENTER("Item::cleanup");
   fixed=0;
   marker= 0;
-<<<<<<< HEAD
-=======
   tables_locked_cache= false;
->>>>>>> b7fc4388
   if (orig_name.is_set())
     item_name= orig_name;
   DBUG_VOID_RETURN;
@@ -1450,65 +1359,7 @@
     return true;
   }
   return my_decimal_to_time_with_warn(decimal, ltime);
-<<<<<<< HEAD
-=======
-}
-
-
-bool Item::get_time_from_int(MYSQL_TIME *ltime)
-{
-  DBUG_ASSERT(!is_temporal());
-  longlong value= val_int();
-  if (null_value)
-  {
-    set_zero_time(ltime, MYSQL_TIMESTAMP_TIME);
-    return true;
-  }
-  return my_longlong_to_time_with_warn(value, ltime);
-}
-
-
-bool Item::get_time_from_date(MYSQL_TIME *ltime)
-{
-  DBUG_ASSERT(fixed == 1);
-  if (get_date(ltime, TIME_FUZZY_DATE)) // Need this check if NULL value
-    return true;
-  set_zero_time(ltime, MYSQL_TIMESTAMP_TIME);
-  return false;
-}
-
-
-bool Item::get_time_from_datetime(MYSQL_TIME *ltime)
-{
-  DBUG_ASSERT(fixed == 1);
-  if (get_date(ltime, TIME_FUZZY_DATE))
-    return true;
-  datetime_to_time(ltime);
-  return false;
-}
-
-
-bool Item::get_time_from_numeric(MYSQL_TIME *ltime)
-{
-  DBUG_ASSERT(!is_temporal());
-  switch (result_type())
-  {
-  case REAL_RESULT:
-    return get_time_from_real(ltime);
-  case DECIMAL_RESULT:
-    return get_time_from_decimal(ltime);
-  case INT_RESULT:
-    return get_time_from_int(ltime);
-  case STRING_RESULT:
-  case ROW_RESULT:
-    DBUG_ASSERT(0);
-  }
-  return (null_value= true); // Impossible result type
->>>>>>> b7fc4388
-}
- 
-
-
+}
 
 
 bool Item::get_time_from_int(MYSQL_TIME *ltime)
@@ -5042,9 +4893,6 @@
                  ref->item_name.ptr(), "forward reference in item list");
         return NULL;
       }
-<<<<<<< HEAD
-      DBUG_ASSERT((*select_ref)->fixed);
-=======
       /*
        Assert if its an incorrect reference . We do not assert if its a outer
        reference, as they get fixed later in fix_innner_refs function.
@@ -5054,7 +4902,6 @@
                    ((Item_ref *)(*select_ref))->ref_type() ==
                    Item_ref::OUTER_REF));
 
->>>>>>> b7fc4388
       return &select->ref_pointer_array[counter];
     }
     if (group_by_ref)
@@ -5618,13 +5465,6 @@
   }
 #endif
   fixed= 1;
-<<<<<<< HEAD
-  if (thd->variables.sql_mode & MODE_ONLY_FULL_GROUP_BY &&
-      !outer_fixed && !thd->lex->in_sum_func &&
-      thd->lex->current_select->cur_pos_in_all_fields !=
-      SELECT_LEX::ALL_FIELDS_UNDEF_POS)
-    push_to_non_agg_fields(thd->lex->current_select);
-=======
   if (!outer_fixed && !thd->lex->in_sum_func &&
       thd->lex->current_select->cur_pos_in_all_fields !=
       SELECT_LEX::ALL_FIELDS_UNDEF_POS)
@@ -5642,7 +5482,6 @@
         !thd->lex->current_select->group_list.elements) // (2)
       maybe_null= true;
   }
->>>>>>> b7fc4388
 
 mark_non_agg_field:
   if (fixed && thd->variables.sql_mode & MODE_ONLY_FULL_GROUP_BY)
@@ -6467,11 +6306,6 @@
 */
 type_conversion_status
 Item_int::save_in_field(Field *field, bool no_conversions)
-<<<<<<< HEAD
-{
-  return save_int_value_in_field (field, val_int(), null_value,
-                                  unsigned_flag);
-=======
 {
   return save_int_value_in_field (field, val_int(), null_value,
                                   unsigned_flag);
@@ -6489,28 +6323,10 @@
     return set_field_to_null(field);
   field->set_notnull();
   return field->store_packed(nr);
->>>>>>> b7fc4388
 }
 
 
 type_conversion_status
-<<<<<<< HEAD
-Item_temporal::save_in_field(Field *field, bool no_conversions)
-{
-  longlong nr= field->is_temporal_with_time() ?
-               val_temporal_with_round(field->type(), field->decimals()) :
-               val_date_temporal();
-  // TODO: call set_field_to_null_with_conversions below
-  if (null_value)
-    return set_field_to_null(field);
-  field->set_notnull();
-  return field->store_packed(nr);
-}
-
-
-type_conversion_status
-=======
->>>>>>> b7fc4388
 Item_decimal::save_in_field(Field *field, bool no_conversions)
 {
   field->set_notnull();
@@ -7436,16 +7252,12 @@
       if (from_field != not_found_field)
       {
         Item_field* fld;
-<<<<<<< HEAD
-        if (!(fld= new Item_field(thd, last_checked_context, from_field)))
-=======
         Query_arena backup, *arena;
         arena= thd->activate_stmt_arena_if_needed(&backup);
         fld= new Item_field(thd, last_checked_context, from_field);
         if (arena)
           thd->restore_active_arena(arena, &backup);
         if (!fld)
->>>>>>> b7fc4388
           goto error;
         thd->change_item_tree(reference, fld);
         mark_as_dependent(thd, last_checked_context->select_lex,
@@ -8882,8 +8694,6 @@
 my_decimal *Item_cache_datetime::val_decimal(my_decimal *decimal_val)
 {
   DBUG_ASSERT(fixed == 1);
-<<<<<<< HEAD
-=======
 
   if (str_value_cached)
   {
@@ -8901,7 +8711,6 @@
     }
   }
 
->>>>>>> b7fc4388
   if ((!value_cached && !cache_value_int()) || null_value)
     return 0;
   return my_decimal_from_datetime_packed(decimal_val, field_type(), int_value);
@@ -9200,17 +9009,11 @@
 {
   if (!value_cached && !cache_value())
     return TYPE_ERR_BAD_VALUE;               // Fatal: couldn't cache the value
-<<<<<<< HEAD
-  const type_conversion_status res= Item_cache::save_in_field(field,
-                                                              no_conversions);
-  if (is_varbinary && field->type() == MYSQL_TYPE_STRING &&
-=======
   if (null_value)
     return set_field_to_null_with_conversions(field, no_conversions);
   const type_conversion_status res= Item_cache::save_in_field(field,
                                                               no_conversions);
   if (is_varbinary && field->type() == MYSQL_TYPE_STRING && value != NULL &&
->>>>>>> b7fc4388
       value->length() < field->field_length)
     return TYPE_WARN_OUT_OF_RANGE;
   return res;
@@ -9737,8 +9540,4 @@
 void view_error_processor(THD *thd, void *data)
 {
   ((TABLE_LIST *)data)->hide_view_error(thd);
-<<<<<<< HEAD
-}
-=======
-}
->>>>>>> b7fc4388
+}