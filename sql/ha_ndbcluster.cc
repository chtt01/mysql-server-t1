/* Copyright (C) 2000-2003 MySQL AB

  This program is free software; you can redistribute it and/or modify
  it under the terms of the GNU General Public License as published by
  the Free Software Foundation; version 2 of the License.

  This program is distributed in the hope that it will be useful,
  but WITHOUT ANY WARRANTY; without even the implied warranty of
  MERCHANTABILITY or FITNESS FOR A PARTICULAR PURPOSE.  See the
  GNU General Public License for more details.

  You should have received a copy of the GNU General Public License
  along with this program; if not, write to the Free Software
  Foundation, Inc., 59 Temple Place, Suite 330, Boston, MA  02111-1307  USA
*/

/**
  @file

  @brief
  This file defines the NDB Cluster handler: the interface between
  MySQL and NDB Cluster
*/

#ifdef USE_PRAGMA_IMPLEMENTATION
#pragma implementation				// gcc: Class implementation
#endif

#include "mysql_priv.h"
#include "rpl_mi.h"

#include <my_dir.h>
#ifdef WITH_NDBCLUSTER_STORAGE_ENGINE
#include "ha_ndbcluster.h"
#include <ndbapi/NdbApi.hpp>
#include "ha_ndbcluster_cond.h"
#include <../util/Bitmask.hpp>
#include <ndbapi/NdbIndexStat.hpp>
#include <ndbapi/NdbInterpretedCode.hpp>

#include "ha_ndbcluster_binlog.h"
#include "ha_ndbcluster_tables.h"
#include "ha_ndbcluster_connection.h"

#include <mysql/plugin.h>

#ifdef ndb_dynamite
#undef assert
#define assert(x) do { if(x) break; ::printf("%s %d: assert failed: %s\n", __FILE__, __LINE__, #x); ::fflush(stdout); ::signal(SIGABRT,SIG_DFL); ::abort(); ::kill(::getpid(),6); ::kill(::getpid(),9); } while (0)
#endif

// options from from mysqld.cc
extern ulong opt_ndb_cache_check_time;

// ndb interface initialization/cleanup
#ifdef  __cplusplus
extern "C" {
#endif
extern void ndb_init_internal();
extern void ndb_end_internal();
#ifdef  __cplusplus
}
#endif

const char *ndb_distribution_names[]= {"KEYHASH", "LINHASH", NullS};
TYPELIB ndb_distribution_typelib= { array_elements(ndb_distribution_names)-1,
                                    "", ndb_distribution_names, NULL };
const char *opt_ndb_distribution= ndb_distribution_names[ND_KEYHASH];
enum ndb_distribution opt_ndb_distribution_id= ND_KEYHASH;

// Default value for parallelism
static const int parallelism= 0;

// Default value for max number of transactions
// createable against NDB from this handler
static const int max_transactions= 3; // should really be 2 but there is a transaction to much allocated when loch table is used

static uint ndbcluster_partition_flags();
static int ndbcluster_init(void *);
static int ndbcluster_end(handlerton *hton, ha_panic_function flag);
static bool ndbcluster_show_status(handlerton *hton, THD*,
                                   stat_print_fn *,
                                   enum ha_stat_type);
static int ndbcluster_alter_tablespace(handlerton *hton,
                                       THD* thd, 
                                       st_alter_tablespace *info);
static int ndbcluster_fill_files_table(handlerton *hton,
                                       THD *thd, 
                                       TABLE_LIST *tables, 
                                       COND *cond);

handlerton *ndbcluster_hton;

static handler *ndbcluster_create_handler(handlerton *hton,
                                          TABLE_SHARE *table,
                                          MEM_ROOT *mem_root)
{
  return new (mem_root) ha_ndbcluster(hton, table);
}

static uint ndbcluster_partition_flags()
{
  return (HA_CAN_PARTITION | HA_CAN_UPDATE_PARTITION_KEY |
          HA_CAN_PARTITION_UNIQUE | HA_USE_AUTO_PARTITION);
}

static uint ndbcluster_alter_partition_flags()
{
  return HA_PARTITION_FUNCTION_SUPPORTED;
}

#define NDB_AUTO_INCREMENT_RETRIES 10
#define BATCH_FLUSH_SIZE (32768)

static void set_ndb_err(THD *thd, const NdbError &err);

#define ERR_PRINT(err) \
  DBUG_PRINT("error", ("%d  message: %s", err.code, err.message))

#define ERR_RETURN(err)                  \
{                                        \
  const NdbError& tmp= err;              \
  set_ndb_err(current_thd, tmp);         \
  DBUG_RETURN(ndb_to_mysql_error(&tmp)); \
}

#define ERR_BREAK(err, code)             \
{                                        \
  const NdbError& tmp= err;              \
  set_ndb_err(current_thd, tmp);         \
  code= ndb_to_mysql_error(&tmp);        \
  break;                                 \
}

#define ERR_SET(err, code)               \
{                                        \
  const NdbError& tmp= err;              \
  set_ndb_err(current_thd, tmp);         \
  code= ndb_to_mysql_error(&tmp);        \
}

static int ndbcluster_inited= 0;
int ndbcluster_terminating= 0;

extern Ndb* g_ndb;

uchar g_node_id_map[max_ndb_nodes];

/// Handler synchronization
pthread_mutex_t ndbcluster_mutex;

/// Table lock handling
HASH ndbcluster_open_tables;

static uchar *ndbcluster_get_key(NDB_SHARE *share, size_t *length,
                                my_bool not_used __attribute__((unused)));

static int ndb_get_table_statistics(ha_ndbcluster*, bool, Ndb*,
                                    const NdbRecord *, struct Ndb_statistics *);


// Util thread variables
pthread_t ndb_util_thread;
int ndb_util_thread_running= 0;
pthread_mutex_t LOCK_ndb_util_thread;
pthread_cond_t COND_ndb_util_thread;
pthread_cond_t COND_ndb_util_ready;
pthread_handler_t ndb_util_thread_func(void *arg);
ulong ndb_cache_check_time;

/* Status variables shown with 'show status like 'Ndb%' */

struct st_ndb_status {
  st_ndb_status() { bzero(this, sizeof(struct st_ndb_status)); }
  long cluster_node_id;
  const char * connected_host;
  long connected_port;
  long number_of_replicas;
  long number_of_data_nodes;
  long number_of_ready_data_nodes;
  long connect_count;
  long execute_count;
};

static struct st_ndb_status g_ndb_status;
static long g_ndb_status_conflict_fn_max= 0;
static long g_ndb_status_conflict_fn_old= 0;

static int update_status_variables(Thd_ndb *thd_ndb,
                                   st_ndb_status *ns,
                                   Ndb_cluster_connection *c)
{
  ns->connected_port= c->get_connected_port();
  ns->connected_host= c->get_connected_host();
  if (ns->cluster_node_id != (int) c->node_id())
  {
    ns->cluster_node_id= c->node_id();
    if (&g_ndb_status == ns && g_ndb_cluster_connection == c)
      sql_print_information("NDB: NodeID is %lu, management server '%s:%lu'",
                            ns->cluster_node_id, ns->connected_host,
                            ns->connected_port);
  }
  ns->number_of_replicas= 0;
  ns->number_of_ready_data_nodes= c->get_no_ready();
  ns->number_of_data_nodes= c->no_db_nodes();
  ns->connect_count= c->get_connect_count();
  if (thd_ndb)
  {
    ns->execute_count= thd_ndb->m_execute_count;
  }
  return 0;
}

SHOW_VAR ndb_status_variables[]= {
  {"cluster_node_id",     (char*) &g_ndb_status.cluster_node_id,      SHOW_LONG},
  {"config_from_host",    (char*) &g_ndb_status.connected_host,       SHOW_CHAR_PTR},
  {"config_from_port",    (char*) &g_ndb_status.connected_port,       SHOW_LONG},
//{"number_of_replicas",  (char*) &g_ndb_status.number_of_replicas,   SHOW_LONG},
  {"number_of_data_nodes",(char*) &g_ndb_status.number_of_data_nodes, SHOW_LONG},
<<<<<<< HEAD
  {"number_of_ready_data_nodes",
   (char*) &g_ndb_status.number_of_ready_data_nodes,                  SHOW_LONG},
  {"connect_count",      (char*) &g_ndb_status.connect_count,         SHOW_LONG},
  {"execute_count",      (char*) &g_ndb_status.execute_count,         SHOW_LONG},
  {NullS, NullS, SHOW_LONG}
};

SHOW_VAR ndb_status_conflict_variables[]= {
  {"fn_max",     (char*) &g_ndb_status_conflict_fn_max, SHOW_LONG},
  {"fn_old",     (char*) &g_ndb_status_conflict_fn_old, SHOW_LONG},
=======
  {"cluster_connection_pool",(char*) &opt_ndb_cluster_connection_pool, SHOW_LONG},
>>>>>>> fa11861b
  {NullS, NullS, SHOW_LONG}
};

/*
  Error handling functions
*/

/* Note for merge: old mapping table, moved to storage/ndb/ndberror.c */

static int ndb_to_mysql_error(const NdbError *ndberr)
{
  /* read the mysql mapped error code */
  int error= ndberr->mysql_code;

  switch (error)
  {
    /* errors for which we do not add warnings, just return mapped error code
    */
  case HA_ERR_NO_SUCH_TABLE:
  case HA_ERR_KEY_NOT_FOUND:
    return error;

    /* Mapping missing, go with the ndb error code*/
  case -1:
    error= ndberr->code;
    break;
    /* Mapping exists, go with the mapped code */
  default:
    break;
  }

  /*
    Push the NDB error message as warning
    - Used to be able to use SHOW WARNINGS toget more info on what the error is
    - Used by replication to see if the error was temporary
  */
  if (ndberr->status == NdbError::TemporaryError)
    push_warning_printf(current_thd, MYSQL_ERROR::WARN_LEVEL_ERROR,
			ER_GET_TEMPORARY_ERRMSG, ER(ER_GET_TEMPORARY_ERRMSG),
			ndberr->code, ndberr->message, "NDB");
  else
    push_warning_printf(current_thd, MYSQL_ERROR::WARN_LEVEL_ERROR,
			ER_GET_ERRMSG, ER(ER_GET_ERRMSG),
			ndberr->code, ndberr->message, "NDB");
  return error;
}

#ifdef HAVE_NDB_BINLOG
/* Write conflicting row to exceptions table. */
static int write_conflict_row(NDB_SHARE *share,
                              NdbTransaction *trans,
                              const uchar *row,
                              NdbError& err)
{
  DBUG_ENTER("write_conflict_row");

  /* get exceptions table */
  NDB_CONFLICT_FN_SHARE *cfn_share= share->m_cfn_share;
  const NDBTAB *ex_tab= cfn_share->m_ex_tab;
  DBUG_ASSERT(ex_tab != NULL);

  /* get insert op */
  NdbOperation *ex_op= trans->getNdbOperation(ex_tab);
  if (ex_op == NULL)
  {
    err= trans->getNdbError();
    DBUG_RETURN(-1);
  }
  if (ex_op->insertTuple() == -1)
  {
    err= ex_op->getNdbError();
    DBUG_RETURN(-1);
  }
  {
    uint32 server_id= (uint32)::server_id;
    uint32 master_server_id= (uint32)active_mi->master_server_id;
    uint64 master_epoch= (uint64)active_mi->master_epoch;
    uint32 count= (uint32)++(cfn_share->m_count);
    if (ex_op->setValue((Uint32)0, (const char *)&(server_id)) ||
        ex_op->setValue((Uint32)1, (const char *)&(master_server_id)) ||
        ex_op->setValue((Uint32)2, (const char *)&(master_epoch)) ||
        ex_op->setValue((Uint32)3, (const char *)&(count)))
    {
      err= ex_op->getNdbError();
      DBUG_RETURN(-1);
    }
  }
  /* copy primary keys */
  {
    const int fixed_cols= 4;
    int nkey= cfn_share->m_pk_cols;
    int k;
    for (k= 0; k < nkey; k++)
    {
      DBUG_ASSERT(row != NULL);
      const uchar* data= row + cfn_share->m_offset[k];
      if (ex_op->setValue((Uint32)(fixed_cols + k), (const char*)data) == -1)
      {
        err= ex_op->getNdbError();
        DBUG_RETURN(-1);
      }
    }
  }
  DBUG_RETURN(0);
}
#endif

inline int
check_completed_operations_pre_commit(Thd_ndb *thd_ndb, NdbTransaction *trans,
                                      const NdbOperation *first,
                                      uint *ignore_count)
{
  uint ignores= 0;
  DBUG_ENTER("check_completed_operations_pre_commit");
  /*
    Check that all errors are "accepted" errors
    or exceptions to report
  */
#ifdef HAVE_NDB_BINLOG
  uint conflict_rows_written= 0;
#endif
  while (first)
  {
    const NdbError &err= first->getNdbError();
    if (err.classification != NdbError::NoError &&
        err.classification != NdbError::ConstraintViolation &&
        err.classification != NdbError::NoDataFound)
    {
#ifdef HAVE_NDB_BINLOG
      DBUG_PRINT("info", ("ndb error: %d", err.code));
      if (err.code == (int) error_conflict_fn_max_violation)
      {
        thd_ndb->m_max_violation_count++;
      }
      else if (err.code == (int) error_conflict_fn_old_violation)
      {
        thd_ndb->m_old_violation_count++;
        const void* buffer= first->getCustomData();
        if (buffer != NULL)
        {
          Ndb_exceptions_data ex_data;
          memcpy(&ex_data, buffer, sizeof(ex_data));
          NDB_SHARE *share= ex_data.share;
          const uchar* row= ex_data.row;
          DBUG_ASSERT(share != NULL && row != NULL);

          NDB_CONFLICT_FN_SHARE* cfn_share= share->m_cfn_share;
          if (cfn_share && cfn_share->m_ex_tab)
          {
            NdbError ex_err;
            if (write_conflict_row(share, trans, row, ex_err))
            {
              char msg[FN_REFLEN];
              my_snprintf(msg, sizeof(msg), "table %s NDB error %d '%s'",
                          cfn_share->m_ex_tab->getName(),
                          ex_err.code, ex_err.message);

              NdbDictionary::Dictionary* dict= thd_ndb->ndb->getDictionary();

              if (ex_err.classification == NdbError::SchemaError)
              {
                dict->removeTableGlobal(*(cfn_share->m_ex_tab), false);
                cfn_share->m_ex_tab= NULL;
              }
              else if (ex_err.status == NdbError::TemporaryError)
              {
                /* Slave will roll back and retry entire transaction. */
                ERR_RETURN(ex_err);
              }
              else
              {
                push_warning_printf(current_thd, MYSQL_ERROR::WARN_LEVEL_ERROR,
                                    ER_EXCEPTIONS_WRITE_ERROR,
                                    ER(ER_EXCEPTIONS_WRITE_ERROR), msg);
                /* Slave will stop replication. */
                DBUG_RETURN(ER_EXCEPTIONS_WRITE_ERROR);
              }
            }
            else
            {
              conflict_rows_written++;
            }
          }
          else
          {
            DBUG_PRINT("info", ("missing %s", !cfn_share ? "cfn_share" : "ex_tab"));
          }
        }
        else
        {
          DBUG_PRINT("info", ("missing custom data"));
        }
      }
      else
#endif
        DBUG_RETURN(err.code);
    }
    if (err.classification != NdbError::NoError)
      ignores++;
    first= trans->getNextCompletedOperation(first);
  }
  if (ignore_count)
    *ignore_count= ignores;
#ifdef HAVE_NDB_BINLOG
  if (conflict_rows_written)
  {
    if (trans->execute(NdbTransaction::NoCommit,
                       NdbOperation::AO_IgnoreError,
                       thd_ndb->m_force_send))
    {
      abort();
      //err= trans->getNdbError();
    }
    if (trans->getNdbError().code)
    {
      sql_print_error("NDB slave: write conflict row error code %d", trans->getNdbError().code);
    }
  }
#endif
  DBUG_RETURN(0);
}

inline int
check_completed_operations(Thd_ndb *thd_ndb, NdbTransaction *trans,
                           const NdbOperation *first,
                           uint *ignore_count)
{
  uint ignores= 0;
  DBUG_ENTER("check_completed_operations");
  /*
    Check that all errors are "accepted" errors
  */
  while (first)
  {
    const NdbError &err= first->getNdbError();
    if (err.classification != NdbError::NoError &&
        err.classification != NdbError::ConstraintViolation &&
        err.classification != NdbError::NoDataFound)
    {
#ifdef HAVE_NDB_BINLOG
      DBUG_ASSERT(err.code != 9999 && err.code != 9998);
#endif
      DBUG_RETURN(err.code);
    }
    if (err.classification != NdbError::NoError)
      ignores++;
    first= trans->getNextCompletedOperation(first);
  }
  if (ignore_count)
    *ignore_count= ignores;
  DBUG_RETURN(0);
}

void
ha_ndbcluster::release_completed_operations(Thd_ndb *thd_ndb,
                                            NdbTransaction *trans)
{
  if (trans->hasBlobOperation())
  {
    /* We are reading/writing BLOB fields, 
       releasing operation records is unsafe
    */
    return;
  }

  trans->releaseCompletedOperations();
}

int execute_no_commit(Thd_ndb *thd_ndb, NdbTransaction *trans,
                      bool ignore_no_key,
                      uint *ignore_count= 0);
inline
int execute_no_commit(Thd_ndb *thd_ndb, NdbTransaction *trans,
                      bool ignore_no_key,
                      uint *ignore_count)
{
  DBUG_ENTER("execute_no_commit");
  ha_ndbcluster::release_completed_operations(thd_ndb, trans);
  const NdbOperation *first= trans->getFirstDefinedOperation();
  thd_ndb->m_execute_count++;
  DBUG_PRINT("info", ("execute_count: %u", thd_ndb->m_execute_count));
  if (trans->execute(NdbTransaction::NoCommit,
                     NdbOperation::AO_IgnoreError,
                     thd_ndb->m_force_send))
  {
    thd_ndb->m_unsent_bytes= 0;
    DBUG_RETURN(-1);
  }
  thd_ndb->m_unsent_bytes= 0;
  if (!ignore_no_key || trans->getNdbError().code == 0)
    DBUG_RETURN(trans->getNdbError().code);

  DBUG_RETURN(check_completed_operations_pre_commit(thd_ndb, trans, first,
                                                    ignore_count));
}

int execute_commit(Thd_ndb *thd_ndb, NdbTransaction *trans,
                   int force_send, int ignore_error, uint *ignore_count= 0);
inline
int execute_commit(Thd_ndb *thd_ndb, NdbTransaction *trans,
                   int force_send, int ignore_error, uint *ignore_count)
{
  DBUG_ENTER("execute_commit");
  const NdbOperation *first= trans->getFirstDefinedOperation();
  thd_ndb->m_execute_count++;
  DBUG_PRINT("info", ("execute_count: %u", thd_ndb->m_execute_count));
  if (trans->execute(NdbTransaction::Commit,
                     NdbOperation::AO_IgnoreError,
                     force_send))
  {
    thd_ndb->m_max_violation_count= 0;
    thd_ndb->m_old_violation_count= 0;
    thd_ndb->m_conflict_fn_usage_count= 0;
    thd_ndb->m_unsent_bytes= 0;
    DBUG_RETURN(-1);
  }
  g_ndb_status_conflict_fn_max+= thd_ndb->m_max_violation_count;
  g_ndb_status_conflict_fn_old+= thd_ndb->m_old_violation_count;
  thd_ndb->m_max_violation_count= 0;
  thd_ndb->m_old_violation_count= 0;
  thd_ndb->m_conflict_fn_usage_count= 0;
  thd_ndb->m_unsent_bytes= 0;
  if (!ignore_error || trans->getNdbError().code == 0)
    DBUG_RETURN(trans->getNdbError().code);
  DBUG_RETURN(check_completed_operations(thd_ndb, trans, first, ignore_count));
}

inline
int execute_no_commit_ie(Thd_ndb *thd_ndb, NdbTransaction *trans)
{
  DBUG_ENTER("execute_no_commit_ie");
  ha_ndbcluster::release_completed_operations(thd_ndb, trans);
  int res= trans->execute(NdbTransaction::NoCommit,
                          NdbOperation::AO_IgnoreError,
                          thd_ndb->m_force_send);
  thd_ndb->m_unsent_bytes= 0;
  thd_ndb->m_execute_count++;
  DBUG_PRINT("info", ("execute_count: %u", thd_ndb->m_execute_count));
  DBUG_RETURN(res);
}

/*
  Place holder for ha_ndbcluster thread specific data
*/
typedef struct st_thd_ndb_share {
  const void *key;
  struct Ndb_local_table_statistics stat;
} THD_NDB_SHARE;
static
uchar *thd_ndb_share_get_key(THD_NDB_SHARE *thd_ndb_share, size_t *length,
                            my_bool not_used __attribute__((unused)))
{
  *length= sizeof(thd_ndb_share->key);
  return (uchar*) &thd_ndb_share->key;
}

Thd_ndb::Thd_ndb()
{
  connection= ndb_get_cluster_connection();
  ndb= new Ndb(connection, "");
  lock_count= 0;
  start_stmt_count= 0;
  count= 0;
  trans= NULL;
  m_handler= NULL;
  m_error= FALSE;
  m_error_code= 0;
  query_state&= NDB_QUERY_NORMAL;
  options= 0;
  (void) hash_init(&open_tables, &my_charset_bin, 5, 0, 0,
                   (hash_get_key)thd_ndb_share_get_key, 0, 0);
  m_unsent_bytes= 0;
  m_execute_count= 0;
  m_max_violation_count= 0;
  m_old_violation_count= 0;
  m_conflict_fn_usage_count= 0;
  init_alloc_root(&m_batch_mem_root, BATCH_FLUSH_SIZE/4, 0);
}

Thd_ndb::~Thd_ndb()
{
  if (ndb)
  {
#ifndef DBUG_OFF
    Ndb::Free_list_usage tmp;
    tmp.m_name= 0;
    while (ndb->get_free_list_usage(&tmp))
    {
      uint leaked= (uint) tmp.m_created - tmp.m_free;
      if (leaked)
        fprintf(stderr, "NDB: Found %u %s%s that %s not been released\n",
                leaked, tmp.m_name,
                (leaked == 1)?"":"'s",
                (leaked == 1)?"has":"have");
    }
#endif
    delete ndb;
    ndb= NULL;
  }
  changed_tables.empty();
  hash_free(&open_tables);
  free_root(&m_batch_mem_root, MYF(0));
}

void
Thd_ndb::init_open_tables()
{
  count= 0;
  m_error= FALSE;
  m_error_code= 0;
  my_hash_reset(&open_tables);
}

inline
Ndb *ha_ndbcluster::get_ndb(THD *thd)
{
  return get_thd_ndb(thd)->ndb;
}

/*
 * manage uncommitted insert/deletes during transactio to get records correct
 */

void ha_ndbcluster::set_rec_per_key()
{
  DBUG_ENTER("ha_ndbcluster::set_rec_per_key");
  for (uint i=0 ; i < table_share->keys ; i++)
  {
    table->key_info[i].rec_per_key[table->key_info[i].key_parts-1]= 1;
  }
  DBUG_VOID_RETURN;
}

ha_rows ha_ndbcluster::records()
{
  DBUG_ENTER("ha_ndbcluster::records");
  DBUG_PRINT("info", ("id=%d, no_uncommitted_rows_count=%d",
                      ((const NDBTAB *)m_table)->getTableId(),
                      m_table_info->no_uncommitted_rows_count));

  if (update_stats(table->in_use, 1) == 0)
  {
    DBUG_RETURN(stats.records);
  }
  else
  {
    DBUG_RETURN(HA_POS_ERROR);
  }
}

void ha_ndbcluster::no_uncommitted_rows_execute_failure()
{
  DBUG_ENTER("ha_ndbcluster::no_uncommitted_rows_execute_failure");
  get_thd_ndb(current_thd)->m_error= TRUE;
  get_thd_ndb(current_thd)->m_error_code= 0;
  DBUG_VOID_RETURN;
}

void ha_ndbcluster::no_uncommitted_rows_update(int c)
{
  DBUG_ENTER("ha_ndbcluster::no_uncommitted_rows_update");
  struct Ndb_local_table_statistics *local_info= m_table_info;
  local_info->no_uncommitted_rows_count+= c;
  DBUG_PRINT("info", ("id=%d, no_uncommitted_rows_count=%d",
                      ((const NDBTAB *)m_table)->getTableId(),
                      local_info->no_uncommitted_rows_count));
  DBUG_VOID_RETURN;
}

void ha_ndbcluster::no_uncommitted_rows_reset(THD *thd)
{
  DBUG_ENTER("ha_ndbcluster::no_uncommitted_rows_reset");
  Thd_ndb *thd_ndb= get_thd_ndb(thd);
  thd_ndb->count++;
  thd_ndb->m_error= FALSE;
  thd_ndb->m_unsent_bytes= 0;
  DBUG_VOID_RETURN;
}

/*
  Sets the latest ndb error code on the thd_ndb object such that it
  can be retrieved later to know which ndb error caused the handler
  error.
*/
static void set_ndb_err(THD *thd, const NdbError &err)
{
  DBUG_ENTER("set_ndb_err");
  ERR_PRINT(err);

  Thd_ndb *thd_ndb= get_thd_ndb(thd);
  if (thd_ndb == NULL)
    DBUG_VOID_RETURN;
#ifdef NOT_YET
  /*
    Check if error code is overwritten, in this case the original
    failure cause will be lost.  E.g. if 4350 error is given. So
    push a warning so that it can be detected which is the root
    error cause.
  */
  if (thd_ndb->m_query_id == thd->query_id &&
      thd_ndb->m_error_code != 0 &&
      thd_ndb->m_error_code != err.code)
  {
    char buf[FN_REFLEN];
    ndb_error_string(thd_ndb->m_error_code, buf, sizeof(buf));
    push_warning_printf(thd, MYSQL_ERROR::WARN_LEVEL_ERROR,
			ER_GET_ERRMSG, ER(ER_GET_ERRMSG),
			thd_ndb->m_error_code, buf, "NDB");
  }
#endif
  thd_ndb->m_query_id= thd->query_id;
  thd_ndb->m_error_code= err.code;
  DBUG_VOID_RETURN;
}

int ha_ndbcluster::ndb_err(NdbTransaction *trans)
{
  THD *thd= current_thd;
  int res;
  NdbError err= trans->getNdbError();
  DBUG_ENTER("ndb_err");
  
  set_ndb_err(thd, err);

  switch (err.classification) {
  case NdbError::SchemaError:
  {
    // TODO perhaps we need to do more here, invalidate also in the cache
    m_table->setStatusInvalid();
    /* Close other open handlers not used by any thread */
    TABLE_LIST table_list;
    bzero((char*) &table_list,sizeof(table_list));
    table_list.db= m_dbname;
    table_list.alias= table_list.table_name= m_tabname;
    close_cached_tables(thd, &table_list, FALSE, FALSE, FALSE);
    break;
  }
  default:
    break;
  }
  res= ndb_to_mysql_error(&err);
  DBUG_PRINT("info", ("transformed ndbcluster error %d to mysql error %d", 
                      err.code, res));
  if (res == HA_ERR_FOUND_DUPP_KEY)
  {
    char *error_data= err.details;
    uint dupkey= MAX_KEY;

    for (uint i= 0; i < MAX_KEY; i++)
    {
      if (m_index[i].type == UNIQUE_INDEX || 
          m_index[i].type == UNIQUE_ORDERED_INDEX)
      {
        const NDBINDEX *unique_index=
          (const NDBINDEX *) m_index[i].unique_index;
        if (unique_index &&
            (char *) unique_index->getObjectId() == error_data)
        {
          dupkey= i;
          break;
        }
      }
    }
    if (m_rows_to_insert == 1)
    {
      /*
	We can only distinguish between primary and non-primary
	violations here, so we need to return MAX_KEY for non-primary
	to signal that key is unknown
      */
      m_dupkey= err.code == 630 ? table_share->primary_key : dupkey; 
    }
    else
    {
      /* We are batching inserts, offending key is not available */
      m_dupkey= (uint) -1;
    }
  }
  DBUG_RETURN(res);
}


/**
  Override the default get_error_message in order to add the 
  error message of NDB .
*/

bool ha_ndbcluster::get_error_message(int error, 
                                      String *buf)
{
  DBUG_ENTER("ha_ndbcluster::get_error_message");
  DBUG_PRINT("enter", ("error: %d", error));

  Ndb *ndb= check_ndb_in_thd(current_thd);
  if (!ndb)
    DBUG_RETURN(FALSE);

  const NdbError err= ndb->getNdbError(error);
  bool temporary= err.status==NdbError::TemporaryError;
  buf->set(err.message, strlen(err.message), &my_charset_bin);
  DBUG_PRINT("exit", ("message: %s, temporary: %d", buf->ptr(), temporary));
  DBUG_RETURN(temporary);
}



/**
  Check if MySQL field type forces var part in ndb storage
*/
static bool field_type_forces_var_part(enum_field_types type)
{
  switch (type) {
  case MYSQL_TYPE_VAR_STRING:
  case MYSQL_TYPE_VARCHAR:
    return TRUE;
  case MYSQL_TYPE_TINY_BLOB:
  case MYSQL_TYPE_BLOB:
  case MYSQL_TYPE_MEDIUM_BLOB:
  case MYSQL_TYPE_LONG_BLOB:
  case MYSQL_TYPE_GEOMETRY:
    return FALSE;
  default:
    return FALSE;
  }
}

/*
 * This is used for every additional row operation, to update the guesstimate
 * of pending bytes to send, and to check if it is now time to flush a batch.
 */
bool
ha_ndbcluster::add_row_check_if_batch_full_size(Thd_ndb *thd_ndb, uint size)
{
  if (thd_ndb->m_unsent_bytes == 0)
    free_root(&(thd_ndb->m_batch_mem_root), MY_MARK_BLOCKS_FREE);

  uint unsent= thd_ndb->m_unsent_bytes;
  unsent+= size;
  thd_ndb->m_unsent_bytes= unsent;
  return unsent >= thd_ndb->m_batch_size;
}

/*
  Return a generic buffer that will remain valid until after next execute.

  The memory is freed by the first call to add_row_check_if_batch_full_size()
  following any execute() call. The intention is that the memory is associated
  with one batch of operations during batched slave updates.

  Note in particular that using get_buffer() / copy_row_to_buffer() separately
  from add_row_check_if_batch_full_size() could make meory usage grow without
  limit, and that this sequence:

    execute()
    get_buffer() / copy_row_to_buffer()
    add_row_check_if_batch_full_size()
    ...
    execute()

  will free the memory already at add_row_check_if_batch_full_size() time, it
  will not remain valid until the second execute().
*/
uchar *
ha_ndbcluster::get_buffer(Thd_ndb *thd_ndb, uint size)
{
  return (uchar*)alloc_root(&(thd_ndb->m_batch_mem_root), size);
}

uchar *
ha_ndbcluster::copy_row_to_buffer(Thd_ndb *thd_ndb, const uchar *record)
{
  uchar *row= get_buffer(thd_ndb, table->s->reclength);
  if (unlikely(!row))
    return NULL;
  memcpy(row, record, table->s->reclength);
  return row;
}

int g_get_ndb_blobs_value(NdbBlob *ndb_blob, void *arg)
{
  ha_ndbcluster *ha= (ha_ndbcluster *)arg;
  DBUG_ENTER("g_get_ndb_blobs_value");
  DBUG_PRINT("info", ("destination row: %p", ha->m_blob_destination_record));

  /* Count the total length needed for blob data. */
  int isNull;
  if (ndb_blob->getNull(isNull) != 0)
    ERR_RETURN(ndb_blob->getNdbError());
  if (isNull == 0) {
    Uint64 len64= 0;
    if (ndb_blob->getLength(len64) != 0)
      ERR_RETURN(ndb_blob->getNdbError());
    /* Align to Uint64. */
    ha->m_blob_total_size+= (len64 + 7) & ~((Uint64)7);
    if (ha->m_blob_total_size > 0xffffffff)
    {
      DBUG_ASSERT(FALSE);
      DBUG_RETURN(-1);
    }
  }
  ha->m_blob_counter++;

  /*
    Wait until all blobs are active with reading, so we can allocate
    and use a common buffer containing all.
  */
  if (ha->m_blob_counter < ha->m_blob_expected_count)
    DBUG_RETURN(0);
  ha->m_blob_counter= 0;

  /* Re-allocate bigger blob buffer if necessary. */
  if (ha->m_blob_total_size > ha->m_blobs_buffer_size)
  {
    my_free(ha->m_blobs_buffer, MYF(MY_ALLOW_ZERO_PTR));
    DBUG_PRINT("info", ("allocate blobs buffer size %u",
                        (uint32)(ha->m_blob_total_size)));
    ha->m_blobs_buffer=
      (uchar*) my_malloc(ha->m_blob_total_size, MYF(MY_WME));
    if (ha->m_blobs_buffer == NULL)
    {
      ha->m_blobs_buffer_size= 0;
      DBUG_RETURN(-1);
    }
    ha->m_blobs_buffer_size= ha->m_blob_total_size;
  }

  /*
    Now read all blob data.
    If we know the destination mysqld row, we also set the blob null bit and
    pointer/length (if not, it will be done instead in unpack_record()).
  */
  uint32 offset= 0;
  for (uint i= 0; i < ha->table->s->fields; i++)
  {
    Field *field= ha->table->field[i];
    if (! (field->flags & BLOB_FLAG))
      continue;
    NdbValue value= ha->m_value[i];
    if (value.blob == NULL)
    {
      DBUG_PRINT("info",("[%u] skipped", i));
      continue;
    }
    Field_blob *field_blob= (Field_blob *)field;
    NdbBlob *ndb_blob= value.blob;
    int isNull;
    if (ndb_blob->getNull(isNull) != 0)
      ERR_RETURN(ndb_blob->getNdbError());
    if (isNull == 0) {
      Uint64 len64= 0;
      if (ndb_blob->getLength(len64) != 0)
        ERR_RETURN(ndb_blob->getNdbError());
      DBUG_ASSERT(len64 < 0xffffffff);
      uchar *buf= ha->m_blobs_buffer + offset;
      uint32 len= ha->m_blobs_buffer_size - offset;
      if (ndb_blob->readData(buf, len) != 0)
          ERR_RETURN(ndb_blob->getNdbError());
      DBUG_PRINT("info", ("[%u] offset: %u  buf: 0x%lx  len=%u",
                          i, offset, (long) buf, len));
      DBUG_ASSERT(len == len64);
      if (ha->m_blob_destination_record)
      {
        my_ptrdiff_t ptrdiff=
          ha->m_blob_destination_record - ha->table->record[0];
        field_blob->move_field_offset(ptrdiff);
        field_blob->set_ptr(len, buf);
        field_blob->set_notnull();
        field_blob->move_field_offset(-ptrdiff);
      }
      offset+= ((len64 + 7) & ~((Uint64)7));
    }
    else if (ha->m_blob_destination_record)
    {
      /* Have to set length even in this case. */
      my_ptrdiff_t ptrdiff=
        ha->m_blob_destination_record - ha->table->record[0];
      uchar *buf= ha->m_blobs_buffer + offset;
      field_blob->move_field_offset(ptrdiff);
      field_blob->set_ptr((uint32)0, buf);
      field_blob->set_null();
      field_blob->move_field_offset(-ptrdiff);
      DBUG_PRINT("info", ("[%u] isNull=%d", i, isNull));
    }
  }

  DBUG_RETURN(0);
}

/*
  Request reading of blob values.

  If dst_record is specified, the blob null bit, pointer, and length will be
  set in that record. Otherwise they must be set later by calling
  unpack_record().
*/
int
ha_ndbcluster::get_blob_values(const NdbOperation *ndb_op, uchar *dst_record,
                               const MY_BITMAP *bitmap)
{
  uint i;
  DBUG_ENTER("ha_ndbcluster::get_blob_values");

  m_blob_counter= 0;
  m_blob_expected_count= 0;
  m_blob_destination_record= dst_record;
  m_blob_total_size= 0;

  for (i= 0; i < table_share->fields; i++) 
  {
    Field *field= table->field[i];
    if (!(field->flags & BLOB_FLAG))
      continue;

    DBUG_PRINT("info", ("fieldnr=%d", i));
    NdbBlob *ndb_blob;
    if (bitmap_is_set(bitmap, i))
    {
      if ((ndb_blob= ndb_op->getBlobHandle(i)) == NULL ||
          ndb_blob->setActiveHook(g_get_ndb_blobs_value, this) != 0)
        DBUG_RETURN(1);
      m_blob_expected_count++;
    }
    else
      ndb_blob= NULL;

    m_value[i].blob= ndb_blob;
  }

  DBUG_RETURN(0);
}

int
ha_ndbcluster::set_blob_values(const NdbOperation *ndb_op,
                               my_ptrdiff_t row_offset, const MY_BITMAP *bitmap,
                               uint *set_count, bool batch)
{
  uint field_no;
  uint *blob_index, *blob_index_end;
  int res= 0;
  DBUG_ENTER("ha_ndbcluster::set_blob_values");

  *set_count= 0;

  if (table_share->blob_fields == 0)
    DBUG_RETURN(0);

  blob_index= table_share->blob_field;
  blob_index_end= blob_index + table_share->blob_fields;
  do
  {
    field_no= *blob_index;
    /* A NULL bitmap sets all blobs. */
    if (bitmap && !bitmap_is_set(bitmap, field_no))
      continue;
    Field *field= table->field[field_no];

    NdbBlob *ndb_blob= ndb_op->getBlobHandle(field_no);
    if (ndb_blob == NULL)
      ERR_RETURN(ndb_op->getNdbError());
    if (field->is_null_in_record_with_offset(row_offset))
    {
      if (ndb_blob->setNull() != 0)
        ERR_RETURN(ndb_op->getNdbError());
    }
    else
    {
      Field_blob *field_blob= (Field_blob *)field;

      // Get length and pointer to data
      const uchar *field_ptr= field->ptr + row_offset;
      uint32 blob_len= field_blob->get_length(field_ptr);
      uchar* blob_ptr= NULL;
      field_blob->get_ptr(&blob_ptr);

      // Looks like NULL ptr signals length 0 blob
      if (blob_ptr == NULL) {
        DBUG_ASSERT(blob_len == 0);
        blob_ptr= (uchar*)"";
      }

      DBUG_PRINT("value", ("set blob ptr: 0x%lx  len: %u",
                           (long) blob_ptr, blob_len));
      DBUG_DUMP("value", blob_ptr, min(blob_len, 26));

      /*
        NdbBlob requires the data pointer to remain valid until execute() time.
        So when batching, we need to copy the value to a temporary buffer.
      */
      if (batch && blob_len > 0)
      {
        uchar *tmp_buf= get_buffer(m_thd_ndb, blob_len);
        if (!tmp_buf)
          DBUG_RETURN(HA_ERR_OUT_OF_MEM);
        memcpy(tmp_buf, blob_ptr, blob_len);
        blob_ptr= tmp_buf;
      }
      res= ndb_blob->setValue((char*)blob_ptr, blob_len);
      if (res != 0)
        ERR_RETURN(ndb_op->getNdbError());
    }

    ++(*set_count);
  } while (++blob_index != blob_index_end);

  DBUG_RETURN(res);
}

/*
  This routine is shared by injector.  There is no common blobs buffer
  so the buffer and length are passed by reference.  Injector also
  passes a record pointer diff.
 */
int get_ndb_blobs_value(TABLE* table, NdbValue* value_array,
                        uchar*& buffer, uint& buffer_size,
                        my_ptrdiff_t ptrdiff)
{
  DBUG_ENTER("get_ndb_blobs_value");

  // Field has no field number so cannot use TABLE blob_field
  // Loop twice, first only counting total buffer size
  for (int loop= 0; loop <= 1; loop++)
  {
    uint32 offset= 0;
    for (uint i= 0; i < table->s->fields; i++)
    {
      Field *field= table->field[i];
      NdbValue value= value_array[i];
      if (! (field->flags & BLOB_FLAG))
        continue;
      if (value.blob == NULL)
      {
        DBUG_PRINT("info",("[%u] skipped", i));
        continue;
      }
      Field_blob *field_blob= (Field_blob *)field;
      NdbBlob *ndb_blob= value.blob;
      int isNull;
      if (ndb_blob->getNull(isNull) != 0)
        ERR_RETURN(ndb_blob->getNdbError());
      if (isNull == 0) {
        Uint64 len64= 0;
        if (ndb_blob->getLength(len64) != 0)
          ERR_RETURN(ndb_blob->getNdbError());
        // Align to Uint64
        uint32 size= len64;
        if (size % 8 != 0)
          size+= 8 - size % 8;
        if (loop == 1)
        {
          uchar *buf= buffer + offset;
          uint32 len= 0xffffffff;  // Max uint32
          if (ndb_blob->readData(buf, len) != 0)
            ERR_RETURN(ndb_blob->getNdbError());
          DBUG_PRINT("info", ("[%u] offset: %u  buf: 0x%lx  len=%u  [ptrdiff=%d]",
                              i, offset, (long) buf, len, (int)ptrdiff));
          DBUG_ASSERT(len == len64);
          // Ugly hack assumes only ptr needs to be changed
          field_blob->set_ptr_offset(ptrdiff, len, buf);
        }
        offset+= size;
      }
      else if (loop == 1) // undefined or null
      {
        // have to set length even in this case
        uchar *buf= buffer + offset; // or maybe NULL
        uint32 len= 0;
	field_blob->set_ptr_offset(ptrdiff, len, buf);
        DBUG_PRINT("info", ("[%u] isNull=%d", i, isNull));
      }
    }
    if (loop == 0 && offset > buffer_size)
    {
      my_free(buffer, MYF(MY_ALLOW_ZERO_PTR));
      buffer_size= 0;
      DBUG_PRINT("info", ("allocate blobs buffer size %u", offset));
      buffer= (uchar*) my_malloc(offset, MYF(MY_WME));
      if (buffer == NULL)
      {
        sql_print_error("ha_ndbcluster::get_ndb_blobs_value: "
                        "my_malloc(%u) failed", offset);
        DBUG_RETURN(-1);
      }
      buffer_size= offset;
    }
  }
  DBUG_RETURN(0);
}


/**
  Check if any set or get of blob value in current query.
*/

bool ha_ndbcluster::uses_blob_value(const MY_BITMAP *bitmap)
{
  uint *blob_index, *blob_index_end;
  if (table_share->blob_fields == 0)
    return FALSE;

  blob_index=     table_share->blob_field;
  blob_index_end= blob_index + table_share->blob_fields;
  do
  {
    if (bitmap_is_set(bitmap, table->field[*blob_index]->field_index))
      return TRUE;
  } while (++blob_index != blob_index_end);
  return FALSE;
}


/**
  Get metadata for this table from NDB.

  Check that frm-file on disk is equal to frm-file
  of table accessed in NDB.

  @retval
    0    ok
  @retval
    -2   Meta data has changed; Re-read data and try again
*/

int cmp_frm(const NDBTAB *ndbtab, const void *pack_data,
            uint pack_length)
{
  DBUG_ENTER("cmp_frm");
  /*
    Compare FrmData in NDB with frm file from disk.
  */
  if ((pack_length != ndbtab->getFrmLength()) || 
      (memcmp(pack_data, ndbtab->getFrmData(), pack_length)))
    DBUG_RETURN(1);
  DBUG_RETURN(0);
}

int ha_ndbcluster::get_metadata(THD *thd, const char *path)
{
  Ndb *ndb= get_thd_ndb(thd)->ndb;
  NDBDICT *dict= ndb->getDictionary();
  const NDBTAB *tab;
  int error;
  DBUG_ENTER("get_metadata");
  DBUG_PRINT("enter", ("m_tabname: %s, path: %s", m_tabname, path));

  DBUG_ASSERT(m_table == NULL);
  DBUG_ASSERT(m_table_info == NULL);

  uchar *data= NULL, *pack_data= NULL;
  size_t length, pack_length;

  /*
    Compare FrmData in NDB with frm file from disk.
  */
  error= 0;
  if (readfrm(path, &data, &length) ||
      packfrm(data, length, &pack_data, &pack_length))
  {
    my_free(data, MYF(MY_ALLOW_ZERO_PTR));
    my_free(pack_data, MYF(MY_ALLOW_ZERO_PTR));
    DBUG_RETURN(1);
  }
    
  Ndb_table_guard ndbtab_g(dict, m_tabname);
  if (!(tab= ndbtab_g.get_table()))
    ERR_RETURN(dict->getNdbError());

  if (get_ndb_share_state(m_share) != NSS_ALTERED 
      && cmp_frm(tab, pack_data, pack_length))
  {
    DBUG_PRINT("error", 
               ("metadata, pack_length: %lu  getFrmLength: %d  memcmp: %d",
                (ulong) pack_length, tab->getFrmLength(),
                memcmp(pack_data, tab->getFrmData(), pack_length)));
    DBUG_DUMP("pack_data", (uchar*) pack_data, pack_length);
    DBUG_DUMP("frm", (uchar*) tab->getFrmData(), tab->getFrmLength());
    error= HA_ERR_TABLE_DEF_CHANGED;
  }
  my_free((char*)data, MYF(0));
  my_free((char*)pack_data, MYF(0));

  if (error)
    goto err;

  DBUG_PRINT("info", ("fetched table %s", tab->getName()));
  m_table= tab;

  if (bitmap_init(&m_bitmap, m_bitmap_buf, table_share->fields, 0))
  {
    error= HA_ERR_OUT_OF_MEM;
    goto err;
  }
  if (table_share->primary_key == MAX_KEY)
  {
    /* Hidden primary key. */
    if ((error= add_hidden_pk_ndb_record(dict)) != 0)
      goto err;
  }

  if ((error= add_table_ndb_record(dict)) != 0)
    goto err;

  /*
    Approx. write size in bytes over transporter
  */
  m_bytes_per_write= 12 + tab->getRowSizeInBytes() + 4 * tab->getNoOfColumns();
  if ((error= open_indexes(thd, ndb, table, FALSE)) == 0)
  {
    ndbtab_g.release();
#ifdef HAVE_NDB_BINLOG
    ndbcluster_read_binlog_replication(thd, ndb, m_share, m_table,
                                       ::server_id, table, FALSE);
#endif
    DBUG_RETURN(0);
  }

err:
  ndbtab_g.invalidate();
  m_table= NULL;
  DBUG_RETURN(error);
}

static int fix_unique_index_attr_order(NDB_INDEX_DATA &data,
                                       const NDBINDEX *index,
                                       KEY *key_info)
{
  DBUG_ENTER("fix_unique_index_attr_order");
  unsigned sz= index->getNoOfIndexColumns();

  if (data.unique_index_attrid_map)
    my_free((char*)data.unique_index_attrid_map, MYF(0));
  data.unique_index_attrid_map= (uchar*)my_malloc(sz,MYF(MY_WME));
  if (data.unique_index_attrid_map == 0)
  {
    sql_print_error("fix_unique_index_attr_order: my_malloc(%u) failure",
                    (unsigned int)sz);
    DBUG_RETURN(HA_ERR_OUT_OF_MEM);
  }

  KEY_PART_INFO* key_part= key_info->key_part;
  KEY_PART_INFO* end= key_part+key_info->key_parts;
  DBUG_ASSERT(key_info->key_parts == sz);
  for (unsigned i= 0; key_part != end; key_part++, i++) 
  {
    const char *field_name= key_part->field->field_name;
#ifndef DBUG_OFF
   data.unique_index_attrid_map[i]= 255;
#endif
    for (unsigned j= 0; j < sz; j++)
    {
      const NDBCOL *c= index->getColumn(j);
      if (strcmp(field_name, c->getName()) == 0)
      {
        data.unique_index_attrid_map[i]= j;
        break;
      }
    }
    DBUG_ASSERT(data.unique_index_attrid_map[i] != 255);
  }
  DBUG_RETURN(0);
}

/*
  Create all the indexes for a table.
  If any index should fail to be created,
  the error is returned immediately
*/
int ha_ndbcluster::create_indexes(THD *thd, Ndb *ndb, TABLE *tab)
{
  uint i;
  int error= 0;
  const char *index_name;
  KEY* key_info= tab->key_info;
  const char **key_name= tab->s->keynames.type_names;
  DBUG_ENTER("ha_ndbcluster::create_indexes");

  for (i= 0; i < tab->s->keys; i++, key_info++, key_name++)
  {
    index_name= *key_name;
    NDB_INDEX_TYPE idx_type= get_index_type_from_table(i);
    error= create_index(thd, index_name, key_info, idx_type, i);
    if (error)
    {
      DBUG_PRINT("error", ("Failed to create index %u", i));
      break;
    }
  }

  DBUG_RETURN(error);
}

static void ndb_init_index(NDB_INDEX_DATA &data)
{
  data.type= UNDEFINED_INDEX;
  data.status= UNDEFINED;
  data.unique_index= NULL;
  data.index= NULL;
  data.unique_index_attrid_map= NULL;
  data.index_stat=NULL;
  data.index_stat_cache_entries=0;
  data.index_stat_update_freq=0;
  data.index_stat_query_count=0;
  data.ndb_record_key= NULL;
  data.ndb_unique_record_key= NULL;
  data.ndb_unique_record_row= NULL;
}

static void ndb_clear_index(NDBDICT *dict, NDB_INDEX_DATA &data)
{
  if (data.unique_index_attrid_map)
  {
    my_free((char*)data.unique_index_attrid_map, MYF(0));
  }
  if (data.index_stat)
  {
    delete data.index_stat;
  }
  if (data.ndb_unique_record_key)
    dict->releaseRecord(data.ndb_unique_record_key);
  if (data.ndb_unique_record_row)
    dict->releaseRecord(data.ndb_unique_record_row);
  if (data.ndb_record_key)
    dict->releaseRecord(data.ndb_record_key);
  ndb_init_index(data);
}

/*
  Associate a direct reference to an index handle
  with an index (for faster access)
 */
int ha_ndbcluster::add_index_handle(THD *thd, NDBDICT *dict, KEY *key_info,
                                    const char *index_name, uint index_no)
{
  int error= 0;

  NDB_INDEX_TYPE idx_type= get_index_type_from_table(index_no);
  m_index[index_no].type= idx_type;
  DBUG_ENTER("ha_ndbcluster::add_index_handle");
  DBUG_PRINT("enter", ("table %s", m_tabname));

  if (idx_type != PRIMARY_KEY_INDEX && idx_type != UNIQUE_INDEX)
  {
    DBUG_PRINT("info", ("Get handle to index %s", index_name));
    const NDBINDEX *index;
    do
    {
      index= dict->getIndexGlobal(index_name, *m_table);
      if (!index)
        ERR_RETURN(dict->getNdbError());
      DBUG_PRINT("info", ("index: 0x%lx  id: %d  version: %d.%d  status: %d",
                          (long) index,
                          index->getObjectId(),
                          index->getObjectVersion() & 0xFFFFFF,
                          index->getObjectVersion() >> 24,
                          index->getObjectStatus()));
      DBUG_ASSERT(index->getObjectStatus() ==
                  NdbDictionary::Object::Retrieved);
      break;
    } while (1);
    m_index[index_no].index= index;
    // ordered index - add stats
    NDB_INDEX_DATA& d=m_index[index_no];
    delete d.index_stat;
    d.index_stat=NULL;
    if (thd->variables.ndb_index_stat_enable)
    {
      d.index_stat=new NdbIndexStat(index);
      d.index_stat_cache_entries=thd->variables.ndb_index_stat_cache_entries;
      d.index_stat_update_freq=thd->variables.ndb_index_stat_update_freq;
      d.index_stat_query_count=0;
      d.index_stat->alloc_cache(d.index_stat_cache_entries);
      DBUG_PRINT("info", ("index %s stat=on cache_entries=%u update_freq=%u",
                          index->getName(),
                          d.index_stat_cache_entries,
                          d.index_stat_update_freq));
    } else
    {
      DBUG_PRINT("info", ("index %s stat=off", index->getName()));
    }
  }
  if (idx_type == UNIQUE_ORDERED_INDEX || idx_type == UNIQUE_INDEX)
  {
    char unique_index_name[FN_LEN];
    static const char* unique_suffix= "$unique";
    m_has_unique_index= TRUE;
    strxnmov(unique_index_name, FN_LEN, index_name, unique_suffix, NullS);
    DBUG_PRINT("info", ("Get handle to unique_index %s", unique_index_name));
    const NDBINDEX *index;
    do
    {
      index= dict->getIndexGlobal(unique_index_name, *m_table);
      if (!index)
        ERR_RETURN(dict->getNdbError());
      DBUG_PRINT("info", ("index: 0x%lx  id: %d  version: %d.%d  status: %d",
                          (long) index,
                          index->getObjectId(),
                          index->getObjectVersion() & 0xFFFFFF,
                          index->getObjectVersion() >> 24,
                          index->getObjectStatus()));
      DBUG_ASSERT(index->getObjectStatus() ==
                  NdbDictionary::Object::Retrieved);
      break;
    } while (1);
    m_index[index_no].unique_index= index;
    error= fix_unique_index_attr_order(m_index[index_no], index, key_info);
  }

  if (!error)
    error= add_index_ndb_record(dict, key_info, index_no);

  if (!error)
    m_index[index_no].status= ACTIVE;
  
  DBUG_RETURN(error);
}

/*
  We use this function to convert null bit masks, as found in class Field,
  to bit numbers, as used in NdbRecord.
*/
static uint
null_bit_mask_to_bit_number(uchar bit_mask)
{
  switch (bit_mask)
  {
    case  0x1: return 0;
    case  0x2: return 1;
    case  0x4: return 2;
    case  0x8: return 3;
    case 0x10: return 4;
    case 0x20: return 5;
    case 0x40: return 6;
    case 0x80: return 7;
    default:
      DBUG_ASSERT(false);
      return 0;
  }
}

static void
ndb_set_record_specification(uint field_no,
                             NdbDictionary::RecordSpecification *spec,
                             const TABLE *table,
                             const NdbDictionary::Table *ndb_table)
{
  spec->column= ndb_table->getColumn(field_no);
  spec->offset= table->field[field_no]->ptr - table->record[0];
  if (table->field[field_no]->null_ptr)
  {
    spec->nullbit_byte_offset=
      table->field[field_no]->null_ptr - table->record[0];
    spec->nullbit_bit_in_byte=
      null_bit_mask_to_bit_number(table->field[field_no]->null_bit);
  }
  else if (table->field[field_no]->type() == MYSQL_TYPE_BIT)
  {
    /* We need to store the position of the overflow bits. */
    const Field_bit* field_bit= static_cast<Field_bit*>(table->field[field_no]);
    spec->nullbit_byte_offset=
      field_bit->bit_ptr - table->record[0];
    spec->nullbit_bit_in_byte= field_bit->bit_ofs;
  }
  else
  {
    spec->nullbit_byte_offset= 0;
    spec->nullbit_bit_in_byte= 0;
  }
}

int
ha_ndbcluster::add_table_ndb_record(NDBDICT *dict)
{
  DBUG_ENTER("ha_ndbcluster::add_table_ndb_record()");
  NdbDictionary::RecordSpecification spec[NDB_MAX_ATTRIBUTES_IN_TABLE + 2];
  NdbRecord *rec;
  uint i;

  for (i= 0; i < table_share->fields; i++)
  {
    ndb_set_record_specification(i, &spec[i], table, m_table);
  }

  rec= dict->createRecord(m_table, spec, i, sizeof(spec[0]),
                          NdbDictionary::RecMysqldBitfield);
  if (! rec)
    ERR_RETURN(dict->getNdbError());
  m_ndb_record= rec;

  DBUG_RETURN(0);
}

/* Create NdbRecord for setting hidden primary key from Uint64. */
int
ha_ndbcluster::add_hidden_pk_ndb_record(NDBDICT *dict)
{
  DBUG_ENTER("ha_ndbcluster::add_hidden_pk_ndb_record");
  NdbDictionary::RecordSpecification spec[1];
  NdbRecord *rec;

  spec[0].column= m_table->getColumn(table_share->fields);
  spec[0].offset= 0;
  spec[0].nullbit_byte_offset= 0;
  spec[0].nullbit_bit_in_byte= 0;

  rec= dict->createRecord(m_table, spec, 1, sizeof(spec[0]));
  if (! rec)
    ERR_RETURN(dict->getNdbError());
  m_ndb_hidden_key_record= rec;

  DBUG_RETURN(0);
}

int
ha_ndbcluster::add_index_ndb_record(NDBDICT *dict, KEY *key_info, uint index_no)
{
  DBUG_ENTER("ha_ndbcluster::add_index_ndb_record");
  NdbDictionary::RecordSpecification spec[NDB_MAX_ATTRIBUTES_IN_TABLE + 2];
  NdbRecord *rec;

  Uint32 offset= 0;
  for (uint i= 0; i < key_info->key_parts; i++)
  {
    KEY_PART_INFO *kp= &key_info->key_part[i];

    spec[i].column= m_table->getColumn(kp->fieldnr - 1);
    if (! spec[i].column)
      ERR_RETURN(dict->getNdbError());
    if (kp->null_bit)
    {
      /* Nullable column. */
      spec[i].offset= offset + 1;           // First byte is NULL flag
      spec[i].nullbit_byte_offset= offset;
      spec[i].nullbit_bit_in_byte= 0;
    }
    else
    {
      /* Not nullable column. */
      spec[i].offset= offset;
      spec[i].nullbit_byte_offset= 0;
      spec[i].nullbit_bit_in_byte= 0;
    }
    offset+= kp->store_length;
  }

  if (m_index[index_no].index)
  {
    /*
      Enable MysqldShrinkVarchar flag so that the two-byte length used by
      mysqld for short varchar keys is correctly converted into a one-byte
      length used by Ndb kernel.
    */
    rec= dict->createRecord(m_index[index_no].index, m_table,
                            spec, key_info->key_parts, sizeof(spec[0]),
                            ( NdbDictionary::RecMysqldShrinkVarchar |
                              NdbDictionary::RecMysqldBitfield ));
    if (! rec)
      ERR_RETURN(dict->getNdbError());
    m_index[index_no].ndb_record_key= rec;
  }
  else
    m_index[index_no].ndb_record_key= NULL;

  if (m_index[index_no].unique_index)
  {
    rec= dict->createRecord(m_index[index_no].unique_index, m_table,
                            spec, key_info->key_parts, sizeof(spec[0]),
                            ( NdbDictionary::RecMysqldShrinkVarchar |
                              NdbDictionary::RecMysqldBitfield ));
    if (! rec)
      ERR_RETURN(dict->getNdbError());
    m_index[index_no].ndb_unique_record_key= rec;
  }
  else if (index_no == table_share->primary_key)
  {
    /* The primary key is special, there is no explicit NDB index associated. */
    rec= dict->createRecord(m_table,
                            spec, key_info->key_parts, sizeof(spec[0]),
                            ( NdbDictionary::RecMysqldShrinkVarchar |
                              NdbDictionary::RecMysqldBitfield ));
    if (! rec)
      ERR_RETURN(dict->getNdbError());
    m_index[index_no].ndb_unique_record_key= rec;
  }
  else
    m_index[index_no].ndb_unique_record_key= NULL;

  /* Now do the same, but this time with offsets from Field, for row access. */
  for (uint i= 0; i < key_info->key_parts; i++)
  {
    const KEY_PART_INFO *kp= &key_info->key_part[i];

    spec[i].offset= kp->offset;
    if (kp->null_bit)
    {
      /* Nullable column. */
      spec[i].nullbit_byte_offset= kp->null_offset;
      spec[i].nullbit_bit_in_byte= null_bit_mask_to_bit_number(kp->null_bit);
    }
    else
    {
      /* Not nullable column. */
      spec[i].nullbit_byte_offset= 0;
      spec[i].nullbit_bit_in_byte= 0;
    }
  }

  if (m_index[index_no].unique_index)
  {
    rec= dict->createRecord(m_index[index_no].unique_index, m_table,
                            spec, key_info->key_parts, sizeof(spec[0]),
                            NdbDictionary::RecMysqldBitfield);
    if (! rec)
      ERR_RETURN(dict->getNdbError());
    m_index[index_no].ndb_unique_record_row= rec;
  }
  else if (index_no == table_share->primary_key)
  {
    rec= dict->createRecord(m_table,
                            spec, key_info->key_parts, sizeof(spec[0]),
                            NdbDictionary::RecMysqldBitfield);
    if (! rec)
      ERR_RETURN(dict->getNdbError());
    m_index[index_no].ndb_unique_record_row= rec;
  }
  else
    m_index[index_no].ndb_unique_record_row= NULL;

  DBUG_RETURN(0);
}

/*
  Associate index handles for each index of a table
*/
int ha_ndbcluster::open_indexes(THD *thd, Ndb *ndb, TABLE *tab,
                                bool ignore_error)
{
  uint i;
  int error= 0;
  NDBDICT *dict= ndb->getDictionary();
  KEY* key_info= tab->key_info;
  const char **key_name= tab->s->keynames.type_names;
  DBUG_ENTER("ha_ndbcluster::open_indexes");
  m_has_unique_index= FALSE;
  for (i= 0; i < tab->s->keys; i++, key_info++, key_name++)
  {
    if ((error= add_index_handle(thd, dict, key_info, *key_name, i)))
      if (ignore_error)
        m_index[i].index= m_index[i].unique_index= NULL;
      else
        break;
    m_index[i].null_in_unique_index= FALSE;
    if (check_index_fields_not_null(key_info))
      m_index[i].null_in_unique_index= TRUE;
  }

  if (error && !ignore_error)
  {
    while (i > 0)
    {
      i--;
      if (m_index[i].index)
      {
         dict->removeIndexGlobal(*m_index[i].index, 1);
         m_index[i].index= NULL;
      }
      if (m_index[i].unique_index)
      {
         dict->removeIndexGlobal(*m_index[i].unique_index, 1);
         m_index[i].unique_index= NULL;
      }
    }
  }

  DBUG_ASSERT(error == 0 || error == 4243);

  DBUG_RETURN(error);
}

/*
  Renumber indexes in index list by shifting out
  indexes that are to be dropped
 */
void ha_ndbcluster::renumber_indexes(Ndb *ndb, TABLE *tab)
{
  uint i;
  const char *index_name;
  KEY* key_info= tab->key_info;
  const char **key_name= tab->s->keynames.type_names;
  DBUG_ENTER("ha_ndbcluster::renumber_indexes");
  
  for (i= 0; i < tab->s->keys; i++, key_info++, key_name++)
  {
    index_name= *key_name;
    NDB_INDEX_TYPE idx_type= get_index_type_from_table(i);
    m_index[i].type= idx_type;
    if (m_index[i].status == TO_BE_DROPPED) 
    {
      DBUG_PRINT("info", ("Shifting index %s(%i) out of the list", 
                          index_name, i));
      NDB_INDEX_DATA tmp;
      uint j= i + 1;
      // Shift index out of list
      while(j != MAX_KEY && m_index[j].status != UNDEFINED)
      {
        tmp=  m_index[j - 1];
        m_index[j - 1]= m_index[j];
        m_index[j]= tmp;
        j++;
      }
    }
  }

  DBUG_VOID_RETURN;
}

/*
  Drop all indexes that are marked for deletion
*/
int ha_ndbcluster::drop_indexes(Ndb *ndb, TABLE *tab)
{
  uint i;
  int error= 0;
  const char *index_name;
  KEY* key_info= tab->key_info;
  NDBDICT *dict= ndb->getDictionary();
  DBUG_ENTER("ha_ndbcluster::drop_indexes");
  
  for (i= 0; i < tab->s->keys; i++, key_info++)
  {
    NDB_INDEX_TYPE idx_type= get_index_type_from_table(i);
    m_index[i].type= idx_type;
    if (m_index[i].status == TO_BE_DROPPED)
    {
      const NdbDictionary::Index *index= m_index[i].index;
      const NdbDictionary::Index *unique_index= m_index[i].unique_index;
      
      if (index)
      {
        index_name= index->getName();
        DBUG_PRINT("info", ("Dropping index %u: %s", i, index_name));  
        // Drop ordered index from ndb
        error= dict->dropIndexGlobal(*index);
        if (!error)
        {
          dict->removeIndexGlobal(*index, 1);
          m_index[i].index= NULL;
        }
      }
      if (!error && unique_index)
      {
        index_name= unique_index->getName();
        DBUG_PRINT("info", ("Dropping unique index %u: %s", i, index_name));
        // Drop unique index from ndb
        error= dict->dropIndexGlobal(*unique_index);
        if (!error)
        {
          dict->removeIndexGlobal(*unique_index, 1);
          m_index[i].unique_index= NULL;
        }
      }
      if (error)
        DBUG_RETURN(error);
      ndb_clear_index(dict, m_index[i]);
      continue;
    }
  }
  
  DBUG_RETURN(error);
}

/**
  Decode the type of an index from information 
  provided in table object.
*/
NDB_INDEX_TYPE ha_ndbcluster::get_index_type_from_table(uint inx) const
{
  return get_index_type_from_key(inx, table_share->key_info,
                                 inx == table_share->primary_key);
}

NDB_INDEX_TYPE ha_ndbcluster::get_index_type_from_key(uint inx,
                                                      KEY *key_info,
                                                      bool primary) const
{
  bool is_hash_index=  (key_info[inx].algorithm == 
                        HA_KEY_ALG_HASH);
  if (primary)
    return is_hash_index ? PRIMARY_KEY_INDEX : PRIMARY_KEY_ORDERED_INDEX;
  
  return ((key_info[inx].flags & HA_NOSAME) ? 
          (is_hash_index ? UNIQUE_INDEX : UNIQUE_ORDERED_INDEX) :
          ORDERED_INDEX);
} 

bool ha_ndbcluster::check_index_fields_not_null(KEY* key_info)
{
  KEY_PART_INFO* key_part= key_info->key_part;
  KEY_PART_INFO* end= key_part+key_info->key_parts;
  DBUG_ENTER("ha_ndbcluster::check_index_fields_not_null");
  
  for (; key_part != end; key_part++) 
    {
      Field* field= key_part->field;
      if (field->maybe_null())
	DBUG_RETURN(TRUE);
    }
  
  DBUG_RETURN(FALSE);
}

void ha_ndbcluster::release_metadata(THD *thd, Ndb *ndb)
{
  uint i;

  DBUG_ENTER("release_metadata");
  DBUG_PRINT("enter", ("m_tabname: %s", m_tabname));

  NDBDICT *dict= ndb->getDictionary();
  int invalidate_indexes= 0;
  if (thd && thd->lex && thd->lex->sql_command == SQLCOM_FLUSH)
  {
    invalidate_indexes = 1;
  }
  if (m_table != NULL)
  {
    if (m_ndb_record != NULL)
    {
      dict->releaseRecord(m_ndb_record);
      m_ndb_record= NULL;
    }
    if (m_ndb_hidden_key_record != NULL)
    {
      dict->releaseRecord(m_ndb_hidden_key_record);
      m_ndb_hidden_key_record= NULL;
    }
    if (m_table->getObjectStatus() == NdbDictionary::Object::Invalid)
      invalidate_indexes= 1;
    dict->removeTableGlobal(*m_table, invalidate_indexes);
  }
  // TODO investigate
  DBUG_ASSERT(m_table_info == NULL);
  m_table_info= NULL;

  // Release index list 
  for (i= 0; i < MAX_KEY; i++)
  {
    if (m_index[i].unique_index)
    {
      DBUG_ASSERT(m_table != NULL);
      dict->removeIndexGlobal(*m_index[i].unique_index, invalidate_indexes);
    }
    if (m_index[i].index)
    {
      DBUG_ASSERT(m_table != NULL);
      dict->removeIndexGlobal(*m_index[i].index, invalidate_indexes);
    }
    ndb_clear_index(dict, m_index[i]);
  }

  m_table= NULL;
  DBUG_VOID_RETURN;
}

int ha_ndbcluster::get_ndb_lock_type(enum thr_lock_type type,
                                     const MY_BITMAP *column_bitmap)
{
  if (type >= TL_WRITE_ALLOW_WRITE)
    return NdbOperation::LM_Exclusive;
  if (type ==  TL_READ_WITH_SHARED_LOCKS ||
      (column_bitmap != NULL && uses_blob_value(column_bitmap)))
    return NdbOperation::LM_Read;
  return NdbOperation::LM_CommittedRead;
}

static const ulong index_type_flags[]=
{
  /* UNDEFINED_INDEX */
  0,                         

  /* PRIMARY_KEY_INDEX */
  HA_ONLY_WHOLE_INDEX, 

  /* PRIMARY_KEY_ORDERED_INDEX */
  /* 
     Enable HA_KEYREAD_ONLY when "sorted" indexes are supported, 
     thus ORDERD BY clauses can be optimized by reading directly 
     through the index.
  */
  // HA_KEYREAD_ONLY | 
  HA_READ_NEXT |
  HA_READ_PREV |
  HA_READ_RANGE |
  HA_READ_ORDER,

  /* UNIQUE_INDEX */
  HA_ONLY_WHOLE_INDEX,

  /* UNIQUE_ORDERED_INDEX */
  HA_READ_NEXT |
  HA_READ_PREV |
  HA_READ_RANGE |
  HA_READ_ORDER,

  /* ORDERED_INDEX */
  HA_READ_NEXT |
  HA_READ_PREV |
  HA_READ_RANGE |
  HA_READ_ORDER
};

static const int index_flags_size= sizeof(index_type_flags)/sizeof(ulong);

inline NDB_INDEX_TYPE ha_ndbcluster::get_index_type(uint idx_no) const
{
  DBUG_ASSERT(idx_no < MAX_KEY);
  return m_index[idx_no].type;
}

inline bool ha_ndbcluster::has_null_in_unique_index(uint idx_no) const
{
  DBUG_ASSERT(idx_no < MAX_KEY);
  return m_index[idx_no].null_in_unique_index;
}


/**
  Get the flags for an index.

  @return
    flags depending on the type of the index.
*/

inline ulong ha_ndbcluster::index_flags(uint idx_no, uint part,
                                        bool all_parts) const 
{ 
  DBUG_ENTER("ha_ndbcluster::index_flags");
  DBUG_PRINT("enter", ("idx_no: %u", idx_no));
  DBUG_ASSERT(get_index_type_from_table(idx_no) < index_flags_size);
  DBUG_RETURN(index_type_flags[get_index_type_from_table(idx_no)] | 
              HA_KEY_SCAN_NOT_ROR);
}

bool ha_ndbcluster::check_index_fields_in_write_set(uint keyno)
{
  KEY* key_info= table->key_info + keyno;
  KEY_PART_INFO* key_part= key_info->key_part;
  KEY_PART_INFO* end= key_part+key_info->key_parts;
  uint i;
  DBUG_ENTER("check_index_fields_in_write_set");

  for (i= 0; key_part != end; key_part++, i++)
  {
    Field* field= key_part->field;
    if (!bitmap_is_set(table->write_set, field->field_index))
    {
      DBUG_RETURN(false);
    }
  }

  DBUG_RETURN(true);
}


/**
  Read one record from NDB using primary key.
*/

int ha_ndbcluster::pk_read(const uchar *key, uint key_len, uchar *buf,
                           uint32 part_id)
{
  NdbConnection *trans= m_thd_ndb->trans;
  const NdbOperation *op;
  int res;
  DBUG_ENTER("pk_read");
  DBUG_PRINT("enter", ("key_len: %u read_set=%x",
                       key_len, table->read_set->bitmap[0]));
  DBUG_DUMP("key", key, key_len);
  DBUG_ASSERT(trans);

  NdbOperation::LockMode lm=
    (NdbOperation::LockMode)get_ndb_lock_type(m_lock.type, table->read_set);
  
  if (!(op= pk_unique_index_read_key(table->s->primary_key, key, buf, lm,
                                     (m_user_defined_partitioning ?
                                      &part_id :
                                      NULL))))
    ERR_RETURN(trans->getNdbError());

  if ((res = execute_no_commit_ie(m_thd_ndb, trans)) != 0 ||
      op->getNdbError().code) 
  {
    table->status= STATUS_NOT_FOUND;
    DBUG_RETURN(ndb_err(trans));
  }

  table->status= 0;     
  DBUG_RETURN(0);
}

/**
  Update primary key or part id by doing delete insert.
*/

int ha_ndbcluster::ndb_pk_update_row(THD *thd,
                                     const uchar *old_data, uchar *new_data,
                                     uint32 old_part_id)
{
  NdbTransaction *trans= m_thd_ndb->trans;
  int error;
  const NdbOperation *op;
  DBUG_ENTER("ndb_pk_update_row");
  DBUG_ASSERT(trans);

  NdbOperation::OperationOptions *poptions = NULL;
  NdbOperation::OperationOptions options;
  options.optionsPresent=0;

  DBUG_PRINT("info", ("primary key update or partition change, "
                      "doing read+delete+insert"));
  // Get all old fields, since we optimize away fields not in query

  const NdbRecord *key_rec;
  const uchar *key_row;

  if (m_user_defined_partitioning)
  {
    options.optionsPresent |= NdbOperation::OperationOptions::OO_PARTITION_ID;
    options.partitionId=old_part_id;
    poptions=&options;
  }

  setup_key_ref_for_ndb_record(&key_rec, &key_row, old_data, FALSE);

  if (!bitmap_is_set_all(table->read_set))
  {
    /*
      Need to read rest of columns for later re-insert.

      Use mask only with columns that are not in write_set, not in
      read_set, and not part of the primary key.
    */

    bitmap_copy(&m_bitmap, table->read_set);
    bitmap_union(&m_bitmap, table->write_set);
    bitmap_invert(&m_bitmap);
    NdbOperation::LockMode lm=
      (NdbOperation::LockMode)get_ndb_lock_type(m_lock.type, &m_bitmap);
    if (!(op= trans->readTuple(key_rec, (const char *)key_row,
                               m_ndb_record, (char *)new_data, lm,
                               (const unsigned char *)(m_bitmap.bitmap),
                               poptions,
                               sizeof(NdbOperation::OperationOptions))))
      ERR_RETURN(trans->getNdbError());

    if (table_share->blob_fields > 0)
    {
      my_bitmap_map *old_map= dbug_tmp_use_all_columns(table, table->read_set);
      error= get_blob_values(op, new_data, &m_bitmap);
      dbug_tmp_restore_column_map(table->read_set, old_map);
      if (error != 0)
        ERR_RETURN(op->getNdbError());
    }
    if (execute_no_commit(m_thd_ndb, trans, m_ignore_no_key) != 0) 
    {
      table->status= STATUS_NOT_FOUND;
      DBUG_RETURN(ndb_err(trans));
    }
  }

  // Delete old row
  error= ndb_delete_row(old_data, TRUE);
  if (error)
  {
    DBUG_PRINT("info", ("delete failed"));
    DBUG_RETURN(error);
  }

  // Insert new row
  DBUG_PRINT("info", ("delete succeded"));
  bool batched_update= (m_active_cursor != 0);
  /*
    If we are updating a primary key with auto_increment
    then we need to update the auto_increment counter
  */
  if (table->found_next_number_field &&
      bitmap_is_set(table->write_set, 
                    table->found_next_number_field->field_index) &&
      (error= set_auto_inc(thd, table->found_next_number_field)))
  {
    DBUG_RETURN(error);
  }
  error= ndb_write_row(new_data, TRUE, batched_update);
  if (error)
  {
    DBUG_PRINT("info", ("insert failed"));
    if (trans->commitStatus() == NdbConnection::Started)
    {
      m_thd_ndb->m_max_violation_count= 0;
      m_thd_ndb->m_old_violation_count= 0;
      m_thd_ndb->m_conflict_fn_usage_count= 0;
      m_thd_ndb->m_unsent_bytes= 0;
      m_thd_ndb->m_execute_count++;
      DBUG_PRINT("info", ("execute_count: %u", m_thd_ndb->m_execute_count));
      trans->execute(NdbTransaction::Rollback);
#ifdef FIXED_OLD_DATA_TO_ACTUALLY_CONTAIN_GOOD_DATA
      int undo_res;
      // Undo delete_row(old_data)
      undo_res= ndb_write_row((uchar *)old_data, TRUE, batched_update);
      if (undo_res)
        push_warning(table->in_use,
                     MYSQL_ERROR::WARN_LEVEL_WARN,
                     undo_res,
                     "NDB failed undoing delete at primary key update");
#endif
    }
    DBUG_RETURN(error);
  }
  DBUG_PRINT("info", ("delete+insert succeeded"));

  DBUG_RETURN(0);
}

/**
  Check that all operations between first and last all
  have gotten the errcode
  If checking for HA_ERR_KEY_NOT_FOUND then update m_dupkey
  for all succeeding operations
*/
bool ha_ndbcluster::check_all_operations_for_error(NdbTransaction *trans,
                                                   const NdbOperation *first,
                                                   const NdbOperation *last,
                                                   uint errcode)
{
  const NdbOperation *op= first;
  DBUG_ENTER("ha_ndbcluster::check_all_operations_for_error");

  while(op)
  {
    NdbError err= op->getNdbError();
    if (err.status != NdbError::Success)
    {
      if (ndb_to_mysql_error(&err) != (int) errcode)
        DBUG_RETURN(FALSE);
      if (op == last) break;
      op= trans->getNextCompletedOperation(op);
    }
    else
    {
      // We found a duplicate
      if (op->getType() == NdbOperation::UniqueIndexAccess)
      {
        if (errcode == HA_ERR_KEY_NOT_FOUND)
        {
          NdbIndexOperation *iop= (NdbIndexOperation *) op;
          const NDBINDEX *index= iop->getIndex();
          // Find the key_no of the index
          for(uint i= 0; i<table->s->keys; i++)
          {
            if (m_index[i].unique_index == index)
            {
              m_dupkey= i;
              break;
            }
          }
        }
      }
      else
      {
        // Must have been primary key access
        DBUG_ASSERT(op->getType() == NdbOperation::PrimaryKeyAccess);
        if (errcode == HA_ERR_KEY_NOT_FOUND)
          m_dupkey= table->s->primary_key;
      }
      DBUG_RETURN(FALSE);      
    }
  }
  DBUG_RETURN(TRUE);
}


/**
 * Check if record contains any null valued columns that are part of a key
 */
static
int
check_null_in_record(const KEY* key_info, const uchar *record)
{
  KEY_PART_INFO *curr_part, *end_part;
  curr_part= key_info->key_part;
  end_part= curr_part + key_info->key_parts;

  while (curr_part != end_part)
  {
    if (curr_part->null_bit &&
        (record[curr_part->null_offset] & curr_part->null_bit))
      return 1;
    curr_part++;
  }
  return 0;
  /*
    We could instead pre-compute a bitmask in table_share with one bit for
    every null-bit in the key, and so check this just by OR'ing the bitmask
    with the null bitmap in the record.
    But not sure it's worth it.
  */
}

/* Empty mask and dummy row, for reading no attributes using NdbRecord. */
/* Mask will be initialized to all zeros by linker. */
static unsigned char empty_mask[(NDB_MAX_ATTRIBUTES_IN_TABLE+7)/8];
static char dummy_row[1];

/**
  Peek to check if any rows already exist with conflicting
  primary key or unique index values
*/

int ha_ndbcluster::peek_indexed_rows(const uchar *record, 
                                     NDB_WRITE_OP write_op)
{
  NdbTransaction *trans;
  const NdbOperation *op;
  const NdbOperation *first, *last;
  NdbOperation::OperationOptions options;
  NdbOperation::OperationOptions *poptions=NULL;
  options.optionsPresent = 0;
  uint i;
  int res, error;
  DBUG_ENTER("peek_indexed_rows");
  if (!(trans= get_transaction(error)))
  {
    DBUG_RETURN(error);
  }
  NdbOperation::LockMode lm=
      (NdbOperation::LockMode)get_ndb_lock_type(m_lock.type, NULL);
  first= NULL;
  if (write_op != NDB_UPDATE && table->s->primary_key != MAX_KEY)
  {
    /*
     * Fetch any row with colliding primary key
     */
    const NdbRecord *key_rec=
      m_index[table->s->primary_key].ndb_unique_record_row;

    if (m_user_defined_partitioning)
    {
      uint32 part_id;
      int error;
      longlong func_value;
      my_bitmap_map *old_map= dbug_tmp_use_all_columns(table, table->read_set);
      error= m_part_info->get_partition_id(m_part_info, &part_id, &func_value);
      dbug_tmp_restore_column_map(table->read_set, old_map);
      if (error)
      {
        m_part_info->err_value= func_value;
        DBUG_RETURN(error);
      }
      options.optionsPresent |= NdbOperation::OperationOptions::OO_PARTITION_ID;
      options.partitionId=part_id;
      poptions=&options;
    }    

    if (!(op= trans->readTuple(key_rec, (const char *)record,
                               m_ndb_record, dummy_row, lm, empty_mask,
                               poptions, 
                               sizeof(NdbOperation::OperationOptions))))
      ERR_RETURN(trans->getNdbError());
    
    first= op;
  }
  /*
   * Fetch any rows with colliding unique indexes
   */
  KEY* key_info;
  for (i= 0, key_info= table->key_info; i < table->s->keys; i++, key_info++)
  {
    if (i != table_share->primary_key &&
        key_info->flags & HA_NOSAME &&
        bitmap_is_overlapping(table->write_set, m_key_fields[i]))
    {
      /*
        A unique index is defined on table and it's being updated
        We cannot look up a NULL field value in a unique index. But since
        keys with NULLs are not indexed, such rows cannot conflict anyway, so
        we just skip the index in this case.
      */
      if (check_null_in_record(key_info, record))
      {
        DBUG_PRINT("info", ("skipping check for key with NULL"));
        continue;
      }
      if (write_op != NDB_INSERT && !check_index_fields_in_write_set(i))
      {
        DBUG_PRINT("info", ("skipping check for key %u not in write_set", i));
        continue;
      }

      const NdbOperation *iop;
      const NdbRecord *key_rec= m_index[i].ndb_unique_record_row;
      if (!(iop= trans->readTuple(key_rec, (const char *)record,
                                  m_ndb_record, dummy_row,
                                  lm, empty_mask)))
        ERR_RETURN(trans->getNdbError());

      if (!first)
        first= iop;
    }
  }
  last= trans->getLastDefinedOperation();
  if (first)
    res= execute_no_commit_ie(m_thd_ndb, trans);
  else
  {
    // Table has no keys
    table->status= STATUS_NOT_FOUND;
    DBUG_RETURN(HA_ERR_KEY_NOT_FOUND);
  }
  if (check_all_operations_for_error(trans, first, last, 
                                     HA_ERR_KEY_NOT_FOUND))
  {
    table->status= STATUS_NOT_FOUND;
    DBUG_RETURN(ndb_err(trans));
  } 
  else
  {
    DBUG_PRINT("info", ("m_dupkey %d", m_dupkey));
  }
  DBUG_RETURN(0);
}


/**
  Read one record from NDB using unique secondary index.
*/

int ha_ndbcluster::unique_index_read(const uchar *key,
                                     uint key_len, uchar *buf)
{
  NdbTransaction *trans= m_thd_ndb->trans;
  const NdbOperation *op;
  DBUG_ENTER("ha_ndbcluster::unique_index_read");
  DBUG_PRINT("enter", ("key_len: %u, index: %u", key_len, active_index));
  DBUG_DUMP("key", key, key_len);
  DBUG_ASSERT(trans);

  NdbOperation::LockMode lm=
    (NdbOperation::LockMode)get_ndb_lock_type(m_lock.type, table->read_set);
  if (!(op= pk_unique_index_read_key(active_index, key, buf, lm, NULL)))
    ERR_RETURN(trans->getNdbError());
  
  if (execute_no_commit_ie(m_thd_ndb, trans) != 0 ||
      op->getNdbError().code) 
  {
    int err= ndb_err(trans);
    if(err==HA_ERR_KEY_NOT_FOUND)
      table->status= STATUS_NOT_FOUND;
    else
      table->status= STATUS_GARBAGE;

    DBUG_RETURN(err);
  }

  table->status= 0;
  DBUG_RETURN(0);
}

int
ha_ndbcluster::scan_handle_lock_tuple(NdbScanOperation *scanOp,
                                      NdbTransaction *trans)
{
  DBUG_ENTER("ha_ndbcluster::scan_handle_lock_tuple");
  if (m_lock_tuple)
  {
    /*
      Lock level m_lock.type either TL_WRITE_ALLOW_WRITE
      (SELECT FOR UPDATE) or TL_READ_WITH_SHARED_LOCKS (SELECT
      LOCK WITH SHARE MODE) and row was not explictly unlocked 
      with unlock_row() call
    */
    const NdbOperation *op;
    // Lock row
    DBUG_PRINT("info", ("Keeping lock on scanned row"));
      
    if (!(op= scanOp->lockCurrentTuple(trans, m_ndb_record,
                                       dummy_row, empty_mask)))
    {
      /* purecov: begin inspected */
      m_lock_tuple= FALSE;
      ERR_RETURN(trans->getNdbError());
      /* purecov: end */    
    }
    m_thd_ndb->m_unsent_bytes+=12;
  }
  m_lock_tuple= FALSE;
  DBUG_RETURN(0);
}

inline int ha_ndbcluster::fetch_next(NdbScanOperation* cursor)
{
  DBUG_ENTER("fetch_next");
  int local_check;
  int error;
  NdbTransaction *trans= m_thd_ndb->trans;
  
  DBUG_ASSERT(trans);
  if ((error= scan_handle_lock_tuple(cursor, trans)) != 0)
    DBUG_RETURN(error);
  
  bool contact_ndb= m_lock.type < TL_WRITE_ALLOW_WRITE &&
                    m_lock.type != TL_READ_WITH_SHARED_LOCKS;
  do {
    DBUG_PRINT("info", ("Call nextResult, contact_ndb: %d", contact_ndb));
    /*
      We can only handle one tuple with blobs at a time.
    */
    if (m_thd_ndb->m_unsent_bytes && m_blobs_pending)
    {
      if (execute_no_commit(m_thd_ndb, trans, m_ignore_no_key) != 0)
        DBUG_RETURN(ndb_err(trans));
    }
    
    if ((local_check= cursor->nextResult(&_m_next_row,
                                         contact_ndb,
                                         m_thd_ndb->m_force_send)) == 0)
    {
      /*
	Explicitly lock tuple if "select for update" or
	"select lock in share mode"
      */
      m_lock_tuple= (m_lock.type == TL_WRITE_ALLOW_WRITE
		     || 
		     m_lock.type == TL_READ_WITH_SHARED_LOCKS);
      DBUG_RETURN(0);
    } 
    else if (local_check == 1 || local_check == 2)
    {
      // 1: No more records
      // 2: No more cached records
      
      /*
        Before fetching more rows and releasing lock(s),
        all pending update or delete operations should 
        be sent to NDB
      */
      DBUG_PRINT("info", ("thd_ndb->m_unsent_bytes: %ld",
                          (long) m_thd_ndb->m_unsent_bytes));
      if (m_thd_ndb->m_unsent_bytes)
      {
        if (flush_bulk_insert() != 0)
          DBUG_RETURN(-1);
      }
      contact_ndb= (local_check == 2);
    }
    else
    {
      DBUG_RETURN(ndb_err(trans));
    }
  } while (local_check == 2);

  DBUG_RETURN(1);
}

/**
  Get the next record of a started scan. Try to fetch
  it locally from NdbApi cached records if possible, 
  otherwise ask NDB for more.

  @note
    If this is a update/delete make sure to not contact
    NDB before any pending ops have been sent to NDB.
*/

inline int ha_ndbcluster::next_result(uchar *buf)
{  
  int res;
  DBUG_ENTER("next_result");
    
  if (!m_active_cursor)
    DBUG_RETURN(HA_ERR_END_OF_FILE);
  
  if ((res= fetch_next(m_active_cursor)) == 0)
  {
    DBUG_PRINT("info", ("One more record found"));    

    unpack_record(buf, m_next_row);
    table->status= 0;
    DBUG_RETURN(0);
  }
  else if (res == 1)
  {
    // No more records
    table->status= STATUS_NOT_FOUND;
    
    DBUG_PRINT("info", ("No more records"));
    DBUG_RETURN(HA_ERR_END_OF_FILE);
  }
  else
  {
    DBUG_RETURN(ndb_err(m_thd_ndb->trans));
  }
}

/**
  Do a primary key or unique key index read operation.
  The key value is taken from a buffer in mysqld key format.
*/
const NdbOperation *
ha_ndbcluster::pk_unique_index_read_key(uint idx, const uchar *key, uchar *buf,
                                        NdbOperation::LockMode lm,
                                        Uint32 *ppartition_id)
{
  const NdbOperation *op;
  const NdbRecord *key_rec;
  NdbOperation::OperationOptions options;
  NdbOperation::OperationOptions *poptions = NULL;
  options.optionsPresent= 0;
  NdbOperation::GetValueSpec gets[2];
  
  if (idx != MAX_KEY)
    key_rec= m_index[idx].ndb_unique_record_key;
  else
    key_rec= m_ndb_hidden_key_record;

  /* Initialize the null bitmap, setting unused null bits to 1. */
  memset(buf, 0xff, table->s->null_bytes);

  if (table_share->primary_key == MAX_KEY)
  {
    get_hidden_fields_keyop(&options, gets);
    poptions= &options;
  }

  if (ppartition_id != NULL)
  {
    options.optionsPresent|= NdbOperation::OperationOptions::OO_PARTITION_ID;
    options.partitionId= *ppartition_id;
    poptions= &options;
  }

  op= m_thd_ndb->trans->readTuple(key_rec, (const char *)key, m_ndb_record,
                                  (char *)buf, lm,
                                  (uchar *)(table->read_set->bitmap), poptions,
                                  sizeof(NdbOperation::OperationOptions));

  if (uses_blob_value(table->read_set) &&
      get_blob_values(op, buf, table->read_set) != 0)
    return NULL;

  return op;
}

/** Count number of columns in key part. */
static uint
count_key_columns(const KEY *key_info, const key_range *key)
{
  KEY_PART_INFO *first_key_part= key_info->key_part;
  KEY_PART_INFO *key_part_end= first_key_part + key_info->key_parts;
  KEY_PART_INFO *key_part;
  uint length= 0;
  for(key_part= first_key_part; key_part < key_part_end; key_part++)
  {
    if (length >= key->length)
      break;
    length+= key_part->store_length;
  }
  return key_part - first_key_part;
}

/* Helper method to compute NDB index bounds. Note: does not set range_no. */
static void
compute_index_bounds(NdbIndexScanOperation::IndexBound & bound,
                     const KEY *key_info,
                     const key_range *start_key, const key_range *end_key)
{
  if (start_key)
  {
    bound.low_key= (const char*)start_key->key;
    bound.low_key_count= count_key_columns(key_info, start_key);
    bound.low_inclusive=
      start_key->flag != HA_READ_AFTER_KEY &&
      start_key->flag != HA_READ_BEFORE_KEY;
  }
  else
  {
    bound.low_key= NULL;
    bound.low_key_count= 0;
  }

  if (start_key &&
      (start_key->flag == HA_READ_KEY_EXACT ||
       start_key->flag == HA_READ_PREFIX_LAST))
  {
    bound.high_key= bound.low_key;
    bound.high_key_count= bound.low_key_count;
    bound.high_inclusive= TRUE;
  }
  else if (end_key)
  {
    bound.high_key= (const char*)end_key->key;
    bound.high_key_count= count_key_columns(key_info, end_key);
    /*
      For some reason, 'where b >= 1 and b <= 3' uses HA_READ_AFTER_KEY for
      the end_key.
      So HA_READ_AFTER_KEY in end_key sets high_inclusive, even though in
      start_key it does not set low_inclusive.
    */
    bound.high_inclusive= end_key->flag != HA_READ_BEFORE_KEY;
    if (end_key->flag == HA_READ_KEY_EXACT ||
        end_key->flag == HA_READ_PREFIX_LAST)
    {
      bound.low_key= bound.high_key;
      bound.low_key_count= bound.high_key_count;
      bound.low_inclusive= TRUE;
    }
  }
  else
  {
    bound.high_key= NULL;
    bound.high_key_count= 0;
  }
}

/**
  Start ordered index scan in NDB
*/

int ha_ndbcluster::ordered_index_scan(const key_range *start_key,
                                      const key_range *end_key,
                                      bool sorted, bool descending,
                                      uchar* buf, part_id_range *part_spec)
{  
  NdbTransaction *trans;
  NdbIndexScanOperation *op;
  int error;

  DBUG_ENTER("ha_ndbcluster::ordered_index_scan");
  DBUG_PRINT("enter", ("index: %u, sorted: %d, descending: %d read_set=0x%x",
             active_index, sorted, descending, table->read_set->bitmap[0]));
  DBUG_PRINT("enter", ("Starting new ordered scan on %s", m_tabname));

  // Check that sorted seems to be initialised
  DBUG_ASSERT(sorted == 0 || sorted == 1);

  if (!(trans= get_transaction(error)))
  {
    DBUG_RETURN(error);
  }

  if (m_active_cursor && (error= close_scan()))
    DBUG_RETURN(error);

  if (m_active_cursor && (error= close_scan()))
    DBUG_RETURN(error);

  NdbOperation::LockMode lm=
    (NdbOperation::LockMode)get_ndb_lock_type(m_lock.type, table->read_set);

  NdbScanOperation::ScanOptions options;
  options.optionsPresent=NdbScanOperation::ScanOptions::SO_SCANFLAGS;
  options.scan_flags=0;

  NdbOperation::GetValueSpec gets[2];
  if (table_share->primary_key == MAX_KEY)
    get_hidden_fields_scan(&options, gets);

  if (lm == NdbOperation::LM_Read)
    options.scan_flags|= NdbScanOperation::SF_KeyInfo;
  if (sorted)
    options.scan_flags|= NdbScanOperation::SF_OrderBy;
  if (descending)
    options.scan_flags|= NdbScanOperation::SF_Descending;
  const NdbRecord *key_rec= m_index[active_index].ndb_record_key;
  const NdbRecord *row_rec= m_ndb_record;

  NdbIndexScanOperation::IndexBound bound;
  NdbIndexScanOperation::IndexBound *pbound = NULL;
  NdbInterpretedCode code(m_table);

  if (start_key != NULL || end_key != NULL)
  {
    /* 
       Compute bounds info, reversing range boundaries
       if descending
     */
    compute_index_bounds(bound, 
                         table->key_info + active_index,
                         (descending?
                          end_key : start_key),
                         (descending?
                          start_key : end_key));
    bound.range_no = 0;
    pbound = &bound;
  }

  /* Partition pruning */
  if (m_use_partition_pruning && part_spec != NULL &&
      part_spec->start_part == part_spec->end_part)
  {
    options.partitionId = part_spec->start_part;
    options.optionsPresent |= NdbScanOperation::ScanOptions::SO_PARTITION_ID;
  }

  if (m_cond && m_cond->generate_scan_filter(&code, &options))
    ERR_RETURN(code.getNdbError());

  if (!(op= trans->scanIndex(key_rec, row_rec, lm,
                             (uchar *)(table->read_set->bitmap),
                             pbound,
                             &options,
                             sizeof(NdbScanOperation::ScanOptions))))
    ERR_RETURN(trans->getNdbError());

  if (uses_blob_value(table->read_set) &&
      get_blob_values(op, NULL, table->read_set) != 0)
    ERR_RETURN(op->getNdbError());

  m_active_cursor= op;

  if (execute_no_commit(m_thd_ndb, trans, m_ignore_no_key) != 0)
    DBUG_RETURN(ndb_err(trans));
  
  DBUG_RETURN(next_result(buf));
}

static
int
guess_scan_flags(NdbOperation::LockMode lm, 
		 const NDBTAB* tab, const MY_BITMAP* readset)
{
  int flags= 0;
  flags|= (lm == NdbOperation::LM_Read) ? NdbScanOperation::SF_KeyInfo : 0;
  if (tab->checkColumns(0, 0) & 2)
  {
    int ret = tab->checkColumns(readset->bitmap, no_bytes_in_map(readset));
    
    if (ret & 2)
    { // If disk columns...use disk scan
      flags |= NdbScanOperation::SF_DiskScan;
    }
    else if ((ret & 4) == 0 && (lm == NdbOperation::LM_Exclusive))
    {
      // If no mem column is set and exclusive...guess disk scan
      flags |= NdbScanOperation::SF_DiskScan;
    }
  }
  return flags;
}

/*
  Start full table scan in NDB or unique index scan
 */

int ha_ndbcluster::full_table_scan(const KEY* key_info, 
                                   const uchar *key, 
                                   uint key_len,
                                   uchar *buf)
{
  int error;
  NdbScanOperation *op;
  NdbTransaction *trans;
  part_id_range part_spec;
  bool use_set_part_id= FALSE;
  NdbOperation::GetValueSpec gets[2];

  DBUG_ENTER("full_table_scan");  
  DBUG_PRINT("enter", ("Starting new scan on %s", m_tabname));

  if (m_use_partition_pruning)
  {
    part_spec.start_part= 0;
    part_spec.end_part= m_part_info->get_tot_partitions() - 1;
    prune_partition_set(table, &part_spec);
    DBUG_PRINT("info", ("part_spec.start_part: %u  part_spec.end_part: %u",
                        part_spec.start_part, part_spec.end_part));
    /*
      If partition pruning has found no partition in set
      we can return HA_ERR_END_OF_FILE
    */
    if (part_spec.start_part > part_spec.end_part)
    {
      DBUG_RETURN(HA_ERR_END_OF_FILE);
    }

    if (part_spec.start_part == part_spec.end_part)
    {
      /*
       * Only one partition is required to scan, if sorted is required
       * don't need it anymore since output from one ordered partitioned
       * index is always sorted.
       */
      use_set_part_id= TRUE;
      if (!(trans= get_transaction_part_id(part_spec.start_part, error)))
      {
        DBUG_RETURN(error);
      }
    }
    else
    {
      if (!(trans= get_transaction(error)))
      {
        DBUG_RETURN(error);
      }
    }
  }
  else
    trans= m_thd_ndb->trans;
  DBUG_ASSERT(trans);

  NdbOperation::LockMode lm=
    (NdbOperation::LockMode)get_ndb_lock_type(m_lock.type, table->read_set);
  NdbScanOperation::ScanOptions options;
  options.optionsPresent = (NdbScanOperation::ScanOptions::SO_SCANFLAGS |
                            NdbScanOperation::ScanOptions::SO_PARALLEL);
  options.scan_flags = guess_scan_flags(lm, m_table, table->read_set);
  options.parallel = parallelism;

  if (use_set_part_id) {
    options.optionsPresent|= NdbScanOperation::ScanOptions::SO_PARTITION_ID;
    options.partitionId = part_spec.start_part;
  };

  if (table_share->primary_key == MAX_KEY)
    get_hidden_fields_scan(&options, gets);

  {
    NdbInterpretedCode code(m_table);

    if (!key_info)
    {
      if (m_cond && m_cond->generate_scan_filter(&code, &options))
        ERR_RETURN(code.getNdbError());
    }
    else
    {
      /* Unique index scan in NDB (full table scan with scan filter) */
      DBUG_PRINT("info", ("Starting unique index scan"));
      if (!m_cond)
        m_cond= new ha_ndbcluster_cond;
      if (!m_cond)
      {
        my_errno= HA_ERR_OUT_OF_MEM;
        DBUG_RETURN(my_errno);
      }       
      if (m_cond->generate_scan_filter_from_key(&code, &options, key_info, key, key_len, buf))
        ERR_RETURN(code.getNdbError());
    }

    if (!(op= trans->scanTable(m_ndb_record, lm,
                               (uchar *)(table->read_set->bitmap),
                               &options, sizeof(NdbScanOperation::ScanOptions))))
      ERR_RETURN(trans->getNdbError());
  }
  
  m_active_cursor= op;

  if (uses_blob_value(table->read_set) &&
      get_blob_values(op, NULL, table->read_set) != 0)
    ERR_RETURN(op->getNdbError());

  if (execute_no_commit(m_thd_ndb, trans, m_ignore_no_key) != 0)
    DBUG_RETURN(ndb_err(trans));
  DBUG_PRINT("exit", ("Scan started successfully"));
  DBUG_RETURN(next_result(buf));
}

int
ha_ndbcluster::set_auto_inc(THD *thd, Field *field)
{
  DBUG_ENTER("ha_ndbcluster::set_auto_inc");
  Ndb *ndb= get_ndb(thd);
  bool read_bit= bitmap_is_set(table->read_set, field->field_index);
  bitmap_set_bit(table->read_set, field->field_index);
  Uint64 next_val= (Uint64) field->val_int() + 1;
  if (!read_bit)
    bitmap_clear_bit(table->read_set, field->field_index);
#ifndef DBUG_OFF
  char buff[22];
  DBUG_PRINT("info", 
             ("Trying to set next auto increment value to %s",
              llstr(next_val, buff)));
#endif
  if (ndb->checkUpdateAutoIncrementValue(m_share->tuple_id_range, next_val))
  {
    Ndb_tuple_id_range_guard g(m_share);
    if (ndb->setAutoIncrementValue(m_table, g.range, next_val, TRUE)
        == -1)
      ERR_RETURN(ndb->getNdbError());
  }
  DBUG_RETURN(0);
}

Uint32
ha_ndbcluster::setup_get_hidden_fields(NdbOperation::GetValueSpec gets[2])
{
  Uint32 num_gets= 0;
  /*
    We need to read the hidden primary key, and possibly the FRAGMENT
    pseudo-column.
  */
  gets[num_gets].column= get_hidden_key_column();
  gets[num_gets].appStorage= &m_ref;
  num_gets++;
  if (m_user_defined_partitioning)
  {
    /* Need to read partition id to support ORDER BY columns. */
    gets[num_gets].column= NdbDictionary::Column::FRAGMENT;
    gets[num_gets].appStorage= &m_part_id;
    num_gets++;
  }
  return num_gets;
}

void
ha_ndbcluster::get_hidden_fields_keyop(NdbOperation::OperationOptions *options,
                                       NdbOperation::GetValueSpec gets[2])
{
  Uint32 num_gets= setup_get_hidden_fields(gets);
  options->optionsPresent|= NdbOperation::OperationOptions::OO_GETVALUE;
  options->extraGetValues= gets;
  options->numExtraGetValues= num_gets;
}

void
ha_ndbcluster::get_hidden_fields_scan(NdbScanOperation::ScanOptions *options,
                                      NdbOperation::GetValueSpec gets[2])
{
  Uint32 num_gets= setup_get_hidden_fields(gets);
  options->optionsPresent|= NdbScanOperation::ScanOptions::SO_GETVALUE;
  options->extraGetValues= gets;
  options->numExtraGetValues= num_gets;
}

inline void
ha_ndbcluster::eventSetAnyValue(THD *thd, 
                                NdbOperation::OperationOptions *options)
{
  if (unlikely(m_slow_path))
  {
    /*
      Ignore TNTO_NO_LOGGING for slave thd.  It is used to indicate
      log-slave-updates option.  This is instead handled in the
      injector thread, by looking explicitly at the
      opt_log_slave_updates flag.
    */
    Thd_ndb *thd_ndb= get_thd_ndb(thd);
    if (thd->slave_thread)
    {
      options->optionsPresent |= NdbOperation::OperationOptions::OO_ANYVALUE;
      options->anyValue=thd->server_id;
    }
    else if (thd_ndb->trans_options & TNTO_NO_LOGGING)
    {
      options->optionsPresent |= NdbOperation::OperationOptions::OO_ANYVALUE;
      options->anyValue=NDB_ANYVALUE_FOR_NOLOGGING;
    }
  }
}

int ha_ndbcluster::write_row(uchar *record)
{
  DBUG_ENTER("ha_ndbcluster::write_row");
#ifdef HAVE_NDB_BINLOG
  if (m_share == ndb_apply_status_share && table->in_use->slave_thread)
  {
    uint32 sid, master_server_id= active_mi->master_server_id;
    memcpy(&sid, table->field[0]->ptr + (record - table->record[0]), sizeof(sid));
    if (sid == master_server_id)
    {
      uint64 master_epoch;
      memcpy(&master_epoch, table->field[1]->ptr + (record - table->record[0]),
             sizeof(master_epoch));
      active_mi->master_epoch= master_epoch;
    }
  }
#endif /* HAVE_NDB_BINLOG */
  DBUG_RETURN(ndb_write_row(record, FALSE, FALSE));
}

/**
  Insert one record into NDB
*/
int ha_ndbcluster::ndb_write_row(uchar *record,
                                 bool primary_key_update,
                                 bool batched_update)
{
  bool has_auto_increment;
  const NdbOperation *op;
  THD *thd= table->in_use;
  Thd_ndb *thd_ndb= m_thd_ndb;
  NdbTransaction *trans;
  uint32 part_id;
  int error;
  NdbOperation::SetValueSpec sets[2];
  Uint32 num_sets= 0;
  DBUG_ENTER("ha_ndbcluster::ndb_write_row");

  has_auto_increment= (table->next_number_field && record == table->record[0]);

  if (has_auto_increment && table_share->primary_key != MAX_KEY) 
  {
    /*
     * Increase any auto_incremented primary key
     */
    m_skip_auto_increment= FALSE;
    if ((error= update_auto_increment()))
      DBUG_RETURN(error);
    m_skip_auto_increment= (insert_id_for_cur_row == 0);
  }

  /*
   * If IGNORE the ignore constraint violations on primary and unique keys
   */
  if (!m_use_write && m_ignore_dup_key)
  {
    /*
      compare if expression with that in start_bulk_insert()
      start_bulk_insert will set parameters to ensure that each
      write_row is committed individually
    */
    int peek_res= peek_indexed_rows(record, NDB_INSERT);
    
    if (!peek_res) 
    {
      DBUG_RETURN(HA_ERR_FOUND_DUPP_KEY);
    }
    if (peek_res != HA_ERR_KEY_NOT_FOUND)
      DBUG_RETURN(peek_res);
  }

  bool uses_blobs= uses_blob_value(table->write_set);

  Uint64 auto_value;
  if (table_share->primary_key == MAX_KEY)
  {
    /* Table has hidden primary key. */
    Ndb *ndb= get_ndb(thd);
    uint retries= NDB_AUTO_INCREMENT_RETRIES;
    int retry_sleep= 30; /* 30 milliseconds, transaction */
    for (;;)
    {
      Ndb_tuple_id_range_guard g(m_share);
      if (ndb->getAutoIncrementValue(m_table, g.range, auto_value, 1) == -1)
      {
	if (--retries &&
	    ndb->getNdbError().status == NdbError::TemporaryError)
	{
	  my_sleep(retry_sleep);
	  continue;
	}
	ERR_RETURN(ndb->getNdbError());
      }
      break;
    }
    sets[num_sets].column= get_hidden_key_column();
    sets[num_sets].value= &auto_value;
    num_sets++;
  } 

  trans= thd_ndb->trans;
  if (m_user_defined_partitioning || !trans)
  {
    DBUG_ASSERT(m_use_partition_pruning);
    longlong func_value= 0;
    my_bitmap_map *old_map= dbug_tmp_use_all_columns(table, table->read_set);
    error= m_part_info->get_partition_id(m_part_info, &part_id, &func_value);
    dbug_tmp_restore_column_map(table->read_set, old_map);
    if (unlikely(error))
    {
      m_part_info->err_value= func_value;
      DBUG_RETURN(error);
    }
    if (m_user_defined_partitioning)
    {
      /*
        We need to set the value of the partition function value in
        NDB since the NDB kernel doesn't have easy access to the function
        to calculate the value.
      */
      if (func_value >= INT_MAX32)
        func_value= INT_MAX32;
      sets[num_sets].column= get_partition_id_column();
      sets[num_sets].value= &func_value;
      num_sets++;
    }
    if (!trans)
    {
      if (!(trans= start_transaction_part_id(part_id, error)))
      {
        DBUG_RETURN(error);
      }
    }
  }
  DBUG_ASSERT(trans);

  ha_statistic_increment(&SSV::ha_write_count);
  if (table->timestamp_field_type & TIMESTAMP_AUTO_SET_ON_INSERT)
    table->timestamp_field->set_time();

  /*
     Setup OperationOptions
   */
  NdbOperation::OperationOptions options;
  NdbOperation::OperationOptions *poptions = NULL;
  options.optionsPresent=0;
  
  eventSetAnyValue(thd, &options); 

  if (m_user_defined_partitioning)
  {
    options.optionsPresent |= NdbOperation::OperationOptions::OO_PARTITION_ID;
    options.partitionId= part_id;
  }
  if (num_sets)
  {
    options.optionsPresent |= NdbOperation::OperationOptions::OO_SETVALUE;
    options.extraSetValues= sets;
    options.numExtraSetValues= num_sets;
  }
  if (options.optionsPresent != 0)
    poptions=&options;

  const NdbRecord *key_rec;
  const uchar *key_row;
  if (table_share->primary_key == MAX_KEY)
  {
    key_rec= m_ndb_hidden_key_record;
    key_row= (const uchar *)&auto_value;
  }
  else
  {
    key_rec= m_index[table_share->primary_key].ndb_unique_record_row;
    key_row= record;
  }

  const MY_BITMAP *user_cols_written_bitmap;
  
  if (m_use_write)
  {
    uchar *mask;

#ifdef HAVE_NDB_BINLOG
    /*
      The use of table->write_set is tricky here. This is done as a temporary
      workaround for BUG#22045.

      There is some confusion on the precise meaning of write_set in write_row,
      with REPLACE INTO and replication SQL thread having different opinions.
      There is work on the way to sort that out, but until then we need to
      implement different semantics depending on whether we are in the slave
      SQL thread or not.

        SQL thread -> use the write_set for writeTuple().
        otherwise (REPLACE INTO) -> do not use write_set.
    */
    if (thd->slave_thread)
    {
      user_cols_written_bitmap= table->write_set;
      mask= (uchar *)(user_cols_written_bitmap->bitmap);
    }
    else
#endif
    {
      user_cols_written_bitmap= NULL;
      mask= NULL;
    }

    op= trans->writeTuple(key_rec, (const char *)key_row, m_ndb_record,
                          (char *)record, mask,
                          poptions, sizeof(NdbOperation::OperationOptions));
  }
  else
  {
    /* Using insert, we write all user visible columns */
    user_cols_written_bitmap= NULL;
    op= trans->insertTuple(key_rec, (const char *)key_row, m_ndb_record,
                           (char *)record, NULL, // No mask
                           poptions, sizeof(NdbOperation::OperationOptions));
  }
  if (!(op))
    ERR_RETURN(trans->getNdbError());

  bool need_flush= add_row_check_if_batch_full(thd_ndb);
  bool do_batch= !need_flush &&
    (batched_update || (thd->options & OPTION_ALLOW_BATCH));
  uint blob_count= 0;
  if (table_share->blob_fields > 0)
  {
    my_bitmap_map *old_map= dbug_tmp_use_all_columns(table, table->read_set);
    /* Set Blob values for all columns updated by the operation */
    int res= set_blob_values(op, record - table->record[0],
                             user_cols_written_bitmap, &blob_count, do_batch);
    dbug_tmp_restore_column_map(table->read_set, old_map);
    if (res != 0)
      DBUG_RETURN(res);
  }

  m_rows_changed++;

  /*
    Execute write operation
    NOTE When doing inserts with many values in 
    each INSERT statement it should not be necessary
    to NoCommit the transaction between each row.
    Find out how this is detected!
  */
  m_rows_inserted++;
  no_uncommitted_rows_update(1);
  if (( (m_rows_to_insert == 1 || uses_blobs) && !do_batch ) ||
      primary_key_update ||
      need_flush)
  {
    int res= flush_bulk_insert();
    if (res != 0)
    {
      m_skip_auto_increment= TRUE;
      DBUG_RETURN(res);
    }
  }
  if ((has_auto_increment) && (m_skip_auto_increment))
  {
    int ret_val;
    if ((ret_val= set_auto_inc(thd, table->next_number_field)))
    {
      DBUG_RETURN(ret_val);
    }
  }
  m_skip_auto_increment= TRUE;

  DBUG_PRINT("exit",("ok"));
  DBUG_RETURN(0);
}


/* Compare if an update changes the primary key in a row. */
int ha_ndbcluster::primary_key_cmp(const uchar * old_row, const uchar * new_row)
{
  uint keynr= table_share->primary_key;
  KEY_PART_INFO *key_part=table->key_info[keynr].key_part;
  KEY_PART_INFO *end=key_part+table->key_info[keynr].key_parts;

  for (; key_part != end ; key_part++)
  {
    if (!bitmap_is_set(table->write_set, key_part->fieldnr - 1))
      continue;

    /* The primary key does not allow NULLs. */
    DBUG_ASSERT(!key_part->null_bit);

    if (key_part->key_part_flag & (HA_BLOB_PART | HA_VAR_LENGTH_PART))
    {

      if (key_part->field->cmp_binary((old_row + key_part->offset),
                                      (new_row + key_part->offset),
                                      (ulong) key_part->length))
        return 1;
    }
    else
    {
      if (memcmp(old_row+key_part->offset, new_row+key_part->offset,
                 key_part->length))
        return 1;
    }
  }
  /*
    potentially not needed call to this function
  */
  DBUG_ASSERT(!table->in_use->slave_thread || (m_ignore_no_key == FALSE));
  return 0;
}

#ifdef HAVE_NDB_BINLOG

/**
  CFT_NDB_NEW

  To perform conflict resolution, an interpreted program is used to read
  the timestamp stored locally and compare to what is going to be applied.
  If timestamp is lower, an error for this operation (9999) will be raised,
  and new row will not be applied. The error codes for the operations will
  be checked on return.  For this to work is is vital that the operation
  is run with ignore error option.
*/

int
ha_ndbcluster::update_row_conflict_fn_max(const uchar *old_data,
                                          uchar *new_data,
                                          NdbInterpretedCode *code)
{
  uint32 resolve_column= m_share->m_cfn_share->m_resolve_column;
  uint32 resolve_size= m_share->m_cfn_share->m_resolve_size;

  DBUG_PRINT("info", ("interpreted update pre equal on column %u",
                      resolve_column));

  DBUG_ASSERT(resolve_size == 4 || resolve_size == 8);

  if (!bitmap_is_set(table->write_set, resolve_column))
  {
    sql_print_information("NDB Slave: missing data for NDB_MAX");
    return 0;
  }

  const uint label_0= 0;
  const Uint32 RegNewValue= 1, RegCurrentValue= 2;
  int r;
  Field *field= table->field[resolve_column];
  DBUG_PRINT("info", ("interpreted update post equal"));
  /*
   * read new value from record
   */
  union {
    uint32 new_value_32;
    uint64 new_value_64;
  };
  {
    const uchar *field_ptr= field->ptr + (new_data - table->record[0]);
    if (resolve_size == 4)
    {
      memcpy(&new_value_32, field_ptr, resolve_size);
      DBUG_PRINT("info", ("new_value_32: %u", new_value_32));
    }
    else
    {
      memcpy(&new_value_64, field_ptr, resolve_size);
      DBUG_PRINT("info", ("new_value_64: %llu",
                          (unsigned long long) new_value_64));
    }
  }
  /*
   * Load registers RegNewValue and RegCurrentValue
   */
  if (resolve_size == 4)
    r= code->load_const_u32(RegNewValue, new_value_32);
  else
    r= code->load_const_u64(RegNewValue, new_value_64);
  DBUG_ASSERT(r == 0);
  r= code->read_attr(RegCurrentValue, resolve_column);
  DBUG_ASSERT(r == 0);
  /*
   * if RegNewValue > RegCurrentValue goto label_0
   * else raise error for this row
   */
  r= code->branch_gt(RegNewValue, RegCurrentValue, label_0);
  DBUG_ASSERT(r == 0);
  r= code->interpret_exit_nok(error_conflict_fn_max_violation);
  DBUG_ASSERT(r == 0);
  r= code->def_label(label_0);
  DBUG_ASSERT(r == 0);
  r= code->interpret_exit_ok();
  DBUG_ASSERT(r == 0);
  r= code->finalise();
  DBUG_ASSERT(r == 0);
  return r;
}

/**
  CFT_NDB_OLD

  To perform conflict detection, an interpreted program is used to read
  the timestamp stored locally and compare to what was on the master.
  If timestamp is not equal, an error for this operation (9998) will be raised,
  and new row will not be applied. The error codes for the operations will
  be checked on return.  For this to work is is vital that the operation
  is run with ignore error option.

  As an independent feature, phase 2 also saves the
  conflicts into the table's exceptions table.
*/

int
ha_ndbcluster::update_row_conflict_fn_old(const uchar *old_data,
                                          uchar *new_data,
                                          NdbInterpretedCode *code)
{
  uint32 resolve_column= m_share->m_cfn_share->m_resolve_column;
  uint32 resolve_size= m_share->m_cfn_share->m_resolve_size;

  DBUG_PRINT("info", ("interpreted update pre equal on column %u",
                      resolve_column));

  DBUG_ASSERT(resolve_size == 4 || resolve_size == 8);

  if (!bitmap_is_set(table->write_set, resolve_column))
  {
    sql_print_information("NDB Slave: missing data for NDB_OLD");
    return 0;
  }

  const uint label_0= 0;
  const Uint32 RegOldValue= 1, RegCurrentValue= 2;
  int r;
  Field *field= table->field[resolve_column];
  DBUG_PRINT("info", ("interpreted update post equal"));
  /*
   * read old value from record
   */
  union {
    uint32 old_value_32;
    uint64 old_value_64;
  };
  {
    const uchar *field_ptr= field->ptr + (old_data - table->record[0]);
    if (resolve_size == 4)
    {
      memcpy(&old_value_32, field_ptr, resolve_size);
      DBUG_PRINT("info", ("old_value_32: %u", old_value_32));
    }
    else
    {
      memcpy(&old_value_64, field_ptr, resolve_size);
      DBUG_PRINT("info", ("old_value_64: %llu",
                          (unsigned long long) old_value_64));
    }
  }
  /*
   * Load registers RegOldValue and RegCurrentValue
   */
  if (resolve_size == 4)
    r= code->load_const_u32(RegOldValue, old_value_32);
  else
    r= code->load_const_u64(RegOldValue, old_value_64);
  DBUG_ASSERT(r == 0);
  r= code->read_attr(RegCurrentValue, resolve_column);
  DBUG_ASSERT(r == 0);
  /*
   * if RegOldValue == RegCurrentValue goto label_0
   * else raise error for this row
   */
  r= code->branch_eq(RegOldValue, RegCurrentValue, label_0);
  DBUG_ASSERT(r == 0);
  r= code->interpret_exit_nok(error_conflict_fn_old_violation);
  DBUG_ASSERT(r == 0);
  r= code->def_label(label_0);
  DBUG_ASSERT(r == 0);
  r= code->interpret_exit_ok();
  DBUG_ASSERT(r == 0);
  r= code->finalise();
  DBUG_ASSERT(r == 0);
  return r;
}

int
ha_ndbcluster::update_row_conflict_fn(enum_conflict_fn_type cft,
                                      const uchar *old_data,
                                      uchar *new_data,
                                      NdbInterpretedCode *code)
{
  DBUG_ASSERT(cft == CFT_NDB_MAX || cft == CFT_NDB_OLD);
  switch (cft) {
  case CFT_NDB_MAX:
    return update_row_conflict_fn_max(old_data, new_data, code);
  case CFT_NDB_OLD:
    return update_row_conflict_fn_old(old_data, new_data, code);
  case CFT_NDB_UNDEF:
    abort();
  }
  return 0;
}
#endif /* HAVE_NDB_BINLOG */

/**
  Update one record in NDB using primary key.
*/

bool ha_ndbcluster::start_bulk_update()
{
  DBUG_ENTER("ha_ndbcluster::start_bulk_update");
  DBUG_RETURN(FALSE);
}

int ha_ndbcluster::bulk_update_row(const uchar *old_data, uchar *new_data,
                                   uint *dup_key_found)
{
  DBUG_ENTER("ha_ndbcluster::bulk_update_row");
  *dup_key_found= 0;
  DBUG_RETURN(ndb_update_row(old_data, new_data, 1));
}

int ha_ndbcluster::exec_bulk_update(uint *dup_key_found)
{
  DBUG_ENTER("ha_ndbcluster::exec_bulk_update");
  *dup_key_found= 0;
  if (m_thd_ndb->m_unsent_bytes &&
      !(table->in_use->options & OPTION_ALLOW_BATCH) &&
      (!m_thd_ndb->m_handler ||
       m_blobs_pending))
  {
    uint ignore_count= 0;
    if (execute_no_commit(m_thd_ndb, m_thd_ndb->trans,
                          m_ignore_no_key || m_read_before_write_removal_used,
                          &ignore_count) != 0)
    {
      no_uncommitted_rows_execute_failure();
      DBUG_RETURN(ndb_err(m_thd_ndb->trans));
    }
    m_rows_changed-= ignore_count;
    m_rows_updated-= ignore_count;
  }
  DBUG_RETURN(0);
}

void ha_ndbcluster::end_bulk_update()
{
  DBUG_ENTER("ha_ndbcluster::end_bulk_update");
  DBUG_VOID_RETURN;
}

int ha_ndbcluster::update_row(const uchar *old_data, uchar *new_data)
{
  return ndb_update_row(old_data, new_data, 0);
}

void
ha_ndbcluster::setup_key_ref_for_ndb_record(const NdbRecord **key_rec,
                                            const uchar **key_row,
                                            const uchar *record,
                                            bool use_active_index)
{
  DBUG_ENTER("setup_key_ref_for_ndb_record");
  if (table_share->primary_key != MAX_KEY)
  {
    if (use_active_index)
    {
      /*
        Using unique key and getting read before write removal
        optimisation working. Use key_rec according to this
        unique index instead of primary key index
      */
      *key_rec= m_index[active_index].ndb_unique_record_row;
    }
    else
      *key_rec= m_index[table_share->primary_key].ndb_unique_record_row;
    *key_row= record;
    DBUG_VOID_RETURN;
  }
  else
  {
    /* Use hidden primary key previously read into m_ref. */
    *key_rec= m_ndb_hidden_key_record;
    *key_row= (const uchar *)(&m_ref);
    DBUG_VOID_RETURN;
  }
}


/*
  Update one record in NDB using primary key
*/

int ha_ndbcluster::ndb_update_row(const uchar *old_data, uchar *new_data,
                                  int is_bulk_update)
{
  THD *thd= table->in_use;
  Thd_ndb *thd_ndb= m_thd_ndb;
  NdbTransaction *trans= thd_ndb->trans;
  NdbScanOperation* cursor= m_active_cursor;
  const NdbOperation *op;
  uint32 old_part_id= 0, new_part_id= 0;
  int error;
  longlong func_value;
  Uint32 func_value_uint32;
  bool have_pk= (table_share->primary_key != MAX_KEY);
  bool pk_update= (!m_read_before_write_removal_possible &&
                   have_pk &&
                   bitmap_is_overlapping(table->write_set, m_pk_bitmap_p) &&
                   primary_key_cmp(old_data, new_data));
  bool batch_allowed= is_bulk_update || (thd->options & OPTION_ALLOW_BATCH);
  NdbOperation::SetValueSpec sets[1];

  DBUG_ENTER("ndb_update_row");
  DBUG_ASSERT(trans); 
  /*
   * If IGNORE the ignore constraint violations on primary and unique keys,
   * but check that it is not part of INSERT ... ON DUPLICATE KEY UPDATE
   */
  if (m_ignore_dup_key && (thd->lex->sql_command == SQLCOM_UPDATE ||
                           thd->lex->sql_command == SQLCOM_UPDATE_MULTI))
  {
    NDB_WRITE_OP write_op= (pk_update) ? NDB_PK_UPDATE : NDB_UPDATE;
    int peek_res= peek_indexed_rows(new_data, write_op);
    
    if (!peek_res) 
    {
      DBUG_RETURN(HA_ERR_FOUND_DUPP_KEY);
    }
    if (peek_res != HA_ERR_KEY_NOT_FOUND)
      DBUG_RETURN(peek_res);
  }

  ha_statistic_increment(&SSV::ha_update_count);
  if (table->timestamp_field_type & TIMESTAMP_AUTO_SET_ON_UPDATE)
  {
    table->timestamp_field->set_time();
    bitmap_set_bit(table->write_set, table->timestamp_field->field_index);
  }

  if (m_use_partition_pruning &&
      (error= get_parts_for_update(old_data, new_data, table->record[0],
                                   m_part_info, &old_part_id, &new_part_id,
                                   &func_value)))
  {
    m_part_info->err_value= func_value;
    DBUG_RETURN(error);
  }

  /*
   * Check for update of primary key or partition change
   * for special handling
   */  
  if (pk_update || old_part_id != new_part_id)
  {
    DBUG_RETURN(ndb_pk_update_row(thd, old_data, new_data, old_part_id));
  }
  /*
    If we are updating a unique key with auto_increment
    then we need to update the auto_increment counter
   */
  if (table->found_next_number_field &&
      bitmap_is_set(table->write_set, 
		    table->found_next_number_field->field_index) &&
      (error= set_auto_inc(thd, table->found_next_number_field)))
  {
    DBUG_RETURN(error);
  }
  /*
    Set only non-primary-key attributes.
    We already checked that any primary key attribute in write_set has no
    real changes.
  */
  bitmap_copy(&m_bitmap, table->write_set);
  bitmap_subtract(&m_bitmap, m_pk_bitmap_p);
  uchar *mask= (uchar *)(m_bitmap.bitmap);
  DBUG_ASSERT(!pk_update);

  NdbOperation::OperationOptions *poptions = NULL;
  NdbOperation::OperationOptions options;
  options.optionsPresent=0;

  /* Need to set the value of any user-defined partitioning function. */
  if (m_user_defined_partitioning)
  {
    if (func_value >= INT_MAX32)
      func_value_uint32= INT_MAX32;
    else
      func_value_uint32= (uint32)func_value;
    sets[0].column= get_partition_id_column();
    sets[0].value= &func_value_uint32;
    options.optionsPresent|= NdbOperation::OperationOptions::OO_SETVALUE;
    options.extraSetValues= sets;
    options.numExtraSetValues= 1;

    if (!cursor)
    {
      options.optionsPresent|= NdbOperation::OperationOptions::OO_PARTITION_ID;
      options.partitionId= new_part_id;
    }
  }
  
  eventSetAnyValue(thd, &options);
  
  bool need_flush= add_row_check_if_batch_full(thd_ndb);

  if (cursor)
  {
    /*
      We are scanning records and want to update the record
      that was just found, call updateCurrentTuple on the cursor 
      to take over the lock to a new update operation
      And thus setting the primary key of the record from 
      the active record in cursor
    */
    DBUG_PRINT("info", ("Calling updateTuple on cursor, write_set=0x%x",
                        table->write_set->bitmap[0]));

    if (options.optionsPresent != 0)
      poptions = &options;

    if (!(op= cursor->updateCurrentTuple(trans, m_ndb_record,
                                         (const char*)new_data, mask,
                                         poptions,
                                         sizeof(NdbOperation::OperationOptions))))
      ERR_RETURN(trans->getNdbError());

    m_lock_tuple= FALSE;
    thd_ndb->m_unsent_bytes+= 12;
  }
  else
  {  
    const NdbRecord *key_rec;
    const uchar *key_row;
    setup_key_ref_for_ndb_record(&key_rec, &key_row, new_data,
				 m_read_before_write_removal_used);

#ifdef HAVE_NDB_BINLOG
    uchar* ex_data_buffer= NULL;
    if (thd->slave_thread && m_share->m_cfn_share &&
        (m_share->m_cfn_share->m_resolve_cft != CFT_NDB_UNDEF))
    {
      /* Conflict resolution in slave thread. */

      /*
        Room for 10 instruction words, two labels (@ 2words/label)
        + 2 extra words for the case of resolve_size == 8
      */
      Uint32 buffer[16];
      NdbInterpretedCode code(m_table, buffer,
                              sizeof(buffer)/sizeof(buffer[0]));
      enum_conflict_fn_type cft= m_share->m_cfn_share->m_resolve_cft;
      if (update_row_conflict_fn(cft, old_data, new_data, &code))
      {
        /* ToDo error handling */
        abort();
      }
      options.optionsPresent|=NdbOperation::OperationOptions::OO_INTERPRETED;
      options.interpretedCode= &code;

      thd_ndb->m_conflict_fn_usage_count++;

      Ndb_exceptions_data ex_data;
      ex_data.share= m_share;
      /*
        We need to save the row data for possible conflict resolution after
        execute().
      */
      ex_data.row= copy_row_to_buffer(thd_ndb, new_data);
      ex_data_buffer= get_buffer(thd_ndb, sizeof(ex_data));
      if (ex_data.row == NULL || ex_data_buffer == NULL)
      {
        DBUG_RETURN(HA_ERR_OUT_OF_MEM);
      }
      memcpy(ex_data_buffer, &ex_data, sizeof(ex_data));

      options.optionsPresent|= NdbOperation::OperationOptions::OO_CUSTOMDATA;
      options.customData= (void*)ex_data_buffer;
    }
#endif /* HAVE_NDB_BINLOG */
    if (options.optionsPresent !=0)
      poptions= &options;

    if (!(op= trans->updateTuple(key_rec, (const char *)key_row,
                                 m_ndb_record, (const char*)new_data, mask,
                                 poptions,
                                 sizeof(NdbOperation::OperationOptions))))
      ERR_RETURN(trans->getNdbError());  
  }

  uint blob_count= 0;
  if (uses_blob_value(table->write_set))
  {
    int row_offset= new_data - table->record[0];
    int res= set_blob_values(op, row_offset, table->write_set, &blob_count,
                             (batch_allowed && !need_flush));
    if (res != 0)
      DBUG_RETURN(res);
  }
  uint ignore_count= 0;
  /*
    Batch update operation if we are doing a scan for update, unless
    there exist UPDATE AFTER triggers
  */
  if (m_update_cannot_batch ||
      !(cursor || (batch_allowed && have_pk)) ||
      need_flush)
  {
    if (execute_no_commit(m_thd_ndb, trans,
                          m_ignore_no_key || m_read_before_write_removal_used,
                          &ignore_count) != 0)
    {
      no_uncommitted_rows_execute_failure();
      DBUG_RETURN(ndb_err(trans));
    }
  }
  else if (blob_count > 0)
    m_blobs_pending= TRUE;
  
  m_rows_changed+= 1 - ignore_count;
  m_rows_updated+= 1 - ignore_count;

  DBUG_RETURN(0);
}


/*
  handler delete interface
*/

int ha_ndbcluster::delete_row(const uchar *record)
{
  return ndb_delete_row(record, FALSE);
}

bool ha_ndbcluster::start_bulk_delete()
{
  DBUG_ENTER("start_bulk_delete");
  DBUG_RETURN(FALSE);
}

int ha_ndbcluster::bulk_delete_row(const uchar *record)
{
  DBUG_ENTER("bulk_delete_row");
  DBUG_RETURN(ndb_delete_row(record, FALSE, TRUE));
}

int ha_ndbcluster::end_bulk_delete()
{
  DBUG_ENTER("end_bulk_delete");
  if (m_thd_ndb->m_unsent_bytes &&
      !(table->in_use->options & OPTION_ALLOW_BATCH) &&
      !m_thd_ndb->m_handler)
  {
    uint ignore_count= 0;
    if (execute_no_commit(m_thd_ndb, m_thd_ndb->trans,
                          m_ignore_no_key || m_read_before_write_removal_used,
                          &ignore_count) != 0)
    {
      no_uncommitted_rows_execute_failure();
      DBUG_RETURN(ndb_err(m_thd_ndb->trans));
    }
    m_rows_deleted-= ignore_count;
  }
  DBUG_RETURN(0);
}


/**
  Delete one record from NDB, using primary key .
*/

int ha_ndbcluster::ndb_delete_row(const uchar *record,
                                  bool primary_key_update,
                                  bool is_bulk_delete)
{
  THD *thd= table->in_use;
  Thd_ndb *thd_ndb= get_thd_ndb(thd);
  NdbTransaction *trans= m_thd_ndb->trans;
  NdbScanOperation* cursor= m_active_cursor;
  const NdbOperation *op;
  uint32 part_id;
  int error;
  bool allow_batch= is_bulk_delete || (thd->options & OPTION_ALLOW_BATCH);
  DBUG_ENTER("ndb_delete_row");
  DBUG_ASSERT(trans);

  ha_statistic_increment(&SSV::ha_delete_count);
  m_rows_changed++;

  if (m_use_partition_pruning &&
      (error= get_part_for_delete(record, table->record[0], m_part_info,
                                  &part_id)))
  {
    DBUG_RETURN(error);
  }

  NdbOperation::OperationOptions options;
  NdbOperation::OperationOptions *poptions = NULL;
  options.optionsPresent=0;

  eventSetAnyValue(thd, &options);

  if (cursor)
  {
    if (options.optionsPresent != 0)
      poptions = &options;

    /*
      We are scanning records and want to delete the record
      that was just found, call deleteTuple on the cursor 
      to take over the lock to a new delete operation
      And thus setting the primary key of the record from 
      the active record in cursor
    */
    DBUG_PRINT("info", ("Calling deleteTuple on cursor"));
    if ((op = cursor->deleteCurrentTuple(trans, m_ndb_record,
                                         NULL, // result_row
                                         NULL, // result_mask
                                         poptions, 
                                         sizeof(NdbOperation::OperationOptions))) == 0)
      ERR_RETURN(trans->getNdbError());     
    m_lock_tuple= FALSE;
    thd_ndb->m_unsent_bytes+= 12;

    no_uncommitted_rows_update(-1);

    if (!(primary_key_update || m_delete_cannot_batch))
    {
      // If deleting from cursor, NoCommit will be handled in next_result
      m_rows_deleted++;
      DBUG_RETURN(0);
    }
  }
  else
  {
    const NdbRecord *key_rec;
    const uchar *key_row;

    if (m_user_defined_partitioning)
    {
      options.optionsPresent|= NdbOperation::OperationOptions::OO_PARTITION_ID;
      options.partitionId= part_id;
    }

    if (options.optionsPresent != 0)
      poptions= &options;

    setup_key_ref_for_ndb_record(&key_rec, &key_row, record,
				 m_read_before_write_removal_used);
    if (!(op=trans->deleteTuple(key_rec, (const char *)key_row,
                                m_ndb_record,
                                NULL, // row
                                NULL, // mask
                                poptions,
                                sizeof(NdbOperation::OperationOptions))))
      ERR_RETURN(trans->getNdbError());

    no_uncommitted_rows_update(-1);

    /*
      Check if we can batch the delete.

      We don't batch deletes as part of primary key updates.
      We do not batch deletes on tables with no primary key. For such tables,
      replication uses full table scan to locate the row to delete. The
      problem is the following scenario when deleting 2 (or more) rows:

       1. Table scan to locate the first row.
       2. Delete the row, batched so no execute.
       3. Table scan to locate the second row is executed, along with the
          batched delete operation from step 2.
       4. The first row is returned from nextResult() (not deleted yet).
       5. The kernel deletes the row (operation from step 2).
       6. lockCurrentTuple() is called on the row returned in step 4. However,
          as that row is now deleted, the operation fails and the transaction
          is aborted.
       7. The delete of the second tuple now fails, as the transaction has
          been aborted.
    */

    /*
      Poor approx. let delete ~ tabsize / 4
    */
    uint delete_size= 12 + m_bytes_per_write >> 2;
    bool need_flush= add_row_check_if_batch_full_size(thd_ndb, delete_size);
    if ( allow_batch &&
	 table_share->primary_key != MAX_KEY &&
	 !primary_key_update &&
	 !need_flush)
    {
      m_rows_deleted++;
      DBUG_RETURN(0);
    }
  }

  // Execute delete operation
  uint ignore_count= 0;
  if (execute_no_commit(m_thd_ndb, trans,
                        m_ignore_no_key || m_read_before_write_removal_used,
                        &ignore_count) != 0)
  {
    no_uncommitted_rows_execute_failure();
    DBUG_RETURN(ndb_err(trans));
  }
  if (!primary_key_update)
    m_rows_deleted+= 1 - ignore_count;
  DBUG_RETURN(0);
}
  
/**
  Unpack a record returned from a scan.
  We copy field-for-field to
   1. Avoid unnecessary copying for sparse rows.
   2. Properly initialize not used null bits.
  Note that we do not unpack all returned rows; some primary/unique key
  operations can read directly into the destination row.
*/
void ha_ndbcluster::unpack_record(uchar *dst_row, const uchar *src_row)
{
  int res;
  DBUG_ASSERT(src_row != NULL);

  my_ptrdiff_t dst_offset= dst_row - table->record[0];
  my_ptrdiff_t src_offset= src_row - table->record[0];

  /* Initialize the NULL bitmap. */
  memset(dst_row, 0xff, table->s->null_bytes);

  uchar *blob_ptr= m_blobs_buffer;

  for (uint i= 0; i < table_share->fields; i++) 
  {
    Field *field= table->field[i];
    if (bitmap_is_set(table->read_set, i))
    {
      if (field->type() == MYSQL_TYPE_BIT)
      {
        Field_bit *field_bit= static_cast<Field_bit*>(field);
        if (!field->is_null_in_record_with_offset(src_offset))
        {
          field->move_field_offset(src_offset);
          longlong value= field_bit->val_int();
          field->move_field_offset(dst_offset-src_offset);
          field_bit->set_notnull();
          /* Field_bit in DBUG requires the bit set in write_set for store(). */
          my_bitmap_map *old_map=
            dbug_tmp_use_all_columns(table, table->write_set);
          IF_DBUG(int res=) field_bit->store(value, true);
          dbug_tmp_restore_column_map(table->write_set, old_map);
          DBUG_ASSERT(res == 0);
          field->move_field_offset(-dst_offset);
        }
      }
      else if (field->flags & BLOB_FLAG)
      {
        Field_blob *field_blob= (Field_blob *)field;
        NdbBlob *ndb_blob= m_value[i].blob;
        DBUG_ASSERT(ndb_blob != 0);
        int isNull;
        res= ndb_blob->getNull(isNull);
        DBUG_ASSERT(res == 0);                  // Already succeeded once
        Uint64 len64= 0;
        field_blob->move_field_offset(dst_offset);
        if (!isNull)
        {
          res= ndb_blob->getLength(len64);
          DBUG_ASSERT(res == 0 && len64 <= (Uint64)0xffffffff);
          field->set_notnull();
        }
        /* Need not set_null(), as we initialized null bits to 1 above. */
        field_blob->set_ptr((uint32)len64, blob_ptr);
        field_blob->move_field_offset(-dst_offset);
        blob_ptr+= (len64 + 7) & ~((Uint64)7);
      }
      else
      {
        field->move_field_offset(src_offset);
        /* Normal field (not blob or bit type). */
        if (!field->is_null())
        {
          /* Only copy actually used bytes of varstrings. */
          uint32 actual_length= field->used_length();
          uchar *src_ptr= field->ptr;
          field->move_field_offset(dst_offset - src_offset);
          field->set_notnull();
          memcpy(field->ptr, src_ptr, actual_length);
#ifdef HAVE_purify
          /*
            We get Valgrind warnings on uninitialised padding bytes in
            varstrings, for example when writing rows to temporary tables.
            So for valgrind builds we pad with zeros, not needed for
            production code.
          */
          if (actual_length < field->pack_length())
            bzero(field->ptr + actual_length,
                  field->pack_length() - actual_length);
#endif
          field->move_field_offset(-dst_offset);
        }
        else
          field->move_field_offset(-src_offset);
        /* No action needed for a NULL field. */
      }
    }
  }
}

/*
    DBUG_EXECUTE("value", print_results(););
*/

void ha_ndbcluster::print_results()
{
  DBUG_ENTER("print_results");

#ifndef DBUG_OFF

  char buf_type[MAX_FIELD_WIDTH], buf_val[MAX_FIELD_WIDTH];
  String type(buf_type, sizeof(buf_type), &my_charset_bin);
  String val(buf_val, sizeof(buf_val), &my_charset_bin);
  for (uint f= 0; f < table_share->fields; f++)
  {
    /* Use DBUG_PRINT since DBUG_FILE cannot be filtered out */
    char buf[2000];
    Field *field;
    void* ptr;
    NdbValue value;

    buf[0]= 0;
    field= table->field[f];
    if (!(value= m_value[f]).ptr)
    {
      strmov(buf, "not read");
      goto print_value;
    }

    ptr= field->ptr;

    if (! (field->flags & BLOB_FLAG))
    {
      if (value.rec->isNULL())
      {
        strmov(buf, "NULL");
        goto print_value;
      }
      type.length(0);
      val.length(0);
      field->sql_type(type);
      field->val_str(&val);
      my_snprintf(buf, sizeof(buf), "%s %s", type.c_ptr(), val.c_ptr());
    }
    else
    {
      NdbBlob *ndb_blob= value.blob;
      bool isNull= TRUE;
      ndb_blob->getNull(isNull);
      if (isNull)
        strmov(buf, "NULL");
    }

print_value:
    DBUG_PRINT("value", ("%u,%s: %s", f, field->field_name, buf));
  }
#endif
  DBUG_VOID_RETURN;
}


int ha_ndbcluster::index_init(uint index, bool sorted)
{
  DBUG_ENTER("ha_ndbcluster::index_init");
  DBUG_PRINT("enter", ("index: %u  sorted: %d", index, sorted));
  active_index= index;
  m_sorted= sorted;
  /*
    Locks are are explicitly released in scan
    unless m_lock.type == TL_READ_HIGH_PRIORITY
    and no sub-sequent call to unlock_row()
  */
  m_lock_tuple= FALSE;
  if (table_share->primary_key == MAX_KEY &&
      m_use_partition_pruning)
    include_partition_fields_in_used_fields(
      m_part_info->full_part_field_array,
      table->read_set);
  DBUG_RETURN(0);
}


int ha_ndbcluster::index_end()
{
  DBUG_ENTER("ha_ndbcluster::index_end");
  DBUG_RETURN(close_scan());
}

/**
  Check if key contains null.
*/
static
int
check_null_in_key(const KEY* key_info, const uchar *key, uint key_len)
{
  KEY_PART_INFO *curr_part, *end_part;
  const uchar* end_ptr= key + key_len;
  curr_part= key_info->key_part;
  end_part= curr_part + key_info->key_parts;

  for (; curr_part != end_part && key < end_ptr; curr_part++)
  {
    if (curr_part->null_bit && *key)
      return 1;

    key += curr_part->store_length;
  }
  return 0;
}

int ha_ndbcluster::index_read(uchar *buf,
                              const uchar *key, uint key_len, 
                              enum ha_rkey_function find_flag)
{
  key_range start_key;
  bool descending= FALSE;
  DBUG_ENTER("ha_ndbcluster::index_read");
  DBUG_PRINT("enter", ("active_index: %u, key_len: %u, find_flag: %d", 
                       active_index, key_len, find_flag));

  start_key.key= key;
  start_key.length= key_len;
  start_key.flag= find_flag;
  descending= FALSE;
  switch (find_flag) {
  case HA_READ_KEY_OR_PREV:
  case HA_READ_BEFORE_KEY:
  case HA_READ_PREFIX_LAST:
  case HA_READ_PREFIX_LAST_OR_PREV:
    descending= TRUE;
    break;
  default:
    break;
  }
  DBUG_RETURN(read_range_first_to_buf(&start_key, 0, descending,
                                      m_sorted, buf));
}


int ha_ndbcluster::index_next(uchar *buf)
{
  DBUG_ENTER("ha_ndbcluster::index_next");
  ha_statistic_increment(&SSV::ha_read_next_count);
  DBUG_RETURN(next_result(buf));
}


int ha_ndbcluster::index_prev(uchar *buf)
{
  DBUG_ENTER("ha_ndbcluster::index_prev");
  ha_statistic_increment(&SSV::ha_read_prev_count);
  DBUG_RETURN(next_result(buf));
}


int ha_ndbcluster::index_first(uchar *buf)
{
  DBUG_ENTER("ha_ndbcluster::index_first");
  ha_statistic_increment(&SSV::ha_read_first_count);
  // Start the ordered index scan and fetch the first row

  // Only HA_READ_ORDER indexes get called by index_first
  DBUG_RETURN(ordered_index_scan(0, 0, TRUE, FALSE, buf, NULL));
}


int ha_ndbcluster::index_last(uchar *buf)
{
  DBUG_ENTER("ha_ndbcluster::index_last");
  ha_statistic_increment(&SSV::ha_read_last_count);
  DBUG_RETURN(ordered_index_scan(0, 0, TRUE, TRUE, buf, NULL));
}

int ha_ndbcluster::index_read_last(uchar * buf, const uchar * key, uint key_len)
{
  DBUG_ENTER("ha_ndbcluster::index_read_last");
  DBUG_RETURN(index_read(buf, key, key_len, HA_READ_PREFIX_LAST));
}

int ha_ndbcluster::read_range_first_to_buf(const key_range *start_key,
                                           const key_range *end_key,
                                           bool desc, bool sorted,
                                           uchar* buf)
{
  part_id_range part_spec;
  ndb_index_type type= get_index_type(active_index);
  const KEY* key_info= table->key_info+active_index;
  int error; 
  DBUG_ENTER("ha_ndbcluster::read_range_first_to_buf");
  DBUG_PRINT("info", ("desc: %d, sorted: %d", desc, sorted));

  if (m_use_partition_pruning)
  {
    get_partition_set(table, buf, active_index, start_key, &part_spec);
    DBUG_PRINT("info", ("part_spec.start_part: %u  part_spec.end_part: %u",
                        part_spec.start_part, part_spec.end_part));
    /*
      If partition pruning has found no partition in set
      we can return HA_ERR_END_OF_FILE
      If partition pruning has found exactly one partition in set
      we can optimize scan to run towards that partition only.
    */
    if (part_spec.start_part > part_spec.end_part)
    {
      DBUG_RETURN(HA_ERR_END_OF_FILE);
    }

    if (part_spec.start_part == part_spec.end_part)
    {
      /*
        Only one partition is required to scan, if sorted is required we
        don't need it any more since output from one ordered partitioned
        index is always sorted.
      */
      sorted= FALSE;
      if (unlikely(get_transaction_part_id(part_spec.start_part, error) == NULL))
      {
        DBUG_RETURN(error);
      }
    }
    else
    {
      if (unlikely(get_transaction(error) == NULL))
      {
        DBUG_RETURN(error);
      }
    }
  }

  switch (type){
  case PRIMARY_KEY_ORDERED_INDEX:
  case PRIMARY_KEY_INDEX:
    if (start_key && 
        start_key->length == key_info->key_length &&
        start_key->flag == HA_READ_KEY_EXACT)
    {
      if (m_active_cursor && (error= close_scan()))
        DBUG_RETURN(error);
      error= pk_read(start_key->key, start_key->length, buf,
		     part_spec.start_part);
      DBUG_RETURN(error == HA_ERR_KEY_NOT_FOUND ? HA_ERR_END_OF_FILE : error);
    }
    break;
  case UNIQUE_ORDERED_INDEX:
  case UNIQUE_INDEX:
    if (start_key && start_key->length == key_info->key_length &&
        start_key->flag == HA_READ_KEY_EXACT && 
        !check_null_in_key(key_info, start_key->key, start_key->length))
    {
      if (m_active_cursor && (error= close_scan()))
        DBUG_RETURN(error);

      error= unique_index_read(start_key->key, start_key->length, buf);
      DBUG_RETURN(error == HA_ERR_KEY_NOT_FOUND ? HA_ERR_END_OF_FILE : error);
    }
    else if (type == UNIQUE_INDEX)
      DBUG_RETURN(full_table_scan(key_info, 
                                  start_key->key, 
                                  start_key->length, 
                                  buf));
    break;
  default:
    break;
  }
  // Start the ordered index scan and fetch the first row
  DBUG_RETURN(ordered_index_scan(start_key, end_key, sorted, desc, buf,
                                 &part_spec));
}

int ha_ndbcluster::read_range_first(const key_range *start_key,
                                    const key_range *end_key,
                                    bool eq_r, bool sorted)
{
  uchar* buf= table->record[0];
  DBUG_ENTER("ha_ndbcluster::read_range_first");
  DBUG_RETURN(read_range_first_to_buf(start_key, end_key, FALSE,
                                      sorted, buf));
}

int ha_ndbcluster::read_range_next()
{
  DBUG_ENTER("ha_ndbcluster::read_range_next");
  DBUG_RETURN(next_result(table->record[0]));
}


int ha_ndbcluster::rnd_init(bool scan)
{
  int error;
  DBUG_ENTER("rnd_init");
  DBUG_PRINT("enter", ("scan: %d", scan));

  if (m_active_cursor && (error= close_scan()))
    DBUG_RETURN(error);
  index_init(table_share->primary_key, 0);
  DBUG_RETURN(0);
}

int ha_ndbcluster::close_scan()
{
  NdbTransaction *trans= m_thd_ndb->trans;
  int error;
  DBUG_ENTER("close_scan");

  NdbScanOperation *cursor= m_active_cursor;
  
  if (!cursor)
  {
    cursor = m_multi_cursor;
    if (!cursor)
      DBUG_RETURN(0);
  }

  if ((error= scan_handle_lock_tuple(cursor, trans)) != 0)
    DBUG_RETURN(error);

  if (m_thd_ndb->m_unsent_bytes)
  {
    /*
      Take over any pending transactions to the 
      deleteing/updating transaction before closing the scan    
    */
    DBUG_PRINT("info", ("thd_ndb->m_unsent_bytes: %ld",
                        (long) m_thd_ndb->m_unsent_bytes));    
    if (execute_no_commit(m_thd_ndb, trans, m_ignore_no_key) != 0)
    {
      no_uncommitted_rows_execute_failure();
      DBUG_RETURN(ndb_err(trans));
    }
  }
  
  cursor->close(m_thd_ndb->m_force_send, TRUE);
  m_active_cursor= NULL;
  m_multi_cursor= NULL;
  DBUG_RETURN(0);
}

int ha_ndbcluster::rnd_end()
{
  DBUG_ENTER("rnd_end");
  DBUG_RETURN(close_scan());
}


int ha_ndbcluster::rnd_next(uchar *buf)
{
  DBUG_ENTER("rnd_next");
  ha_statistic_increment(&SSV::ha_read_rnd_next_count);

  if (!m_active_cursor)
    DBUG_RETURN(full_table_scan(NULL, NULL, 0, buf));
  DBUG_RETURN(next_result(buf));
}


/**
  An "interesting" record has been found and it's pk 
  retrieved by calling position. Now it's time to read
  the record from db once again.
*/

int ha_ndbcluster::rnd_pos(uchar *buf, uchar *pos)
{
  DBUG_ENTER("rnd_pos");
  ha_statistic_increment(&SSV::ha_read_rnd_count);
  // The primary key for the record is stored in pos
  // Perform a pk_read using primary key "index"
  {
    part_id_range part_spec;
    uint key_length= ref_length;
    if (m_user_defined_partitioning)
    {
      if (table_share->primary_key == MAX_KEY)
      {
        /*
          The partition id has been fetched from ndb
          and has been stored directly after the hidden key
        */
        DBUG_DUMP("key+part", pos, key_length);
        key_length= ref_length - sizeof(m_part_id);
        part_spec.start_part= part_spec.end_part= *(uint32 *)(pos + key_length);
      }
      else
      {
        key_range key_spec;
        KEY *key_info= table->key_info + table_share->primary_key;
        key_spec.key= pos;
        key_spec.length= key_length;
        key_spec.flag= HA_READ_KEY_EXACT;
        get_full_part_id_from_key(table, buf, key_info, 
                                  &key_spec, &part_spec);
        DBUG_ASSERT(part_spec.start_part == part_spec.end_part);
      }
      DBUG_PRINT("info", ("partition id %u", part_spec.start_part));
    }
    DBUG_DUMP("key", pos, key_length);
    DBUG_RETURN(pk_read(pos, key_length, buf, part_spec.start_part));
  }
}


/**
  Store the primary key of this record in ref 
  variable, so that the row can be retrieved again later
  using "reference" in rnd_pos.
*/

void ha_ndbcluster::position(const uchar *record)
{
  KEY *key_info;
  KEY_PART_INFO *key_part;
  KEY_PART_INFO *end;
  uchar *buff;
  uint key_length;

  DBUG_ENTER("position");

  if (table_share->primary_key != MAX_KEY) 
  {
    key_length= ref_length;
    key_info= table->key_info + table_share->primary_key;
    key_part= key_info->key_part;
    end= key_part + key_info->key_parts;
    buff= ref;
    
    for (; key_part != end; key_part++) 
    {
      if (key_part->null_bit) {
        /* Store 0 if the key part is a NULL part */      
        if (record[key_part->null_offset]
            & key_part->null_bit) {
          *buff++= 1;
          continue;
        }      
        *buff++= 0;
      }

      size_t len = key_part->length;
      const uchar * ptr = record + key_part->offset;
      Field *field = key_part->field;
      if (field->type() ==  MYSQL_TYPE_VARCHAR)
      {
        if (((Field_varstring*)field)->length_bytes == 1)
        {
          /**
           * Keys always use 2 bytes length
           */
          buff[0] = ptr[0];
          buff[1] = 0;
          memcpy(buff+2, ptr + 1, len);
        }
        else
        {
          memcpy(buff, ptr, len + 2);
        }
        len += 2;
      }
      else
      {
        memcpy(buff, ptr, len);
      }
      buff += len;
    }
  } 
  else 
  {
    // No primary key, get hidden key
    DBUG_PRINT("info", ("Getting hidden key"));
    // If table has user defined partition save the partition id as well
    if (m_user_defined_partitioning)
    {
      DBUG_PRINT("info", ("Saving partition id %u", m_part_id));
      key_length= ref_length - sizeof(m_part_id);
      memcpy(ref+key_length, (void *)&m_part_id, sizeof(m_part_id));
    }
    else
      key_length= ref_length;
#ifndef DBUG_OFF
    int hidden_no= table->s->fields;
    const NDBTAB *tab= m_table;  
    const NDBCOL *hidden_col= tab->getColumn(hidden_no);
    DBUG_ASSERT(hidden_col->getPrimaryKey() && 
                hidden_col->getAutoIncrement() &&
                key_length == NDB_HIDDEN_PRIMARY_KEY_LENGTH);
#endif
    memcpy(ref, &m_ref, key_length);
  }
#ifndef DBUG_OFF
  if (table_share->primary_key == MAX_KEY && m_user_defined_partitioning) 
    DBUG_DUMP("key+part", ref, key_length+sizeof(m_part_id));
#endif
  DBUG_DUMP("ref", ref, key_length);
  DBUG_VOID_RETURN;
}


int ha_ndbcluster::info(uint flag)
{
  THD *thd= table->in_use;
  int result= 0;
  DBUG_ENTER("info");
  DBUG_PRINT("enter", ("flag: %d", flag));
  
  if (flag & HA_STATUS_POS)
    DBUG_PRINT("info", ("HA_STATUS_POS"));
  if (flag & HA_STATUS_TIME)
    DBUG_PRINT("info", ("HA_STATUS_TIME"));
  while (flag & HA_STATUS_VARIABLE)
  {
    if (!thd)
      thd= current_thd;
    DBUG_PRINT("info", ("HA_STATUS_VARIABLE"));
    if ((flag & HA_STATUS_NO_LOCK) &&
        !thd->variables.ndb_use_exact_count)
    {
      if (thd->lex->sql_command != SQLCOM_SHOW_TABLE_STATUS &&
          thd->lex->sql_command != SQLCOM_SHOW_KEYS)
      {
        /*
          just use whatever stats we have however,
          optimizer behaves strangely if we return few rows
        */
        if (stats.records < 2)
          stats.records= 2;
        break;
      }
    }
    if (!m_table_info)
    {
      if ((my_errno= check_ndb_connection(thd)))
        DBUG_RETURN(my_errno);
    }
    result= update_stats(thd, 1);
    break;
  }
  if (flag & HA_STATUS_CONST)
  {
    DBUG_PRINT("info", ("HA_STATUS_CONST"));
    set_rec_per_key();
  }
  if (flag & HA_STATUS_ERRKEY)
  {
    DBUG_PRINT("info", ("HA_STATUS_ERRKEY"));
    errkey= m_dupkey;
  }
  if (flag & HA_STATUS_AUTO)
  {
    DBUG_PRINT("info", ("HA_STATUS_AUTO"));
    if (m_table && table->found_next_number_field)
    {
      if (!thd)
        thd= current_thd;
      if ((my_errno= check_ndb_connection(thd)))
        DBUG_RETURN(my_errno);
      Ndb *ndb= get_ndb(thd);
      Ndb_tuple_id_range_guard g(m_share);
      
      Uint64 auto_increment_value64;
      if (ndb->readAutoIncrementValue(m_table, g.range,
                                      auto_increment_value64) == -1)
      {
        const NdbError err= ndb->getNdbError();
        sql_print_error("Error %lu in readAutoIncrementValue(): %s",
                        (ulong) err.code, err.message);
        stats.auto_increment_value= ~(ulonglong)0;
      }
      else
        stats.auto_increment_value= (ulonglong)auto_increment_value64;
    }
  }
  if (flag & HA_STATUS_WRITTEN_ROWS)
  {
    stats.rows_updated= m_rows_updated;
    stats.rows_deleted= m_rows_deleted;
  }

  if(result == -1)
    result= HA_ERR_NO_CONNECTION;

  DBUG_RETURN(result);
}


void ha_ndbcluster::get_dynamic_partition_info(PARTITION_INFO *stat_info,
                                               uint part_id)
{
  /* 
     This functions should be fixed. Suggested fix: to
     implement ndb function which retrives the statistics
     about ndb partitions.
  */
  bzero((char*) stat_info, sizeof(PARTITION_INFO));
  return;
}


int ha_ndbcluster::extra(enum ha_extra_function operation)
{
  DBUG_ENTER("extra");
  switch (operation) {
  case HA_EXTRA_IGNORE_DUP_KEY:       /* Dup keys don't rollback everything*/
    DBUG_PRINT("info", ("HA_EXTRA_IGNORE_DUP_KEY"));
    DBUG_PRINT("info", ("Ignoring duplicate key"));
    m_ignore_dup_key= TRUE;
    break;
  case HA_EXTRA_NO_IGNORE_DUP_KEY:
    DBUG_PRINT("info", ("HA_EXTRA_NO_IGNORE_DUP_KEY"));
    m_ignore_dup_key= FALSE;
    break;
  case HA_EXTRA_IGNORE_NO_KEY:
    DBUG_PRINT("info", ("HA_EXTRA_IGNORE_NO_KEY"));
    DBUG_PRINT("info", ("Turning on AO_IgnoreError at Commit/NoCommit"));
    m_ignore_no_key= TRUE;
    break;
  case HA_EXTRA_NO_IGNORE_NO_KEY:
    DBUG_PRINT("info", ("HA_EXTRA_NO_IGNORE_NO_KEY"));
    DBUG_PRINT("info", ("Turning on AO_IgnoreError at Commit/NoCommit"));
    m_ignore_no_key= FALSE;
    break;
  case HA_EXTRA_WRITE_CAN_REPLACE:
    DBUG_PRINT("info", ("HA_EXTRA_WRITE_CAN_REPLACE"));
    if (!m_has_unique_index ||
        current_thd->slave_thread) /* always set if slave, quick fix for bug 27378 */
    {
      DBUG_PRINT("info", ("Turning ON use of write instead of insert"));
      m_use_write= TRUE;
    }
    break;
  case HA_EXTRA_WRITE_CANNOT_REPLACE:
    DBUG_PRINT("info", ("HA_EXTRA_WRITE_CANNOT_REPLACE"));
    DBUG_PRINT("info", ("Turning OFF use of write instead of insert"));
    m_use_write= FALSE;
    break;
  case HA_EXTRA_DELETE_CANNOT_BATCH:
    DBUG_PRINT("info", ("HA_EXTRA_DELETE_CANNOT_BATCH"));
    m_delete_cannot_batch= TRUE;
    break;
  case HA_EXTRA_UPDATE_CANNOT_BATCH:
    DBUG_PRINT("info", ("HA_EXTRA_UPDATE_CANNOT_BATCH"));
    m_update_cannot_batch= TRUE;
    break;
  default:
    break;
  }
  
  DBUG_RETURN(0);
}


bool ha_ndbcluster::read_before_write_removal_possible(List<Item> *fields,
                                                       List<Item> *values)
{
  THD *thd= table->in_use;
  DBUG_ENTER("read_before_write_removal_possible");
  /*
    We need to verify a large number of things before accepting to remove
    the read before the update. We cannot avoid read before when primary
    key is updated, when a unique key is updated, when a BLOB is updated,
    for deletes on tables with BLOB's it is also not possible to avoid
    the read before the update and finally it is necessary that the
    update expressions only contain constant expressions.
  */
  if (uses_blob_value(table->write_set) ||
      (thd->lex->sql_command == SQLCOM_DELETE &&
       table_share->blob_fields) ||
      (values && !check_constant_expressions(values)) ||
      (table_share->primary_key != MAX_KEY &&
       bitmap_is_overlapping(table->write_set, m_pk_bitmap_p)))
  {
    DBUG_RETURN(FALSE);
  }
  if (m_has_unique_index)
  {
    KEY *key;
    uint i;
    for (i= 0; i < table_share->keys; i++)
    {
      key= table->key_info + i;
      if ((key->flags & HA_NOSAME) &&
          bitmap_is_overlapping(table->write_set,
                                m_key_fields[key - table->key_info]))
      {
        DBUG_RETURN(FALSE);
      }
    }
  }
  DBUG_PRINT("info", ("read_before_write_removal_possible TRUE"));
  m_read_before_write_removal_possible= TRUE;
  DBUG_RETURN(TRUE);
}


int ha_ndbcluster::reset()
{
  DBUG_ENTER("ha_ndbcluster::reset");
  if (m_cond)
  {
    m_cond->cond_clear();
  }

  /*
    Regular partition pruning will set the bitmap appropriately.
    Some queries like ALTER TABLE doesn't use partition pruning and
    thus the 'used_partitions' bitmap needs to be initialized
  */
  if (m_part_info)
    bitmap_set_all(&m_part_info->used_partitions);

  /* reset flags set by extra calls */
  m_read_before_write_removal_possible= FALSE;
  m_read_before_write_removal_used= FALSE;
  m_rows_updated= m_rows_deleted= 0;
  m_ignore_dup_key= FALSE;
  m_use_write= FALSE;
  m_ignore_no_key= FALSE;
  m_delete_cannot_batch= FALSE;
  m_update_cannot_batch= FALSE;

  DBUG_RETURN(0);
}


/**
  Start of an insert, remember number of rows to be inserted, it will
  be used in write_row and get_autoincrement to send an optimal number
  of rows in each roundtrip to the server.

  @param
   rows     number of rows to insert, 0 if unknown
*/

int
ha_ndbcluster::flush_bulk_insert(bool allow_batch)
{
  NdbTransaction *trans= m_thd_ndb->trans;
  DBUG_ENTER("ha_ndbcluster::flush_bulk_insert");
  DBUG_PRINT("info", ("Sending inserts to NDB, rows_inserted: %d", 
                      (int)m_rows_inserted));
  DBUG_ASSERT(trans);

  
  if (! (m_thd_ndb->trans_options & TNTO_TRANSACTIONS_OFF))
  {
    if (!allow_batch &&
        execute_no_commit(m_thd_ndb, trans, m_ignore_no_key) != 0)
    {
      no_uncommitted_rows_execute_failure();
      DBUG_RETURN(ndb_err(trans));
    }
  }
  else
  {
    /*
      signal that transaction has been broken up and hence cannot
      be rolled back
    */
    THD *thd= table->in_use;
    thd->transaction.all.modified_non_trans_table=
      thd->transaction.stmt.modified_non_trans_table= TRUE;
    if (execute_commit(m_thd_ndb, trans, m_thd_ndb->m_force_send,
                       m_ignore_no_key) != 0)
    {
      no_uncommitted_rows_execute_failure();
      DBUG_RETURN(ndb_err(trans));
    }
    if (trans->restart() != 0)
    {
      DBUG_ASSERT(0);
      DBUG_RETURN(-1);
    }
  }
  DBUG_RETURN(0);
}

void ha_ndbcluster::start_bulk_insert(ha_rows rows)
{
  DBUG_ENTER("start_bulk_insert");
  DBUG_PRINT("enter", ("rows: %d", (int)rows));
  
  m_rows_inserted= (ha_rows) 0;
  if (!m_use_write && m_ignore_dup_key)
  {
    /*
      compare if expression with that in write_row
      we have a situation where peek_indexed_rows() will be called
      so we cannot batch
    */
    DBUG_PRINT("info", ("Batching turned off as duplicate key is "
                        "ignored by using peek_row"));
    m_rows_to_insert= 1;
    DBUG_VOID_RETURN;
  }
  if (rows == (ha_rows) 0)
  {
    /* We don't know how many will be inserted, guess */
    m_rows_to_insert= m_autoincrement_prefetch;
  }
  else
    m_rows_to_insert= rows; 

  DBUG_VOID_RETURN;
}

/**
  End of an insert.
*/
int ha_ndbcluster::end_bulk_insert()
{
  int error= 0;

  DBUG_ENTER("end_bulk_insert");
  // Check if last inserts need to be flushed

  THD *thd= table->in_use;
  Thd_ndb *thd_ndb= m_thd_ndb;
  
  if ((thd->options & OPTION_ALLOW_BATCH) == 0 && thd_ndb->m_unsent_bytes)
  {
    bool allow_batch= (thd_ndb->m_handler != 0);
    error= flush_bulk_insert(allow_batch);
    if (error != 0)
      my_errno= error;
  }

  m_rows_inserted= (ha_rows) 0;
  m_rows_to_insert= (ha_rows) 1;
  DBUG_RETURN(error);
}


int ha_ndbcluster::extra_opt(enum ha_extra_function operation, ulong cache_size)
{
  DBUG_ENTER("extra_opt");
  DBUG_PRINT("enter", ("cache_size: %lu", cache_size));
  DBUG_RETURN(extra(operation));
}

static const char *ha_ndbcluster_exts[] = {
 ha_ndb_ext,
 NullS
};

const char** ha_ndbcluster::bas_ext() const
{
  return ha_ndbcluster_exts;
}

/**
  How many seeks it will take to read through the table.

  This is to be comparable to the number returned by records_in_range so
  that we can decide if we should scan the table or use keys.
*/

double ha_ndbcluster::scan_time()
{
  DBUG_ENTER("ha_ndbcluster::scan_time()");
  double res= rows2double(stats.records*1000);
  DBUG_PRINT("exit", ("table: %s value: %f", 
                      m_tabname, res));
  DBUG_RETURN(res);
}

/*
  Convert MySQL table locks into locks supported by Ndb Cluster.
  Note that MySQL Cluster does currently not support distributed
  table locks, so to be safe one should set cluster in Single
  User Mode, before relying on table locks when updating tables
  from several MySQL servers
*/

THR_LOCK_DATA **ha_ndbcluster::store_lock(THD *thd,
                                          THR_LOCK_DATA **to,
                                          enum thr_lock_type lock_type)
{
  DBUG_ENTER("store_lock");
  if (lock_type != TL_IGNORE && m_lock.type == TL_UNLOCK) 
  {

    /* If we are not doing a LOCK TABLE, then allow multiple
       writers */
    
    /* Since NDB does not currently have table locks
       this is treated as a ordinary lock */

    if ((lock_type >= TL_WRITE_CONCURRENT_INSERT &&
         lock_type <= TL_WRITE) && !thd->in_lock_tables)      
      lock_type= TL_WRITE_ALLOW_WRITE;
    
    /* In queries of type INSERT INTO t1 SELECT ... FROM t2 ...
       MySQL would use the lock TL_READ_NO_INSERT on t2, and that
       would conflict with TL_WRITE_ALLOW_WRITE, blocking all inserts
       to t2. Convert the lock to a normal read lock to allow
       concurrent inserts to t2. */
    
    if (lock_type == TL_READ_NO_INSERT && !thd->in_lock_tables)
      lock_type= TL_READ;
    
    m_lock.type=lock_type;
  }
  *to++= &m_lock;

  DBUG_PRINT("exit", ("lock_type: %d", lock_type));
  
  DBUG_RETURN(to);
}

#ifndef DBUG_OFF
#define PRINT_OPTION_FLAGS(t) { \
      if (t->options & OPTION_NOT_AUTOCOMMIT) \
        DBUG_PRINT("thd->options", ("OPTION_NOT_AUTOCOMMIT")); \
      if (t->options & OPTION_BEGIN) \
        DBUG_PRINT("thd->options", ("OPTION_BEGIN")); \
      if (t->options & OPTION_TABLE_LOCK) \
        DBUG_PRINT("thd->options", ("OPTION_TABLE_LOCK")); \
}
#else
#define PRINT_OPTION_FLAGS(t)
#endif


/*
  As MySQL will execute an external lock for every new table it uses
  we can use this to start the transactions.
  If we are in auto_commit mode we just need to start a transaction
  for the statement, this will be stored in thd_ndb.stmt.
  If not, we have to start a master transaction if there doesn't exist
  one from before, this will be stored in thd_ndb.all
 
  When a table lock is held one transaction will be started which holds
  the table lock and for each statement a hupp transaction will be started  
  If we are locking the table then:
  - save the NdbDictionary::Table for easy access
  - save reference to table statistics
  - refresh list of the indexes for the table if needed (if altered)
 */

#ifdef HAVE_NDB_BINLOG
extern Master_info *active_mi;
static int ndbcluster_update_apply_status(THD *thd, int do_update)
{
  Thd_ndb *thd_ndb= get_thd_ndb(thd);
  Ndb *ndb= thd_ndb->ndb;
  NDBDICT *dict= ndb->getDictionary();
  const NDBTAB *ndbtab;
  NdbTransaction *trans= thd_ndb->trans;
  ndb->setDatabaseName(NDB_REP_DB);
  Ndb_table_guard ndbtab_g(dict, NDB_APPLY_TABLE);
  if (!(ndbtab= ndbtab_g.get_table()))
  {
    return -1;
  }
  NdbOperation *op= 0;
  int r= 0;
  r|= (op= trans->getNdbOperation(ndbtab)) == 0;
  DBUG_ASSERT(r == 0);
  if (do_update)
    r|= op->updateTuple();
  else
    r|= op->writeTuple();
  DBUG_ASSERT(r == 0);
  // server_id
  r|= op->equal(0u, (Uint32)thd->server_id);
  DBUG_ASSERT(r == 0);
  if (!do_update)
  {
    // epoch
    r|= op->setValue(1u, (Uint64)0);
    DBUG_ASSERT(r == 0);
  }
  // log_name
  char tmp_buf[FN_REFLEN];
  ndb_pack_varchar(ndbtab->getColumn(2u), tmp_buf,
                   active_mi->rli.group_master_log_name,
                   strlen(active_mi->rli.group_master_log_name));
  r|= op->setValue(2u, tmp_buf);
  DBUG_ASSERT(r == 0);
  // start_pos
  r|= op->setValue(3u, (Uint64)active_mi->rli.group_master_log_pos);
  DBUG_ASSERT(r == 0);
  // end_pos
  r|= op->setValue(4u, (Uint64)active_mi->rli.group_master_log_pos + 
                   ((Uint64)active_mi->rli.future_event_relay_log_pos -
                    (Uint64)active_mi->rli.group_relay_log_pos));
  DBUG_ASSERT(r == 0);
  return 0;
}
#endif /* HAVE_NDB_BINLOG */

static void transaction_checks(THD *thd, Thd_ndb *thd_ndb)
{
  if (thd->lex->sql_command == SQLCOM_LOAD)
    thd_ndb->trans_options|= TNTO_TRANSACTIONS_OFF;
  else if (!thd->transaction.on)
    thd_ndb->trans_options|= TNTO_TRANSACTIONS_OFF;
  else if (!thd->variables.ndb_use_transactions)
    thd_ndb->trans_options|= TNTO_TRANSACTIONS_OFF;
  thd_ndb->m_force_send= thd->variables.ndb_force_send;
  if (!thd->slave_thread)
    thd_ndb->m_batch_size= thd->variables.ndb_batch_size;
  else
    thd_ndb->m_batch_size= global_system_variables.ndb_batch_size;
}

int ha_ndbcluster::start_statement(THD *thd,
                                   Thd_ndb *thd_ndb,
                                   uint table_count)
{
  NdbTransaction *trans= thd_ndb->trans;
  int error;
  DBUG_ENTER("ha_ndbcluster::start_statement");

  m_thd_ndb= thd_ndb;
  transaction_checks(thd, m_thd_ndb);

  if (table_count == 0)
  {
    PRINT_OPTION_FLAGS(thd);
    trans_register_ha(thd, FALSE, ndbcluster_hton);
    if (thd->options & (OPTION_NOT_AUTOCOMMIT | OPTION_BEGIN))
    {
      if (!trans)
        trans_register_ha(thd, TRUE, ndbcluster_hton);
      thd_ndb->m_handler= NULL;
    }
    else
    {
      /*
        this is an autocommit, we may keep a reference to the
        handler to be used in the commit phase for optimization
        reasons, defering execute
      */
      thd_ndb->m_handler= this;
    }
  }
  else
  {
    /*
      there is more than one handler involved, execute deferal
      not possible
    */
    thd_ndb->m_handler= NULL;
  }
  if (!trans)
  {
    thd_ndb->trans_options= 0;

    DBUG_PRINT("trans",("Possibly starting transaction"));
    DBUG_ASSERT(!table_count || table_count == 1);
    /*
      table_count == 0 indicates first table
      table_count == 1 indicates join in which case we do not defer start transaction
      m_use_partition_pruning == false will not defer start transaction
    */
    DBUG_PRINT("enter", ("optimized_node_selection: %lu"
                         "  table_count: %d"
                         "  m_use_partition_pruning: %d"
                         "  thd->slave_thread: %d"
                         "  thd->lex->sql_command: %d",
                         thd->variables.ndb_optimized_node_selection,
                         table_count, m_use_partition_pruning,
                         thd->slave_thread,
                         thd->lex->sql_command));
    if (table_count ||
        !m_use_partition_pruning ||
        thd->slave_thread ||
        !(thd->variables.ndb_optimized_node_selection & 2) ||
        !(thd->lex->sql_command == SQLCOM_SELECT ||
          thd->lex->sql_command == SQLCOM_UPDATE ||
          thd->lex->sql_command == SQLCOM_INSERT ||
          thd->lex->sql_command == SQLCOM_DELETE ||
          thd->lex->sql_command == SQLCOM_REPLACE))
    {
      if (unlikely(start_transaction(error) == NULL))
      {
        DBUG_RETURN(error);
      }
    }

    thd_ndb->init_open_tables();
    thd_ndb->query_state&= NDB_QUERY_NORMAL;
    thd_ndb->m_slow_path= FALSE;
    if (!(thd->options & OPTION_BIN_LOG) ||
        thd->variables.binlog_format == BINLOG_FORMAT_STMT)
    {
      thd_ndb->trans_options|= TNTO_NO_LOGGING;
      thd_ndb->m_slow_path= TRUE;
    }
    else if (thd->slave_thread)
      thd_ndb->m_slow_path= TRUE;
  }
  /*
    If this is the start of a LOCK TABLE, a table look 
    should be taken on the table in NDB
       
    Check if it should be read or write lock
  */
  if (thd->options & (OPTION_TABLE_LOCK))
  {
    /* This is currently dead code in wait for implementation in NDB */
    /* lockThisTable(); */
    DBUG_PRINT("info", ("Locking the table..." ));
  }
  DBUG_RETURN(0);
}

int ha_ndbcluster::init_handler_for_statement(THD *thd)
{
  /*
    This is the place to make sure this handler instance
    has a started transaction.
     
    The transaction is started by the first handler on which 
    MySQL Server calls external lock
   
    Other handlers in the same stmt or transaction should use 
    the same NDB transaction. This is done by setting up the m_thd_ndb
    pointer to point to the NDB transaction object. 
   */

  DBUG_ENTER("ha_ndbcluster::init_handler_for_statement");
  Thd_ndb *thd_ndb= m_thd_ndb;
  DBUG_ASSERT(thd_ndb);

  // store thread specific data first to set the right context
  m_autoincrement_prefetch=
    (thd->variables.ndb_autoincrement_prefetch_sz > 
     NDB_DEFAULT_AUTO_PREFETCH) ?
    (ha_rows) thd->variables.ndb_autoincrement_prefetch_sz
    : (ha_rows) NDB_DEFAULT_AUTO_PREFETCH;
  // Start of transaction
  m_rows_changed= 0;
  m_blobs_pending= FALSE;
  m_slow_path= m_thd_ndb->m_slow_path;
#ifdef HAVE_NDB_BINLOG
  if (unlikely(m_slow_path))
  {
    if (m_share == ndb_apply_status_share && thd->slave_thread)
        m_thd_ndb->trans_options|= TNTO_INJECTED_APPLY_STATUS;
  }
#endif

  if (thd->options & (OPTION_NOT_AUTOCOMMIT | OPTION_BEGIN))
  {
    const void *key= m_table;
    HASH_SEARCH_STATE state;
    THD_NDB_SHARE *thd_ndb_share=
      (THD_NDB_SHARE*)hash_first(&thd_ndb->open_tables, (uchar *)&key, sizeof(key), &state);
    while (thd_ndb_share && thd_ndb_share->key != key)
      thd_ndb_share= (THD_NDB_SHARE*)hash_next(&thd_ndb->open_tables, (uchar *)&key, sizeof(key), &state);
    if (thd_ndb_share == 0)
    {
      thd_ndb_share= (THD_NDB_SHARE *) alloc_root(&thd->transaction.mem_root,
                                                  sizeof(THD_NDB_SHARE));
      if (!thd_ndb_share)
      {
        mem_alloc_error(sizeof(THD_NDB_SHARE));
        DBUG_RETURN(1);
      }
      thd_ndb_share->key= key;
      thd_ndb_share->stat.last_count= thd_ndb->count;
      thd_ndb_share->stat.no_uncommitted_rows_count= 0;
      thd_ndb_share->stat.records= ~(ha_rows)0;
      my_hash_insert(&thd_ndb->open_tables, (uchar *)thd_ndb_share);
    }
    else if (thd_ndb_share->stat.last_count != thd_ndb->count)
    {
      thd_ndb_share->stat.last_count= thd_ndb->count;
      thd_ndb_share->stat.no_uncommitted_rows_count= 0;
      thd_ndb_share->stat.records= ~(ha_rows)0;
    }
    DBUG_PRINT("exit", ("thd_ndb_share: 0x%lx  key: 0x%lx",
                        (long) thd_ndb_share, (long) key));
    m_table_info= &thd_ndb_share->stat;
  }
  else
  {
    struct Ndb_local_table_statistics &stat= m_table_info_instance;
    stat.last_count= thd_ndb->count;
    stat.no_uncommitted_rows_count= 0;
    stat.records= ~(ha_rows)0;
    m_table_info= &stat;
  }
  DBUG_RETURN(0);
}

int ha_ndbcluster::external_lock(THD *thd, int lock_type)
{
  DBUG_ENTER("external_lock");
  if (lock_type != F_UNLCK)
  {
    int error;
    /*
      Check that this handler instance has a connection
      set up to the Ndb object of thd
    */
    if (check_ndb_connection(thd))
      DBUG_RETURN(1);
    Thd_ndb *thd_ndb= get_thd_ndb(thd);

    DBUG_PRINT("enter", ("lock_type != F_UNLCK "
                         "this: 0x%lx  thd: 0x%lx  thd_ndb: %lx  "
                         "thd_ndb->lock_count: %d",
                         (long) this, (long) thd, (long) thd_ndb,
                         thd_ndb->lock_count));

    if ((error= start_statement(thd, thd_ndb,
                                thd_ndb->lock_count++)))
    {
      thd_ndb->lock_count--;
      DBUG_RETURN(error);
    }
    if ((error= init_handler_for_statement(thd)))
    {
      thd_ndb->lock_count--;
      DBUG_RETURN(error);
    }
    DBUG_RETURN(0);
  }
  else
  {
    Thd_ndb *thd_ndb= m_thd_ndb;
    DBUG_ASSERT(thd_ndb);

    DBUG_PRINT("enter", ("lock_type == F_UNLCK "
                         "this: 0x%lx  thd: 0x%lx  thd_ndb: %lx  "
                         "thd_ndb->lock_count: %d",
                         (long) this, (long) thd, (long) thd_ndb,
                         thd_ndb->lock_count));

    if (ndb_cache_check_time && m_rows_changed)
    {
      DBUG_PRINT("info", ("Rows has changed and util thread is running"));
      if (thd->options & (OPTION_NOT_AUTOCOMMIT | OPTION_BEGIN))
      {
        DBUG_PRINT("info", ("Add share to list of tables to be invalidated"));
        /* NOTE push_back allocates memory using transactions mem_root! */
        thd_ndb->changed_tables.push_back(m_share, &thd->transaction.mem_root);
      }

      pthread_mutex_lock(&m_share->mutex);
      DBUG_PRINT("info", ("Invalidating commit_count"));
      m_share->commit_count= 0;
      m_share->commit_count_lock++;
      pthread_mutex_unlock(&m_share->mutex);
    }

    if (!--thd_ndb->lock_count)
    {
      DBUG_PRINT("trans", ("Last external_lock"));
      PRINT_OPTION_FLAGS(thd);

      if ((!(thd->options & (OPTION_NOT_AUTOCOMMIT | OPTION_BEGIN))) &&
          thd_ndb->trans)
      {
        if (thd_ndb->trans)
        {
          /*
            Unlock is done without a transaction commit / rollback.
            This happens if the thread didn't update any rows
            We must in this case close the transaction to release resources
          */
          DBUG_PRINT("trans",("ending non-updating transaction"));
          thd_ndb->ndb->closeTransaction(thd_ndb->trans);
          thd_ndb->trans= NULL;
          thd_ndb->m_handler= NULL;
        }
      }
    }
    m_table_info= NULL;

    /*
      This is the place to make sure this handler instance
      no longer are connected to the active transaction.

      And since the handler is no longer part of the transaction 
      it can't have open cursors, ops or blobs pending.
    */
    m_thd_ndb= NULL;    

    if (m_active_cursor)
      DBUG_PRINT("warning", ("m_active_cursor != NULL"));
    m_active_cursor= NULL;

    if (m_multi_cursor)
      DBUG_PRINT("warning", ("m_multi_cursor != NULL"));
    m_multi_cursor= NULL;

    if (m_blobs_pending)
      DBUG_PRINT("warning", ("blobs_pending != 0"));
    m_blobs_pending= 0;
    
    DBUG_RETURN(0);
  }
}

/**
  Unlock the last row read in an open scan.
  Rows are unlocked by default in ndb, but
  for SELECT FOR UPDATE and SELECT LOCK WIT SHARE MODE
  locks are kept if unlock_row() is not called.
*/

void ha_ndbcluster::unlock_row() 
{
  DBUG_ENTER("unlock_row");

  DBUG_PRINT("info", ("Unlocking row"));
  m_lock_tuple= FALSE;
  DBUG_VOID_RETURN;
}

/**
  Start statement, used when one of the tables are locked and also when
  a stored function is executed.

  start_stmt()
    thd                    Thd object
    lock_type              Lock type on table

  RETURN VALUE
    0                      Success
    >0                     Error code

  DESCRIPTION
    This call indicates the start of a statement when one of the tables in
    the statement are locked. In this case we cannot call external_lock.
    It also implies that external_lock is not called at end of statement.
    Rather the handlerton call commit (ndbcluster_commit) is called to
    indicate end of transaction. There are cases thus when the commit call
    actually doesn't refer to a commit but only to and end of statement.

    In the case of stored functions, one stored function is treated as one
    statement and the call to commit comes at the end of the stored function.
*/

int ha_ndbcluster::start_stmt(THD *thd, thr_lock_type lock_type)
{
  int error=0;
  Thd_ndb *thd_ndb;
  DBUG_ENTER("start_stmt");
  DBUG_ASSERT(thd == table->in_use);

  thd_ndb= get_thd_ndb(thd);
  if ((error= start_statement(thd, thd_ndb, thd_ndb->start_stmt_count++)))
    goto error;
  if ((error= init_handler_for_statement(thd)))
    goto error;
  DBUG_RETURN(0);
error:
  thd_ndb->start_stmt_count--;
  DBUG_RETURN(error);
}

NdbTransaction *
ha_ndbcluster::start_transaction(int &error)
{
  NdbTransaction *trans;
  DBUG_ENTER("ha_ndbcluster::start_transaction");

  DBUG_ASSERT(m_thd_ndb);
  DBUG_ASSERT(m_thd_ndb->trans == NULL);

  transaction_checks(table->in_use, m_thd_ndb);
  m_thd_ndb->connection->set_optimized_node_selection
    (table->in_use->variables.ndb_optimized_node_selection & 1);
  if ((trans= m_thd_ndb->ndb->startTransaction()))
  {
    DBUG_PRINT("info", ("Delayed allocation of TC"));
    DBUG_RETURN(m_thd_ndb->trans= trans);
  }

  ERR_SET(m_thd_ndb->ndb->getNdbError(), error);
  DBUG_RETURN(NULL);
}
   
NdbTransaction *
ha_ndbcluster::start_transaction_part_id(Uint32 part_id, int &error)
{
  NdbTransaction *trans;
  DBUG_ENTER("ha_ndbcluster::start_transaction_part_id");

  DBUG_ASSERT(m_thd_ndb);
  DBUG_ASSERT(m_thd_ndb->trans == NULL);

  transaction_checks(table->in_use, m_thd_ndb);
  if ((trans= m_thd_ndb->ndb->startTransaction(m_table, part_id)))
  {
    DBUG_PRINT("info", ("Delayed allocation of TC"));
    DBUG_RETURN(m_thd_ndb->trans= trans);
  }

  ERR_SET(m_thd_ndb->ndb->getNdbError(), error);
  DBUG_RETURN(NULL);
}
   

/**
  Commit a transaction started in NDB.
*/

int ndbcluster_commit(handlerton *hton, THD *thd, bool all)
{
  int res= 0;
  Thd_ndb *thd_ndb= get_thd_ndb(thd);
  Ndb *ndb= thd_ndb->ndb;
  NdbTransaction *trans= thd_ndb->trans;

  DBUG_ENTER("ndbcluster_commit");
  DBUG_ASSERT(ndb);
  PRINT_OPTION_FLAGS(thd);
  DBUG_PRINT("enter", ("Commit %s", (all ? "all" : "stmt")));
  thd_ndb->start_stmt_count= 0;
  if (trans == NULL || (!all &&
      thd->options & (OPTION_NOT_AUTOCOMMIT | OPTION_BEGIN)))
  {
    /*
      An odditity in the handler interface is that commit on handlerton
      is called to indicate end of statement only in cases where 
      autocommit isn't used and the all flag isn't set.
   
      We also leave quickly when a transaction haven't even been started,
      in this case we are safe that no clean up is needed. In this case
      the MySQL Server could handle the query without contacting the
      NDB kernel.
    */
    DBUG_PRINT("info", ("Commit before start or end-of-statement only"));
    DBUG_RETURN(0);
  }

#ifdef HAVE_NDB_BINLOG
  if (unlikely(thd_ndb->m_slow_path))
  {
    if (thd->slave_thread)
      ndbcluster_update_apply_status
        (thd, thd_ndb->trans_options & TNTO_INJECTED_APPLY_STATUS);
  }
#endif /* HAVE_NDB_BINLOG */

  if (thd->slave_thread)
  {
    if (!thd_ndb->m_conflict_fn_usage_count || !thd_ndb->m_unsent_bytes ||
        !(res= execute_no_commit(thd_ndb, trans, TRUE)))
      res= execute_commit(thd_ndb, trans, 1, TRUE);
  }
  else
  {
    if (thd_ndb->m_handler &&
        thd_ndb->m_handler->m_read_before_write_removal_possible)
    {
      uint ignore_count= 0;
      res= execute_commit(thd_ndb, trans, thd->variables.ndb_force_send,
                          TRUE, &ignore_count);
      if (!res && ignore_count)
        if (thd->lex->sql_command == SQLCOM_DELETE)
          thd_ndb->m_handler->m_rows_deleted-= ignore_count;
        else
          thd_ndb->m_handler->m_rows_updated-= ignore_count;
    }
    else
      res= execute_commit(thd_ndb, trans, thd->variables.ndb_force_send, FALSE);
  }

  if (res != 0)
  {
    const NdbError err= trans->getNdbError();
    const NdbOperation *error_op= trans->getNdbErrorOperation();
    set_ndb_err(thd, err);
    res= ndb_to_mysql_error(&err);
    if (res != -1)
      ndbcluster_print_error(res, error_op);
  }
  ndb->closeTransaction(trans);
  thd_ndb->trans= NULL;
  thd_ndb->m_handler= NULL;

  /* Clear commit_count for tables changed by transaction */
  NDB_SHARE* share;
  List_iterator_fast<NDB_SHARE> it(thd_ndb->changed_tables);
  while ((share= it++))
  {
    pthread_mutex_lock(&share->mutex);
    DBUG_PRINT("info", ("Invalidate commit_count for %s, share->commit_count: %lu",
                        share->table_name, (ulong) share->commit_count));
    share->commit_count= 0;
    share->commit_count_lock++;
    pthread_mutex_unlock(&share->mutex);
  }
  thd_ndb->changed_tables.empty();

  DBUG_RETURN(res);
}


/**
  Rollback a transaction started in NDB.
*/

static int ndbcluster_rollback(handlerton *hton, THD *thd, bool all)
{
  int res= 0;
  Thd_ndb *thd_ndb= get_thd_ndb(thd);
  Ndb *ndb= thd_ndb->ndb;
  NdbTransaction *trans= thd_ndb->trans;

  DBUG_ENTER("ndbcluster_rollback");
  DBUG_ASSERT(ndb);
  thd_ndb->start_stmt_count= 0;
  if (trans == NULL)
  {
    /* Ignore end-of-statement until real rollback or commit is called */
    DBUG_PRINT("info", ("Rollback before start or end-of-statement only"));
    DBUG_RETURN(0);
  }

  thd_ndb->m_max_violation_count= 0;
  thd_ndb->m_old_violation_count= 0;
  thd_ndb->m_conflict_fn_usage_count= 0;
  thd_ndb->m_unsent_bytes= 0;
  thd_ndb->m_execute_count++;
  DBUG_PRINT("info", ("execute_count: %u", thd_ndb->m_execute_count));
  if (trans->execute(NdbTransaction::Rollback) != 0)
  {
    const NdbError err= trans->getNdbError();
    const NdbOperation *error_op= trans->getNdbErrorOperation();
    set_ndb_err(thd, err);
    res= ndb_to_mysql_error(&err);
    if (res != -1) 
      ndbcluster_print_error(res, error_op);
  }
  if (!all &&
      thd->options & (OPTION_NOT_AUTOCOMMIT | OPTION_BEGIN))
  {
    DBUG_PRINT("info", ("Rollback transaction at statement error"));
    DBUG_RETURN(res);
  }
  ndb->closeTransaction(trans);
  thd_ndb->trans= NULL;
  thd_ndb->m_handler= NULL;

  /* Clear list of tables changed by transaction */
  thd_ndb->changed_tables.empty();

  DBUG_RETURN(res);
}


/**
  Define NDB column based on Field.

  Not member of ha_ndbcluster because NDBCOL cannot be declared.

  MySQL text types with character set "binary" are mapped to true
  NDB binary types without a character set.

  Blobs are V2 and striping from mysql level is not supported
  due to lack of syntax and lack of support for partitioning.

  @return
    Returns 0 or mysql error code.
*/

static bool
ndb_blob_striping()
{
#ifndef DBUG_OFF
  const char* p= getenv("NDB_BLOB_STRIPING");
  if (p != 0 && *p != 0 && *p != '0' && *p != 'n' && *p != 'N')
    return true;
#endif
  return false;
}

static int create_ndb_column(THD *thd,
                             NDBCOL &col,
                             Field *field,
                             HA_CREATE_INFO *create_info,
                             column_format_type
                               default_format= COLUMN_FORMAT_TYPE_DEFAULT)
{
  NDBCOL::StorageType type= NDBCOL::StorageTypeMemory;
  bool dynamic= FALSE;

  DBUG_ENTER("create_ndb_column");
  // Set name
  if (col.setName(field->field_name))
  {
    DBUG_RETURN(my_errno= errno);
  }
  // Get char set
  CHARSET_INFO *cs= field->charset();
  // Set type and sizes
  const enum enum_field_types mysql_type= field->real_type();
  switch (mysql_type) {
  // Numeric types
  case MYSQL_TYPE_TINY:        
    if (field->flags & UNSIGNED_FLAG)
      col.setType(NDBCOL::Tinyunsigned);
    else
      col.setType(NDBCOL::Tinyint);
    col.setLength(1);
    break;
  case MYSQL_TYPE_SHORT:
    if (field->flags & UNSIGNED_FLAG)
      col.setType(NDBCOL::Smallunsigned);
    else
      col.setType(NDBCOL::Smallint);
    col.setLength(1);
    break;
  case MYSQL_TYPE_LONG:
    if (field->flags & UNSIGNED_FLAG)
      col.setType(NDBCOL::Unsigned);
    else
      col.setType(NDBCOL::Int);
    col.setLength(1);
    break;
  case MYSQL_TYPE_INT24:       
    if (field->flags & UNSIGNED_FLAG)
      col.setType(NDBCOL::Mediumunsigned);
    else
      col.setType(NDBCOL::Mediumint);
    col.setLength(1);
    break;
  case MYSQL_TYPE_LONGLONG:
    if (field->flags & UNSIGNED_FLAG)
      col.setType(NDBCOL::Bigunsigned);
    else
      col.setType(NDBCOL::Bigint);
    col.setLength(1);
    break;
  case MYSQL_TYPE_FLOAT:
    col.setType(NDBCOL::Float);
    col.setLength(1);
    break;
  case MYSQL_TYPE_DOUBLE:
    col.setType(NDBCOL::Double);
    col.setLength(1);
    break;
  case MYSQL_TYPE_DECIMAL:    
    {
      Field_decimal *f= (Field_decimal*)field;
      uint precision= f->pack_length();
      uint scale= f->decimals();
      if (field->flags & UNSIGNED_FLAG)
      {
        col.setType(NDBCOL::Olddecimalunsigned);
        precision-= (scale > 0);
      }
      else
      {
        col.setType(NDBCOL::Olddecimal);
        precision-= 1 + (scale > 0);
      }
      col.setPrecision(precision);
      col.setScale(scale);
      col.setLength(1);
    }
    break;
  case MYSQL_TYPE_NEWDECIMAL:    
    {
      Field_new_decimal *f= (Field_new_decimal*)field;
      uint precision= f->precision;
      uint scale= f->decimals();
      if (field->flags & UNSIGNED_FLAG)
      {
        col.setType(NDBCOL::Decimalunsigned);
      }
      else
      {
        col.setType(NDBCOL::Decimal);
      }
      col.setPrecision(precision);
      col.setScale(scale);
      col.setLength(1);
    }
    break;
  // Date types
  case MYSQL_TYPE_DATETIME:    
    col.setType(NDBCOL::Datetime);
    col.setLength(1);
    break;
  case MYSQL_TYPE_DATE: // ?
    col.setType(NDBCOL::Char);
    col.setLength(field->pack_length());
    break;
  case MYSQL_TYPE_NEWDATE:
    col.setType(NDBCOL::Date);
    col.setLength(1);
    break;
  case MYSQL_TYPE_TIME:        
    col.setType(NDBCOL::Time);
    col.setLength(1);
    break;
  case MYSQL_TYPE_YEAR:
    col.setType(NDBCOL::Year);
    col.setLength(1);
    break;
  case MYSQL_TYPE_TIMESTAMP:
    col.setType(NDBCOL::Timestamp);
    col.setLength(1);
    break;
  // Char types
  case MYSQL_TYPE_STRING:      
    if (field->pack_length() == 0)
    {
      col.setType(NDBCOL::Bit);
      col.setLength(1);
    }
    else if ((field->flags & BINARY_FLAG) && cs == &my_charset_bin)
    {
      col.setType(NDBCOL::Binary);
      col.setLength(field->pack_length());
    }
    else
    {
      col.setType(NDBCOL::Char);
      col.setCharset(cs);
      col.setLength(field->pack_length());
    }
    break;
  case MYSQL_TYPE_VAR_STRING: // ?
  case MYSQL_TYPE_VARCHAR:
    {
      Field_varstring* f= (Field_varstring*)field;
      if (f->length_bytes == 1)
      {
        if ((field->flags & BINARY_FLAG) && cs == &my_charset_bin)
          col.setType(NDBCOL::Varbinary);
        else {
          col.setType(NDBCOL::Varchar);
          col.setCharset(cs);
        }
      }
      else if (f->length_bytes == 2)
      {
        if ((field->flags & BINARY_FLAG) && cs == &my_charset_bin)
          col.setType(NDBCOL::Longvarbinary);
        else {
          col.setType(NDBCOL::Longvarchar);
          col.setCharset(cs);
        }
      }
      else
      {
        DBUG_RETURN(HA_ERR_UNSUPPORTED);
      }
      col.setLength(field->field_length);
    }
    break;
  // Blob types (all come in as MYSQL_TYPE_BLOB)
  mysql_type_tiny_blob:
  case MYSQL_TYPE_TINY_BLOB:
    if ((field->flags & BINARY_FLAG) && cs == &my_charset_bin)
      col.setType(NDBCOL::Blob);
    else {
      col.setType(NDBCOL::Text);
      col.setCharset(cs);
    }
    col.setInlineSize(256);
    // No parts
    col.setPartSize(0);
    col.setStripeSize(ndb_blob_striping() ? 0 : 0);
    break;
  //mysql_type_blob:
  case MYSQL_TYPE_GEOMETRY:
  case MYSQL_TYPE_BLOB:    
    if ((field->flags & BINARY_FLAG) && cs == &my_charset_bin)
      col.setType(NDBCOL::Blob);
    else {
      col.setType(NDBCOL::Text);
      col.setCharset(cs);
    }
    {
      Field_blob *field_blob= (Field_blob *)field;
      /*
       * max_data_length is 2^8-1, 2^16-1, 2^24-1 for tiny, blob, medium.
       * Tinyblob gets no blob parts.  The other cases are just a crude
       * way to control part size and striping.
       *
       * In mysql blob(256) is promoted to blob(65535) so it does not
       * in fact fit "inline" in NDB.
       */
      if (field_blob->max_data_length() < (1 << 8))
        goto mysql_type_tiny_blob;
      else if (field_blob->max_data_length() < (1 << 16))
      {
        col.setInlineSize(256);
        col.setPartSize(2000);
        col.setStripeSize(ndb_blob_striping() ? 16 : 0);
      }
      else if (field_blob->max_data_length() < (1 << 24))
        goto mysql_type_medium_blob;
      else
        goto mysql_type_long_blob;
    }
    break;
  mysql_type_medium_blob:
  case MYSQL_TYPE_MEDIUM_BLOB:   
    if ((field->flags & BINARY_FLAG) && cs == &my_charset_bin)
      col.setType(NDBCOL::Blob);
    else {
      col.setType(NDBCOL::Text);
      col.setCharset(cs);
    }
    col.setInlineSize(256);
    col.setPartSize(4000);
    col.setStripeSize(ndb_blob_striping() ? 8 : 0);
    break;
  mysql_type_long_blob:
  case MYSQL_TYPE_LONG_BLOB:  
    if ((field->flags & BINARY_FLAG) && cs == &my_charset_bin)
      col.setType(NDBCOL::Blob);
    else {
      col.setType(NDBCOL::Text);
      col.setCharset(cs);
    }
    col.setInlineSize(256);
    col.setPartSize(8000);
    col.setStripeSize(ndb_blob_striping() ? 4 : 0);
    break;
  // Other types
  case MYSQL_TYPE_ENUM:
    col.setType(NDBCOL::Char);
    col.setLength(field->pack_length());
    break;
  case MYSQL_TYPE_SET:         
    col.setType(NDBCOL::Char);
    col.setLength(field->pack_length());
    break;
  case MYSQL_TYPE_BIT:
  {
    int no_of_bits= field->field_length;
    col.setType(NDBCOL::Bit);
    if (!no_of_bits)
      col.setLength(1);
      else
        col.setLength(no_of_bits);
    break;
  }
  case MYSQL_TYPE_NULL:        
    goto mysql_type_unsupported;
  mysql_type_unsupported:
  default:
    DBUG_RETURN(HA_ERR_UNSUPPORTED);
  }
  // Set nullable and pk
  col.setNullable(field->maybe_null());
  col.setPrimaryKey(field->flags & PRI_KEY_FLAG);
  // Set autoincrement
  if (field->flags & AUTO_INCREMENT_FLAG) 
  {
#ifndef DBUG_OFF
    char buff[22];
#endif
    col.setAutoIncrement(TRUE);
    ulonglong value= create_info->auto_increment_value ?
      create_info->auto_increment_value : (ulonglong) 1;
    DBUG_PRINT("info", ("Autoincrement key, initial: %s", llstr(value, buff)));
    col.setAutoIncrementInitialValue(value);
  }
  else
    col.setAutoIncrement(FALSE);
 
  switch (field->field_storage_type()) {
  case(HA_SM_DEFAULT):
  default:
    if (create_info->default_storage_media == HA_SM_DISK)
      type= NDBCOL::StorageTypeDisk;
    else
      type= NDBCOL::StorageTypeMemory;
    break;
  case(HA_SM_DISK):
    type= NDBCOL::StorageTypeDisk;
    break;
  case(HA_SM_MEMORY):
    type= NDBCOL::StorageTypeMemory;
    break;
  }

  switch (field->column_format()) {
  case(COLUMN_FORMAT_TYPE_FIXED):
    dynamic= FALSE;
    break;
  case(COLUMN_FORMAT_TYPE_DYNAMIC):
    dynamic= TRUE;
    break;
  case(COLUMN_FORMAT_TYPE_DEFAULT):
  default:
    if (create_info->row_type == ROW_TYPE_DEFAULT)
      dynamic= default_format;
    else
      dynamic= (create_info->row_type == ROW_TYPE_DYNAMIC);
    break;
  }
  DBUG_PRINT("info", ("Column %s is declared %s", field->field_name,
                      (dynamic) ? "dynamic" : "static"));
  if (type == NDBCOL::StorageTypeDisk)
  {
    if (dynamic)
    {
      DBUG_PRINT("info", ("Dynamic disk stored column %s changed to static",
                          field->field_name));
      dynamic= false;
    }
    if (thd && field->column_format() == COLUMN_FORMAT_TYPE_DYNAMIC)
    {
      push_warning_printf(thd, MYSQL_ERROR::WARN_LEVEL_WARN,
                          ER_ILLEGAL_HA_CREATE_OPTION,
                          "DYNAMIC column %s with "
                          "STORAGE DISK is not supported, "
                          "column will become FIXED",
                          field->field_name);
    }
  }

  switch (create_info->row_type) {
  case ROW_TYPE_FIXED:
    if (thd && (dynamic || field_type_forces_var_part(field->type())))
    {
      push_warning_printf(thd, MYSQL_ERROR::WARN_LEVEL_WARN,
                          ER_ILLEGAL_HA_CREATE_OPTION,
                          "Row format FIXED incompatible with "
                          "dynamic attribute %s",
                          field->field_name);
    }
    break;
  case ROW_TYPE_DYNAMIC:
    /*
      Future: make columns dynamic in this case
    */
    break;
  default:
    break;
  }

  DBUG_PRINT("info", ("Format %s, Storage %s", (dynamic)?"dynamic":"fixed",(type == NDBCOL::StorageTypeDisk)?"disk":"memory"));
  col.setStorageType(type);
  col.setDynamic(dynamic);

  DBUG_RETURN(0);
}

void ha_ndbcluster::update_create_info(HA_CREATE_INFO *create_info)
{
  DBUG_ENTER("update_create_info");
  TABLE_SHARE *share= table->s;
  if (share->mysql_version < MYSQL_VERSION_TABLESPACE_IN_FRM)
  {
     DBUG_PRINT("info", ("Restored an old table %s, pre-frm_version 7", 
	                 share->table_name.str));
     if (!create_info->tablespace && !share->tablespace)
     {
       DBUG_PRINT("info", ("Checking for tablespace in ndb"));
       THD *thd= current_thd;
       Ndb *ndb= check_ndb_in_thd(thd);
       NDBDICT *ndbdict= ndb->getDictionary();
       NdbError ndberr;
       Uint32 id;
       ndb->setDatabaseName(m_dbname);
       const NDBTAB *ndbtab= m_table;
       DBUG_ASSERT(ndbtab != NULL);
       if (!ndbtab->getTablespace(&id))
       {
         DBUG_VOID_RETURN;
       }
       {
         NdbDictionary::Tablespace ts= ndbdict->getTablespace(id);
         ndberr= ndbdict->getNdbError();
         if(ndberr.classification != NdbError::NoError)
           goto err;
	 const char *tablespace= ts.getName();
         DBUG_PRINT("info", ("Found tablespace '%s'", tablespace));
         uint tablespace_len= strlen(tablespace);
         if (tablespace_len != 0) 
         {
           share->tablespace= (char *) alloc_root(&share->mem_root,
                                                  tablespace_len+1);
           strxmov(share->tablespace, tablespace, NullS);
	   create_info->tablespace= share->tablespace;
         }
         DBUG_VOID_RETURN;
       }
err:
       my_errno= ndb_to_mysql_error(&ndberr);
    }
  }

  DBUG_VOID_RETURN;
}

/**
  Create a table in NDB Cluster
*/

int ha_ndbcluster::create(const char *name, 
                          TABLE *form, 
                          HA_CREATE_INFO *create_info)
{
  THD *thd= current_thd;
  NDBTAB tab;
  NDBCOL col;
  size_t pack_length, length;
  uint i, pk_length= 0;
  uchar *data= NULL, *pack_data= NULL;
  bool create_from_engine= (create_info->table_options & HA_OPTION_CREATE_FROM_ENGINE);
  bool is_truncate= (thd->lex->sql_command == SQLCOM_TRUNCATE);
  const char *tablespace= create_info->tablespace;
  bool use_disk= FALSE;
  NdbDictionary::Table::SingleUserMode single_user_mode= NdbDictionary::Table::SingleUserModeLocked;
  bool ndb_sys_table= FALSE;

  DBUG_ENTER("ha_ndbcluster::create");
  DBUG_PRINT("enter", ("name: %s", name));

  DBUG_ASSERT(*fn_rext((char*)name) == 0);
  set_dbname(name);
  set_tabname(name);

  if ((my_errno= check_ndb_connection(thd)))
    DBUG_RETURN(my_errno);
  
  Ndb *ndb= get_ndb(thd);
  NDBDICT *dict= ndb->getDictionary();

  DBUG_PRINT("info", ("Tablespace %s,%s", form->s->tablespace, create_info->tablespace));
  if (is_truncate)
  {
    {
      Ndb_table_guard ndbtab_g(dict, m_tabname);
      if (!(m_table= ndbtab_g.get_table()))
	ERR_RETURN(dict->getNdbError());
      m_table= NULL;
    }
    DBUG_PRINT("info", ("Dropping and re-creating table for TRUNCATE"));
    if ((my_errno= delete_table(name)))
      DBUG_RETURN(my_errno);
  }
  table= form;
  if (create_from_engine)
  {
    /*
      Table already exists in NDB and frm file has been created by 
      caller.
      Do Ndb specific stuff, such as create a .ndb file
    */
    if ((my_errno= write_ndb_file(name)))
      DBUG_RETURN(my_errno);
    ndbcluster_create_binlog_setup(thd, get_ndb(thd), name, strlen(name),
                                   m_dbname, m_tabname, FALSE);
    DBUG_RETURN(my_errno);
  }

  /*
    Don't allow table creation unless
    schema distribution table is setup
    ( unless it is a creation of the schema dist table itself )
  */
  if (!ndb_schema_share)
  {
    if (!(strcmp(m_dbname, NDB_REP_DB) == 0 &&
          strcmp(m_tabname, NDB_SCHEMA_TABLE) == 0))
    {
      DBUG_PRINT("info", ("Schema distribution table not setup"));
      DBUG_RETURN(HA_ERR_NO_CONNECTION);
    }
    single_user_mode = NdbDictionary::Table::SingleUserModeReadWrite;
    ndb_sys_table= TRUE;
  }
  if (!ndb_apply_status_share)
  {
    if ((strcmp(m_dbname, NDB_REP_DB) == 0 &&
         strcmp(m_tabname, NDB_APPLY_TABLE) == 0))
    {
      ndb_sys_table= TRUE;
    }
  }

  DBUG_PRINT("table", ("name: %s", m_tabname));  
  if (tab.setName(m_tabname))
  {
    DBUG_RETURN(my_errno= errno);
  }
  if (!ndb_sys_table)
  {
    if (thd->variables.ndb_table_temporary)
    {
      tab.setTemporary(TRUE);
      tab.setLogging(FALSE);
    }
    else if (thd->variables.ndb_table_no_logging)
    {
      tab.setLogging(FALSE);
    }
  }
  tab.setSingleUserMode(single_user_mode);

  // Save frm data for this table
  if (readfrm(name, &data, &length))
    DBUG_RETURN(1);
  if (packfrm(data, length, &pack_data, &pack_length))
  {
    my_free((char*)data, MYF(0));
    DBUG_RETURN(2);
  }
  DBUG_PRINT("info",
             ("setFrm data: 0x%lx  len: %lu", (long) pack_data,
              (ulong) pack_length));
  tab.setFrm(pack_data, pack_length);      
  my_free((char*)data, MYF(0));
  my_free((char*)pack_data, MYF(0));
  
  /*
    Handle table row type

    Default is to let table rows have var part reference so that online 
    add column can be performed in the future.  Explicitly setting row 
    type to fixed will omit var part reference, which will save data 
    memory in ndb, but at the cost of not being able to online add 
    column to this table
  */
  switch (create_info->row_type) {
  case ROW_TYPE_FIXED:
    tab.setForceVarPart(FALSE);
    break;
  case ROW_TYPE_DYNAMIC:
    /* fall through, treat as default */
  default:
    /* fall through, treat as default */
  case ROW_TYPE_DEFAULT:
    tab.setForceVarPart(TRUE);
    break;
  }

  /*
    Setup columns
  */
  for (i= 0; i < form->s->fields; i++) 
  {
    Field *field= form->field[i];
    DBUG_PRINT("info", ("name: %s  type: %u  storage: %u  format: %u  "
                        "pack_length: %d", 
                        field->field_name, field->real_type(),
                        field->field_storage_type(),
                        field->column_format(),
                        field->pack_length()));
    if ((my_errno= create_ndb_column(thd, col, field, create_info)))
      DBUG_RETURN(my_errno);

    if (!use_disk &&
        col.getStorageType() == NDBCOL::StorageTypeDisk)
      use_disk= TRUE;

    if (tab.addColumn(col))
    {
      DBUG_RETURN(my_errno= errno);
    }
    if (col.getPrimaryKey())
      pk_length += (field->pack_length() + 3) / 4;
  }

  if (use_disk)
  { 
    tab.setLogging(TRUE);
    tab.setTemporary(FALSE);
    if (tablespace)
      tab.setTablespaceName(tablespace);
    else
      tab.setTablespaceName("DEFAULT-TS");
  }
  else if (create_info->tablespace && 
           create_info->default_storage_media == HA_SM_MEMORY)
  {
    push_warning_printf(thd, MYSQL_ERROR::WARN_LEVEL_ERROR,
                        ER_ILLEGAL_HA_CREATE_OPTION,
                        ER(ER_ILLEGAL_HA_CREATE_OPTION),
                        ndbcluster_hton_name,
                        "TABLESPACE currently only supported for "
                        "STORAGE DISK"); 
    DBUG_RETURN(HA_ERR_UNSUPPORTED);
  }

  DBUG_PRINT("info", ("Table %s is %s stored with tablespace %s",
                      m_tabname,
                      (use_disk) ? "disk" : "memory",
                      (use_disk) ? tab.getTablespaceName() : "N/A"));
 
  KEY* key_info;
  for (i= 0, key_info= form->key_info; i < form->s->keys; i++, key_info++)
  {
    KEY_PART_INFO *key_part= key_info->key_part;
    KEY_PART_INFO *end= key_part + key_info->key_parts;
    for (; key_part != end; key_part++)
    {
      if (key_part->field->field_storage_type() == HA_SM_DISK)
      {
        push_warning_printf(thd, MYSQL_ERROR::WARN_LEVEL_ERROR,
                            ER_ILLEGAL_HA_CREATE_OPTION,
                            ER(ER_ILLEGAL_HA_CREATE_OPTION),
                            ndbcluster_hton_name,
                            "Index on field "
                            "declared with "
                            "STORAGE DISK is not supported");
        DBUG_RETURN(HA_ERR_UNSUPPORTED);
      }
      tab.getColumn(key_part->fieldnr-1)->setStorageType(
                             NdbDictionary::Column::StorageTypeMemory);
    }
  }

  // No primary key, create shadow key as 64 bit, auto increment  
  if (form->s->primary_key == MAX_KEY) 
  {
    DBUG_PRINT("info", ("Generating shadow key"));
    if (col.setName("$PK"))
    {
      DBUG_RETURN(my_errno= errno);
    }
    col.setType(NdbDictionary::Column::Bigunsigned);
    col.setLength(1);
    col.setNullable(FALSE);
    col.setPrimaryKey(TRUE);
    col.setAutoIncrement(TRUE);
    if (tab.addColumn(col))
    {
      DBUG_RETURN(my_errno= errno);
    }
    pk_length += 2;
  }
 
  // Make sure that blob tables don't have too big part size
  for (i= 0; i < form->s->fields; i++) 
  {
    /**
     * The extra +7 concists
     * 2 - words from pk in blob table
     * 5 - from extra words added by tup/dict??
     */
    switch (form->field[i]->real_type()) {
    case MYSQL_TYPE_GEOMETRY:
    case MYSQL_TYPE_BLOB:    
    case MYSQL_TYPE_MEDIUM_BLOB:   
    case MYSQL_TYPE_LONG_BLOB: 
    {
      NdbDictionary::Column * column= tab.getColumn(i);
      int size= pk_length + (column->getPartSize()+3)/4 + 7;
      if (size > NDB_MAX_TUPLE_SIZE_IN_WORDS && 
         (pk_length+7) < NDB_MAX_TUPLE_SIZE_IN_WORDS)
      {
        size= NDB_MAX_TUPLE_SIZE_IN_WORDS - pk_length - 7;
        column->setPartSize(4*size);
      }
      /**
       * If size > NDB_MAX and pk_length+7 >= NDB_MAX
       *   then the table can't be created anyway, so skip
       *   changing part size, and have error later
       */ 
    }
    default:
      break;
    }
  }

  // Check partition info
  partition_info *part_info= form->part_info;
  if ((my_errno= set_up_partition_info(part_info, form, (void*)&tab)))
  {
    DBUG_RETURN(my_errno);
  }

  // Create the table in NDB     
  if (dict->createTable(tab) != 0) 
  {
    const NdbError err= dict->getNdbError();
    set_ndb_err(thd, err);
    my_errno= ndb_to_mysql_error(&err);
    DBUG_RETURN(my_errno);
  }

  Ndb_table_guard ndbtab_g(dict, m_tabname);
  // temporary set m_table during create
  // reset at return
  m_table= ndbtab_g.get_table();
  // TODO check also that we have the same frm...
  if (!m_table)
  {
    /* purecov: begin deadcode */
    const NdbError err= dict->getNdbError();
    set_ndb_err(thd, err);
    my_errno= ndb_to_mysql_error(&err);
    DBUG_RETURN(my_errno);
    /* purecov: end */
  }

  DBUG_PRINT("info", ("Table %s/%s created successfully", 
                      m_dbname, m_tabname));

  // Create secondary indexes
  my_errno= create_indexes(thd, ndb, form);

  if (!my_errno)
    my_errno= write_ndb_file(name);
  else
  {
    /*
      Failed to create an index,
      drop the table (and all it's indexes)
    */
    while (dict->dropTableGlobal(*m_table))
    {
      switch (dict->getNdbError().status)
      {
        case NdbError::TemporaryError:
          if (!thd->killed) 
            continue; // retry indefinitly
          break;
        default:
          break;
      }
      break;
    }
    m_table = 0;
    DBUG_RETURN(my_errno);
  }

  if (!my_errno)
  {
    NDB_SHARE *share= 0;
    pthread_mutex_lock(&ndbcluster_mutex);
    /*
      First make sure we get a "fresh" share here, not an old trailing one...
    */
    {
      uint length= (uint) strlen(name);
      if ((share= (NDB_SHARE*) hash_search(&ndbcluster_open_tables,
                                           (uchar*) name, length)))
        handle_trailing_share(thd, share);
    }
    /*
      get a new share
    */

    /* ndb_share reference create */
    if (!(share= get_share(name, form, TRUE, TRUE)))
    {
      sql_print_error("NDB: allocating table share for %s failed", name);
      /* my_errno is set */
    }
    else
    {
      DBUG_PRINT("NDB_SHARE", ("%s binlog create  use_count: %u",
                               share->key, share->use_count));
    }
    pthread_mutex_unlock(&ndbcluster_mutex);

    while (!IS_TMP_PREFIX(m_tabname))
    {
#ifdef HAVE_NDB_BINLOG
      if (share)
        ndbcluster_read_binlog_replication(thd, ndb, share, m_table,
                                           ::server_id, form, TRUE);
#endif
      String event_name(INJECTOR_EVENT_LEN);
      ndb_rep_event_name(&event_name, m_dbname, m_tabname,
                         get_binlog_full(share));
      int do_event_op= ndb_binlog_running;

      if (!ndb_schema_share &&
          strcmp(share->db, NDB_REP_DB) == 0 &&
          strcmp(share->table_name, NDB_SCHEMA_TABLE) == 0)
        do_event_op= 1;

      /*
        Always create an event for the table, as other mysql servers
        expect it to be there.
      */
      if (!ndbcluster_create_event(thd, ndb, m_table, event_name.c_ptr(), share,
                                   share && do_event_op ? 2 : 1/* push warning */))
      {
        if (ndb_extra_logging)
          sql_print_information("NDB Binlog: CREATE TABLE Event: %s",
                                event_name.c_ptr());
        if (share && 
            ndbcluster_create_event_ops(thd, share,
                                        m_table, event_name.c_ptr()))
        {
          sql_print_error("NDB Binlog: FAILED CREATE TABLE event operations."
                          " Event: %s", name);
          /* a warning has been issued to the client */
        }
      }
      /*
        warning has been issued if ndbcluster_create_event failed
        and (share && do_event_op)
      */
      if (share && !do_event_op)
        set_binlog_nologging(share);
      ndbcluster_log_schema_op(thd,
                               thd->query, thd->query_length,
                               share->db, share->table_name,
                               m_table->getObjectId(),
                               m_table->getObjectVersion(),
                               (is_truncate) ?
			       SOT_TRUNCATE_TABLE : SOT_CREATE_TABLE, 
			       0, 0, 1);
      break;
    }
  }

  m_table= 0;
  DBUG_RETURN(my_errno);
}


int ha_ndbcluster::create_index(THD *thd, const char *name, KEY *key_info, 
                                NDB_INDEX_TYPE idx_type, uint idx_no)
{
  int error= 0;
  char unique_name[FN_LEN];
  static const char* unique_suffix= "$unique";
  DBUG_ENTER("ha_ndbcluster::create_ordered_index");
  DBUG_PRINT("info", ("Creating index %u: %s", idx_no, name));  

  if (idx_type == UNIQUE_ORDERED_INDEX || idx_type == UNIQUE_INDEX)
  {
    strxnmov(unique_name, FN_LEN, name, unique_suffix, NullS);
    DBUG_PRINT("info", ("Created unique index name \'%s\' for index %d",
                        unique_name, idx_no));
  }
    
  switch (idx_type){
  case PRIMARY_KEY_INDEX:
    // Do nothing, already created
    break;
  case PRIMARY_KEY_ORDERED_INDEX:
    error= create_ordered_index(thd, name, key_info);
    break;
  case UNIQUE_ORDERED_INDEX:
    if (!(error= create_ordered_index(thd, name, key_info)))
      error= create_unique_index(thd, unique_name, key_info);
    break;
  case UNIQUE_INDEX:
    if (check_index_fields_not_null(key_info))
    {
      push_warning_printf(thd, MYSQL_ERROR::WARN_LEVEL_WARN,
			  ER_NULL_COLUMN_IN_INDEX,
			  "Ndb does not support unique index on NULL valued attributes, index access with NULL value will become full table scan");
    }
    error= create_unique_index(thd, unique_name, key_info);
    break;
  case ORDERED_INDEX:
    if (key_info->algorithm == HA_KEY_ALG_HASH)
    {
      push_warning_printf(thd, MYSQL_ERROR::WARN_LEVEL_ERROR,
			  ER_ILLEGAL_HA_CREATE_OPTION,
			  ER(ER_ILLEGAL_HA_CREATE_OPTION),
			  ndbcluster_hton_name,
			  "Ndb does not support non-unique "
			  "hash based indexes");
      error= HA_ERR_UNSUPPORTED;
      break;
    }
    error= create_ordered_index(thd, name, key_info);
    break;
  default:
    DBUG_ASSERT(FALSE);
    break;
  }
  
  DBUG_RETURN(error);
}

int ha_ndbcluster::create_ordered_index(THD *thd, const char *name, 
                                        KEY *key_info)
{
  DBUG_ENTER("ha_ndbcluster::create_ordered_index");
  DBUG_RETURN(create_ndb_index(thd, name, key_info, FALSE));
}

int ha_ndbcluster::create_unique_index(THD *thd, const char *name, 
                                       KEY *key_info)
{

  DBUG_ENTER("ha_ndbcluster::create_unique_index");
  DBUG_RETURN(create_ndb_index(thd, name, key_info, TRUE));
}


/**
  Create an index in NDB Cluster.

  @todo
    Only temporary ordered indexes supported
*/

int ha_ndbcluster::create_ndb_index(THD *thd, const char *name, 
                                    KEY *key_info,
                                    bool unique)
{
  Ndb *ndb= get_ndb(thd);
  NdbDictionary::Dictionary *dict= ndb->getDictionary();
  KEY_PART_INFO *key_part= key_info->key_part;
  KEY_PART_INFO *end= key_part + key_info->key_parts;
  
  DBUG_ENTER("ha_ndbcluster::create_index");
  DBUG_PRINT("enter", ("name: %s ", name));

  NdbDictionary::Index ndb_index(name);
  if (unique)
    ndb_index.setType(NdbDictionary::Index::UniqueHashIndex);
  else 
  {
    ndb_index.setType(NdbDictionary::Index::OrderedIndex);
    // TODO Only temporary ordered indexes supported
    ndb_index.setLogging(FALSE); 
  }
  if (!m_table->getLogging())
    ndb_index.setLogging(FALSE); 
  if (((NDBTAB*)m_table)->getTemporary())
    ndb_index.setTemporary(TRUE); 
  if (ndb_index.setTable(m_tabname))
  {
    DBUG_RETURN(my_errno= errno);
  }

  for (; key_part != end; key_part++) 
  {
    Field *field= key_part->field;
    if (field->field_storage_type() == HA_SM_DISK)
    {
      push_warning_printf(thd, MYSQL_ERROR::WARN_LEVEL_ERROR,
                          ER_ILLEGAL_HA_CREATE_OPTION,
                          ER(ER_ILLEGAL_HA_CREATE_OPTION),
                          ndbcluster_hton_name,
                          "Index on field "
                          "declared with "
                          "STORAGE DISK is not supported");
      DBUG_RETURN(HA_ERR_UNSUPPORTED);
    }
    DBUG_PRINT("info", ("attr: %s", field->field_name));
    if (ndb_index.addColumnName(field->field_name))
    {
      DBUG_RETURN(my_errno= errno);
    }
  }
  
  if (dict->createIndex(ndb_index, *m_table))
    ERR_RETURN(dict->getNdbError());

  // Success
  DBUG_PRINT("info", ("Created index %s", name));
  DBUG_RETURN(0);  
}

/*
 Prepare for an on-line alter table
*/ 
void ha_ndbcluster::prepare_for_alter()
{
  /* ndb_share reference schema */
  ndbcluster_get_share(m_share); // Increase ref_count
  DBUG_PRINT("NDB_SHARE", ("%s binlog schema  use_count: %u",
                           m_share->key, m_share->use_count));
  set_ndb_share_state(m_share, NSS_ALTERED);
}

/*
  Add an index on-line to a table
*/
int ha_ndbcluster::add_index(TABLE *table_arg, 
                             KEY *key_info, uint num_of_keys)
{
  return add_index_impl(current_thd, table_arg, key_info, num_of_keys);
}

int ha_ndbcluster::add_index_impl(THD *thd, TABLE *table_arg, 
                                  KEY *key_info, uint num_of_keys)
{
  int error= 0;
  uint idx;
  DBUG_ENTER("ha_ndbcluster::add_index");
  DBUG_PRINT("enter", ("table %s", table_arg->s->table_name.str));
  DBUG_ASSERT(m_share->state == NSS_ALTERED);

  for (idx= 0; idx < num_of_keys; idx++)
  {
    KEY *key= key_info + idx;
    KEY_PART_INFO *key_part= key->key_part;
    KEY_PART_INFO *end= key_part + key->key_parts;
    NDB_INDEX_TYPE idx_type= get_index_type_from_key(idx, key_info, false);
    DBUG_PRINT("info", ("Adding index: '%s'", key_info[idx].name));
    // Add fields to key_part struct
    for (; key_part != end; key_part++)
      key_part->field= table->field[key_part->fieldnr];
    // Check index type
    // Create index in ndb
    if((error= create_index(thd, key_info[idx].name, key, idx_type, idx)))
      break;
  }
  DBUG_RETURN(error);  
}

/*
  Mark one or several indexes for deletion. and
  renumber the remaining indexes
*/
int ha_ndbcluster::prepare_drop_index(TABLE *table_arg, 
                                      uint *key_num, uint num_of_keys)
{
  DBUG_ENTER("ha_ndbcluster::prepare_drop_index");
  DBUG_ASSERT(m_share->state == NSS_ALTERED);
  // Mark indexes for deletion
  uint idx;
  for (idx= 0; idx < num_of_keys; idx++)
  {
    DBUG_PRINT("info", ("ha_ndbcluster::prepare_drop_index %u", *key_num));
    m_index[*key_num++].status= TO_BE_DROPPED;
  }
  // Renumber indexes
  THD *thd= current_thd;
  Thd_ndb *thd_ndb= get_thd_ndb(thd);
  Ndb *ndb= thd_ndb->ndb;
  renumber_indexes(ndb, table_arg);
  DBUG_RETURN(0);
}
 
/*
  Really drop all indexes marked for deletion
*/
int ha_ndbcluster::final_drop_index(TABLE *table_arg)
{
  int error;
  DBUG_ENTER("ha_ndbcluster::final_drop_index");
  DBUG_PRINT("info", ("ha_ndbcluster::final_drop_index"));
  // Really drop indexes
  THD *thd= current_thd;
  Thd_ndb *thd_ndb= get_thd_ndb(thd);
  Ndb *ndb= thd_ndb->ndb;
  error= drop_indexes(ndb, table_arg);
  DBUG_RETURN(error);
}

/**
  Rename a table in NDB Cluster.
*/

int ha_ndbcluster::rename_table(const char *from, const char *to)
{
  THD *thd= current_thd;
  NDBDICT *dict;
  char old_dbname[FN_HEADLEN];
  char new_dbname[FN_HEADLEN];
  char new_tabname[FN_HEADLEN];
  const NDBTAB *orig_tab;
  int result;
  bool recreate_indexes= FALSE;
  NDBDICT::List index_list;

  DBUG_ENTER("ha_ndbcluster::rename_table");
  DBUG_PRINT("info", ("Renaming %s to %s", from, to));
  set_dbname(from, old_dbname);
  set_dbname(to, new_dbname);
  set_tabname(from);
  set_tabname(to, new_tabname);

  if (check_ndb_connection(thd))
    DBUG_RETURN(my_errno= HA_ERR_NO_CONNECTION);

  Ndb *ndb= get_ndb(thd);
  ndb->setDatabaseName(old_dbname);
  dict= ndb->getDictionary();
  Ndb_table_guard ndbtab_g(dict, m_tabname);
  if (!(orig_tab= ndbtab_g.get_table()))
    ERR_RETURN(dict->getNdbError());

  if (my_strcasecmp(system_charset_info, new_dbname, old_dbname))
  {
    dict->listIndexes(index_list, *orig_tab);    
    recreate_indexes= TRUE;
  }
  // Change current database to that of target table
  set_dbname(to);
  if (ndb->setDatabaseName(m_dbname))
  {
    ERR_RETURN(ndb->getNdbError());
  }

  int ndb_table_id= orig_tab->getObjectId();
  int ndb_table_version= orig_tab->getObjectVersion();
  /* ndb_share reference temporary */
  NDB_SHARE *share= get_share(from, 0, FALSE);
  int is_old_table_tmpfile= IS_TMP_PREFIX(m_tabname);
  int is_new_table_tmpfile= IS_TMP_PREFIX(new_tabname);
  if (!is_new_table_tmpfile && !is_old_table_tmpfile)
  {
    /*
      this is a "real" rename table, i.e. not tied to an offline alter table
      - send new name == "to" in query field
    */
    ndbcluster_log_schema_op(thd, to, strlen(to),
                             old_dbname, m_tabname,
                             ndb_table_id, ndb_table_version,
                             SOT_RENAME_TABLE_PREPARE,
                             m_dbname, new_tabname, 1);
  }
  if (share)
  {
    DBUG_PRINT("NDB_SHARE", ("%s temporary  use_count: %u",
                             share->key, share->use_count));
    ndbcluster_prepare_rename_share(share, to);
    IF_DBUG(int r=) ndbcluster_rename_share(thd, share);
    DBUG_ASSERT(r == 0);
  }

  NdbDictionary::Table new_tab= *orig_tab;
  new_tab.setName(new_tabname);
  if (dict->alterTableGlobal(*orig_tab, new_tab) != 0)
  {
    NdbError ndb_error= dict->getNdbError();
    if (share)
    {
      IF_DBUG(int ret=) ndbcluster_undo_rename_share(thd, share);
      DBUG_ASSERT(ret == 0);
      /* ndb_share reference temporary free */
      DBUG_PRINT("NDB_SHARE", ("%s temporary free  use_count: %u",
                               share->key, share->use_count));
      free_share(&share);
    }
    ERR_RETURN(ndb_error);
  }
  
  // Rename .ndb file
  if ((result= handler::rename_table(from, to)))
  {
    // ToDo in 4.1 should rollback alter table...
    if (share)
    {
      /* ndb_share reference temporary free */
      DBUG_PRINT("NDB_SHARE", ("%s temporary  use_count: %u",
                               share->key, share->use_count));
      free_share(&share);
    }
    DBUG_RETURN(result);
  }

  /* handle old table */
  if (!is_old_table_tmpfile)
  {
    ndbcluster_drop_event(thd, ndb, share, "rename table",
                          from + sizeof(share_prefix) - 1);
  }

  if (!result && !is_new_table_tmpfile)
  {
    Ndb_table_guard ndbtab_g2(dict, new_tabname);
    const NDBTAB *ndbtab= ndbtab_g2.get_table();
#ifdef HAVE_NDB_BINLOG
    if (share)
      ndbcluster_read_binlog_replication(thd, ndb, share, ndbtab,
                                         ::server_id, NULL, TRUE);
#endif
    /* always create an event for the table */
    String event_name(INJECTOR_EVENT_LEN);
    ndb_rep_event_name(&event_name, to + sizeof(share_prefix) - 1, 0,
                       get_binlog_full(share));

    if (!ndbcluster_create_event(thd, ndb, ndbtab, event_name.c_ptr(), share,
                                 share && ndb_binlog_running ? 2 : 1/* push warning */))
    {
      if (ndb_extra_logging)
        sql_print_information("NDB Binlog: RENAME Event: %s",
                              event_name.c_ptr());
      if (share && (share->op == 0) &&
          ndbcluster_create_event_ops(thd, share, ndbtab, event_name.c_ptr()))
      {
        sql_print_error("NDB Binlog: FAILED create event operations "
                        "during RENAME. Event %s", event_name.c_ptr());
        /* a warning has been issued to the client */
      }
    }
    /*
      warning has been issued if ndbcluster_create_event failed
      and (share && ndb_binlog_running)
    */
    if (!is_old_table_tmpfile)
    {
      /* "real" rename table */
      ndbcluster_log_schema_op(thd, thd->query, thd->query_length,
                               old_dbname, m_tabname,
                               ndb_table_id, ndb_table_version,
                               SOT_RENAME_TABLE,
                               m_dbname, new_tabname, 1);
    }
    else
    {
      /* final phase of offline alter table */
      ndbcluster_log_schema_op(thd, thd->query, thd->query_length,
                               m_dbname, new_tabname,
                               ndb_table_id, ndb_table_version,
                               SOT_ALTER_TABLE_COMMIT,
                               0, 0, 1);

    }
  }

  // If we are moving tables between databases, we need to recreate
  // indexes
  if (recreate_indexes)
  {
    for (unsigned i = 0; i < index_list.count; i++) 
    {
        NDBDICT::List::Element& index_el = index_list.elements[i];
	// Recreate any indexes not stored in the system database
	if (my_strcasecmp(system_charset_info, 
			  index_el.database, NDB_SYSTEM_DATABASE))
	{
	  set_dbname(from);
	  ndb->setDatabaseName(m_dbname);
	  const NDBINDEX * index= dict->getIndexGlobal(index_el.name,  new_tab);
	  DBUG_PRINT("info", ("Creating index %s/%s",
			      index_el.database, index->getName()));
	  dict->createIndex(*index, new_tab);
	  DBUG_PRINT("info", ("Dropping index %s/%s",
			      index_el.database, index->getName()));
	  set_dbname(from);
	  ndb->setDatabaseName(m_dbname);
	  dict->dropIndexGlobal(*index);
	}
    }
  }
  if (share)
  {
    /* ndb_share reference temporary free */
    DBUG_PRINT("NDB_SHARE", ("%s temporary free  use_count: %u",
                             share->key, share->use_count));
    free_share(&share);
  }

  DBUG_RETURN(result);
}


/**
  Delete table from NDB Cluster.
*/

/* static version which does not need a handler */

int
ha_ndbcluster::delete_table(THD *thd, ha_ndbcluster *h, Ndb *ndb,
                            const char *path,
                            const char *db,
                            const char *table_name)
{
  DBUG_ENTER("ha_ndbcluster::ndbcluster_delete_table");
  NDBDICT *dict= ndb->getDictionary();
  int ndb_table_id= 0;
  int ndb_table_version= 0;
  /*
    Don't allow drop table unless
    schema distribution table is setup
  */
  if (!ndb_schema_share)
  {
    DBUG_PRINT("info", ("Schema distribution table not setup"));
    DBUG_ASSERT(ndb_schema_share);
    DBUG_RETURN(HA_ERR_NO_CONNECTION);
  }
  /* ndb_share reference temporary */
  NDB_SHARE *share= get_share(path, 0, FALSE);
  if (share)
  {
    DBUG_PRINT("NDB_SHARE", ("%s temporary  use_count: %u",
                             share->key, share->use_count));
  }

  /* Drop the table from NDB */
  
  int res= 0;
  if (h && h->m_table)
  {
retry_temporary_error1:
    if (dict->dropTableGlobal(*h->m_table) == 0)
    {
      ndb_table_id= h->m_table->getObjectId();
      ndb_table_version= h->m_table->getObjectVersion();
      DBUG_PRINT("info", ("success 1"));
    }
    else
    {
      switch (dict->getNdbError().status)
      {
        case NdbError::TemporaryError:
          if (!thd->killed) 
            goto retry_temporary_error1; // retry indefinitly
          break;
        default:
          break;
      }
      set_ndb_err(thd, dict->getNdbError());
      res= ndb_to_mysql_error(&dict->getNdbError());
      DBUG_PRINT("info", ("error(1) %u", res));
    }
    h->release_metadata(thd, ndb);
  }
  else
  {
    ndb->setDatabaseName(db);
    while (1)
    {
      Ndb_table_guard ndbtab_g(dict, table_name);
      if (ndbtab_g.get_table())
      {
    retry_temporary_error2:
        if (dict->dropTableGlobal(*ndbtab_g.get_table()) == 0)
        {
          ndb_table_id= ndbtab_g.get_table()->getObjectId();
          ndb_table_version= ndbtab_g.get_table()->getObjectVersion();
          DBUG_PRINT("info", ("success 2"));
          break;
        }
        else
        {
          switch (dict->getNdbError().status)
          {
            case NdbError::TemporaryError:
              if (!thd->killed) 
                goto retry_temporary_error2; // retry indefinitly
              break;
            default:
              if (dict->getNdbError().code == NDB_INVALID_SCHEMA_OBJECT)
              {
                ndbtab_g.invalidate();
                continue;
              }
              break;
          }
        }
      }
      set_ndb_err(thd, dict->getNdbError());
      res= ndb_to_mysql_error(&dict->getNdbError());
      DBUG_PRINT("info", ("error(2) %u", res));
      break;
    }
  }

  if (res)
  {
    /* the drop table failed for some reason, drop the share anyways */
    if (share)
    {
      pthread_mutex_lock(&ndbcluster_mutex);
      if (share->state != NSS_DROPPED)
      {
        /*
          The share kept by the server has not been freed, free it
        */
        share->state= NSS_DROPPED;
        /* ndb_share reference create free */
        DBUG_PRINT("NDB_SHARE", ("%s create free  use_count: %u",
                                 share->key, share->use_count));
        free_share(&share, TRUE);
      }
      /* ndb_share reference temporary free */
      DBUG_PRINT("NDB_SHARE", ("%s temporary free  use_count: %u",
                               share->key, share->use_count));
      free_share(&share, TRUE);
      pthread_mutex_unlock(&ndbcluster_mutex);
    }
    DBUG_RETURN(res);
  }

  /* stop the logging of the dropped table, and cleanup */

  /*
    drop table is successful even if table does not exist in ndb
    and in case table was actually not dropped, there is no need
    to force a gcp, and setting the event_name to null will indicate
    that there is no event to be dropped
  */
  int table_dropped= dict->getNdbError().code != 709;

  {
    ndbcluster_handle_drop_table(thd, ndb, share, "delete table",
                                 table_dropped ?
                                 (path + sizeof(share_prefix) - 1) : 0);
  }

  if (!IS_TMP_PREFIX(table_name) && share &&
      thd->lex->sql_command != SQLCOM_TRUNCATE)
  {
    ndbcluster_log_schema_op(thd,
                             thd->query, thd->query_length,
                             share->db, share->table_name,
                             ndb_table_id, ndb_table_version,
                             SOT_DROP_TABLE, 0, 0, 1);
  }

  if (share)
  {
    pthread_mutex_lock(&ndbcluster_mutex);
    if (share->state != NSS_DROPPED)
    {
      /*
        The share kept by the server has not been freed, free it
      */
      share->state= NSS_DROPPED;
      /* ndb_share reference create free */
      DBUG_PRINT("NDB_SHARE", ("%s create free  use_count: %u",
                               share->key, share->use_count));
      free_share(&share, TRUE);
    }
    /* ndb_share reference temporary free */
    DBUG_PRINT("NDB_SHARE", ("%s temporary free  use_count: %u",
                             share->key, share->use_count));
    free_share(&share, TRUE);
    pthread_mutex_unlock(&ndbcluster_mutex);
  }
  DBUG_RETURN(0);
}

int ha_ndbcluster::delete_table(const char *name)
{
  THD *thd= current_thd;
  DBUG_ENTER("ha_ndbcluster::delete_table");
  DBUG_PRINT("enter", ("name: %s", name));
  set_dbname(name);
  set_tabname(name);

  /*
    Don't allow drop table unless
    schema distribution table is setup
  */
  if (!ndb_schema_share)
  {
    DBUG_PRINT("info", ("Schema distribution table not setup"));
    DBUG_ASSERT(ndb_schema_share);
    DBUG_RETURN(HA_ERR_NO_CONNECTION);
  }

  if (check_ndb_connection(thd))
    DBUG_RETURN(HA_ERR_NO_CONNECTION);

  /* Call ancestor function to delete .ndb file */
  handler::delete_table(name);

  DBUG_RETURN(delete_table(thd, this, get_ndb(thd), name, m_dbname, m_tabname));
}


void ha_ndbcluster::get_auto_increment(ulonglong offset, ulonglong increment,
                                       ulonglong nb_desired_values,
                                       ulonglong *first_value,
                                       ulonglong *nb_reserved_values)
{
  uint cache_size;
  Uint64 auto_value;
  THD *thd= current_thd;
  DBUG_ENTER("get_auto_increment");
  DBUG_PRINT("enter", ("m_tabname: %s", m_tabname));
  Ndb *ndb= get_ndb(table->in_use);
   
  if (m_rows_inserted > m_rows_to_insert)
  {
    /* We guessed too low */
    m_rows_to_insert+= m_autoincrement_prefetch;
  }
  uint remaining= m_rows_to_insert - m_rows_inserted;
  uint min_prefetch= 
    (remaining < thd->variables.ndb_autoincrement_prefetch_sz) ?
    thd->variables.ndb_autoincrement_prefetch_sz
    : remaining;
  cache_size= ((remaining < m_autoincrement_prefetch) ?
	       min_prefetch
	       : remaining);
  uint retries= NDB_AUTO_INCREMENT_RETRIES;
  int retry_sleep= 30; /* 30 milliseconds, transaction */
  for (;;)
  {
    Ndb_tuple_id_range_guard g(m_share);
    if (m_skip_auto_increment &&
        ndb->readAutoIncrementValue(m_table, g.range, auto_value) ||
        ndb->getAutoIncrementValue(m_table, g.range, auto_value, cache_size, increment, offset))
    {
      if (--retries &&
          ndb->getNdbError().status == NdbError::TemporaryError)
      {
        my_sleep(retry_sleep);
        continue;
      }
      const NdbError err= ndb->getNdbError();
      sql_print_error("Error %lu in ::get_auto_increment(): %s",
                      (ulong) err.code, err.message);
      *first_value= ~(ulonglong) 0;
      DBUG_VOID_RETURN;
    }
    break;
  }
  *first_value= (longlong)auto_value;
  /* From the point of view of MySQL, NDB reserves one row at a time */
  *nb_reserved_values= 1;
  DBUG_VOID_RETURN;
}


/**
  Constructor for the NDB Cluster table handler .
*/

/*
  Normal flags for binlogging is that ndb has HA_HAS_OWN_BINLOGGING
  and preferes HA_BINLOG_ROW_CAPABLE
  Other flags are set under certain circumstaces in table_flags()
*/
#define HA_NDBCLUSTER_TABLE_FLAGS \
                HA_REC_NOT_IN_SEQ | \
                HA_NULL_IN_KEY | \
                HA_AUTO_PART_KEY | \
                HA_NO_PREFIX_CHAR_KEYS | \
                HA_NEED_READ_RANGE_BUFFER | \
                HA_CAN_GEOMETRY | \
                HA_CAN_BIT_FIELD | \
                HA_PRIMARY_KEY_REQUIRED_FOR_POSITION | \
                HA_PRIMARY_KEY_REQUIRED_FOR_DELETE | \
                HA_PARTIAL_COLUMN_READ | \
                HA_HAS_OWN_BINLOGGING | \
                HA_BINLOG_ROW_CAPABLE | \
                HA_HAS_RECORDS | \
                HA_ONLINE_ALTER


ha_ndbcluster::ha_ndbcluster(handlerton *hton, TABLE_SHARE *table_arg):
  handler(hton, table_arg),
  m_thd_ndb(NULL),
  m_active_cursor(NULL),
  m_table(NULL),
  m_ndb_record(0),
  m_ndb_hidden_key_record(0),
  m_table_info(NULL),
  m_table_flags(HA_NDBCLUSTER_TABLE_FLAGS),
  m_share(0),
  m_key_fields(NULL),
  m_part_info(NULL),
  m_user_defined_partitioning(FALSE),
  m_use_partition_pruning(FALSE),
  m_sorted(FALSE),
  m_use_write(FALSE),
  m_ignore_dup_key(FALSE),
  m_has_unique_index(FALSE),
  m_ignore_no_key(FALSE),
  m_read_before_write_removal_possible(FALSE),
  m_read_before_write_removal_used(FALSE),
  m_rows_updated(0),
  m_rows_deleted(0),
  m_rows_to_insert((ha_rows) 1),
  m_rows_inserted((ha_rows) 0),
  m_rows_changed((ha_rows) 0),
  m_delete_cannot_batch(FALSE),
  m_update_cannot_batch(FALSE),
  m_skip_auto_increment(TRUE),
  m_blobs_pending(0),
  m_blobs_buffer(0),
  m_blobs_buffer_size(0),
  m_dupkey((uint) -1),
  m_autoincrement_prefetch((ha_rows) NDB_DEFAULT_AUTO_PREFETCH),
  m_cond(NULL),
  m_multi_cursor(NULL)
{
  int i;
 
  DBUG_ENTER("ha_ndbcluster");

  m_tabname[0]= '\0';
  m_dbname[0]= '\0';

  stats.records= ~(ha_rows)0; // uninitialized
  stats.block_size= 1024;

  for (i= 0; i < MAX_KEY; i++)
    ndb_init_index(m_index[i]);

  DBUG_VOID_RETURN;
}


int ha_ndbcluster::ha_initialise()
{
  DBUG_ENTER("ha_ndbcluster::ha_initialise");
  if (check_ndb_in_thd(current_thd))
  {
    DBUG_RETURN(FALSE);
  }
  DBUG_RETURN(TRUE);
}

/**
  Destructor for NDB Cluster table handler.
*/

ha_ndbcluster::~ha_ndbcluster() 
{
  THD *thd= current_thd;
  Ndb *ndb= thd ? check_ndb_in_thd(thd) : g_ndb;
  DBUG_ENTER("~ha_ndbcluster");

  if (m_share)
  {
    /* ndb_share reference handler free */
    DBUG_PRINT("NDB_SHARE", ("%s handler free  use_count: %u",
                             m_share->key, m_share->use_count));
    free_share(&m_share);
  }
  release_metadata(thd, ndb);
  my_free(m_blobs_buffer, MYF(MY_ALLOW_ZERO_PTR));
  m_blobs_buffer= 0;

  // Check for open cursor/transaction
  DBUG_ASSERT(m_active_cursor == NULL);
  DBUG_ASSERT(m_thd_ndb == NULL);

  // Discard any generated condition
  DBUG_PRINT("info", ("Deleting generated condition"));
  if (m_cond)
  {
    delete m_cond;
    m_cond= NULL;
  }

  DBUG_VOID_RETURN;
}



void
ha_ndbcluster::column_bitmaps_signal(uint sig_type)
{
  THD *thd= table->in_use;
  bool write_query= (thd->lex->sql_command == SQLCOM_UPDATE ||
                     thd->lex->sql_command == SQLCOM_DELETE);
  DBUG_ENTER("column_bitmaps_signal");
  DBUG_PRINT("enter", ("read_set: 0x%lx  write_set: 0x%lx",
             (long) table->read_set->bitmap[0],
             (long) table->write_set->bitmap[0]));
  if (sig_type & HA_COMPLETE_TABLE_READ_BITMAP)
    bitmap_copy(&m_save_read_set, table->read_set);
  if (!write_query || (sig_type & HA_COMPLETE_TABLE_READ_BITMAP))
  {
    /*
      We need to make sure we always read all of the primary key.
      Otherwise we cannot support position() and rnd_pos().
  
      Alternatively, we could just set a flag, and in the reader methods set
      the extra bits as required if the flag is set, followed by clearing the
      flag.  This to save doing the work of setting bits twice or more.
      On the other hand this is quite fast in itself.
    */
    bitmap_union(table->read_set, m_pk_bitmap_p);
  }
  DBUG_VOID_RETURN;
}

/**
  Open a table for further use
  - fetch metadata for this table from NDB
  - check that table exists

  @retval
    0    ok
  @retval
    < 0  Table has changed
*/

int ha_ndbcluster::open(const char *name, int mode, uint test_if_locked)
{
  THD *thd= current_thd;
  int res;
  KEY *key;
  KEY_PART_INFO *key_part_info;
  uint key_parts, i, j;
  DBUG_ENTER("ha_ndbcluster::open");
  DBUG_PRINT("enter", ("name: %s  mode: %d  test_if_locked: %d",
                       name, mode, test_if_locked));
  
  /*
    Setup ref_length to make room for the whole 
    primary key to be written in the ref variable
  */
  
  if (bitmap_init(&m_save_read_set, NULL, table_share->fields, FALSE))
  {
    DBUG_RETURN(1);
  }
  if (table_share->primary_key != MAX_KEY) 
  {
    key= table->key_info+table_share->primary_key;
    ref_length= key->key_length;
  }
  else // (table_share->primary_key == MAX_KEY) 
  {
    if (m_user_defined_partitioning)
    {
      ref_length+= sizeof(m_part_id);
    }
  }

  DBUG_PRINT("info", ("ref_length: %d", ref_length));
  {
    char* bitmap_array;
    uint extra_hidden_keys= table_share->primary_key != MAX_KEY ? 0 : 1;
    uint n_keys= table_share->keys + extra_hidden_keys;
    uint ptr_size= sizeof(MY_BITMAP*) * (n_keys + 1 /* null termination */);
    uint map_size= sizeof(MY_BITMAP) * n_keys;
    m_key_fields= (MY_BITMAP**)my_malloc(ptr_size + map_size,
                                         MYF(MY_WME + MY_ZEROFILL));
    if (!m_key_fields)
    {
      local_close(thd, FALSE);
      DBUG_RETURN(1);
    } 
    bitmap_array= ((char*)m_key_fields) + ptr_size;
    for (i= 0; i < n_keys; i++)
    {
      my_bitmap_map *bitbuf= NULL;
      bool is_hidden_key= (i == table_share->keys);
      m_key_fields[i]= (MY_BITMAP*)bitmap_array;
      if (is_hidden_key || (i == table_share->primary_key))
      {
        m_pk_bitmap_p= m_key_fields[i];
        bitbuf= m_pk_bitmap_buf;
      }
      if (bitmap_init(m_key_fields[i], bitbuf,
                      table_share->fields, FALSE))
      {
        m_key_fields[i]= NULL;
        local_close(thd, FALSE);
        DBUG_RETURN(1);
      }
      if (!is_hidden_key)
      {
        key= table->key_info + i;
        key_part_info= key->key_part;
        key_parts= key->key_parts;
        for (j= 0; j < key_parts; j++, key_part_info++)
          bitmap_set_bit(m_key_fields[i], key_part_info->fieldnr-1);
      }
      else
      {
        uint field_no= table_share->fields;
        ((uchar *)m_pk_bitmap_buf)[field_no>>3]|= (1 << (field_no & 7));
      }
      bitmap_array+= sizeof(MY_BITMAP);
    }
    m_key_fields[i]= NULL;
  }

  // Init table lock structure 
  /* ndb_share reference handler */
  if (!(m_share=get_share(name, table)))
  {
    local_close(thd, FALSE);
    DBUG_RETURN(1);
  }
  DBUG_PRINT("NDB_SHARE", ("%s handler  use_count: %u",
                           m_share->key, m_share->use_count));
  thr_lock_data_init(&m_share->lock,&m_lock,(void*) 0);
  
  set_dbname(name);
  set_tabname(name);
  
  if ((res= check_ndb_connection(thd)) ||
      (res= get_metadata(thd, name)))
  {
    local_close(thd, FALSE);
    DBUG_RETURN(res);
  }
  if ((res= update_stats(thd, 1)) ||
      (res= info(HA_STATUS_CONST)))
  {
    local_close(thd, TRUE);
    DBUG_RETURN(res);
  }
#ifdef HAVE_NDB_BINLOG
  if (!ndb_binlog_tables_inited ||
      (ndb_binlog_running && !ndb_binlog_is_ready))
  {
    table->db_stat|= HA_READ_ONLY;
    sql_print_information("table '%s' opened read only", name);
  }
#endif
  DBUG_RETURN(0);
}

/*
 * Support for OPTIMIZE TABLE
 * reclaims unused space of deleted rows
 * and updates index statistics
 */
int ha_ndbcluster::optimize(THD* thd, HA_CHECK_OPT* check_opt)
{
  ulong error, stats_error= 0;
  uint delay= (uint) thd->variables.ndb_optimization_delay;

  error= ndb_optimize_table(thd, delay);
  stats_error= update_stats(thd, 1);
  return (error) ? error : stats_error;
}

int ha_ndbcluster::ndb_optimize_table(THD* thd, uint delay)
{
  Thd_ndb *thd_ndb= get_thd_ndb(thd);
  Ndb *ndb= thd_ndb->ndb;
  NDBDICT *dict= ndb->getDictionary();
  int result=0, error= 0;
  uint i;
  NdbDictionary::OptimizeTableHandle th;
  NdbDictionary::OptimizeIndexHandle ih;

  DBUG_ENTER("ndb_optimize_table");
  if ((error= dict->optimizeTable(*m_table, th)))
  {
    DBUG_PRINT("info",
               ("Optimze table %s returned %d", m_tabname, error));
    ERR_RETURN(ndb->getNdbError());
  }
  while((result= th.next()) == 1)
  {
    if (thd->killed)
      DBUG_RETURN(-1);
    my_sleep(delay);
  }
  if (result == -1 || th.close() == -1)
  {
    DBUG_PRINT("info",
               ("Optimize table %s did not complete", m_tabname));
    ERR_RETURN(ndb->getNdbError());
  };
  for (i= 0; i < MAX_KEY; i++)
  {
    if (thd->killed)
      DBUG_RETURN(-1);
    if (m_index[i].status == ACTIVE)
    {
      const NdbDictionary::Index *index= m_index[i].index;
      const NdbDictionary::Index *unique_index= m_index[i].unique_index;
      
      if (index)
      {
        if ((error= dict->optimizeIndex(*index, ih)))
        {
          DBUG_PRINT("info",
                     ("Optimze index %s returned %d", 
                      index->getName(), error));
          ERR_RETURN(ndb->getNdbError());
          
        }
        while((result= ih.next()) == 1)
        {
          if (thd->killed)
            DBUG_RETURN(-1);
          my_sleep(delay);        
        }
        if (result == -1 || ih.close() == -1)
        {
          DBUG_PRINT("info",
                     ("Optimize index %s did not complete", index->getName()));
          ERR_RETURN(ndb->getNdbError());
        }          
      }
      if (unique_index)
      {
        if ((error= dict->optimizeIndex(*unique_index, ih)))
        {
          DBUG_PRINT("info",
                     ("Optimze unique index %s returned %d", 
                      unique_index->getName(), error));
          ERR_RETURN(ndb->getNdbError());
        } 
        while((result= ih.next()) == 1)
        {
          if (thd->killed)
            DBUG_RETURN(-1);
          my_sleep(delay);
        }
        if (result == -1 || ih.close() == -1)
        {
          DBUG_PRINT("info",
                     ("Optimize index %s did not complete", index->getName()));
          ERR_RETURN(ndb->getNdbError());
        }
      }
    }
  }
  DBUG_RETURN(0);
}

int ha_ndbcluster::analyze(THD* thd, HA_CHECK_OPT* check_opt)
{
  return update_stats(thd, 1);
}

/*
  Set partition info

  SYNOPSIS
    set_part_info()
    part_info

  RETURN VALUE
    NONE

  DESCRIPTION
    Set up partition info when handler object created
*/

void ha_ndbcluster::set_part_info(partition_info *part_info, bool early)
{
  DBUG_ENTER("ha_ndbcluster::set_part_info");
  m_part_info= part_info;
  if (!early)
  {
    m_use_partition_pruning= TRUE;
    if (!(m_part_info->part_type == HASH_PARTITION &&
          m_part_info->list_of_part_fields &&
          !m_part_info->is_sub_partitioned()))
    {
      /*
        PARTITION BY HASH, RANGE and LIST plus all subpartitioning variants
        all use MySQL defined partitioning. PARTITION BY KEY uses NDB native
        partitioning scheme.
      */
      m_user_defined_partitioning= TRUE;
    }
    if (m_part_info->part_type == HASH_PARTITION &&
        m_part_info->list_of_part_fields &&
        m_part_info->no_full_part_fields == 0)
    {
      /*
        CREATE TABLE t (....) ENGINE NDB PARTITON BY KEY();
        where no primary key is defined uses a hidden key as partition field
        and this makes it impossible to use any partition pruning. Partition
        pruning requires partitioning based on real fields, also the lack of
        a primary key means that all accesses to tables are based on either
        full table scans or index scans and they can never be pruned those
        scans given that the hidden key is unknown. In write_row, update_row,
        and delete_row the normal hidden key handling will fix things.
      */
      m_use_partition_pruning= FALSE;
    }
    DBUG_PRINT("info", ("m_use_partition_pruning = %d",
                         m_use_partition_pruning));
  }
  DBUG_VOID_RETURN;
}

/**
  Close the table
  - release resources setup by open()
 */

void ha_ndbcluster::local_close(THD *thd, bool release_metadata_flag)
{
  Ndb *ndb;
  DBUG_ENTER("ha_ndbcluster::local_close");
  if (m_key_fields)
  {
    MY_BITMAP **inx_bitmap;
    for (inx_bitmap= m_key_fields;
         (inx_bitmap != NULL) && ((*inx_bitmap) != NULL);
         inx_bitmap++)
      if ((*inx_bitmap)->bitmap != m_pk_bitmap_buf)
        bitmap_free(*inx_bitmap);
    my_free((char*)m_key_fields, MYF(0));
    m_key_fields= NULL;
  }
  bitmap_free(&m_save_read_set);
  if (m_share)
  {
    /* ndb_share reference handler free */
    DBUG_PRINT("NDB_SHARE", ("%s handler free  use_count: %u",
                             m_share->key, m_share->use_count));
    free_share(&m_share);
  }
  m_share= 0;
  if (release_metadata_flag)
  {
    ndb= thd ? check_ndb_in_thd(thd) : g_ndb;
    release_metadata(thd, ndb);
  }
  DBUG_VOID_RETURN;
}

int ha_ndbcluster::close(void)
{
  DBUG_ENTER("close");
  THD *thd= table->in_use;
  local_close(thd, TRUE);
  DBUG_RETURN(0);
}


/**
  @todo
  - Alt.1 If init fails because to many allocated Ndb 
  wait on condition for a Ndb object to be released.
  - Alt.2 Seize/release from pool, wait until next release 
*/
Thd_ndb* ha_ndbcluster::seize_thd_ndb()
{
  Thd_ndb *thd_ndb;
  DBUG_ENTER("seize_thd_ndb");

  thd_ndb= new Thd_ndb();
  if (thd_ndb == NULL)
  {
    my_errno= HA_ERR_OUT_OF_MEM;
    return NULL;
  }
  if (thd_ndb->ndb->init(max_transactions) != 0)
  {
    ERR_PRINT(thd_ndb->ndb->getNdbError());
    /*
      TODO 
      Alt.1 If init fails because to many allocated Ndb 
      wait on condition for a Ndb object to be released.
      Alt.2 Seize/release from pool, wait until next release 
    */
    delete thd_ndb;
    thd_ndb= NULL;
  }
  DBUG_RETURN(thd_ndb);
}


void ha_ndbcluster::release_thd_ndb(Thd_ndb* thd_ndb)
{
  DBUG_ENTER("release_thd_ndb");
  delete thd_ndb;
  DBUG_VOID_RETURN;
}


/**
  If this thread already has a Thd_ndb object allocated
  in current THD, reuse it. Otherwise
  seize a Thd_ndb object, assign it to current THD and use it.
 
*/

Ndb* check_ndb_in_thd(THD* thd)
{
  Thd_ndb *thd_ndb= get_thd_ndb(thd);
  if (!thd_ndb)
  {
    if (!(thd_ndb= ha_ndbcluster::seize_thd_ndb()))
      return NULL;
    set_thd_ndb(thd, thd_ndb);
  }
  return thd_ndb->ndb;
}



int ha_ndbcluster::check_ndb_connection(THD* thd)
{
  Ndb *ndb;
  DBUG_ENTER("check_ndb_connection");
  
  if (!(ndb= check_ndb_in_thd(thd)))
    DBUG_RETURN(HA_ERR_NO_CONNECTION);
  if (ndb->setDatabaseName(m_dbname))
  {
    ERR_RETURN(ndb->getNdbError());
  }
  DBUG_RETURN(0);
}


static int ndbcluster_close_connection(handlerton *hton, THD *thd)
{
  Thd_ndb *thd_ndb= get_thd_ndb(thd);
  DBUG_ENTER("ndbcluster_close_connection");
  if (thd_ndb)
  {
    ha_ndbcluster::release_thd_ndb(thd_ndb);
    set_thd_ndb(thd, NULL); // not strictly required but does not hurt either
  }
  DBUG_RETURN(0);
}


/**
  Try to discover one table from NDB.
*/

int ndbcluster_discover(handlerton *hton, THD* thd, const char *db, 
                        const char *name,
                        uchar **frmblob, 
                        size_t *frmlen)
{
  int error= 0;
  NdbError ndb_error;
  size_t len;
  uchar* data= NULL;
  Ndb* ndb;
  char key[FN_REFLEN];
  DBUG_ENTER("ndbcluster_discover");
  DBUG_PRINT("enter", ("db: %s, name: %s", db, name)); 

  if (!(ndb= check_ndb_in_thd(thd)))
    DBUG_RETURN(HA_ERR_NO_CONNECTION);  
  if (ndb->setDatabaseName(db))
  {
    ERR_RETURN(ndb->getNdbError());
  }
  NDBDICT* dict= ndb->getDictionary();
  build_table_filename(key, sizeof(key), db, name, "", 0);
  /* ndb_share reference temporary */
  NDB_SHARE *share= get_share(key, 0, FALSE);
  if (share)
  {
    DBUG_PRINT("NDB_SHARE", ("%s temporary  use_count: %u",
                             share->key, share->use_count));
  }
  if (share && get_ndb_share_state(share) == NSS_ALTERED)
  {
    // Frm has been altered on disk, but not yet written to ndb
    if (readfrm(key, &data, &len))
    {
      DBUG_PRINT("error", ("Could not read frm"));
      error= 1;
      goto err;
    }
  }
  else
  {
    Ndb_table_guard ndbtab_g(dict, name);
    const NDBTAB *tab= ndbtab_g.get_table();
    if (!tab)
    {
      const NdbError err= dict->getNdbError();
      if (err.code == 709 || err.code == 723)
      {
        error= -1;
        DBUG_PRINT("info", ("ndb_error.code: %u", ndb_error.code));
      }
      else
      {
        error= -1;
        ndb_error= err;
        DBUG_PRINT("info", ("ndb_error.code: %u", ndb_error.code));
      }
      goto err;
    }
    DBUG_PRINT("info", ("Found table %s", tab->getName()));
    
    len= tab->getFrmLength();  
    if (len == 0 || tab->getFrmData() == NULL)
    {
      DBUG_PRINT("error", ("No frm data found."));
      error= 1;
      goto err;
    }
    
    if (unpackfrm(&data, &len, (uchar*) tab->getFrmData()))
    {
      DBUG_PRINT("error", ("Could not unpack table"));
      error= 1;
      goto err;
    }
  }

  *frmlen= len;
  *frmblob= data;
  
  if (share)
  {
    /* ndb_share reference temporary free */
    DBUG_PRINT("NDB_SHARE", ("%s temporary free  use_count: %u",
                             share->key, share->use_count));
    free_share(&share);
  }

  DBUG_RETURN(0);
err:
  my_free((char*)data, MYF(MY_ALLOW_ZERO_PTR));
  if (share)
  {
    /* ndb_share reference temporary free */
    DBUG_PRINT("NDB_SHARE", ("%s temporary free  use_count: %u",
                             share->key, share->use_count));
    free_share(&share);
  }
  if (ndb_error.code)
  {
    ERR_RETURN(ndb_error);
  }
  DBUG_RETURN(error);
}

/**
  Check if a table exists in NDB.
*/

int ndbcluster_table_exists_in_engine(handlerton *hton, THD* thd, 
                                      const char *db,
                                      const char *name)
{
  Ndb* ndb;
  DBUG_ENTER("ndbcluster_table_exists_in_engine");
  DBUG_PRINT("enter", ("db: %s  name: %s", db, name));

  if (!(ndb= check_ndb_in_thd(thd)))
    DBUG_RETURN(HA_ERR_NO_CONNECTION);
  NDBDICT* dict= ndb->getDictionary();
  NdbDictionary::Dictionary::List list;
  if (dict->listObjects(list, NdbDictionary::Object::UserTable) != 0)
    ERR_RETURN(dict->getNdbError());
  for (uint i= 0 ; i < list.count ; i++)
  {
    NdbDictionary::Dictionary::List::Element& elmt= list.elements[i];
    if (my_strcasecmp(system_charset_info, elmt.database, db))
      continue;
    if (my_strcasecmp(system_charset_info, elmt.name, name))
      continue;
    DBUG_PRINT("info", ("Found table"));
    DBUG_RETURN(HA_ERR_TABLE_EXIST);
  }
  DBUG_RETURN(HA_ERR_NO_SUCH_TABLE);
}



extern "C" uchar* tables_get_key(const char *entry, size_t *length,
                                my_bool not_used __attribute__((unused)))
{
  *length= strlen(entry);
  return (uchar*) entry;
}


/**
  Drop a database in NDB Cluster

  @note
    add a dummy void function, since stupid handlerton is returning void instead of int...
*/
int ndbcluster_drop_database_impl(THD *thd, const char *path)
{
  DBUG_ENTER("ndbcluster_drop_database");
  char dbname[FN_HEADLEN];
  Ndb* ndb;
  NdbDictionary::Dictionary::List list;
  uint i;
  char *tabname;
  List<char> drop_list;
  int ret= 0;
  ha_ndbcluster::set_dbname(path, (char *)&dbname);
  DBUG_PRINT("enter", ("db: %s", dbname));
  
  if (!(ndb= check_ndb_in_thd(thd)))
    DBUG_RETURN(-1);
  
  // List tables in NDB
  NDBDICT *dict= ndb->getDictionary();
  if (dict->listObjects(list, 
                        NdbDictionary::Object::UserTable) != 0)
    DBUG_RETURN(-1);
  for (i= 0 ; i < list.count ; i++)
  {
    NdbDictionary::Dictionary::List::Element& elmt= list.elements[i];
    DBUG_PRINT("info", ("Found %s/%s in NDB", elmt.database, elmt.name));     
    
    // Add only tables that belongs to db
    if (my_strcasecmp(system_charset_info, elmt.database, dbname))
      continue;
    DBUG_PRINT("info", ("%s must be dropped", elmt.name));     
    drop_list.push_back(thd->strdup(elmt.name));
  }
  // Drop any tables belonging to database
  char full_path[FN_REFLEN];
  char *tmp= full_path +
    build_table_filename(full_path, sizeof(full_path), dbname, "", "", 0);
  if (ndb->setDatabaseName(dbname))
  {
    ERR_RETURN(ndb->getNdbError());
  }
  List_iterator_fast<char> it(drop_list);
  while ((tabname=it++))
  {
    tablename_to_filename(tabname, tmp, FN_REFLEN - (tmp - full_path)-1);
    VOID(pthread_mutex_lock(&LOCK_open));
    if (ha_ndbcluster::delete_table(thd, 0, ndb, full_path, dbname, tabname))
    {
      const NdbError err= dict->getNdbError();
      if (err.code != 709 && err.code != 723)
      {
        set_ndb_err(thd, err);
        ret= ndb_to_mysql_error(&err);
      }
    }
    VOID(pthread_mutex_unlock(&LOCK_open));
  }
  DBUG_RETURN(ret);      
}

static void ndbcluster_drop_database(handlerton *hton, char *path)
{
  THD *thd= current_thd;
  DBUG_ENTER("ndbcluster_drop_database");
  /*
    Don't allow drop database unless
    schema distribution table is setup
  */
  if (!ndb_schema_share)
  {
    DBUG_PRINT("info", ("Schema distribution table not setup"));
    DBUG_ASSERT(ndb_schema_share);
    DBUG_VOID_RETURN;
  }
  ndbcluster_drop_database_impl(thd, path);
  char db[FN_REFLEN];
  ha_ndbcluster::set_dbname(path, db);
  ndbcluster_log_schema_op(thd,
                           thd->query, thd->query_length,
                           db, "", 0, 0, SOT_DROP_DB, 0, 0, 0);
  DBUG_VOID_RETURN;
}

int ndb_create_table_from_engine(THD *thd, const char *db,
                                 const char *table_name)
{
  LEX *old_lex= thd->lex, newlex;
  thd->lex= &newlex;
  newlex.current_select= NULL;
  lex_start(thd);
  int res= ha_create_table_from_engine(thd, db, table_name);
  thd->lex= old_lex;
  return res;
}

/*
  find all tables in ndb and discover those needed
*/
int ndbcluster_find_all_files(THD *thd)
{
  Ndb* ndb;
  char key[FN_REFLEN];
  NDBDICT *dict;
  int unhandled, retries= 5, skipped;
  DBUG_ENTER("ndbcluster_find_all_files");

  if (!(ndb= check_ndb_in_thd(thd)))
    DBUG_RETURN(HA_ERR_NO_CONNECTION);

  dict= ndb->getDictionary();

  LINT_INIT(unhandled);
  LINT_INIT(skipped);
  do
  {
    NdbDictionary::Dictionary::List list;
    if (dict->listObjects(list, NdbDictionary::Object::UserTable) != 0)
      ERR_RETURN(dict->getNdbError());
    unhandled= 0;
    skipped= 0;
    retries--;
    for (uint i= 0 ; i < list.count ; i++)
    {
      NDBDICT::List::Element& elmt= list.elements[i];
      if (IS_TMP_PREFIX(elmt.name) || IS_NDB_BLOB_PREFIX(elmt.name))
      {
        DBUG_PRINT("info", ("Skipping %s.%s in NDB", elmt.database, elmt.name));
        continue;
      }
      DBUG_PRINT("info", ("Found %s.%s in NDB", elmt.database, elmt.name));
      if (elmt.state != NDBOBJ::StateOnline &&
          elmt.state != NDBOBJ::StateBackup &&
          elmt.state != NDBOBJ::StateBuilding)
      {
        sql_print_information("NDB: skipping setup table %s.%s, in state %d",
                              elmt.database, elmt.name, elmt.state);
        skipped++;
        continue;
      }

      ndb->setDatabaseName(elmt.database);
      Ndb_table_guard ndbtab_g(dict, elmt.name);
      const NDBTAB *ndbtab= ndbtab_g.get_table();
      if (!ndbtab)
      {
        if (retries == 0)
          sql_print_error("NDB: failed to setup table %s.%s, error: %d, %s",
                          elmt.database, elmt.name,
                          dict->getNdbError().code,
                          dict->getNdbError().message);
        unhandled++;
        continue;
      }

      if (ndbtab->getFrmLength() == 0)
        continue;
    
      /* check if database exists */
      char *end= key +
        build_table_filename(key, sizeof(key), elmt.database, "", "", 0);
      if (my_access(key, F_OK))
      {
        /* no such database defined, skip table */
        continue;
      }
      /* finalize construction of path */
      end+= tablename_to_filename(elmt.name, end,
                                  sizeof(key)-(end-key));
      uchar *data= 0, *pack_data= 0;
      size_t length, pack_length;
      int discover= 0;
      if (readfrm(key, &data, &length) ||
          packfrm(data, length, &pack_data, &pack_length))
      {
        discover= 1;
        sql_print_information("NDB: missing frm for %s.%s, discovering...",
                              elmt.database, elmt.name);
      }
      else if (cmp_frm(ndbtab, pack_data, pack_length))
      {
        /* ndb_share reference temporary */
        NDB_SHARE *share= get_share(key, 0, FALSE);
        if (share)
        {
          DBUG_PRINT("NDB_SHARE", ("%s temporary  use_count: %u",
                                   share->key, share->use_count));
        }
        if (!share || get_ndb_share_state(share) != NSS_ALTERED)
        {
          discover= 1;
          sql_print_information("NDB: mismatch in frm for %s.%s, discovering...",
                                elmt.database, elmt.name);
        }
        if (share)
        {
          /* ndb_share reference temporary free */
          DBUG_PRINT("NDB_SHARE", ("%s temporary free  use_count: %u",
                                   share->key, share->use_count));
          free_share(&share);
        }
      }
      my_free((char*) data, MYF(MY_ALLOW_ZERO_PTR));
      my_free((char*) pack_data, MYF(MY_ALLOW_ZERO_PTR));

      pthread_mutex_lock(&LOCK_open);
      if (discover)
      {
        /* ToDo 4.1 database needs to be created if missing */
        if (ndb_create_table_from_engine(thd, elmt.database, elmt.name))
        {
          /* ToDo 4.1 handle error */
        }
      }
      else
      {
        /* set up replication for this table */
        ndbcluster_create_binlog_setup(thd, ndb, key, end-key,
                                       elmt.database, elmt.name,
                                       TRUE);
      }
      pthread_mutex_unlock(&LOCK_open);
    }
  }
  while (unhandled && retries);

  DBUG_RETURN(-(skipped + unhandled));
}

int ndbcluster_find_files(handlerton *hton, THD *thd,
                          const char *db,
                          const char *path,
                          const char *wild, bool dir, List<LEX_STRING> *files)
{
  DBUG_ENTER("ndbcluster_find_files");
  DBUG_PRINT("enter", ("db: %s", db));
  { // extra bracket to avoid gcc 2.95.3 warning
  uint i;
  Ndb* ndb;
  char name[FN_REFLEN];
  HASH ndb_tables, ok_tables;
  NDBDICT::List list;

  if (!(ndb= check_ndb_in_thd(thd)))
    DBUG_RETURN(HA_ERR_NO_CONNECTION);

  if (dir)
    DBUG_RETURN(0); // Discover of databases not yet supported

  // List tables in NDB
  NDBDICT *dict= ndb->getDictionary();
  if (dict->listObjects(list, 
                        NdbDictionary::Object::UserTable) != 0)
    ERR_RETURN(dict->getNdbError());

  if (hash_init(&ndb_tables, system_charset_info,list.count,0,0,
                (hash_get_key)tables_get_key,0,0))
  {
    DBUG_PRINT("error", ("Failed to init HASH ndb_tables"));
    DBUG_RETURN(-1);
  }

  if (hash_init(&ok_tables, system_charset_info,32,0,0,
                (hash_get_key)tables_get_key,0,0))
  {
    DBUG_PRINT("error", ("Failed to init HASH ok_tables"));
    hash_free(&ndb_tables);
    DBUG_RETURN(-1);
  }  

  for (i= 0 ; i < list.count ; i++)
  {
    NDBDICT::List::Element& elmt= list.elements[i];
    if (IS_TMP_PREFIX(elmt.name) || IS_NDB_BLOB_PREFIX(elmt.name))
    {
      DBUG_PRINT("info", ("Skipping %s.%s in NDB", elmt.database, elmt.name));
      continue;
    }
    DBUG_PRINT("info", ("Found %s/%s in NDB", elmt.database, elmt.name));

    // Add only tables that belongs to db
    if (my_strcasecmp(system_charset_info, elmt.database, db))
      continue;

    // Apply wildcard to list of tables in NDB
    if (wild)
    {
      if (lower_case_table_names)
      {
        if (wild_case_compare(files_charset_info, elmt.name, wild))
          continue;
      }
      else if (wild_compare(elmt.name,wild,0))
        continue;
    }
    DBUG_PRINT("info", ("Inserting %s into ndb_tables hash", elmt.name));     
    my_hash_insert(&ndb_tables, (uchar*)thd->strdup(elmt.name));
  }

  LEX_STRING *file_name;
  List_iterator<LEX_STRING> it(*files);
  List<char> delete_list;
  char *file_name_str;
  while ((file_name=it++))
  {
    bool file_on_disk= FALSE;
    DBUG_PRINT("info", ("%s", file_name->str));
    if (hash_search(&ndb_tables, (uchar*) file_name->str, file_name->length))
    {
      build_table_filename(name, sizeof(name), db, file_name->str, reg_ext, 0);
      if (my_access(name, F_OK))
      {
        pthread_mutex_lock(&LOCK_open);
        DBUG_PRINT("info", ("Table %s listed and need discovery",
                            file_name->str));
        if (ndb_create_table_from_engine(thd, db, file_name->str))
        {
          pthread_mutex_unlock(&LOCK_open);
          push_warning_printf(thd, MYSQL_ERROR::WARN_LEVEL_WARN,
                              ER_TABLE_EXISTS_ERROR,
                              "Discover of table %s.%s failed",
                              db, file_name->str);
          continue;
        }
        pthread_mutex_unlock(&LOCK_open);
      }
      DBUG_PRINT("info", ("%s existed in NDB _and_ on disk ", file_name->str));
      file_on_disk= TRUE;
    }
    
    // Check for .ndb file with this name
    build_table_filename(name, sizeof(name), db, file_name->str, ha_ndb_ext, 0);
    DBUG_PRINT("info", ("Check access for %s", name));
    if (my_access(name, F_OK))
    {
      DBUG_PRINT("info", ("%s did not exist on disk", name));     
      // .ndb file did not exist on disk, another table type
      if (file_on_disk)
      {
	// Ignore this ndb table 
 	uchar *record= hash_search(&ndb_tables, (uchar*) file_name->str,
                                   file_name->length);
	DBUG_ASSERT(record);
	hash_delete(&ndb_tables, record);
	push_warning_printf(thd, MYSQL_ERROR::WARN_LEVEL_WARN,
			    ER_TABLE_EXISTS_ERROR,
			    "Local table %s.%s shadows ndb table",
			    db, file_name->str);
      }
      continue;
    }
    if (file_on_disk) 
    {
      // File existed in NDB and as frm file, put in ok_tables list
      my_hash_insert(&ok_tables, (uchar*) file_name->str);
      continue;
    }
    DBUG_PRINT("info", ("%s existed on disk", name));     
    // The .ndb file exists on disk, but it's not in list of tables in ndb
    // Verify that handler agrees table is gone.
    if (ndbcluster_table_exists_in_engine(hton, thd, db, file_name->str) ==
        HA_ERR_NO_SUCH_TABLE)
    {
      DBUG_PRINT("info", ("NDB says %s does not exists", file_name->str));
      it.remove();
      // Put in list of tables to remove from disk
      delete_list.push_back(thd->strdup(file_name->str));
    }
  }

  /* setup logging to binlog for all discovered tables */
  {
    char *end, *end1= name +
      build_table_filename(name, sizeof(name), db, "", "", 0);
    for (i= 0; i < ok_tables.records; i++)
    {
      file_name_str= (char*)hash_element(&ok_tables, i);
      end= end1 +
        tablename_to_filename(file_name_str, end1, sizeof(name) - (end1 - name));
      pthread_mutex_lock(&LOCK_open);
      ndbcluster_create_binlog_setup(thd, ndb, name, end-name,
                                     db, file_name_str, TRUE);
      pthread_mutex_unlock(&LOCK_open);
    }
  }

  // Check for new files to discover
  DBUG_PRINT("info", ("Checking for new files to discover"));       
  List<char> create_list;
  for (i= 0 ; i < ndb_tables.records ; i++)
  {
    file_name_str= (char*) hash_element(&ndb_tables, i);
    if (!hash_search(&ok_tables, (uchar*) file_name_str, strlen(file_name_str)))
    {
      build_table_filename(name, sizeof(name), db, file_name_str, reg_ext, 0);
      if (my_access(name, F_OK))
      {
        DBUG_PRINT("info", ("%s must be discovered", file_name_str));
        // File is in list of ndb tables and not in ok_tables
        // This table need to be created
        create_list.push_back(thd->strdup(file_name_str));
      }
    }
  }

  if (!global_read_lock)
  {
    // Delete old files
    List_iterator_fast<char> it3(delete_list);
    while ((file_name_str= it3++))
    {
      DBUG_PRINT("info", ("Remove table %s/%s", db, file_name_str));
      // Delete the table and all related files
      TABLE_LIST table_list;
      bzero((char*) &table_list,sizeof(table_list));
      table_list.db= (char*) db;
      table_list.alias= table_list.table_name= (char*)file_name_str;
      (void)mysql_rm_table_part2(thd, &table_list,
                                 FALSE,   /* if_exists */
                                 FALSE,   /* drop_temporary */ 
                                 FALSE,   /* drop_view */
                                 TRUE     /* dont_log_query*/);

      /* Clear error message that is returned when table is deleted */
      thd->clear_error();
    }
  }

  pthread_mutex_lock(&LOCK_open);
  // Create new files
  List_iterator_fast<char> it2(create_list);
  while ((file_name_str=it2++))
  {  
    DBUG_PRINT("info", ("Table %s need discovery", file_name_str));
    if (ndb_create_table_from_engine(thd, db, file_name_str) == 0)
    {
      LEX_STRING *tmp_file_name= 0;
      tmp_file_name= thd->make_lex_string(tmp_file_name, file_name_str,
                                          strlen(file_name_str), TRUE);
      files->push_back(tmp_file_name); 
    }
  }

  pthread_mutex_unlock(&LOCK_open);

  hash_free(&ok_tables);
  hash_free(&ndb_tables);

  // Delete schema file from files
  if (!strcmp(db, NDB_REP_DB))
  {
    uint count = 0;
    while (count++ < files->elements)
    {
      file_name = (LEX_STRING *)files->pop();
      if (!strcmp(file_name->str, NDB_SCHEMA_TABLE))
      {
        DBUG_PRINT("info", ("skip %s.%s table, it should be hidden to user",
                   NDB_REP_DB, NDB_SCHEMA_TABLE));
        continue;
      }
      files->push_back(file_name); 
    }
  }
  } // extra bracket to avoid gcc 2.95.3 warning
  DBUG_RETURN(0);    
}


/*
  Initialise all gloal variables before creating 
  a NDB Cluster table handler
 */

/* Call back after cluster connect */
static int connect_callback()
{
  pthread_mutex_lock(&LOCK_ndb_util_thread);
  update_status_variables(NULL, &g_ndb_status,
                          g_ndb_cluster_connection);

  uint node_id, i= 0;
  Ndb_cluster_connection_node_iter node_iter;
  memset((void *)g_node_id_map, 0xFFFF, sizeof(g_node_id_map));
  while ((node_id= g_ndb_cluster_connection->get_next_node(node_iter)))
    g_node_id_map[node_id]= i++;

  pthread_cond_signal(&COND_ndb_util_thread);
  pthread_mutex_unlock(&LOCK_ndb_util_thread);
  return 0;
}

extern int ndb_dictionary_is_mysqld;
extern pthread_mutex_t LOCK_plugin;

static int ndbcluster_init(void *p)
{
  DBUG_ENTER("ndbcluster_init");

  if (ndbcluster_inited)
    DBUG_RETURN(FALSE);

  /*
    Below we create new THD's. They'll need LOCK_plugin, but it's taken now by
    plugin initialization code. Release it to avoid deadlocks.  It's safe, as
    there're no threads that may concurrently access plugin control structures.
  */
  pthread_mutex_unlock(&LOCK_plugin);

  pthread_mutex_init(&ndbcluster_mutex,MY_MUTEX_INIT_FAST);
  pthread_mutex_init(&LOCK_ndb_util_thread, MY_MUTEX_INIT_FAST);
  pthread_cond_init(&COND_ndb_util_thread, NULL);
  pthread_cond_init(&COND_ndb_util_ready, NULL);
  ndb_util_thread_running= -1;
  ndbcluster_terminating= 0;
  ndb_dictionary_is_mysqld= 1;
  ndbcluster_hton= (handlerton *)p;

  {
    handlerton *h= ndbcluster_hton;
    h->state=            SHOW_OPTION_YES;
    h->db_type=          DB_TYPE_NDBCLUSTER;
    h->close_connection= ndbcluster_close_connection;
    h->commit=           ndbcluster_commit;
    h->rollback=         ndbcluster_rollback;
    h->create=           ndbcluster_create_handler; /* Create a new handler */
    h->drop_database=    ndbcluster_drop_database;  /* Drop a database */
    h->panic=            ndbcluster_end;            /* Panic call */
    h->show_status=      ndbcluster_show_status;    /* Show status */
    h->alter_tablespace= ndbcluster_alter_tablespace;    /* Show status */
    h->partition_flags=  ndbcluster_partition_flags; /* Partition flags */
    h->alter_partition_flags=
      ndbcluster_alter_partition_flags;             /* Alter table flags */
    h->fill_files_table= ndbcluster_fill_files_table;
#ifdef HAVE_NDB_BINLOG
    ndbcluster_binlog_init_handlerton();
#endif
    h->flags=            HTON_CAN_RECREATE | HTON_TEMPORARY_NOT_SUPPORTED;
    h->discover=         ndbcluster_discover;
    h->find_files= ndbcluster_find_files;
    h->table_exists_in_engine= ndbcluster_table_exists_in_engine;
  }

  // Initialize ndb interface
  ndb_init_internal();

  /* allocate connection resources and connect to cluster */
  if (ndbcluster_connect(connect_callback))
    goto ndbcluster_init_error;

  (void) hash_init(&ndbcluster_open_tables,system_charset_info,32,0,0,
                   (hash_get_key) ndbcluster_get_key,0,0);
  /* start the ndb injector thread */
  if (ndbcluster_binlog_start())
    goto ndbcluster_init_error;

  ndb_cache_check_time = opt_ndb_cache_check_time;
  // Create utility thread
  pthread_t tmp;
  if (pthread_create(&tmp, &connection_attrib, ndb_util_thread_func, 0))
  {
    DBUG_PRINT("error", ("Could not create ndb utility thread"));
    hash_free(&ndbcluster_open_tables);
    pthread_mutex_destroy(&ndbcluster_mutex);
    pthread_mutex_destroy(&LOCK_ndb_util_thread);
    pthread_cond_destroy(&COND_ndb_util_thread);
    pthread_cond_destroy(&COND_ndb_util_ready);
    goto ndbcluster_init_error;
  }

  /* Wait for the util thread to start */
  pthread_mutex_lock(&LOCK_ndb_util_thread);
  while (ndb_util_thread_running < 0)
    pthread_cond_wait(&COND_ndb_util_ready, &LOCK_ndb_util_thread);
  pthread_mutex_unlock(&LOCK_ndb_util_thread);
  
  if (!ndb_util_thread_running)
  {
    DBUG_PRINT("error", ("ndb utility thread exited prematurely"));
    hash_free(&ndbcluster_open_tables);
    pthread_mutex_destroy(&ndbcluster_mutex);
    pthread_mutex_destroy(&LOCK_ndb_util_thread);
    pthread_cond_destroy(&COND_ndb_util_thread);
    pthread_cond_destroy(&COND_ndb_util_ready);
    goto ndbcluster_init_error;
  }

  pthread_mutex_lock(&LOCK_plugin);

  ndbcluster_inited= 1;
  DBUG_RETURN(FALSE);

ndbcluster_init_error:
  /* disconnect from cluster and free connection resources */
  ndbcluster_disconnect();
  ndbcluster_hton->state= SHOW_OPTION_DISABLED;               // If we couldn't use handler

  pthread_mutex_lock(&LOCK_plugin);

  DBUG_RETURN(TRUE);
}

static int ndbcluster_end(handlerton *hton, ha_panic_function type)
{
  DBUG_ENTER("ndbcluster_end");

  if (!ndbcluster_inited)
    DBUG_RETURN(0);
  ndbcluster_inited= 0;

  /* wait for util thread to finish */
  sql_print_information("Stopping Cluster Utility thread");
  pthread_mutex_lock(&LOCK_ndb_util_thread);
  ndbcluster_terminating= 1;
  pthread_cond_signal(&COND_ndb_util_thread);
  while (ndb_util_thread_running > 0)
    pthread_cond_wait(&COND_ndb_util_ready, &LOCK_ndb_util_thread);
  pthread_mutex_unlock(&LOCK_ndb_util_thread);


  {
    pthread_mutex_lock(&ndbcluster_mutex);
    while (ndbcluster_open_tables.records)
    {
      NDB_SHARE *share=
        (NDB_SHARE*) hash_element(&ndbcluster_open_tables, 0);
#ifndef DBUG_OFF
      fprintf(stderr, "NDB: table share %s with use_count %d not freed\n",
              share->key, share->use_count);
#endif
      ndbcluster_real_free_share(&share);
    }
    pthread_mutex_unlock(&ndbcluster_mutex);
  }
  hash_free(&ndbcluster_open_tables);

  if (g_ndb)
  {
#ifndef DBUG_OFF
    Ndb::Free_list_usage tmp;
    tmp.m_name= 0;
    while (g_ndb->get_free_list_usage(&tmp))
    {
      uint leaked= (uint) tmp.m_created - tmp.m_free;
      if (leaked)
        fprintf(stderr, "NDB: Found %u %s%s that %s not been released\n",
                leaked, tmp.m_name,
                (leaked == 1)?"":"'s",
                (leaked == 1)?"has":"have");
    }
#endif
  }
  ndbcluster_disconnect();

  // cleanup ndb interface
  ndb_end_internal();

  pthread_mutex_destroy(&ndbcluster_mutex);
  pthread_mutex_destroy(&LOCK_ndb_util_thread);
  pthread_cond_destroy(&COND_ndb_util_thread);
  pthread_cond_destroy(&COND_ndb_util_ready);
  DBUG_RETURN(0);
}

void ha_ndbcluster::print_error(int error, myf errflag)
{
  DBUG_ENTER("ha_ndbcluster::print_error");
  DBUG_PRINT("enter", ("error: %d", error));

  if (error == HA_ERR_NO_PARTITION_FOUND)
    m_part_info->print_no_partition_found(table);
  else
    handler::print_error(error, errflag);
  DBUG_VOID_RETURN;
}


/**
  Static error print function called from static handler method
  ndbcluster_commit and ndbcluster_rollback.
*/

void ndbcluster_print_error(int error, const NdbOperation *error_op)
{
  DBUG_ENTER("ndbcluster_print_error");
  TABLE_SHARE share;
  const char *tab_name= (error_op) ? error_op->getTableName() : "";
  share.db.str= (char*) "";
  share.db.length= 0;
  share.table_name.str= (char *) tab_name;
  share.table_name.length= strlen(tab_name);
  ha_ndbcluster error_handler(ndbcluster_hton, &share);
  error_handler.print_error(error, MYF(0));
  DBUG_VOID_RETURN;
}

/**
  Set a given location from full pathname to database name.
*/

void ha_ndbcluster::set_dbname(const char *path_name, char *dbname)
{
  char *end, *ptr, *tmp_name;
  char tmp_buff[FN_REFLEN];
 
  tmp_name= tmp_buff;
  /* Scan name from the end */
  ptr= strend(path_name)-1;
  while (ptr >= path_name && *ptr != '\\' && *ptr != '/') {
    ptr--;
  }
  ptr--;
  end= ptr;
  while (ptr >= path_name && *ptr != '\\' && *ptr != '/') {
    ptr--;
  }
  uint name_len= end - ptr;
  memcpy(tmp_name, ptr + 1, name_len);
  tmp_name[name_len]= '\0';
#ifdef __WIN__
  /* Put to lower case */
  
  ptr= tmp_name;
  
  while (*ptr != '\0') {
    *ptr= tolower(*ptr);
    ptr++;
  }
#endif
  filename_to_tablename(tmp_name, dbname, FN_REFLEN);
}

/**
  Set m_dbname from full pathname to table file.
*/

void ha_ndbcluster::set_dbname(const char *path_name)
{
  set_dbname(path_name, m_dbname);
}

/**
  Set a given location from full pathname to table file.
*/

void
ha_ndbcluster::set_tabname(const char *path_name, char * tabname)
{
  char *end, *ptr, *tmp_name;
  char tmp_buff[FN_REFLEN];

  tmp_name= tmp_buff;
  /* Scan name from the end */
  end= strend(path_name)-1;
  ptr= end;
  while (ptr >= path_name && *ptr != '\\' && *ptr != '/') {
    ptr--;
  }
  uint name_len= end - ptr;
  memcpy(tmp_name, ptr + 1, end - ptr);
  tmp_name[name_len]= '\0';
#ifdef __WIN__
  /* Put to lower case */
  ptr= tmp_name;
  
  while (*ptr != '\0') {
    *ptr= tolower(*ptr);
    ptr++;
  }
#endif
  filename_to_tablename(tmp_name, tabname, FN_REFLEN);
}

/**
  Set m_tabname from full pathname to table file.
*/

void ha_ndbcluster::set_tabname(const char *path_name)
{
  set_tabname(path_name, m_tabname);
}


/* Determine roughly how many records are in the range specified */
ha_rows 
ha_ndbcluster::records_in_range(uint inx, key_range *min_key,
                                key_range *max_key)
{
  KEY *key_info= table->key_info + inx;
  uint key_length= key_info->key_length;
  NDB_INDEX_TYPE idx_type= get_index_type(inx);  

  DBUG_ENTER("records_in_range");
  // Prevent partial read of hash indexes by returning HA_POS_ERROR
  if ((idx_type == UNIQUE_INDEX || idx_type == PRIMARY_KEY_INDEX) &&
      ((min_key && min_key->length < key_length) ||
       (max_key && max_key->length < key_length)))
    DBUG_RETURN(HA_POS_ERROR);
  
  // Read from hash index with full key
  // This is a "const" table which returns only one record!      
  if ((idx_type != ORDERED_INDEX) &&
      ((min_key && min_key->length == key_length) || 
       (max_key && max_key->length == key_length)))
    DBUG_RETURN(1);
  
  if ((idx_type == PRIMARY_KEY_ORDERED_INDEX ||
       idx_type == UNIQUE_ORDERED_INDEX ||
       idx_type == ORDERED_INDEX) &&
      m_index[inx].index_stat != NULL) // --ndb-index-stat-enable=1
  {
    THD *thd= current_thd;
    NDB_INDEX_DATA& d=m_index[inx];
    const NDBINDEX* index= d.index;
    Ndb *ndb= get_ndb(thd);
    NdbTransaction* active_trans= m_thd_ndb ? m_thd_ndb->trans : 0;
    NdbTransaction* trans=NULL;
    int res=0;
    Uint64 rows;

    do
    {
      // We must provide approx table rows
      Uint64 table_rows=0;
      if (stats.records != ~(ha_rows)0 && stats.records != 0)
      {
        table_rows = stats.records;
        DBUG_PRINT("info", ("use info->records: %lu", (ulong) table_rows));
      }
      else
      {
        if (update_stats(thd, 1))
          break;
        table_rows= stats.records;
        DBUG_PRINT("info", ("use db row_count: %lu", (ulong) table_rows));
        if (table_rows == 0) {
          // Problem if autocommit=0
#ifdef ndb_get_table_statistics_uses_active_trans
          rows=0;
          break;
#endif
        }
      }

      /*
        Query the index statistics for our range.
      */
      if ((trans=active_trans) == NULL || 
	  trans->commitStatus() != NdbTransaction::Started)
      {
        DBUG_PRINT("info", ("no active trans"));
        if (! (trans=ndb->startTransaction()))
          ERR_BREAK(ndb->getNdbError(), res);
      }
      
      /* Create an IndexBound struct for the keys */
      NdbIndexScanOperation::IndexBound ib;
      compute_index_bounds(ib,
                           key_info,
                           min_key, 
                           max_key);

      ib.range_no= 0;

      // Decide if db should be contacted
      int flags=0;
      if (d.index_stat_query_count < d.index_stat_cache_entries ||
          (d.index_stat_update_freq != 0 &&
           d.index_stat_query_count % d.index_stat_update_freq == 0))
      {
        DBUG_PRINT("info", ("force stat from db"));
        flags|=NdbIndexStat::RR_UseDb;
      }
      if (d.index_stat->records_in_range(index, 
                                         trans, 
                                         d.ndb_record_key,
                                         m_ndb_record,
                                         &ib, 
                                         table_rows, 
                                         &rows, 
                                         flags) == -1)
        ERR_BREAK(d.index_stat->getNdbError(), res);
      d.index_stat_query_count++;
    } while (0);

    if (trans != active_trans && rows == 0)
      rows = 1;
    if (trans != active_trans && trans != NULL)
      ndb->closeTransaction(trans);
    if (res != 0)
      DBUG_RETURN(HA_POS_ERROR);
    DBUG_RETURN(rows);
  }

  DBUG_RETURN(10); /* Good guess when you don't know anything */
}

ulonglong ha_ndbcluster::table_flags(void) const
{
  THD *thd= current_thd;
  ulonglong f= m_table_flags;
  /*
    To allow for logging of ndb tables during stmt based logging;
    flag cabablity, but also turn off flag for OWN_BINLOGGING
  */
  if (thd->variables.binlog_format == BINLOG_FORMAT_STMT)
    f= (f | HA_BINLOG_STMT_CAPABLE) & ~HA_HAS_OWN_BINLOGGING;
  return f;
}
const char * ha_ndbcluster::table_type() const 
{
  return("NDBCLUSTER");
}
uint ha_ndbcluster::max_supported_record_length() const
{ 
  return NDB_MAX_TUPLE_SIZE;
}
uint ha_ndbcluster::max_supported_keys() const
{
  return MAX_KEY;
}
uint ha_ndbcluster::max_supported_key_parts() const 
{
  return NDB_MAX_NO_OF_ATTRIBUTES_IN_KEY;
}
uint ha_ndbcluster::max_supported_key_length() const
{
  return NDB_MAX_KEY_SIZE;
}
uint ha_ndbcluster::max_supported_key_part_length() const
{
  return NDB_MAX_KEY_SIZE;
}
bool ha_ndbcluster::low_byte_first() const
{ 
#ifdef WORDS_BIGENDIAN
  return FALSE;
#else
  return TRUE;
#endif
}
const char* ha_ndbcluster::index_type(uint key_number)
{
  switch (get_index_type(key_number)) {
  case ORDERED_INDEX:
  case UNIQUE_ORDERED_INDEX:
  case PRIMARY_KEY_ORDERED_INDEX:
    return "BTREE";
  case UNIQUE_INDEX:
  case PRIMARY_KEY_INDEX:
  default:
    return "HASH";
  }
}

uint8 ha_ndbcluster::table_cache_type()
{
  DBUG_ENTER("ha_ndbcluster::table_cache_type=HA_CACHE_TBL_ASKTRANSACT");
  DBUG_RETURN(HA_CACHE_TBL_ASKTRANSACT);
}


uint ndb_get_commitcount(THD *thd, char *dbname, char *tabname,
                         Uint64 *commit_count)
{
  char name[FN_REFLEN];
  NDB_SHARE *share;
  DBUG_ENTER("ndb_get_commitcount");

  build_table_filename(name, sizeof(name), dbname, tabname, "", 0);
  DBUG_PRINT("enter", ("name: %s", name));
  pthread_mutex_lock(&ndbcluster_mutex);
  if (!(share=(NDB_SHARE*) hash_search(&ndbcluster_open_tables,
                                       (uchar*) name,
                                       strlen(name))))
  {
    pthread_mutex_unlock(&ndbcluster_mutex);
    DBUG_PRINT("info", ("Table %s not found in ndbcluster_open_tables", name));
    DBUG_RETURN(1);
  }
  /* ndb_share reference temporary, free below */
  share->use_count++;
  DBUG_PRINT("NDB_SHARE", ("%s temporary  use_count: %u",
                           share->key, share->use_count));
  pthread_mutex_unlock(&ndbcluster_mutex);

  pthread_mutex_lock(&share->mutex);
  if (ndb_cache_check_time > 0)
  {
    if (share->commit_count != 0)
    {
      *commit_count= share->commit_count;
#ifndef DBUG_OFF
      char buff[22];
#endif
      DBUG_PRINT("info", ("Getting commit_count: %s from share",
                          llstr(share->commit_count, buff)));
      pthread_mutex_unlock(&share->mutex);
      /* ndb_share reference temporary free */
      DBUG_PRINT("NDB_SHARE", ("%s temporary free  use_count: %u",
                               share->key, share->use_count));
      free_share(&share);
      DBUG_RETURN(0);
    }
  }
  DBUG_PRINT("info", ("Get commit_count from NDB"));
  Ndb *ndb;
  if (!(ndb= check_ndb_in_thd(thd)))
    DBUG_RETURN(1);
  if (ndb->setDatabaseName(dbname))
  {
    ERR_RETURN(ndb->getNdbError());
  }
  uint lock= share->commit_count_lock;
  pthread_mutex_unlock(&share->mutex);

  struct Ndb_statistics stat;
  {
    Ndb_table_guard ndbtab_g(ndb->getDictionary(), tabname);
    if (ndbtab_g.get_table() == 0
        || ndb_get_table_statistics(NULL, 
                                    FALSE, 
                                    ndb, 
                                    ndbtab_g.get_table()->getDefaultRecord(),
                                    &stat))
    {
      /* ndb_share reference temporary free */
      DBUG_PRINT("NDB_SHARE", ("%s temporary free  use_count: %u",
                               share->key, share->use_count));
      free_share(&share);
      DBUG_RETURN(1);
    }
  }

  pthread_mutex_lock(&share->mutex);
  if (share->commit_count_lock == lock)
  {
#ifndef DBUG_OFF
    char buff[22];
#endif
    DBUG_PRINT("info", ("Setting commit_count to %s",
                        llstr(stat.commit_count, buff)));
    share->commit_count= stat.commit_count;
    *commit_count= stat.commit_count;
  }
  else
  {
    DBUG_PRINT("info", ("Discarding commit_count, comit_count_lock changed"));
    *commit_count= 0;
  }
  pthread_mutex_unlock(&share->mutex);
  /* ndb_share reference temporary free */
  DBUG_PRINT("NDB_SHARE", ("%s temporary free  use_count: %u",
                           share->key, share->use_count));
  free_share(&share);
  DBUG_RETURN(0);
}


/**
  Check if a cached query can be used.

  This is done by comparing the supplied engine_data to commit_count of
  the table.

  The commit_count is either retrieved from the share for the table, where
  it has been cached by the util thread. If the util thread is not started,
  NDB has to be contacetd to retrieve the commit_count, this will introduce
  a small delay while waiting for NDB to answer.


  @param thd            thread handle
  @param full_name      concatenation of database name,
                        the null character '\\0', and the table name
  @param full_name_len  length of the full name,
                        i.e. len(dbname) + len(tablename) + 1
  @param engine_data    parameter retrieved when query was first inserted into
                        the cache. If the value of engine_data is changed,
                        all queries for this table should be invalidated.

  @retval
    TRUE  Yes, use the query from cache
  @retval
    FALSE No, don't use the cached query, and if engine_data
          has changed, all queries for this table should be invalidated

*/

static my_bool
ndbcluster_cache_retrieval_allowed(THD *thd,
                                   char *full_name, uint full_name_len,
                                   ulonglong *engine_data)
{
  Uint64 commit_count;
  bool is_autocommit= !(thd->options & (OPTION_NOT_AUTOCOMMIT | OPTION_BEGIN));
  char *dbname= full_name;
  char *tabname= dbname+strlen(dbname)+1;
#ifndef DBUG_OFF
  char buff[22], buff2[22];
#endif
  DBUG_ENTER("ndbcluster_cache_retrieval_allowed");
  DBUG_PRINT("enter", ("dbname: %s, tabname: %s, is_autocommit: %d",
                       dbname, tabname, is_autocommit));

  if (!is_autocommit)
  {
    DBUG_PRINT("exit", ("No, don't use cache in transaction"));
    DBUG_RETURN(FALSE);
  }

  if (ndb_get_commitcount(thd, dbname, tabname, &commit_count))
  {
    *engine_data= 0; /* invalidate */
    DBUG_PRINT("exit", ("No, could not retrieve commit_count"));
    DBUG_RETURN(FALSE);
  }
  DBUG_PRINT("info", ("*engine_data: %s, commit_count: %s",
                      llstr(*engine_data, buff), llstr(commit_count, buff2)));
  if (commit_count == 0)
  {
    *engine_data= 0; /* invalidate */
    DBUG_PRINT("exit", ("No, local commit has been performed"));
    DBUG_RETURN(FALSE);
  }
  else if (*engine_data != commit_count)
  {
    *engine_data= commit_count; /* invalidate */
     DBUG_PRINT("exit", ("No, commit_count has changed"));
     DBUG_RETURN(FALSE);
   }

  DBUG_PRINT("exit", ("OK to use cache, engine_data: %s",
                      llstr(*engine_data, buff)));
  DBUG_RETURN(TRUE);
}


/**
  Register a table for use in the query cache.

  Fetch the commit_count for the table and return it in engine_data,
  this will later be used to check if the table has changed, before
  the cached query is reused.

  @param thd            thread handle
  @param full_name      concatenation of database name,
                        the null character '\\0', and the table name
  @param full_name_len  length of the full name,
                        i.e. len(dbname) + len(tablename) + 1
  @param engine_callback  function to be called before using cache on
                          this table
  @param[out] engine_data    commit_count for this table

  @retval
    TRUE  Yes, it's ok to cahce this query
  @retval
    FALSE No, don't cach the query
*/

my_bool
ha_ndbcluster::register_query_cache_table(THD *thd,
                                          char *full_name, uint full_name_len,
                                          qc_engine_callback *engine_callback,
                                          ulonglong *engine_data)
{
  Uint64 commit_count;
#ifndef DBUG_OFF
  char buff[22];
#endif
  bool is_autocommit= !(thd->options & (OPTION_NOT_AUTOCOMMIT | OPTION_BEGIN));
  DBUG_ENTER("ha_ndbcluster::register_query_cache_table");
  DBUG_PRINT("enter",("dbname: %s, tabname: %s, is_autocommit: %d",
		      m_dbname, m_tabname, is_autocommit));

  if (!is_autocommit)
  {
    DBUG_PRINT("exit", ("Can't register table during transaction"));
    DBUG_RETURN(FALSE);
  }

  if (ndb_get_commitcount(thd, m_dbname, m_tabname, &commit_count))
  {
    *engine_data= 0;
    DBUG_PRINT("exit", ("Error, could not get commitcount"));
    DBUG_RETURN(FALSE);
  }
  *engine_data= commit_count;
  *engine_callback= ndbcluster_cache_retrieval_allowed;
  DBUG_PRINT("exit", ("commit_count: %s", llstr(commit_count, buff)));
  DBUG_RETURN(commit_count > 0);
}


/**
  Handling the shared NDB_SHARE structure that is needed to
  provide table locking.

  It's also used for sharing data with other NDB handlers
  in the same MySQL Server. There is currently not much
  data we want to or can share.
*/

static uchar *ndbcluster_get_key(NDB_SHARE *share, size_t *length,
                                my_bool not_used __attribute__((unused)))
{
  *length= share->key_length;
  return (uchar*) share->key;
}


#ifndef DBUG_OFF

static void print_share(const char* where, NDB_SHARE* share)
{
  fprintf(DBUG_FILE,
          "%s %s.%s: use_count: %u, commit_count: %lu\n",
          where, share->db, share->table_name, share->use_count,
          (ulong) share->commit_count);
  fprintf(DBUG_FILE,
          "  - key: %s, key_length: %d\n",
          share->key, share->key_length);

  Ndb_event_data *event_data= 0;
  if (share->event_data)
    event_data= share->event_data;
  else if (share->op)
    event_data= (Ndb_event_data *) share->op->getCustomData();
  if (event_data)
  {
    fprintf(DBUG_FILE,
            "  - event_data->table: %p %s.%s\n",
            event_data->table, event_data->table->s->db.str,
            event_data->table->s->table_name.str);
  }
}


static void print_ndbcluster_open_tables()
{
  DBUG_LOCK_FILE;
  fprintf(DBUG_FILE, ">ndbcluster_open_tables\n");
  for (uint i= 0; i < ndbcluster_open_tables.records; i++)
    print_share("",
                (NDB_SHARE*)hash_element(&ndbcluster_open_tables, i));
  fprintf(DBUG_FILE, "<ndbcluster_open_tables\n");
  DBUG_UNLOCK_FILE;
}

#endif


#define dbug_print_open_tables()                \
  DBUG_EXECUTE("info",                          \
               print_ndbcluster_open_tables(););

#define dbug_print_share(t, s)                  \
  DBUG_LOCK_FILE;                               \
  DBUG_EXECUTE("info",                          \
               print_share((t), (s)););         \
  DBUG_UNLOCK_FILE;


/*
  For some reason a share is still around, try to salvage the situation
  by closing all cached tables. If the share still exists, there is an
  error somewhere but only report this to the error log.  Keep this
  "trailing share" but rename it since there are still references to it
  to avoid segmentation faults.  There is a risk that the memory for
  this trailing share leaks.
  
  Must be called with previous pthread_mutex_lock(&ndbcluster_mutex)
*/
int handle_trailing_share(THD *thd, NDB_SHARE *share, int have_lock_open)
{
  static ulong trailing_share_id= 0;
  DBUG_ENTER("handle_trailing_share");

  /* ndb_share reference temporary, free below */
  ++share->use_count;
  if (ndb_extra_logging > 9)
    sql_print_information ("handle_trailing_share: %s use_count: %u", share->key, share->use_count);
  DBUG_PRINT("NDB_SHARE", ("%s temporary  use_count: %u",
                           share->key, share->use_count));
  pthread_mutex_unlock(&ndbcluster_mutex);

  TABLE_LIST table_list;
  bzero((char*) &table_list,sizeof(table_list));
  table_list.db= share->db;
  table_list.alias= table_list.table_name= share->table_name;
  if (have_lock_open)
    safe_mutex_assert_owner(&LOCK_open);
  else
    VOID(pthread_mutex_lock(&LOCK_open));    
  close_cached_tables(thd, &table_list, TRUE, FALSE, FALSE);
  if (!have_lock_open)
    VOID(pthread_mutex_unlock(&LOCK_open));    

  pthread_mutex_lock(&ndbcluster_mutex);
  /* ndb_share reference temporary free */
  DBUG_PRINT("NDB_SHARE", ("%s temporary free  use_count: %u",
                           share->key, share->use_count));
  if (!--share->use_count)
  {
    if (ndb_extra_logging > 9)
      sql_print_information ("handle_trailing_share: %s use_count: %u", share->key, share->use_count);
    if (ndb_extra_logging)
      sql_print_information("NDB_SHARE: trailing share "
                            "%s(connect_count: %u) "
                            "released by close_cached_tables at "
                            "connect_count: %u",
                            share->key,
                            share->connect_count,
                            g_ndb_cluster_connection->get_connect_count());
    ndbcluster_real_free_share(&share);
    DBUG_RETURN(0);
  }
  if (ndb_extra_logging > 9)
    sql_print_information ("handle_trailing_share: %s use_count: %u", share->key, share->use_count);

  /*
    share still exists, if share has not been dropped by server
    release that share
  */
  if (share->state != NSS_DROPPED)
  {
    share->state= NSS_DROPPED;
    /* ndb_share reference create free */
    DBUG_PRINT("NDB_SHARE", ("%s create free  use_count: %u",
                             share->key, share->use_count));
    --share->use_count;
    if (ndb_extra_logging > 9)
      sql_print_information ("handle_trailing_share: %s use_count: %u", share->key, share->use_count);

    if (share->use_count == 0)
    {
      if (ndb_extra_logging)
        sql_print_information("NDB_SHARE: trailing share "
                              "%s(connect_count: %u) "
                              "released after NSS_DROPPED check "
                              "at connect_count: %u",
                              share->key,
                              share->connect_count,
                              g_ndb_cluster_connection->get_connect_count());
      ndbcluster_real_free_share(&share);
      DBUG_RETURN(0);
    }
  }

  sql_print_warning("NDB_SHARE: %s already exists  use_count=%d."
                    " Moving away for safety, but possible memleak.",
                    share->key, share->use_count);
  dbug_print_open_tables();

  /*
    Ndb share has not been released as it should
  */
#ifdef NOT_YET
  DBUG_ASSERT(FALSE);
#endif

  /*
    This is probably an error.  We can however save the situation
    at the cost of a possible mem leak, by "renaming" the share
    - First remove from hash
  */
  hash_delete(&ndbcluster_open_tables, (uchar*) share);

  /*
    now give it a new name, just a running number
    if space is not enough allocate some more
  */
  {
    const uint min_key_length= 10;
    if (share->key_length < min_key_length)
    {
      share->key= (char*) alloc_root(&share->mem_root, min_key_length + 1);
      share->key_length= min_key_length;
    }
    share->key_length=
      my_snprintf(share->key, min_key_length + 1, "#leak%lu",
                  trailing_share_id++);
  }
  /* Keep it for possible the future trailing free */
  my_hash_insert(&ndbcluster_open_tables, (uchar*) share);

  DBUG_RETURN(0);
}

/*
  Rename share is used during rename table.
*/
int ndbcluster_prepare_rename_share(NDB_SHARE *share, const char *new_key)
{
  /*
    allocate and set the new key, db etc
    enough space for key, db, and table_name
  */
  uint new_length= (uint) strlen(new_key);
  share->new_key= (char*) alloc_root(&share->mem_root, 2 * (new_length + 1));
  strmov(share->new_key, new_key);
  return 0;
}

int ndbcluster_undo_rename_share(THD *thd, NDB_SHARE *share)
{
  share->new_key= share->old_names;
  ndbcluster_rename_share(thd, share);
  return 0;
}

int ndbcluster_rename_share(THD *thd, NDB_SHARE *share, int have_lock_open)
{
  NDB_SHARE *tmp;
  pthread_mutex_lock(&ndbcluster_mutex);
  uint new_length= (uint) strlen(share->new_key);
  DBUG_PRINT("ndbcluster_rename_share", ("old_key: %s  old__length: %d",
                              share->key, share->key_length));
  if ((tmp= (NDB_SHARE*) hash_search(&ndbcluster_open_tables,
                                     (uchar*) share->new_key, new_length)))
    handle_trailing_share(thd, tmp, have_lock_open);

  /* remove the share from hash */
  hash_delete(&ndbcluster_open_tables, (uchar*) share);
  dbug_print_open_tables();

  /* save old stuff if insert should fail */
  uint old_length= share->key_length;
  char *old_key= share->key;

  share->key= share->new_key;
  share->key_length= new_length;

  if (my_hash_insert(&ndbcluster_open_tables, (uchar*) share))
  {
    // ToDo free the allocated stuff above?
    DBUG_PRINT("error", ("ndbcluster_rename_share: my_hash_insert %s failed",
                         share->key));
    share->key= old_key;
    share->key_length= old_length;
    if (my_hash_insert(&ndbcluster_open_tables, (uchar*) share))
    {
      sql_print_error("ndbcluster_rename_share: failed to recover %s", share->key);
      DBUG_PRINT("error", ("ndbcluster_rename_share: my_hash_insert %s failed",
                           share->key));
    }
    dbug_print_open_tables();
    pthread_mutex_unlock(&ndbcluster_mutex);
    return -1;
  }
  dbug_print_open_tables();

  share->db= share->key + new_length + 1;
  ha_ndbcluster::set_dbname(share->new_key, share->db);
  share->table_name= share->db + strlen(share->db) + 1;
  ha_ndbcluster::set_tabname(share->new_key, share->table_name);

  dbug_print_share("ndbcluster_rename_share:", share);
  Ndb_event_data *event_data= 0;
  if (share->event_data)
    event_data= share->event_data;
  else if (share->op)
    event_data= (Ndb_event_data *) share->op->getCustomData();
  if (event_data && event_data->table)
  {
    event_data->table->s->db.str= share->db;
    event_data->table->s->db.length= strlen(share->db);
    event_data->table->s->table_name.str= share->table_name;
    event_data->table->s->table_name.length= strlen(share->table_name);
  }
  /* else rename will be handled when the ALTER event comes */
  share->old_names= old_key;
  // ToDo free old_names after ALTER EVENT

  if (ndb_extra_logging > 9)
    sql_print_information ("ndbcluster_rename_share: %s-%s use_count: %u", old_key, share->key, share->use_count);

  pthread_mutex_unlock(&ndbcluster_mutex);
  return 0;
}

/*
  Increase refcount on existing share.
  Always returns share and cannot fail.
*/
NDB_SHARE *ndbcluster_get_share(NDB_SHARE *share)
{
  pthread_mutex_lock(&ndbcluster_mutex);
  share->use_count++;

  dbug_print_open_tables();
  dbug_print_share("ndbcluster_get_share:", share);
  if (ndb_extra_logging > 9)
    sql_print_information ("ndbcluster_get_share: %s use_count: %u", share->key, share->use_count);
  pthread_mutex_unlock(&ndbcluster_mutex);
  return share;
}


/*
  Get a share object for key

  Returns share for key, and increases the refcount on the share.

  create_if_not_exists == TRUE:
    creates share if it does not alreade exist
    returns 0 only due to out of memory, and then sets my_error

  create_if_not_exists == FALSE:
    returns 0 if share does not exist

  have_lock == TRUE, pthread_mutex_lock(&ndbcluster_mutex) already taken
*/

NDB_SHARE *ndbcluster_get_share(const char *key, TABLE *table,
                                bool create_if_not_exists,
                                bool have_lock)
{
  NDB_SHARE *share;
  uint length= (uint) strlen(key);
  DBUG_ENTER("ndbcluster_get_share");
  DBUG_PRINT("enter", ("key: '%s'", key));

  if (!have_lock)
    pthread_mutex_lock(&ndbcluster_mutex);
  if (!(share= (NDB_SHARE*) hash_search(&ndbcluster_open_tables,
                                        (uchar*) key,
                                        length)))
  {
    if (!create_if_not_exists)
    {
      DBUG_PRINT("error", ("get_share: %s does not exist", key));
      if (!have_lock)
        pthread_mutex_unlock(&ndbcluster_mutex);
      DBUG_RETURN(0);
    }
    if ((share= (NDB_SHARE*) my_malloc(sizeof(*share),
                                       MYF(MY_WME | MY_ZEROFILL))))
    {
      MEM_ROOT **root_ptr=
        my_pthread_getspecific_ptr(MEM_ROOT**, THR_MALLOC);
      MEM_ROOT *old_root= *root_ptr;
      init_sql_alloc(&share->mem_root, 1024, 0);
      *root_ptr= &share->mem_root; // remember to reset before return
      share->state= NSS_INITIAL;
      /* enough space for key, db, and table_name */
      share->key= (char*) alloc_root(*root_ptr, 2 * (length + 1));
      share->key_length= length;
      strmov(share->key, key);
      if (my_hash_insert(&ndbcluster_open_tables, (uchar*) share))
      {
        free_root(&share->mem_root, MYF(0));
        my_free((uchar*) share, 0);
        *root_ptr= old_root;
        if (!have_lock)
          pthread_mutex_unlock(&ndbcluster_mutex);
        DBUG_RETURN(0);
      }
      thr_lock_init(&share->lock);
      pthread_mutex_init(&share->mutex, MY_MUTEX_INIT_FAST);
      share->commit_count= 0;
      share->commit_count_lock= 0;
      share->db= share->key + length + 1;
      ha_ndbcluster::set_dbname(key, share->db);
      share->table_name= share->db + strlen(share->db) + 1;
      ha_ndbcluster::set_tabname(key, share->table_name);
      if (ndbcluster_binlog_init_share(current_thd, share, table))
      {
        DBUG_PRINT("error", ("get_share: %s could not init share", key));
        ndbcluster_real_free_share(&share);
        *root_ptr= old_root;
        if (!have_lock)
          pthread_mutex_unlock(&ndbcluster_mutex);
        DBUG_RETURN(0);
      }
      *root_ptr= old_root;
    }
    else
    {
      DBUG_PRINT("error", ("get_share: failed to alloc share"));
      if (!have_lock)
        pthread_mutex_unlock(&ndbcluster_mutex);
      my_error(ER_OUTOFMEMORY, MYF(0), sizeof(*share));
      DBUG_RETURN(0);
    }
  }
  share->use_count++;
  if (ndb_extra_logging > 9)
    sql_print_information ("ndbcluster_get_share: %s use_count: %u", share->key, share->use_count);

  dbug_print_open_tables();
  dbug_print_share("ndbcluster_get_share:", share);
  if (!have_lock)
    pthread_mutex_unlock(&ndbcluster_mutex);
  DBUG_RETURN(share);
}


void ndbcluster_real_free_share(NDB_SHARE **share)
{
  DBUG_ENTER("ndbcluster_real_free_share");
  dbug_print_share("ndbcluster_real_free_share:", *share);

  if (ndb_extra_logging > 9)
    sql_print_information ("ndbcluster_real_free_share: %s use_count: %u", (*share)->key, (*share)->use_count);

  hash_delete(&ndbcluster_open_tables, (uchar*) *share);
  thr_lock_delete(&(*share)->lock);
  pthread_mutex_destroy(&(*share)->mutex);

#ifdef HAVE_NDB_BINLOG
  if ((*share)->m_cfn_share && (*share)->m_cfn_share->m_ex_tab && g_ndb)
  {
    NDBDICT *dict= g_ndb->getDictionary();
    dict->removeTableGlobal(*(*share)->m_cfn_share->m_ex_tab, 0);
    (*share)->m_cfn_share->m_ex_tab= 0;
  }
#endif
  (*share)->new_op= 0;
  if ((*share)->event_data)
  {
    delete (*share)->event_data;
    (*share)->event_data= 0;
  }
  free_root(&(*share)->mem_root, MYF(0));
  my_free((uchar*) *share, MYF(0));
  *share= 0;

  dbug_print_open_tables();
  DBUG_VOID_RETURN;
}


void ndbcluster_free_share(NDB_SHARE **share, bool have_lock)
{
  if (!have_lock)
    pthread_mutex_lock(&ndbcluster_mutex);
  if (!--(*share)->use_count)
  {
    if (ndb_extra_logging > 9)
      sql_print_information ("ndbcluster_free_share: %s use_count: %u", (*share)->key, (*share)->use_count);
    ndbcluster_real_free_share(share);
  }
  else
  {
    if (ndb_extra_logging > 9)
      sql_print_information ("ndbcluster_free_share: %s use_count: %u", (*share)->key, (*share)->use_count);
    dbug_print_open_tables();
    dbug_print_share("ndbcluster_free_share:", *share);
  }
  if (!have_lock)
    pthread_mutex_unlock(&ndbcluster_mutex);
}


struct ndb_table_statistics_row {
  Uint64 rows;
  Uint64 commits;
  Uint32 size;
  Uint64 fixed_mem;
  Uint64 var_mem;
};

int ha_ndbcluster::update_stats(THD *thd, bool do_read_stat)
{
  struct Ndb_statistics stat;
  Thd_ndb *thd_ndb= get_thd_ndb(thd);
  DBUG_ENTER("ha_ndbcluster::update_stats");
  if (do_read_stat || !m_share)
  {
    Ndb *ndb= thd_ndb->ndb;
    if (ndb->setDatabaseName(m_dbname))
    {
      DBUG_RETURN(my_errno= HA_ERR_OUT_OF_MEM);
    }
    if (int err= ndb_get_table_statistics(this, TRUE, ndb,
                                          m_ndb_record, &stat))
    {
      DBUG_RETURN(err);
    }
    if (m_share)
    {
      pthread_mutex_lock(&m_share->mutex);
      m_share->stat= stat;
      pthread_mutex_unlock(&m_share->mutex);
    }
  }
  else
  {
    pthread_mutex_lock(&m_share->mutex);
    stat= m_share->stat;
    pthread_mutex_unlock(&m_share->mutex);
  }
  struct Ndb_local_table_statistics *local_info= m_table_info;
  int no_uncommitted_rows_count;
  if (thd_ndb->m_error || !local_info)
    no_uncommitted_rows_count= 0;
  else
    no_uncommitted_rows_count= local_info->no_uncommitted_rows_count;
  stats.mean_rec_length= stat.row_size;
  stats.data_file_length= stat.fragment_memory;
  stats.records= stat.row_count + no_uncommitted_rows_count;
  DBUG_PRINT("exit", ("stats.records: %d  "
                      "stat->row_count: %d  "
                      "no_uncommitted_rows_count: %d",
                      (int)stats.records,
                      (int)stat.row_count,
                      (int)no_uncommitted_rows_count));
  DBUG_RETURN(0);
}

static 
int
ndb_get_table_statistics(ha_ndbcluster* file, bool report_error, Ndb* ndb,
                         const NdbRecord *record,
                         struct Ndb_statistics * ndbstat)
{
  Thd_ndb *thd_ndb= get_thd_ndb(current_thd);
  NdbTransaction* pTrans;
  NdbError error;
  int retries= 10;
  int reterr= 0;
  int retry_sleep= 30 * 1000; /* 30 milliseconds */
  const char *dummyRowPtr;
  const Uint32 extraCols= 5;
  NdbOperation::GetValueSpec extraGets[extraCols];
  Uint64 rows, commits, fixed_mem, var_mem;
  Uint32 size;
#ifndef DBUG_OFF
  char buff[22], buff2[22], buff3[22], buff4[22];
#endif
  DBUG_ENTER("ndb_get_table_statistics");

  DBUG_ASSERT(record != 0);
  
  /* We use the passed in NdbRecord just to get access to the
     table, we mask out any/all columns it may have and add
     our reads as extraGets.  This is necessary as they are
     all pseudo-columns
  */
  extraGets[0].column= NdbDictionary::Column::ROW_COUNT;
  extraGets[0].appStorage= &rows;
  extraGets[1].column= NdbDictionary::Column::COMMIT_COUNT;
  extraGets[1].appStorage= &commits;
  extraGets[2].column= NdbDictionary::Column::ROW_SIZE;
  extraGets[2].appStorage= &size;
  extraGets[3].column= NdbDictionary::Column::FRAGMENT_FIXED_MEMORY;
  extraGets[3].appStorage= &fixed_mem;
  extraGets[4].column= NdbDictionary::Column::FRAGMENT_VARSIZED_MEMORY;
  extraGets[4].appStorage= &var_mem;

  const Uint32 codeWords= 1;
  Uint32 codeSpace[ codeWords ];
  NdbInterpretedCode code(NULL, // Table is irrelevant
                          &codeSpace[0],
                          codeWords);
  if ((code.interpret_exit_last_row() != 0) ||
      (code.finalise() != 0))
  {
    reterr= code.getNdbError().code;
    DBUG_PRINT("exit", ("failed, reterr: %u, NdbError %u(%s)", reterr,
                        error.code, error.message));
    DBUG_RETURN(reterr);
  }

  do
  {
    Uint32 count= 0;
    Uint64 sum_rows= 0;
    Uint64 sum_commits= 0;
    Uint64 sum_row_size= 0;
    Uint64 sum_mem= 0;
    NdbScanOperation*pOp;
    int check;

    if ((pTrans= ndb->startTransaction()) == NULL)
    {
      error= ndb->getNdbError();
      goto retry;
    }

    NdbScanOperation::ScanOptions options;
    options.optionsPresent= NdbScanOperation::ScanOptions::SO_BATCH |
                            NdbScanOperation::ScanOptions::SO_GETVALUE |
                            NdbScanOperation::ScanOptions::SO_INTERPRETED;
    /* Set batch_size=1, as we need only one row per fragment. */
    options.batch= 1;
    options.extraGetValues= &extraGets[0];
    options.numExtraGetValues= extraCols;
    options.interpretedCode= &code;

    if ((pOp= pTrans->scanTable(record, NdbOperation::LM_CommittedRead,
                                empty_mask,
                                &options,
                                sizeof(NdbScanOperation::ScanOptions))) == NULL)
    {
      error= pTrans->getNdbError();
      goto retry;
    }
    
    thd_ndb->m_execute_count++;
    DBUG_PRINT("info", ("execute_count: %u", thd_ndb->m_execute_count));
    if (pTrans->execute(NdbTransaction::NoCommit,
                        NdbOperation::AbortOnError,
                        TRUE) == -1)
    {
      error= pTrans->getNdbError();
      goto retry;
    }
    
    while ((check= pOp->nextResult(&dummyRowPtr, TRUE, TRUE)) == 0)
    {
      DBUG_PRINT("info", ("nextResult rows: %d  commits: %d",
                          (int)rows, (int)commits));
      sum_rows+= rows;
      sum_commits+= commits;
      if (sum_row_size < size)
        sum_row_size= size;
      sum_mem+= fixed_mem + var_mem;
      count++;
    }
    
    if (check == -1)
    {
      error= pOp->getNdbError();
      goto retry;
    }

    pOp->close(TRUE);

    ndb->closeTransaction(pTrans);

    ndbstat->row_count= sum_rows;
    ndbstat->commit_count= sum_commits;
    ndbstat->row_size= sum_row_size;
    ndbstat->fragment_memory= sum_mem;

    DBUG_PRINT("exit", ("records: %s  commits: %s "
                        "row_size: %s  mem: %s count: %u",
			llstr(sum_rows, buff),
                        llstr(sum_commits, buff2),
                        llstr(sum_row_size, buff3),
                        llstr(sum_mem, buff4),
                        count));

    DBUG_RETURN(0);
retry:
    if(report_error)
    {
      if (file && pTrans)
      {
        reterr= file->ndb_err(pTrans);
      }
      else
      {
        const NdbError& tmp= error;
        ERR_PRINT(tmp);
        reterr= ndb_to_mysql_error(&tmp);
      }
    }
    else
      reterr= error.code;

    if (pTrans)
    {
      ndb->closeTransaction(pTrans);
      pTrans= NULL;
    }
    if (error.status == NdbError::TemporaryError && retries--)
    {
      my_sleep(retry_sleep);
      continue;
    }
    break;
  } while(1);
  DBUG_PRINT("exit", ("failed, reterr: %u, NdbError %u(%s)", reterr,
                      error.code, error.message));
  DBUG_RETURN(reterr);
}

/**
  Create a .ndb file to serve as a placeholder indicating 
  that the table with this name is a ndb table.
*/

int ha_ndbcluster::write_ndb_file(const char *name)
{
  File file;
  bool error=1;
  char path[FN_REFLEN];
  
  DBUG_ENTER("write_ndb_file");
  DBUG_PRINT("enter", ("name: %s", name));

#ifndef EMBEDDED_LIBRARY
  (void)strxnmov(path, FN_REFLEN-1, 
                 mysql_data_home,"/",name,ha_ndb_ext,NullS);
#else
  (void)strxnmov(path, FN_REFLEN-1, name,ha_ndb_ext, NullS);
#endif

  if ((file=my_create(path, CREATE_MODE,O_RDWR | O_TRUNC,MYF(MY_WME))) >= 0)
  {
    // It's an empty file
    error=0;
    my_close(file,MYF(0));
  }
  DBUG_RETURN(error);
}


bool 
ha_ndbcluster::null_value_index_search(KEY_MULTI_RANGE *ranges,
				       KEY_MULTI_RANGE *end_range,
				       HANDLER_BUFFER *buffer)
{
  DBUG_ENTER("null_value_index_search");
  KEY* key_info= table->key_info + active_index;
  KEY_MULTI_RANGE *range= ranges;
  ulong reclength= table->s->reclength;
  uchar *curr= (uchar*)buffer->buffer;
  uchar *end_of_buffer= (uchar*)buffer->buffer_end;

  /* All passed ranges whose results could fit into the 
   * buffer are examined, although some may later be
   * marked for skipping, wasting buffer space.
   */
  assert(!(range->range_flag & SKIP_RANGE));
  
  for (; range<end_range && curr+reclength <= end_of_buffer; 
       range++)
  {
    const uchar *key= range->start_key.key;
    uint key_len= range->start_key.length;
    if (check_null_in_key(key_info, key, key_len))
      DBUG_RETURN(TRUE);
    curr += reclength;
  }
  DBUG_RETURN(FALSE);
}

void ha_ndbcluster::check_read_before_write_removal()
{
  bool use_removal= TRUE;
  DBUG_ENTER("check_read_before_write_removal");
  DBUG_ASSERT(m_read_before_write_removal_possible);
  /*
    We are doing an update or delete and it is possible that we
    can ignore the read before the update or delete. This is
    possible here since we are not updating the primary key and
    if the index used is unique or primary and if the WHERE clause
    only involves fields from this index we are ok to go. At this
    moment we can only updates where all SET expressions are
    constants. Thus no read set will come from SET expressions.
  */
  if (table_share->primary_key == active_index)
  {
    if (!bitmap_cmp(&m_save_read_set, m_pk_bitmap_p))
      use_removal= FALSE;
  }
  else
  {
    KEY *key= table->key_info + active_index;
    if (!(key->flags & HA_NOSAME))
    {
      /* Optimisation not applicable on non-unique indexes */
      use_removal= FALSE;
    }
    else if (!bitmap_cmp(&m_save_read_set,
                         m_key_fields[active_index]))
    {
      use_removal= FALSE;
    }
  }
  m_read_before_write_removal_used= use_removal;
  DBUG_PRINT("info", ("m_read_before_write_removal_used: %d",
                      m_read_before_write_removal_used));
  DBUG_VOID_RETURN;
}


/*
  This is used to check if an ordered index scan is needed for a range in
  a multi range read.
  If a scan is not needed, we use a faster primary/unique key operation
  instead.
*/
static my_bool
read_multi_needs_scan(NDB_INDEX_TYPE cur_index_type, const KEY *key_info,
                      const KEY_MULTI_RANGE *r)
{
  if (cur_index_type == ORDERED_INDEX)
    return TRUE;
  if (cur_index_type == PRIMARY_KEY_INDEX ||
      cur_index_type == UNIQUE_INDEX)
    return FALSE;
  DBUG_ASSERT(cur_index_type == PRIMARY_KEY_ORDERED_INDEX ||
              cur_index_type == UNIQUE_ORDERED_INDEX);
  if (r->start_key.length != key_info->key_length ||
      r->start_key.flag != HA_READ_KEY_EXACT)
    return TRUE;                                // Not exact match, need scan
  if (cur_index_type == UNIQUE_ORDERED_INDEX &&
      check_null_in_key(key_info, r->start_key.key,r->start_key.length))
    return TRUE;                                // Can't use for NULL values
  return FALSE;
}

int
ha_ndbcluster::read_multi_range_first(KEY_MULTI_RANGE **found_range_p,
                                      KEY_MULTI_RANGE *ranges, 
                                      uint range_count,
                                      bool sorted, 
                                      HANDLER_BUFFER *buffer)
{
  KEY* key_info= table->key_info + active_index;
  NDB_INDEX_TYPE cur_index_type= get_index_type(active_index);
  ulong reclength= table_share->reclength;
  const NdbOperation* op;
  Thd_ndb *thd_ndb= m_thd_ndb;
  NdbTransaction *trans= m_thd_ndb->trans;

  DBUG_ENTER("ha_ndbcluster::read_multi_range_first");
  DBUG_PRINT("info", ("blob fields=%d read_set=0x%x", table_share->blob_fields, table->read_set->bitmap[0]));

  /**
   * blobs and unique hash index with NULL can't be batched currently
   */
  if (uses_blob_value(table->read_set) ||
      (cur_index_type ==  UNIQUE_INDEX &&
       has_null_in_unique_index(active_index) &&
       null_value_index_search(ranges, ranges+range_count, buffer))
      || m_delete_cannot_batch || m_update_cannot_batch)
  {
    DBUG_PRINT("info", ("read_multi_range not possible, falling back to default handler implementation"));
    m_disable_multi_read= TRUE;
    DBUG_RETURN(handler::read_multi_range_first(found_range_p, 
                                                ranges, 
                                                range_count,
                                                sorted, 
                                                buffer));
  }
  thd_ndb->query_state|= NDB_QUERY_MULTI_READ_RANGE;
  m_disable_multi_read= FALSE;

  /*
   * Copy arguments into member variables
   */
  m_multi_ranges= ranges;
  multi_range_curr= ranges;
  multi_range_end= ranges+range_count;
  multi_range_sorted= sorted;
  multi_range_buffer= buffer;

  /*
   * read multi range will read ranges as follows (if not ordered)
   *
   * input    read order
   * ======   ==========
   * pk-op 1  pk-op 1
   * pk-op 2  pk-op 2
   * range 3  range (3,5) NOTE result rows will be intermixed
   * pk-op 4  pk-op 4
   * range 5
   * pk-op 6  pk-op 6
   */   

  /*
    We first loop over all ranges, converting into primary/unique key
    operations if possible, and counting ranges that require an
    ordered index scan. If the supplied HANDLER_BUFFER is too small, we
    may also need to do only part of the multi read at once.

    Afterwards, we create the ordered index scan cursor (if needed).
  */

  DBUG_ASSERT(cur_index_type != UNDEFINED_INDEX);

  m_multi_cursor= 0;
  const NdbOperation* lastOp= trans ? trans->getLastDefinedOperation() : 0;
  NdbOperation::LockMode lm= 
    (NdbOperation::LockMode)get_ndb_lock_type(m_lock.type, table->read_set);
  uchar *row_buf= (uchar *)buffer->buffer;
  const uchar *end_of_buffer= buffer->buffer_end;
  uint num_scan_ranges= 0;
  uint i;
  int error;
  bool any_real_read= FALSE;

  if (m_read_before_write_removal_possible)
    check_read_before_write_removal();
  for (i= 0; i < range_count; i++)
  {
    KEY_MULTI_RANGE *r= &ranges[i];

    part_id_range part_spec;
    if (m_use_partition_pruning)
    {
      get_partition_set(table, table->record[0], active_index, &r->start_key,
                        &part_spec);
      DBUG_PRINT("info", ("part_spec.start_part: %u  part_spec.end_part: %u",
                          part_spec.start_part, part_spec.end_part));
      /*
        If partition pruning has found no partition in set
        we can skip this scan
      */
      if (part_spec.start_part > part_spec.end_part)
      {
        /*
          We can skip this partition since the key won't fit into any
          partition
        */
        r->range_flag|= SKIP_RANGE;
        row_buf += reclength;
        continue;
      }
      if (!trans)
      {
        if (part_spec.start_part == part_spec.end_part)
        {
          if (unlikely((trans= start_transaction_part_id(part_spec.start_part, error)) == NULL))
          {
            DBUG_RETURN(error);
          }
        }
        else if (unlikely((trans= start_transaction(error)) == NULL))
        {
          DBUG_RETURN(error);
        }
      }
    }
    else if (!trans)
    {
      if (unlikely((trans= start_transaction(error)) == NULL))
      {
        DBUG_RETURN(error);
      }
    }
    r->range_flag&= ~(uint)SKIP_RANGE;

    if (read_multi_needs_scan(cur_index_type, key_info, r))
    {
      any_real_read= TRUE;
      /*
        If we reach the limit of ranges allowed in a single scan: stop
        here, send what we have so far, and continue when done with that.
      */
      DBUG_PRINT("info", ("Reached the limit of ranges allowed in a single"
                          "scan, any_real_read= TRUE"));
      if (i > NdbIndexScanOperation::MaxRangeNo)
        break;

      /* Create the scan operation for the first scan range. */
      if (!m_multi_cursor)
      {
        /* Do a multi-range index scan for ranges not done by primary/unique key. */
        NdbScanOperation::ScanOptions options;
        NdbInterpretedCode code(m_table);

        options.optionsPresent=
          NdbScanOperation::ScanOptions::SO_SCANFLAGS |
          NdbScanOperation::ScanOptions::SO_PARALLEL;

        options.scan_flags= 
          NdbScanOperation::SF_ReadRangeNo |
          NdbScanOperation::SF_MultiRange;

        if (lm == NdbOperation::LM_Read)
          options.scan_flags|= NdbScanOperation::SF_KeyInfo;
        if (sorted)
          options.scan_flags|= NdbScanOperation::SF_OrderBy;

        options.parallel=parallelism;

        NdbOperation::GetValueSpec gets[2];
        if (table_share->primary_key == MAX_KEY)
          get_hidden_fields_scan(&options, gets);

        if (m_cond && m_cond->generate_scan_filter(&code, &options))
          ERR_RETURN(code.getNdbError());

        /* Define scan */
        NdbIndexScanOperation *scanOp= trans->scanIndex
          (m_index[active_index].ndb_record_key,
           m_ndb_record, 
           lm,
           (uchar *)(table->read_set->bitmap),
           NULL, /* All bounds specified below */
           &options,
           sizeof(NdbScanOperation::ScanOptions));

        if (!scanOp)
          ERR_RETURN(trans->getNdbError());

        m_multi_cursor= scanOp;

        /*
          We do not get_blob_values() here, as when using blobs we always
          fallback to non-batched multi range read (see if statement at
          top of this function).
        */

        /* We set m_next_row=0 to say that no row was fetched from the scan yet. */
        m_next_row= 0;
      }

      /* Include this range in the ordered index scan. */
      NdbIndexScanOperation::IndexBound bound;
      compute_index_bounds(bound, key_info, &r->start_key, &r->end_key);
      bound.range_no= i;

      if (m_multi_cursor->setBound(m_index[active_index].ndb_record_key,
                                   bound))
      {
        ERR_RETURN(trans->getNdbError());
      }

      r->range_flag&= ~(uint)UNIQUE_RANGE;
      num_scan_ranges++;
    }
    else
    {
      /*
        Convert to primary/unique key operation.

        If there is not enough buffer for reading the row: stop here, send
        what we have so far, and continue when done with that.
      */
      if (row_buf + reclength > end_of_buffer)
        break;

      if (m_read_before_write_removal_used)
      {
        r->range_flag|= READ_KEY_FROM_RANGE;
        continue;
      }
      else
      {
        any_real_read= TRUE;
        DBUG_PRINT("info", ("m_read_before_write_removal_used == FALSE, "
                            "any_real_read= TRUE"));
      }
      r->range_flag|= UNIQUE_RANGE;

      Uint32 partitionId;
      Uint32* ppartitionId = NULL;

      if (m_user_defined_partitioning &&
          (cur_index_type == PRIMARY_KEY_ORDERED_INDEX ||
           cur_index_type == PRIMARY_KEY_INDEX))
      {
        partitionId=part_spec.start_part;
        ppartitionId=&partitionId;
      }

      if (!(op= pk_unique_index_read_key(active_index,
                                         r->start_key.key,
                                         row_buf, lm,
                                         ppartitionId)))
        ERR_RETURN(trans->getNdbError());

      row_buf+= reclength;
    }
  }
  DBUG_ASSERT(i > 0 || i == range_count);       // Require progress
  m_multi_range_defined_end= ranges + i;

  buffer->end_of_used_area= row_buf;

  if (any_real_read)
  {
    /* Get pointer to first range key operation (not scans) */
    const NdbOperation* rangeOp= lastOp ? lastOp->next() : 
      trans->getFirstDefinedOperation();
    
    if (execute_no_commit_ie(m_thd_ndb, trans) == 0)
    {
      m_multi_range_result_ptr= buffer->buffer;
      
      /* We must check the result of any primary or unique key
       * ranges now, as these operations may be invalidated by 
       * further execute+releaseOperations calls on this transaction by 
       * different handler objects.
       */
      KEY_MULTI_RANGE* rangeInfo= multi_range_curr;
      
      for (;rangeInfo < m_multi_range_defined_end; rangeInfo++)
      {
        DBUG_PRINT("info", ("range flag is %u", rangeInfo->range_flag));
        if (rangeInfo->range_flag & SKIP_RANGE)
          continue; 
        
        if ((rangeInfo->range_flag & UNIQUE_RANGE) &&
            (!(rangeInfo->range_flag & READ_KEY_FROM_RANGE)))
        {
          assert(rangeOp != NULL);
          if (rangeOp->getNdbError().code == 0)
          {
            /* Successful read, results are in buffer.
             */
            rangeInfo->range_flag &= ~(uint)EMPTY_RANGE;
            
            DBUG_PRINT("info", ("Unique range op has result"));
          }
          else
          {
            NdbError err= rangeOp->getNdbError();
            
            if (err.classification !=
                NdbError::NoDataFound)
              DBUG_RETURN(ndb_err(trans));
            
            DBUG_PRINT("info", ("Unique range op has no result"));
            /* Indicate to read_multi_range_next that this
             * result is empty
             */
            rangeInfo->range_flag |= EMPTY_RANGE;
          }
          
          /* Move to next completed operation */
          rangeOp= trans->getNextCompletedOperation(rangeOp);
        }
        
        /* For scan ranges, do nothing here */
      }
    }
    else
      ERR_RETURN(trans->getNdbError());
  }
  
  DBUG_RETURN(read_multi_range_next(found_range_p));
}

int
ha_ndbcluster::read_multi_range_next(KEY_MULTI_RANGE ** multi_range_found_p)
{
  DBUG_ENTER("ha_ndbcluster::read_multi_range_next");
  if (m_disable_multi_read)
  {
    DBUG_RETURN(handler::read_multi_range_next(multi_range_found_p));
  }

  const ulong reclength= table_share->reclength;

  while (multi_range_curr < m_multi_range_defined_end)
  {
    if (multi_range_curr->range_flag & SKIP_RANGE)
    {
      /* Nothing in this range, move to next one, skipping a buffer
       'slot'
      */
      m_multi_range_result_ptr += reclength;
      multi_range_curr++;
    }
    else if (multi_range_curr->range_flag & READ_KEY_FROM_RANGE)
    {
      DBUG_PRINT("info", ("using read before write removal optimisation"));
      KEY* key_info= table->key_info + active_index;
      key_restore(table->record[0], (uchar*)multi_range_curr->start_key.key,
                  key_info, key_info->key_length);
      table->status= 0;
      multi_range_curr++;
      DBUG_RETURN(0);
    }
    else if (multi_range_curr->range_flag & UNIQUE_RANGE)
    {
      /*
        Move to next range; we can have at most one record from a unique range.
      */
      KEY_MULTI_RANGE *old_multi_range_curr= multi_range_curr;
      multi_range_curr= old_multi_range_curr + 1;
      /*
        Clear m_active_cursor; it is used as a flag in update_row() /
        delete_row() to know whether the current tuple is from a scan
        or pk operation.
      */
      m_active_cursor= NULL;
      const uchar *src_row= m_multi_range_result_ptr;
      m_multi_range_result_ptr= src_row + table_share->reclength;

      if (!(old_multi_range_curr->range_flag & EMPTY_RANGE))
      {
        *multi_range_found_p= old_multi_range_curr;
        memcpy(table->record[0], src_row, table_share->reclength);
        DBUG_RETURN(0);
      }

      /* No row found, so fall through to try the next range. */
    }
    else
    {
      /* An index scan range. */
      {
        int res;
        if ((res= read_multi_range_fetch_next()) != 0)
          DBUG_RETURN(res);
      }
      if (!m_next_row)
      {
        /*
          The whole scan is done, and the cursor has been closed.
          So nothing more for this range. Move to next.
        */
        multi_range_curr++;
      }
      else
      {
        int current_range_no= m_current_range_no;
        int expected_range_no;
        /*
          For a sorted index scan, we will receive rows in increasing range_no
          order, so we can return ranges in order, pausing when range_no
          indicate that the currently processed range (multi_range_curr) is
          done.

          But for unsorted scan, we may receive a high range_no from one
          fragment followed by a low range_no from another fragment. So we
          need to process all index scan ranges together.
        */
        if (!multi_range_sorted ||
            (expected_range_no= multi_range_curr - m_multi_ranges)
                == current_range_no)
        {
          *multi_range_found_p= m_multi_ranges + current_range_no;
          /* Copy out data from the new row. */
          unpack_record(table->record[0], m_next_row);
          /*
            Mark that we have used this row, so we need to fetch a new
            one on the next call.
          */
          m_next_row= 0;
          /*
            Set m_active_cursor; it is used as a flag in update_row() /
            delete_row() to know whether the current tuple is from a scan or
            pk operation.
          */
          m_active_cursor= m_multi_cursor;

          DBUG_RETURN(0);
        }
        else if (current_range_no > expected_range_no)
        {
          /* Nothing more in scan for this range. Move to next. */
          multi_range_curr++;
        }
        else
        {
          /*
            Should not happen. Ranges should be returned from NDB API in
            the order we requested them.
          */
          DBUG_ASSERT(0);
          multi_range_curr++;                     // Attempt to carry on
        }
      }
    }
  }

  if (multi_range_curr == multi_range_end)
  {
    m_thd_ndb->query_state&= NDB_QUERY_NORMAL;
    DBUG_RETURN(HA_ERR_END_OF_FILE);
  }

  /*
    Read remaining ranges
  */
  DBUG_RETURN(read_multi_range_first(multi_range_found_p, 
                                     multi_range_curr,
                                     multi_range_end - multi_range_curr, 
                                     multi_range_sorted,
                                     multi_range_buffer));
}

/*
  Fetch next row from the ordered index cursor in multi range scan.

  We keep the next row in m_next_row, and the range_no of the
  next row in m_current_range_no. This is used in sorted index scan
  to correctly interleave rows from primary/unique key operations with
  rows from the scan.
*/
int
ha_ndbcluster::read_multi_range_fetch_next()
{
  NdbIndexScanOperation *cursor= (NdbIndexScanOperation *)m_multi_cursor;

  if (!cursor)
    return 0;                                   // Scan already done.

  if (!m_next_row)
  {
    int res= fetch_next(cursor);
    if (res == 0)
    {
      m_current_range_no= cursor->get_range_no();
    }
    else if (res == 1)
    {
      /* We have fetched the last row from the scan. */
      cursor->close(FALSE, TRUE);
      m_active_cursor= 0;
      m_multi_cursor= 0;
      m_next_row= 0;
      return 0;
    }
    else
    {
      /* An error. */
      return res;
    }
  }
  return 0;
}

/**
  @param[in] comment  table comment defined by user

  @return
    table comment + additional
*/
char*
ha_ndbcluster::update_table_comment(
                                /* out: table comment + additional */
        const char*     comment)/* in:  table comment defined by user */
{
  THD *thd= current_thd;
  uint length= strlen(comment);
  if (length > 64000 - 3)
  {
    return((char*)comment); /* string too long */
  }

  Ndb* ndb;
  if (!(ndb= get_ndb(thd)))
  {
    return((char*)comment);
  }

  if (ndb->setDatabaseName(m_dbname))
  {
    return((char*)comment);
  }
  const NDBTAB* tab= m_table;
  DBUG_ASSERT(tab != NULL);

  char *str;
  const char *fmt="%s%snumber_of_replicas: %d";
  const unsigned fmt_len_plus_extra= length + strlen(fmt);
  if ((str= (char*) my_malloc(fmt_len_plus_extra, MYF(0))) == NULL)
  {
    sql_print_error("ha_ndbcluster::update_table_comment: "
                    "my_malloc(%u) failed", (unsigned int)fmt_len_plus_extra);
    return (char*)comment;
  }

  my_snprintf(str,fmt_len_plus_extra,fmt,comment,
              length > 0 ? " ":"",
              tab->getReplicaCount());
  return str;
}


/**
  Utility thread main loop.
*/
pthread_handler_t ndb_util_thread_func(void *arg __attribute__((unused)))
{
  THD *thd; /* needs to be first for thread_stack */
  struct timespec abstime;
  Thd_ndb *thd_ndb;
  uint share_list_size= 0;
  NDB_SHARE **share_list= NULL;

  my_thread_init();
  DBUG_ENTER("ndb_util_thread");
  DBUG_PRINT("enter", ("ndb_cache_check_time: %lu", ndb_cache_check_time));
 
   pthread_mutex_lock(&LOCK_ndb_util_thread);

  thd= new THD; /* note that contructor of THD uses DBUG_ */
  if (thd == NULL)
  {
    my_errno= HA_ERR_OUT_OF_MEM;
    DBUG_RETURN(NULL);
  }
  THD_CHECK_SENTRY(thd);
  pthread_detach_this_thread();
  ndb_util_thread= pthread_self();

  thd->thread_stack= (char*)&thd; /* remember where our stack is */
  if (thd->store_globals())
    goto ndb_util_thread_fail;
  lex_start(thd);
  thd->init_for_queries();
  thd->version=refresh_version;
  thd->main_security_ctx.host_or_ip= "";
  thd->client_capabilities = 0;
  my_net_init(&thd->net, 0);
  thd->main_security_ctx.master_access= ~0;
  thd->main_security_ctx.priv_user = 0;

  CHARSET_INFO *charset_connection;
  charset_connection= get_charset_by_csname("utf8",
                                            MY_CS_PRIMARY, MYF(MY_WME));
  thd->variables.character_set_client= charset_connection;
  thd->variables.character_set_results= charset_connection;
  thd->variables.collation_connection= charset_connection;
  thd->update_charset();

  /* Signal successful initialization */
  ndb_util_thread_running= 1;
  pthread_cond_signal(&COND_ndb_util_ready);
  pthread_mutex_unlock(&LOCK_ndb_util_thread);

  /*
    wait for mysql server to start
  */
  pthread_mutex_lock(&LOCK_server_started);
  while (!mysqld_server_started)
  {
    set_timespec(abstime, 1);
    pthread_cond_timedwait(&COND_server_started, &LOCK_server_started,
	                       &abstime);
    if (ndbcluster_terminating)
    {
      pthread_mutex_unlock(&LOCK_server_started);
      pthread_mutex_lock(&LOCK_ndb_util_thread);
      goto ndb_util_thread_end;
    }
  }
  pthread_mutex_unlock(&LOCK_server_started);

  /*
    Wait for cluster to start
  */
  pthread_mutex_lock(&LOCK_ndb_util_thread);
  while (!g_ndb_status.cluster_node_id && (ndbcluster_hton->slot != ~(uint)0))
  {
    /* ndb not connected yet */
    pthread_cond_wait(&COND_ndb_util_thread, &LOCK_ndb_util_thread);
    if (ndbcluster_terminating)
      goto ndb_util_thread_end;
  }
  pthread_mutex_unlock(&LOCK_ndb_util_thread);

  /* Get thd_ndb for this thread */
  if (!(thd_ndb= ha_ndbcluster::seize_thd_ndb()))
  {
    sql_print_error("Could not allocate Thd_ndb object");
    pthread_mutex_lock(&LOCK_ndb_util_thread);
    goto ndb_util_thread_end;
  }
  set_thd_ndb(thd, thd_ndb);
  thd_ndb->options|= TNO_NO_LOG_SCHEMA_OP;

  if (ndb_extra_logging && ndb_binlog_running)
    sql_print_information("NDB Binlog: Ndb tables initially read only.");
  /* create tables needed by the replication */
  ndbcluster_setup_binlog_table_shares(thd);

  set_timespec(abstime, 0);
  for (;;)
  {
    pthread_mutex_lock(&LOCK_ndb_util_thread);
    if (!ndbcluster_terminating)
      pthread_cond_timedwait(&COND_ndb_util_thread,
                             &LOCK_ndb_util_thread,
                             &abstime);
    if (ndbcluster_terminating) /* Shutting down server */
      goto ndb_util_thread_end;
    pthread_mutex_unlock(&LOCK_ndb_util_thread);
#ifdef NDB_EXTRA_DEBUG_UTIL_THREAD
    DBUG_PRINT("ndb_util_thread", ("Started, ndb_cache_check_time: %lu",
                                   ndb_cache_check_time));
#endif

    /*
      Check that the ndb_apply_status_share and ndb_schema_share 
      have been created.
      If not try to create it
    */
    if (!ndb_binlog_tables_inited)
      ndbcluster_setup_binlog_table_shares(thd);

    if (ndb_cache_check_time == 0)
    {
      /* Wake up in 1 second to check if value has changed */
      set_timespec(abstime, 1);
      continue;
    }

    /* Lock mutex and fill list with pointers to all open tables */
    NDB_SHARE *share;
    pthread_mutex_lock(&ndbcluster_mutex);
    uint i, open_count, record_count= ndbcluster_open_tables.records;
    if (share_list_size < record_count)
    {
      NDB_SHARE ** new_share_list= new NDB_SHARE * [record_count];
      if (!new_share_list)
      {
        sql_print_warning("ndb util thread: malloc failure, "
                          "query cache not maintained properly");
        pthread_mutex_unlock(&ndbcluster_mutex);
        goto next;                               // At least do not crash
      }
      delete [] share_list;
      share_list_size= record_count;
      share_list= new_share_list;
    }
    for (i= 0, open_count= 0; i < record_count; i++)
    {
      share= (NDB_SHARE *)hash_element(&ndbcluster_open_tables, i);
      if ((share->use_count - (int) (share->op != 0) - (int) (share->op != 0))
          <= 0)
        continue; // injector thread is the only user, skip statistics
      /* ndb_share reference temporary, free below */
      share->use_count++; /* Make sure the table can't be closed */
      DBUG_PRINT("NDB_SHARE", ("%s temporary  use_count: %u",
                               share->key, share->use_count));
      DBUG_PRINT("ndb_util_thread",
                 ("Found open table[%d]: %s, use_count: %d",
                  i, share->table_name, share->use_count));

      /* Store pointer to table */
      share_list[open_count++]= share;
    }
    pthread_mutex_unlock(&ndbcluster_mutex);

    /* Iterate through the open files list */
    for (i= 0; i < open_count; i++)
    {
      share= share_list[i];
      if ((share->use_count - (int) (share->op != 0) - (int) (share->op != 0))
          <= 1)
      {
        /*
          Util thread and injector thread is the only user, skip statistics
	*/
        /* ndb_share reference temporary free */
        DBUG_PRINT("NDB_SHARE", ("%s temporary free  use_count: %u",
                                 share->key, share->use_count));
        free_share(&share);
        continue;
      }
      DBUG_PRINT("ndb_util_thread",
                 ("Fetching commit count for: %s", share->key));

      struct Ndb_statistics stat;
      uint lock;
      pthread_mutex_lock(&share->mutex);
      lock= share->commit_count_lock;
      pthread_mutex_unlock(&share->mutex);
      {
        /* Contact NDB to get commit count for table */
        Ndb* ndb= thd_ndb->ndb;
        if (ndb->setDatabaseName(share->db))
        {
          goto loop_next;
        }
        Ndb_table_guard ndbtab_g(ndb->getDictionary(), share->table_name);
        if (ndbtab_g.get_table() &&
            ndb_get_table_statistics(NULL, FALSE, ndb,
                                     ndbtab_g.get_table()->getDefaultRecord(), 
                                     &stat) == 0)
        {
#ifndef DBUG_OFF
          char buff[22], buff2[22];
#endif
          DBUG_PRINT("info",
                     ("Table: %s  commit_count: %s  rows: %s",
                      share->key,
                      llstr(stat.commit_count, buff),
                      llstr(stat.row_count, buff2)));
        }
        else
        {
          DBUG_PRINT("ndb_util_thread",
                     ("Error: Could not get commit count for table %s",
                      share->key));
          stat.commit_count= 0;
        }
      }
  loop_next:
      pthread_mutex_lock(&share->mutex);
      if (share->commit_count_lock == lock)
        share->commit_count= stat.commit_count;
      pthread_mutex_unlock(&share->mutex);

      /* ndb_share reference temporary free */
      DBUG_PRINT("NDB_SHARE", ("%s temporary free  use_count: %u",
                               share->key, share->use_count));
      free_share(&share);
    }
next:
    /* Calculate new time to wake up */
    int secs= 0;
    int msecs= ndb_cache_check_time;

    struct timeval tick_time;
    gettimeofday(&tick_time, 0);
    abstime.tv_sec=  tick_time.tv_sec;
    abstime.tv_nsec= tick_time.tv_usec * 1000;

    if (msecs >= 1000){
      secs=  msecs / 1000;
      msecs= msecs % 1000;
    }

    abstime.tv_sec+=  secs;
    abstime.tv_nsec+= msecs * 1000000;
    if (abstime.tv_nsec >= 1000000000) {
      abstime.tv_sec+=  1;
      abstime.tv_nsec-= 1000000000;
    }
  }

  pthread_mutex_lock(&LOCK_ndb_util_thread);

ndb_util_thread_end:
  net_end(&thd->net);
ndb_util_thread_fail:
  if (share_list)
    delete [] share_list;
  thd->cleanup();
  delete thd;
  
  /* signal termination */
  ndb_util_thread_running= 0;
  pthread_cond_signal(&COND_ndb_util_ready);
  pthread_mutex_unlock(&LOCK_ndb_util_thread);
  DBUG_PRINT("exit", ("ndb_util_thread"));
  my_thread_end();
  pthread_exit(0);
  DBUG_RETURN(NULL);
}

/*
  Condition pushdown
*/
/**
  Push a condition to ndbcluster storage engine for evaluation 
  during table   and index scans. The conditions will be stored on a stack
  for possibly storing several conditions. The stack can be popped
  by calling cond_pop, handler::extra(HA_EXTRA_RESET) (handler::reset())
  will clear the stack.
  The current implementation supports arbitrary AND/OR nested conditions
  with comparisons between columns and constants (including constant
  expressions and function calls) and the following comparison operators:
  =, !=, >, >=, <, <=, "is null", and "is not null".
  
  @retval
    NULL The condition was supported and will be evaluated for each 
         row found during the scan
  @retval
    cond The condition was not supported and all rows will be returned from
         the scan for evaluation (and thus not saved on stack)
*/
const 
COND* 
ha_ndbcluster::cond_push(const COND *cond) 
{ 
  DBUG_ENTER("cond_push");
  if (!m_cond) 
    m_cond= new ha_ndbcluster_cond;
  if (!m_cond)
  {
    my_errno= HA_ERR_OUT_OF_MEM;
    DBUG_RETURN(NULL);
  }
  DBUG_EXECUTE("where",print_where((COND *)cond, m_tabname, QT_ORDINARY););
  DBUG_RETURN(m_cond->cond_push(cond, table, (NDBTAB *)m_table));
}

/**
  Pop the top condition from the condition stack of the handler instance.
*/
void 
ha_ndbcluster::cond_pop() 
{ 
  if (m_cond)
    m_cond->cond_pop();
}


/*
  Implements the SHOW NDB STATUS command.
*/
bool
ndbcluster_show_status(handlerton *hton, THD* thd, stat_print_fn *stat_print,
                       enum ha_stat_type stat_type)
{
  char buf[IO_SIZE];
  uint buflen;
  DBUG_ENTER("ndbcluster_show_status");
  
  if (stat_type != HA_ENGINE_STATUS)
  {
    DBUG_RETURN(FALSE);
  }

  Ndb* ndb= check_ndb_in_thd(thd);
  Thd_ndb *thd_ndb= get_thd_ndb(thd);
  struct st_ndb_status ns;
  if (ndb)
    update_status_variables(thd_ndb, &ns, thd_ndb->connection);
  else
    update_status_variables(NULL, &ns, g_ndb_cluster_connection);

  buflen=
    my_snprintf(buf, sizeof(buf),
                "cluster_node_id=%ld, "
                "connected_host=%s, "
                "connected_port=%ld, "
                "number_of_data_nodes=%ld, "
                "number_of_ready_data_nodes=%ld, "
                "connect_count=%ld",
                ns.cluster_node_id,
                ns.connected_host,
                ns.connected_port,
                ns.number_of_data_nodes,
                ns.number_of_ready_data_nodes,
                ns.connect_count);
  if (stat_print(thd, ndbcluster_hton_name, ndbcluster_hton_name_length,
                 STRING_WITH_LEN("connection"), buf, buflen))
    DBUG_RETURN(TRUE);

  if (ndb)
  {
    Ndb::Free_list_usage tmp;
    tmp.m_name= 0;
    while (ndb->get_free_list_usage(&tmp))
    {
      buflen=
        my_snprintf(buf, sizeof(buf),
                  "created=%u, free=%u, sizeof=%u",
                  tmp.m_created, tmp.m_free, tmp.m_sizeof);
      if (stat_print(thd, ndbcluster_hton_name, ndbcluster_hton_name_length,
                     tmp.m_name, strlen(tmp.m_name), buf, buflen))
        DBUG_RETURN(TRUE);
    }
  }
  ndbcluster_show_status_binlog(thd, stat_print, stat_type);

  DBUG_RETURN(FALSE);
}


/*
  Create a table in NDB Cluster
 */
static uint get_no_fragments(ulonglong max_rows)
{
#if MYSQL_VERSION_ID >= 50000
  uint acc_row_size= 25 + /*safety margin*/ 2;
#else
  uint acc_row_size= pk_length*4;
  /* add acc overhead */
  if (pk_length <= 8)  /* main page will set the limit */
    acc_row_size+= 25 + /*safety margin*/ 2;
  else                /* overflow page will set the limit */
    acc_row_size+= 4 + /*safety margin*/ 4;
#endif
  ulonglong acc_fragment_size= 512*1024*1024;
#if MYSQL_VERSION_ID >= 50100
  return (max_rows*acc_row_size)/acc_fragment_size+1;
#else
  return ((max_rows*acc_row_size)/acc_fragment_size+1
	  +1/*correct rounding*/)/2;
#endif
}


/*
  Routine to adjust default number of partitions to always be a multiple
  of number of nodes and never more than 4 times the number of nodes.

*/
static bool adjusted_frag_count(uint no_fragments, uint no_nodes,
                                uint &reported_frags)
{
  uint i= 0;
  reported_frags= no_nodes;
  while (reported_frags < no_fragments && ++i < 4 &&
         (reported_frags + no_nodes) < MAX_PARTITIONS) 
    reported_frags+= no_nodes;
  return (reported_frags < no_fragments);
}

int ha_ndbcluster::get_default_no_partitions(HA_CREATE_INFO *create_info)
{
  ha_rows max_rows, min_rows;
  if (create_info)
  {
    max_rows= create_info->max_rows;
    min_rows= create_info->min_rows;
  }
  else
  {
    max_rows= table_share->max_rows;
    min_rows= table_share->min_rows;
  }
  uint reported_frags;
  uint no_fragments=
    get_no_fragments(max_rows >= min_rows ? max_rows : min_rows);
  uint no_nodes= g_ndb_cluster_connection->no_db_nodes();
  if (adjusted_frag_count(no_fragments, no_nodes, reported_frags))
  {
    push_warning(current_thd,
                 MYSQL_ERROR::WARN_LEVEL_WARN, ER_UNKNOWN_ERROR,
    "Ndb might have problems storing the max amount of rows specified");
  }
  return (int)reported_frags;
}

uint32 ha_ndbcluster::calculate_key_hash_value(Field **field_array)
{
  Uint32 hash_value;
  struct Ndb::Key_part_ptr key_data[MAX_REF_PARTS];
  struct Ndb::Key_part_ptr *key_data_ptr= &key_data[0];
  Uint32 i= 0;
  int ret_val;
  Uint64 tmp[4096];
  void *buf= (void*)&tmp[0];
  Ndb *ndb= m_thd_ndb->ndb;
  DBUG_ENTER("ha_ndbcluster::calculate_key_hash_value");

  do
  {
    Field *field= *field_array;
    uint len= field->data_length();
    DBUG_ASSERT(!field->is_real_null());
    if (field->real_type() == MYSQL_TYPE_VARCHAR)
      len+= ((Field_varstring*)field)->length_bytes;
    key_data[i].ptr= field->ptr;
    key_data[i++].len= len;
  } while (*(++field_array));
  key_data[i].ptr= 0;
  if ((ret_val= ndb->computeHash(&hash_value, m_table,
                                 key_data_ptr, buf, sizeof(tmp))))
  {
    DBUG_PRINT("info", ("ret_val = %d", ret_val));
    DBUG_ASSERT(FALSE);
    abort();
  }
  DBUG_RETURN(hash_value);
}

/*
  Set-up auto-partitioning for NDB Cluster

  SYNOPSIS
    set_auto_partitions()
    part_info                  Partition info struct to set-up
 
  RETURN VALUE
    NONE

  DESCRIPTION
    Set-up auto partitioning scheme for tables that didn't define any
    partitioning. We'll use PARTITION BY KEY() in this case which
    translates into partition by primary key if a primary key exists
    and partition by hidden key otherwise.
*/

void ha_ndbcluster::set_auto_partitions(partition_info *part_info)
{
  DBUG_ENTER("ha_ndbcluster::set_auto_partitions");
  part_info->list_of_part_fields= TRUE;
  part_info->part_type= HASH_PARTITION;
  switch (opt_ndb_distribution_id)
  {
  case ND_KEYHASH:
    part_info->linear_hash_ind= FALSE;
    break;
  case ND_LINHASH:
    part_info->linear_hash_ind= TRUE;
    break;
  }
  DBUG_VOID_RETURN;
}


int ha_ndbcluster::set_range_data(void *tab_ref, partition_info *part_info)
{
  NDBTAB *tab= (NDBTAB*)tab_ref;
  int32 *range_data= (int32*)my_malloc(part_info->no_parts*sizeof(int32),
                                       MYF(0));
  uint i;
  int error= 0;
  bool unsigned_flag= part_info->part_expr->unsigned_flag;
  DBUG_ENTER("set_range_data");

  if (!range_data)
  {
    mem_alloc_error(part_info->no_parts*sizeof(int32));
    DBUG_RETURN(1);
  }
  for (i= 0; i < part_info->no_parts; i++)
  {
    longlong range_val= part_info->range_int_array[i];
    if (unsigned_flag)
      range_val-= 0x8000000000000000ULL;
    if (range_val < INT_MIN32 || range_val >= INT_MAX32)
    {
      if ((i != part_info->no_parts - 1) ||
          (range_val != LONGLONG_MAX))
      {
        my_error(ER_LIMITED_PART_RANGE, MYF(0), "NDB");
        error= 1;
        goto error;
      }
      range_val= INT_MAX32;
    }
    range_data[i]= (int32)range_val;
  }
  tab->setRangeListData(range_data, sizeof(int32)*part_info->no_parts);
error:
  my_free((char*)range_data, MYF(0));
  DBUG_RETURN(error);
}

int ha_ndbcluster::set_list_data(void *tab_ref, partition_info *part_info)
{
  NDBTAB *tab= (NDBTAB*)tab_ref;
  int32 *list_data= (int32*)my_malloc(part_info->no_list_values * 2
                                      * sizeof(int32), MYF(0));
  uint32 *part_id, i;
  int error= 0;
  bool unsigned_flag= part_info->part_expr->unsigned_flag;
  DBUG_ENTER("set_list_data");

  if (!list_data)
  {
    mem_alloc_error(part_info->no_list_values*2*sizeof(int32));
    DBUG_RETURN(1);
  }
  for (i= 0; i < part_info->no_list_values; i++)
  {
    LIST_PART_ENTRY *list_entry= &part_info->list_array[i];
    longlong list_val= list_entry->list_value;
    if (unsigned_flag)
      list_val-= 0x8000000000000000ULL;
    if (list_val < INT_MIN32 || list_val > INT_MAX32)
    {
      my_error(ER_LIMITED_PART_RANGE, MYF(0), "NDB");
      error= 1;
      goto error;
    }
    list_data[2*i]= (int32)list_val;
    part_id= (uint32*)&list_data[2*i+1];
    *part_id= list_entry->partition_id;
  }
  tab->setRangeListData(list_data, 2*sizeof(int32)*part_info->no_list_values);
error:
  my_free((char*)list_data, MYF(0));
  DBUG_RETURN(error);
}

/*
  User defined partitioning set-up. We need to check how many fragments the
  user wants defined and which node groups to put those into. Later we also
  want to attach those partitions to a tablespace.

  All the functionality of the partition function, partition limits and so
  forth are entirely handled by the MySQL Server. There is one exception to
  this rule for PARTITION BY KEY where NDB handles the hash function and
  this type can thus be handled transparently also by NDB API program.
  For RANGE, HASH and LIST and subpartitioning the NDB API programs must
  implement the function to map to a partition.
*/

uint ha_ndbcluster::set_up_partition_info(partition_info *part_info,
                                          TABLE *table,
                                          void *tab_par)
{
  uint16 frag_data[MAX_PARTITIONS];
  char *ts_names[MAX_PARTITIONS];
  ulong fd_index= 0, i, j;
  NDBTAB *tab= (NDBTAB*)tab_par;
  NDBTAB::FragmentType ftype= NDBTAB::UserDefined;
  partition_element *part_elem;
  bool first= TRUE;
  uint tot_ts_name_len;
  List_iterator<partition_element> part_it(part_info->partitions);
  int error;
  DBUG_ENTER("ha_ndbcluster::set_up_partition_info");

  if (part_info->part_type == HASH_PARTITION &&
      part_info->list_of_part_fields == TRUE)
  {
    Field **fields= part_info->part_field_array;

    if (part_info->linear_hash_ind)
      ftype= NDBTAB::DistrKeyLin;
    else
      ftype= NDBTAB::DistrKeyHash;

    for (i= 0; i < part_info->part_field_list.elements; i++)
    {
      NDBCOL *col= tab->getColumn(fields[i]->field_index);
      DBUG_PRINT("info",("setting dist key on %s", col->getName()));
      col->setPartitionKey(TRUE);
    }
  }
  else 
  {
    if (!current_thd->variables.new_mode)
    {
      push_warning_printf(current_thd, MYSQL_ERROR::WARN_LEVEL_ERROR,
                          ER_ILLEGAL_HA_CREATE_OPTION,
                          ER(ER_ILLEGAL_HA_CREATE_OPTION),
                          ndbcluster_hton_name,
                          "LIST, RANGE and HASH partition disabled by default,"
                          " use --new option to enable");
      DBUG_RETURN(HA_ERR_UNSUPPORTED);
    }
   /*
      Create a shadow field for those tables that have user defined
      partitioning. This field stores the value of the partition
      function such that NDB can handle reorganisations of the data
      even when the MySQL Server isn't available to assist with
      calculation of the partition function value.
    */
    NDBCOL col;
    DBUG_PRINT("info", ("Generating partition func value field"));
    col.setName("$PART_FUNC_VALUE");
    col.setType(NdbDictionary::Column::Int);
    col.setLength(1);
    col.setNullable(FALSE);
    col.setPrimaryKey(FALSE);
    col.setAutoIncrement(FALSE);
    tab->addColumn(col);
    if (part_info->part_type == RANGE_PARTITION)
    {
      if ((error= set_range_data((void*)tab, part_info)))
      {
        DBUG_RETURN(error);
      }
    }
    else if (part_info->part_type == LIST_PARTITION)
    {
      if ((error= set_list_data((void*)tab, part_info)))
      {
        DBUG_RETURN(error);
      }
    }
  }
  tab->setFragmentType(ftype);
  i= 0;
  tot_ts_name_len= 0;
  do
  {
    uint ng;
    part_elem= part_it++;
    if (!part_info->is_sub_partitioned())
    {
      ng= part_elem->nodegroup_id;
      if (first && ng == UNDEF_NODEGROUP)
        ng= 0;
      ts_names[fd_index]= part_elem->tablespace_name;
      frag_data[fd_index++]= ng;
    }
    else
    {
      List_iterator<partition_element> sub_it(part_elem->subpartitions);
      j= 0;
      do
      {
        part_elem= sub_it++;
        ng= part_elem->nodegroup_id;
        if (first && ng == UNDEF_NODEGROUP)
          ng= 0;
        ts_names[fd_index]= part_elem->tablespace_name;
        frag_data[fd_index++]= ng;
      } while (++j < part_info->no_subparts);
    }
    first= FALSE;
  } while (++i < part_info->no_parts);
  tab->setDefaultNoPartitionsFlag(part_info->use_default_no_partitions);
  tab->setLinearFlag(part_info->linear_hash_ind);
  {
    ha_rows max_rows= table_share->max_rows;
    ha_rows min_rows= table_share->min_rows;
    if (max_rows < min_rows)
      max_rows= min_rows;
    if (max_rows != (ha_rows)0) /* default setting, don't set fragmentation */
    {
      tab->setMaxRows(max_rows);
      tab->setMinRows(min_rows);
    }
  }
  tab->setTablespaceNames(ts_names, fd_index*sizeof(char*));
  tab->setFragmentCount(fd_index);
  tab->setFragmentData(&frag_data, fd_index*2);
  DBUG_RETURN(0);
}


HA_ALTER_FLAGS supported_alter_operations()
{
  HA_ALTER_FLAGS alter_flags;
  return alter_flags |
    HA_ADD_INDEX |
    HA_DROP_INDEX |
    HA_ADD_UNIQUE_INDEX |
    HA_DROP_UNIQUE_INDEX |
    HA_ADD_COLUMN |
    HA_COLUMN_STORAGE |
    HA_COLUMN_FORMAT;
}

int ha_ndbcluster::check_if_supported_alter(TABLE *altered_table,
                                            HA_CREATE_INFO *create_info,
                                            HA_ALTER_FLAGS *alter_flags,
                                            uint table_changes)
{
  THD *thd= current_thd;
  HA_ALTER_FLAGS not_supported= ~(supported_alter_operations());
  uint i;
  const NDBTAB *tab= (const NDBTAB *) m_table;
  NDBCOL new_col;
  int pk= 0;
  int ai= 0;
  HA_ALTER_FLAGS add_column;
  HA_ALTER_FLAGS adding;
  HA_ALTER_FLAGS dropping;

  DBUG_ENTER("ha_ndbcluster::check_if_supported_alter");
  add_column= add_column | HA_ADD_COLUMN;
  adding= adding | HA_ADD_INDEX | HA_ADD_UNIQUE_INDEX;
  dropping= dropping | HA_DROP_INDEX | HA_DROP_UNIQUE_INDEX;

  if (thd->variables.ndb_use_copying_alter_table)
  {
    DBUG_PRINT("info", ("On-line alter table disabled"));
    DBUG_RETURN(HA_ALTER_NOT_SUPPORTED);
  }
#ifndef DBUG_OFF
  {
    char dbug_string[HA_MAX_ALTER_FLAGS+1];
    alter_flags->print(dbug_string);
    DBUG_PRINT("info", ("Not supported %s", dbug_string));
  }
#endif
  if ((*alter_flags & not_supported).is_set())
  {
    DBUG_PRINT("info", ("Detected unsupported change"));
    DBUG_RETURN(HA_ALTER_NOT_SUPPORTED);
  }

  if (alter_flags->is_set(HA_ADD_COLUMN))
  {
     NDBCOL col;
     Ndb *ndb= get_ndb(thd);
     NDBDICT *dict= ndb->getDictionary();
     ndb->setDatabaseName(m_dbname);
     const NDBTAB *old_tab= m_table;
     NdbDictionary::Table new_tab= *old_tab;
     partition_info *part_info= table->part_info;

     /*
        Check that we are only adding columns
     */
     if ((*alter_flags & ~add_column).is_set())
     {
       DBUG_PRINT("info", ("Only add column exclusively can be performed on-line"));
       DBUG_RETURN(HA_ALTER_NOT_SUPPORTED);
     }
     /*
        Check for extra fields for hidden primary key
        or user defined partitioning
     */
     if (table_share->primary_key == MAX_KEY ||
	 part_info->part_type != HASH_PARTITION ||
	 !part_info->list_of_part_fields)
       DBUG_RETURN(HA_ALTER_NOT_SUPPORTED);

     /* Find the new fields */
     for (uint i= table->s->fields; i < altered_table->s->fields; i++)
     {
       Field *field= altered_table->field[i];
       DBUG_PRINT("info", ("Found new field %s", field->field_name));
       DBUG_PRINT("info", ("storage_type %i, column_format %i",
			   (uint) field->field_storage_type(),
			   (uint) field->column_format()));
       /* Create new field to check if it can be added */
       if ((my_errno= create_ndb_column(0, col, field, create_info,
                                        COLUMN_FORMAT_TYPE_DYNAMIC)))
       {
         DBUG_PRINT("info", ("create_ndb_column returned %u", my_errno));
         DBUG_RETURN(my_errno);
       }
       new_tab.addColumn(col);
     }
     if (dict->supportedAlterTable(*old_tab, new_tab))
     {
       DBUG_PRINT("info", ("Adding column(s) supported on-line"));
     }
     else
     {
       DBUG_PRINT("info",("Adding column not supported on-line"));
       DBUG_RETURN(HA_ALTER_NOT_SUPPORTED);
     }
  }

  /*
    Check that we are not adding multiple indexes
  */
  if ((*alter_flags & adding).is_set())
  {
    if (((altered_table->s->keys - table->s->keys) != 1) ||
        (*alter_flags & dropping).is_set())
    {
       DBUG_PRINT("info",("Only one index can be added on-line"));
       DBUG_RETURN(HA_ALTER_NOT_SUPPORTED);
    }
  }

  /*
    Check that we are not dropping multiple indexes
  */
  if ((*alter_flags & dropping).is_set())
  {
    if (((table->s->keys - altered_table->s->keys) != 1) ||
        (*alter_flags & adding).is_set())
    {
       DBUG_PRINT("info",("Only one index can be dropped on-line"));
       DBUG_RETURN(HA_ALTER_NOT_SUPPORTED);
    }
  }

  for (i= 0; i < table->s->fields; i++)
  {
    Field *field= table->field[i];
    const NDBCOL *col= tab->getColumn(i);

    create_ndb_column(0, new_col, field, create_info);
    if (col->getStorageType() != new_col.getStorageType())
    {
      DBUG_PRINT("info", ("Column storage media is changed"));
      DBUG_RETURN(HA_ALTER_NOT_SUPPORTED);
    }

    if (field->flags & FIELD_IS_RENAMED)
    {
      DBUG_PRINT("info", ("Field has been renamed, copy table"));
      DBUG_RETURN(HA_ALTER_NOT_SUPPORTED);
    }

    if ((field->flags & FIELD_IN_ADD_INDEX) &&
        (col->getStorageType() == NdbDictionary::Column::StorageTypeDisk))
    {
      DBUG_PRINT("info", ("add/drop index not supported for disk stored column"));
      DBUG_RETURN(HA_ALTER_NOT_SUPPORTED);
    }

    if (field->flags & PRI_KEY_FLAG)
      pk=1;
    if (field->flags & FIELD_IN_ADD_INDEX)
      ai=1;
  }

  /* Check that auto_increment value was not changed */
  if ((create_info->used_fields & HA_CREATE_USED_AUTO) &&
      create_info->auto_increment_value != 0)
  {
    DBUG_PRINT("info", ("Auto_increment value changed"));
    DBUG_RETURN(HA_ALTER_NOT_SUPPORTED);
  }

  /* Check that row format didn't change */
  if ((create_info->used_fields & HA_CREATE_USED_AUTO) &&
      get_row_type() != create_info->row_type)
  {
    DBUG_PRINT("info", ("Row format changed"));
    DBUG_RETURN(HA_ALTER_NOT_SUPPORTED);
  }

  DBUG_PRINT("info", ("Ndb supports ALTER on-line"));
  DBUG_RETURN(HA_ALTER_SUPPORTED_WAIT_LOCK);
}

int ha_ndbcluster::alter_table_phase1(THD *thd,
                                      TABLE *altered_table,
                                      HA_CREATE_INFO *create_info,
                                      HA_ALTER_INFO *alter_info,
                                      HA_ALTER_FLAGS *alter_flags)
{
  int error= 0;
  uint i;
  Ndb *ndb= get_ndb(thd);
  NDBDICT *dict= ndb->getDictionary();
  ndb->setDatabaseName(m_dbname);
  NDB_ALTER_DATA *alter_data;
  const NDBTAB *old_tab;
  NdbDictionary::Table *new_tab;
  HA_ALTER_FLAGS adding;
  HA_ALTER_FLAGS dropping;

  DBUG_ENTER("alter_table_phase1");
  adding=  adding | HA_ADD_INDEX | HA_ADD_UNIQUE_INDEX;
  dropping= dropping | HA_DROP_INDEX | HA_DROP_UNIQUE_INDEX;

  if (!(alter_data= new NDB_ALTER_DATA(dict, m_table)))
    DBUG_RETURN(HA_ERR_OUT_OF_MEM);
  old_tab= alter_data->old_table;
  new_tab= alter_data->new_table;
  alter_info->data= alter_data;
#ifndef DBUG_OFF
  {
    char dbug_string[HA_MAX_ALTER_FLAGS+1];
    alter_flags->print(dbug_string);
    DBUG_PRINT("info", ("altered_table %s, alter_flags %s",
                        altered_table->s->table_name.str,
                        (char *) dbug_string));
  }
#endif

  prepare_for_alter();

  if ((*alter_flags & adding).is_set())
  {
    KEY           *key_info;
    KEY           *key;
    uint          *idx_p;
    uint          *idx_end_p;
    KEY_PART_INFO *key_part;
    KEY_PART_INFO *part_end;
    DBUG_PRINT("info", ("Adding indexes"));
    key_info= (KEY*) thd->alloc(sizeof(KEY) * alter_info->index_add_count);
    key= key_info;
    for (idx_p=  alter_info->index_add_buffer,
	 idx_end_p= idx_p + alter_info->index_add_count;
	 idx_p < idx_end_p;
	 idx_p++, key++)
    {
      /* Copy the KEY struct. */
      *key= alter_info->key_info_buffer[*idx_p];
      /* Fix the key parts. */
      part_end= key->key_part + key->key_parts;
      for (key_part= key->key_part; key_part < part_end; key_part++)
	key_part->field= table->field[key_part->fieldnr];
    }
    if ((error= add_index_impl(thd, altered_table, key_info,
                               alter_info->index_add_count)))
    {
      /*
	Exchange the key_info for the error message. If we exchange
	key number by key name in the message later, we need correct info.
      */
      KEY *save_key_info= table->key_info;
      table->key_info= key_info;
      table->file->print_error(error, MYF(0));
      table->key_info= save_key_info;
      goto err;
    }
  }

  if ((*alter_flags & dropping).is_set())
  {
    uint          *key_numbers;
    uint          *keyno_p;
    uint          *idx_p;
    uint          *idx_end_p;
    DBUG_PRINT("info", ("Renumbering indexes"));
    /* The prepare_drop_index() method takes an array of key numbers. */
    key_numbers= (uint*) thd->alloc(sizeof(uint) * alter_info->index_drop_count);
    keyno_p= key_numbers;
    /* Get the number of each key. */
    for (idx_p= alter_info->index_drop_buffer,
	 idx_end_p= idx_p + alter_info->index_drop_count;
	 idx_p < idx_end_p;
	 idx_p++, keyno_p++)
      *keyno_p= *idx_p;
    /*
      Tell the handler to prepare for drop indexes.
      This re-numbers the indexes to get rid of gaps.
    */
    if ((error= prepare_drop_index(table, key_numbers,
				   alter_info->index_drop_count)))
    {
      table->file->print_error(error, MYF(0));
      goto err;
    }
  }

  if (alter_flags->is_set(HA_ADD_COLUMN))
  {
     NDBCOL col;

     /* Find the new fields */
     for (i= table->s->fields; i < altered_table->s->fields; i++)
     {
       Field *field= altered_table->field[i];
       DBUG_PRINT("info", ("Found new field %s", field->field_name));
       if ((my_errno= create_ndb_column(thd, col, field, create_info,
                                        COLUMN_FORMAT_TYPE_DYNAMIC)))
       {
         error= my_errno;
         goto err;
       }
       /*
	 If the user has not specified the field format
	 make it dynamic to enable on-line add attribute
       */
       if (field->column_format() == COLUMN_FORMAT_TYPE_DEFAULT &&
           create_info->row_type == ROW_TYPE_DEFAULT &&
           col.getDynamic())
       {
	 push_warning_printf(thd, MYSQL_ERROR::WARN_LEVEL_WARN,
                             ER_ILLEGAL_HA_CREATE_OPTION,
		             "Converted FIXED field to DYNAMIC "
			     "to enable on-line ADD COLUMN",
                             field->field_name);
	}
        new_tab->addColumn(col);
     }
  }

  DBUG_RETURN(0);
 err:
  set_ndb_share_state(m_share, NSS_INITIAL);
  /* ndb_share reference schema free */
  DBUG_PRINT("NDB_SHARE", ("%s binlog schema free  use_count: %u",
                           m_share->key, m_share->use_count));
  free_share(&m_share); // Decrease ref_count
  delete alter_data;
  DBUG_RETURN(error);
}

int ha_ndbcluster::alter_frm(THD *thd, const char *file, 
                             NDB_ALTER_DATA *alter_data)
{
  uchar *data= NULL, *pack_data= NULL;
  size_t length, pack_length;
  int error= 0;

  DBUG_ENTER("alter_frm");

  DBUG_PRINT("enter", ("file: %s", file));

  NDBDICT *dict= alter_data->dictionary;

  // TODO handle this
  DBUG_ASSERT(m_table != 0);

  DBUG_ASSERT(get_ndb_share_state(m_share) == NSS_ALTERED);
  if (readfrm(file, &data, &length) ||
      packfrm(data, length, &pack_data, &pack_length))
  {
    DBUG_PRINT("info", ("Missing frm for %s", m_tabname));
    my_free((char*)data, MYF(MY_ALLOW_ZERO_PTR));
    my_free((char*)pack_data, MYF(MY_ALLOW_ZERO_PTR));
    error= 1;
  }
  else
  {
    DBUG_PRINT("info", ("Table %s has changed, altering frm in ndb",
                        m_tabname));
    const NDBTAB *old_tab= alter_data->old_table;
    NdbDictionary::Table *new_tab= alter_data->new_table;

    new_tab->setFrm(pack_data, pack_length);
    if (dict->alterTableGlobal(*old_tab, *new_tab))
    {
      DBUG_PRINT("info", ("On-line alter of table %s failed", m_tabname));
      error= ndb_to_mysql_error(&dict->getNdbError());
    }
    my_free((char*)data, MYF(MY_ALLOW_ZERO_PTR));
    my_free((char*)pack_data, MYF(MY_ALLOW_ZERO_PTR));
  }

  /* ndb_share reference schema(?) free */
  DBUG_PRINT("NDB_SHARE", ("%s binlog schema(?) free  use_count: %u",
                           m_share->key, m_share->use_count));
  free_share(&m_share); // Decrease ref_count

  DBUG_RETURN(error);
}

int ha_ndbcluster::alter_table_phase2(THD *thd,
                                      TABLE *altered_table,
                                      HA_CREATE_INFO *create_info,
                                      HA_ALTER_INFO *alter_info,
                                      HA_ALTER_FLAGS *alter_flags)

{
  int error= 0;
  NDB_ALTER_DATA *alter_data= (NDB_ALTER_DATA *) alter_info->data;
  HA_ALTER_FLAGS dropping;

  DBUG_ENTER("alter_table_phase2");
  dropping= dropping  | HA_DROP_INDEX | HA_DROP_UNIQUE_INDEX;

  if ((*alter_flags & dropping).is_set())
  {
    /* Tell the handler to finally drop the indexes. */
    if ((error= final_drop_index(table)))
    {
      print_error(error, MYF(0));
      goto err;
    }
  }

  DBUG_PRINT("info", ("getting frm file %s", altered_table->s->path.str));

  DBUG_ASSERT(alter_data);
  error= alter_frm(thd, altered_table->s->path.str, alter_data);
 err:
  if (error)
  {
    set_ndb_share_state(m_share, NSS_INITIAL);
    /* ndb_share reference schema free */
    DBUG_PRINT("NDB_SHARE", ("%s binlog schema free  use_count: %u",
                             m_share->key, m_share->use_count));
    free_share(&m_share); // Decrease ref_count
  }
  delete alter_data;
  DBUG_RETURN(error);
}

int ha_ndbcluster::alter_table_phase3(THD *thd, TABLE *table)
{
  DBUG_ENTER("alter_table_phase3");

  const char *db= table->s->db.str;
  const char *name= table->s->table_name.str;
  /*
    all mysqld's will read frms from disk and setup new
    event operation for the table (new_op)
  */
  ndbcluster_log_schema_op(thd, thd->query, thd->query_length,
                           db, name,
                           0, 0,
                           SOT_ONLINE_ALTER_TABLE_PREPARE,
                           0, 0, 0);
  /*
    all mysqld's will switch to using the new_op, and delete the old
    event operation
  */
  ndbcluster_log_schema_op(thd, thd->query, thd->query_length,
                           db, name,
                           0, 0,
                           SOT_ONLINE_ALTER_TABLE_COMMIT,
                           0, 0, 0);

  DBUG_RETURN(0);
}


bool set_up_tablespace(st_alter_tablespace *alter_info,
                       NdbDictionary::Tablespace *ndb_ts)
{
  ndb_ts->setName(alter_info->tablespace_name);
  ndb_ts->setExtentSize(alter_info->extent_size);
  ndb_ts->setDefaultLogfileGroup(alter_info->logfile_group_name);
  return FALSE;
}

bool set_up_datafile(st_alter_tablespace *alter_info,
                     NdbDictionary::Datafile *ndb_df)
{
  if (alter_info->max_size > 0)
  {
    my_error(ER_TABLESPACE_AUTO_EXTEND_ERROR, MYF(0));
    return TRUE;
  }
  ndb_df->setPath(alter_info->data_file_name);
  ndb_df->setSize(alter_info->initial_size);
  ndb_df->setTablespace(alter_info->tablespace_name);
  return FALSE;
}

bool set_up_logfile_group(st_alter_tablespace *alter_info,
                          NdbDictionary::LogfileGroup *ndb_lg)
{
  ndb_lg->setName(alter_info->logfile_group_name);
  ndb_lg->setUndoBufferSize(alter_info->undo_buffer_size);
  return FALSE;
}

bool set_up_undofile(st_alter_tablespace *alter_info,
                     NdbDictionary::Undofile *ndb_uf)
{
  ndb_uf->setPath(alter_info->undo_file_name);
  ndb_uf->setSize(alter_info->initial_size);
  ndb_uf->setLogfileGroup(alter_info->logfile_group_name);
  return FALSE;
}

int ndbcluster_alter_tablespace(handlerton *hton,
                                THD* thd, st_alter_tablespace *alter_info)
{
  int is_tablespace= 0;
  NdbError err;
  NDBDICT *dict;
  int error;
  const char *errmsg;
  Ndb *ndb;
  DBUG_ENTER("ha_ndbcluster::alter_tablespace");
  LINT_INIT(errmsg);

  ndb= check_ndb_in_thd(thd);
  if (ndb == NULL)
  {
    DBUG_RETURN(HA_ERR_NO_CONNECTION);
  }
  dict= ndb->getDictionary();

  switch (alter_info->ts_cmd_type){
  case (CREATE_TABLESPACE):
  {
    error= ER_CREATE_FILEGROUP_FAILED;
    
    NdbDictionary::Tablespace ndb_ts;
    NdbDictionary::Datafile ndb_df;
    NdbDictionary::ObjectId objid;
    if (set_up_tablespace(alter_info, &ndb_ts))
    {
      DBUG_RETURN(1);
    }
    if (set_up_datafile(alter_info, &ndb_df))
    {
      DBUG_RETURN(1);
    }
    errmsg= "TABLESPACE";
    if (dict->createTablespace(ndb_ts, &objid))
    {
      DBUG_PRINT("error", ("createTablespace returned %d", error));
      goto ndberror;
    }
    DBUG_PRINT("alter_info", ("Successfully created Tablespace"));
    errmsg= "DATAFILE";
    if (dict->createDatafile(ndb_df))
    {
      err= dict->getNdbError();
      NdbDictionary::Tablespace tmp= dict->getTablespace(ndb_ts.getName());
      if (dict->getNdbError().code == 0 &&
	  tmp.getObjectId() == objid.getObjectId() &&
	  tmp.getObjectVersion() == objid.getObjectVersion())
      {
	dict->dropTablespace(tmp);
      }
      
      DBUG_PRINT("error", ("createDatafile returned %d", error));
      goto ndberror2;
    }
    is_tablespace= 1;
    break;
  }
  case (ALTER_TABLESPACE):
  {
    error= ER_ALTER_FILEGROUP_FAILED;
    if (alter_info->ts_alter_tablespace_type == ALTER_TABLESPACE_ADD_FILE)
    {
      NdbDictionary::Datafile ndb_df;
      if (set_up_datafile(alter_info, &ndb_df))
      {
	DBUG_RETURN(1);
      }
      errmsg= " CREATE DATAFILE";
      if (dict->createDatafile(ndb_df))
      {
	goto ndberror;
      }
    }
    else if(alter_info->ts_alter_tablespace_type == ALTER_TABLESPACE_DROP_FILE)
    {
      NdbDictionary::Tablespace ts= dict->getTablespace(alter_info->tablespace_name);
      NdbDictionary::Datafile df= dict->getDatafile(0, alter_info->data_file_name);
      NdbDictionary::ObjectId objid;
      df.getTablespaceId(&objid);
      if (ts.getObjectId() == objid.getObjectId() && 
	  strcmp(df.getPath(), alter_info->data_file_name) == 0)
      {
	errmsg= " DROP DATAFILE";
	if (dict->dropDatafile(df))
	{
	  goto ndberror;
	}
      }
      else
      {
	DBUG_PRINT("error", ("No such datafile"));
	my_error(ER_ALTER_FILEGROUP_FAILED, MYF(0), " NO SUCH FILE");
	DBUG_RETURN(1);
      }
    }
    else
    {
      DBUG_PRINT("error", ("Unsupported alter tablespace: %d", 
			   alter_info->ts_alter_tablespace_type));
      DBUG_RETURN(HA_ADMIN_NOT_IMPLEMENTED);
    }
    is_tablespace= 1;
    break;
  }
  case (CREATE_LOGFILE_GROUP):
  {
    error= ER_CREATE_FILEGROUP_FAILED;
    NdbDictionary::LogfileGroup ndb_lg;
    NdbDictionary::Undofile ndb_uf;
    NdbDictionary::ObjectId objid;
    if (alter_info->undo_file_name == NULL)
    {
      /*
	REDO files in LOGFILE GROUP not supported yet
      */
      DBUG_RETURN(HA_ADMIN_NOT_IMPLEMENTED);
    }
    if (set_up_logfile_group(alter_info, &ndb_lg))
    {
      DBUG_RETURN(1);
    }
    errmsg= "LOGFILE GROUP";
    if (dict->createLogfileGroup(ndb_lg, &objid))
    {
      goto ndberror;
    }
    DBUG_PRINT("alter_info", ("Successfully created Logfile Group"));
    if (set_up_undofile(alter_info, &ndb_uf))
    {
      DBUG_RETURN(1);
    }
    errmsg= "UNDOFILE";
    if (dict->createUndofile(ndb_uf))
    {
      err= dict->getNdbError();
      NdbDictionary::LogfileGroup tmp= dict->getLogfileGroup(ndb_lg.getName());
      if (dict->getNdbError().code == 0 &&
	  tmp.getObjectId() == objid.getObjectId() &&
	  tmp.getObjectVersion() == objid.getObjectVersion())
      {
	dict->dropLogfileGroup(tmp);
      }
      goto ndberror2;
    }
    break;
  }
  case (ALTER_LOGFILE_GROUP):
  {
    error= ER_ALTER_FILEGROUP_FAILED;
    if (alter_info->undo_file_name == NULL)
    {
      /*
	REDO files in LOGFILE GROUP not supported yet
      */
      DBUG_RETURN(HA_ADMIN_NOT_IMPLEMENTED);
    }
    NdbDictionary::Undofile ndb_uf;
    if (set_up_undofile(alter_info, &ndb_uf))
    {
      DBUG_RETURN(1);
    }
    errmsg= "CREATE UNDOFILE";
    if (dict->createUndofile(ndb_uf))
    {
      goto ndberror;
    }
    break;
  }
  case (DROP_TABLESPACE):
  {
    error= ER_DROP_FILEGROUP_FAILED;
    errmsg= "TABLESPACE";
    if (dict->dropTablespace(dict->getTablespace(alter_info->tablespace_name)))
    {
      goto ndberror;
    }
    is_tablespace= 1;
    break;
  }
  case (DROP_LOGFILE_GROUP):
  {
    error= ER_DROP_FILEGROUP_FAILED;
    errmsg= "LOGFILE GROUP";
    if (dict->dropLogfileGroup(dict->getLogfileGroup(alter_info->logfile_group_name)))
    {
      goto ndberror;
    }
    break;
  }
  case (CHANGE_FILE_TABLESPACE):
  {
    DBUG_RETURN(HA_ADMIN_NOT_IMPLEMENTED);
  }
  case (ALTER_ACCESS_MODE_TABLESPACE):
  {
    DBUG_RETURN(HA_ADMIN_NOT_IMPLEMENTED);
  }
  default:
  {
    DBUG_RETURN(HA_ADMIN_NOT_IMPLEMENTED);
  }
  }
  if (is_tablespace)
    ndbcluster_log_schema_op(thd,
                             thd->query, thd->query_length,
                             "", alter_info->tablespace_name,
                             0, 0,
                             SOT_TABLESPACE, 0, 0, 0);
  else
    ndbcluster_log_schema_op(thd,
                             thd->query, thd->query_length,
                             "", alter_info->logfile_group_name,
                             0, 0,
                             SOT_LOGFILE_GROUP, 0, 0, 0);
  DBUG_RETURN(FALSE);

ndberror:
  err= dict->getNdbError();
ndberror2:
  set_ndb_err(thd, err);
  ndb_to_mysql_error(&err);
  
  my_error(error, MYF(0), errmsg);
  DBUG_RETURN(1);
}


bool ha_ndbcluster::get_no_parts(const char *name, uint *no_parts)
{
  THD *thd= current_thd;
  Ndb *ndb;
  NDBDICT *dict;
  int err;
  DBUG_ENTER("ha_ndbcluster::get_no_parts");
  LINT_INIT(err);

  set_dbname(name);
  set_tabname(name);
  for (;;)
  {
    if (check_ndb_connection(thd))
    {
      err= HA_ERR_NO_CONNECTION;
      break;
    }
    ndb= get_ndb(thd);
    ndb->setDatabaseName(m_dbname);
    Ndb_table_guard ndbtab_g(dict= ndb->getDictionary(), m_tabname);
    if (!ndbtab_g.get_table())
      ERR_BREAK(dict->getNdbError(), err);
    *no_parts= ndbtab_g.get_table()->getFragmentCount();
    DBUG_RETURN(FALSE);
  }

  print_error(err, MYF(0));
  DBUG_RETURN(TRUE);
}

static int ndbcluster_fill_files_table(handlerton *hton, 
                                       THD *thd, 
                                       TABLE_LIST *tables,
                                       COND *cond)
{
  TABLE* table= tables->table;
  Ndb *ndb= check_ndb_in_thd(thd);
  NdbDictionary::Dictionary* dict= ndb->getDictionary();
  NdbDictionary::Dictionary::List dflist;
  NdbError ndberr;
  uint i;
  DBUG_ENTER("ndbcluster_fill_files_table");

  dict->listObjects(dflist, NdbDictionary::Object::Datafile);
  ndberr= dict->getNdbError();
  if (ndberr.classification != NdbError::NoError)
    ERR_RETURN(ndberr);

  for (i= 0; i < dflist.count; i++)
  {
    NdbDictionary::Dictionary::List::Element& elt = dflist.elements[i];
    Ndb_cluster_connection_node_iter iter;
    uint id;
    
    g_ndb_cluster_connection->init_get_next_node(iter);

    while ((id= g_ndb_cluster_connection->get_next_node(iter)))
    {
      init_fill_schema_files_row(table);
      NdbDictionary::Datafile df= dict->getDatafile(id, elt.name);
      ndberr= dict->getNdbError();
      if(ndberr.classification != NdbError::NoError)
      {
        if (ndberr.classification == NdbError::SchemaError)
          continue;

        if (ndberr.classification == NdbError::UnknownResultError)
          continue;

        ERR_RETURN(ndberr);
      }
      NdbDictionary::Tablespace ts= dict->getTablespace(df.getTablespace());
      ndberr= dict->getNdbError();
      if (ndberr.classification != NdbError::NoError)
      {
        if (ndberr.classification == NdbError::SchemaError)
          continue;
        ERR_RETURN(ndberr);
      }

      table->field[IS_FILES_FILE_NAME]->set_notnull();
      table->field[IS_FILES_FILE_NAME]->store(elt.name, strlen(elt.name),
                                              system_charset_info);
      table->field[IS_FILES_FILE_TYPE]->set_notnull();
      table->field[IS_FILES_FILE_TYPE]->store("DATAFILE",8,
                                              system_charset_info);
      table->field[IS_FILES_TABLESPACE_NAME]->set_notnull();
      table->field[IS_FILES_TABLESPACE_NAME]->store(df.getTablespace(),
                                                    strlen(df.getTablespace()),
                                                    system_charset_info);
      table->field[IS_FILES_LOGFILE_GROUP_NAME]->set_notnull();
      table->field[IS_FILES_LOGFILE_GROUP_NAME]->
        store(ts.getDefaultLogfileGroup(),
              strlen(ts.getDefaultLogfileGroup()),
              system_charset_info);
      table->field[IS_FILES_ENGINE]->set_notnull();
      table->field[IS_FILES_ENGINE]->store(ndbcluster_hton_name,
                                           ndbcluster_hton_name_length,
                                           system_charset_info);

      table->field[IS_FILES_FREE_EXTENTS]->set_notnull();
      table->field[IS_FILES_FREE_EXTENTS]->store(df.getFree()
                                                 / ts.getExtentSize());
      table->field[IS_FILES_TOTAL_EXTENTS]->set_notnull();
      table->field[IS_FILES_TOTAL_EXTENTS]->store(df.getSize()
                                                  / ts.getExtentSize());
      table->field[IS_FILES_EXTENT_SIZE]->set_notnull();
      table->field[IS_FILES_EXTENT_SIZE]->store(ts.getExtentSize());
      table->field[IS_FILES_INITIAL_SIZE]->set_notnull();
      table->field[IS_FILES_INITIAL_SIZE]->store(df.getSize());
      table->field[IS_FILES_MAXIMUM_SIZE]->set_notnull();
      table->field[IS_FILES_MAXIMUM_SIZE]->store(df.getSize());
      table->field[IS_FILES_VERSION]->set_notnull();
      table->field[IS_FILES_VERSION]->store(df.getObjectVersion());

      table->field[IS_FILES_ROW_FORMAT]->set_notnull();
      table->field[IS_FILES_ROW_FORMAT]->store("FIXED", 5, system_charset_info);

      char extra[30];
      int len= my_snprintf(extra, sizeof(extra), "CLUSTER_NODE=%u", id);
      table->field[IS_FILES_EXTRA]->set_notnull();
      table->field[IS_FILES_EXTRA]->store(extra, len, system_charset_info);
      schema_table_store_record(thd, table);
    }
  }

  NdbDictionary::Dictionary::List uflist;
  dict->listObjects(uflist, NdbDictionary::Object::Undofile);
  ndberr= dict->getNdbError();
  if (ndberr.classification != NdbError::NoError)
    ERR_RETURN(ndberr);

  for (i= 0; i < uflist.count; i++)
  {
    NdbDictionary::Dictionary::List::Element& elt= uflist.elements[i];
    Ndb_cluster_connection_node_iter iter;
    unsigned id;

    g_ndb_cluster_connection->init_get_next_node(iter);

    while ((id= g_ndb_cluster_connection->get_next_node(iter)))
    {
      NdbDictionary::Undofile uf= dict->getUndofile(id, elt.name);
      ndberr= dict->getNdbError();
      if (ndberr.classification != NdbError::NoError)
      {
        if (ndberr.classification == NdbError::SchemaError)
          continue;
        if (ndberr.classification == NdbError::UnknownResultError)
          continue;
        ERR_RETURN(ndberr);
      }
      NdbDictionary::LogfileGroup lfg=
        dict->getLogfileGroup(uf.getLogfileGroup());
      ndberr= dict->getNdbError();
      if (ndberr.classification != NdbError::NoError)
      {
        if (ndberr.classification == NdbError::SchemaError)
          continue;
        ERR_RETURN(ndberr);
      }

      init_fill_schema_files_row(table);
      table->field[IS_FILES_FILE_NAME]->set_notnull();
      table->field[IS_FILES_FILE_NAME]->store(elt.name, strlen(elt.name),
                                              system_charset_info);
      table->field[IS_FILES_FILE_TYPE]->set_notnull();
      table->field[IS_FILES_FILE_TYPE]->store("UNDO LOG", 8,
                                              system_charset_info);
      NdbDictionary::ObjectId objid;
      uf.getLogfileGroupId(&objid);
      table->field[IS_FILES_LOGFILE_GROUP_NAME]->set_notnull();
      table->field[IS_FILES_LOGFILE_GROUP_NAME]->store(uf.getLogfileGroup(),
                                                  strlen(uf.getLogfileGroup()),
                                                       system_charset_info);
      table->field[IS_FILES_LOGFILE_GROUP_NUMBER]->set_notnull();
      table->field[IS_FILES_LOGFILE_GROUP_NUMBER]->store(objid.getObjectId());
      table->field[IS_FILES_ENGINE]->set_notnull();
      table->field[IS_FILES_ENGINE]->store(ndbcluster_hton_name,
                                           ndbcluster_hton_name_length,
                                           system_charset_info);

      table->field[IS_FILES_TOTAL_EXTENTS]->set_notnull();
      table->field[IS_FILES_TOTAL_EXTENTS]->store(uf.getSize()/4);
      table->field[IS_FILES_EXTENT_SIZE]->set_notnull();
      table->field[IS_FILES_EXTENT_SIZE]->store(4);

      table->field[IS_FILES_INITIAL_SIZE]->set_notnull();
      table->field[IS_FILES_INITIAL_SIZE]->store(uf.getSize());
      table->field[IS_FILES_MAXIMUM_SIZE]->set_notnull();
      table->field[IS_FILES_MAXIMUM_SIZE]->store(uf.getSize());

      table->field[IS_FILES_VERSION]->set_notnull();
      table->field[IS_FILES_VERSION]->store(uf.getObjectVersion());

      char extra[100];
      int len= my_snprintf(extra,sizeof(extra),"CLUSTER_NODE=%u;UNDO_BUFFER_SIZE=%lu",
                           id, (ulong) lfg.getUndoBufferSize());
      table->field[IS_FILES_EXTRA]->set_notnull();
      table->field[IS_FILES_EXTRA]->store(extra, len, system_charset_info);
      schema_table_store_record(thd, table);
    }
  }

  // now for LFGs
  NdbDictionary::Dictionary::List lfglist;
  dict->listObjects(lfglist, NdbDictionary::Object::LogfileGroup);
  ndberr= dict->getNdbError();
  if (ndberr.classification != NdbError::NoError)
    ERR_RETURN(ndberr);

  for (i= 0; i < lfglist.count; i++)
  {
    NdbDictionary::Dictionary::List::Element& elt= lfglist.elements[i];

    NdbDictionary::LogfileGroup lfg= dict->getLogfileGroup(elt.name);
    ndberr= dict->getNdbError();
    if (ndberr.classification != NdbError::NoError)
    {
      if (ndberr.classification == NdbError::SchemaError)
        continue;
      ERR_RETURN(ndberr);
    }

    init_fill_schema_files_row(table);
    table->field[IS_FILES_FILE_TYPE]->set_notnull();
    table->field[IS_FILES_FILE_TYPE]->store("UNDO LOG", 8,
                                            system_charset_info);

    table->field[IS_FILES_LOGFILE_GROUP_NAME]->set_notnull();
    table->field[IS_FILES_LOGFILE_GROUP_NAME]->store(elt.name,
                                                     strlen(elt.name),
                                                     system_charset_info);
    table->field[IS_FILES_LOGFILE_GROUP_NUMBER]->set_notnull();
    table->field[IS_FILES_LOGFILE_GROUP_NUMBER]->store(lfg.getObjectId());
    table->field[IS_FILES_ENGINE]->set_notnull();
    table->field[IS_FILES_ENGINE]->store(ndbcluster_hton_name,
                                         ndbcluster_hton_name_length,
                                         system_charset_info);

    table->field[IS_FILES_FREE_EXTENTS]->set_notnull();
    table->field[IS_FILES_FREE_EXTENTS]->store(lfg.getUndoFreeWords());
    table->field[IS_FILES_EXTENT_SIZE]->set_notnull();
    table->field[IS_FILES_EXTENT_SIZE]->store(4);

    table->field[IS_FILES_VERSION]->set_notnull();
    table->field[IS_FILES_VERSION]->store(lfg.getObjectVersion());

    char extra[100];
    int len= my_snprintf(extra,sizeof(extra),
                         "UNDO_BUFFER_SIZE=%lu",
                         (ulong) lfg.getUndoBufferSize());
    table->field[IS_FILES_EXTRA]->set_notnull();
    table->field[IS_FILES_EXTRA]->store(extra, len, system_charset_info);
    schema_table_store_record(thd, table);
  }
  DBUG_RETURN(0);
}

static int show_ndb_vars(THD *thd, SHOW_VAR *var, char *buff)
{
  if (!check_ndb_in_thd(thd))
    return -1;
  struct st_ndb_status *st;
  SHOW_VAR *st_var;
  {
    char *mem= (char*)sql_alloc(sizeof(struct st_ndb_status) +
                                sizeof(ndb_status_variables));
    st= new (mem) st_ndb_status;
    st_var= (SHOW_VAR*)(mem + sizeof(struct st_ndb_status));
    memcpy(st_var, &ndb_status_variables, sizeof(ndb_status_variables));
    int i= 0;
    SHOW_VAR *tmp= &(ndb_status_variables[0]);
    for (; tmp->value; tmp++, i++)
      st_var[i].value= mem + (tmp->value - (char*)&g_ndb_status);
  }
  {
    Thd_ndb *thd_ndb= get_thd_ndb(thd);
    Ndb_cluster_connection *c= thd_ndb->connection;
    update_status_variables(thd_ndb, st, c);
  }
  var->type= SHOW_ARRAY;
  var->value= (char *) st_var;
  return 0;
}

SHOW_VAR ndb_status_variables_export[]= {
  {"Ndb",          (char*) &show_ndb_vars,                 SHOW_FUNC},
  {"Ndb_conflict", (char*) &ndb_status_conflict_variables, SHOW_ARRAY},
  {NullS, NullS, SHOW_LONG}
};

struct st_mysql_storage_engine ndbcluster_storage_engine=
{ MYSQL_HANDLERTON_INTERFACE_VERSION };

mysql_declare_plugin(ndbcluster)
{
  MYSQL_STORAGE_ENGINE_PLUGIN,
  &ndbcluster_storage_engine,
  ndbcluster_hton_name,
  "MySQL AB",
  "Clustered, fault-tolerant tables",
  PLUGIN_LICENSE_GPL,
  ndbcluster_init, /* Plugin Init */
  NULL, /* Plugin Deinit */
  0x0100 /* 1.0 */,
  ndb_status_variables_export,/* status variables                */
  NULL,                       /* system variables                */
  NULL                        /* config options                  */
}
mysql_declare_plugin_end;

#endif<|MERGE_RESOLUTION|>--- conflicted
+++ resolved
@@ -217,10 +217,10 @@
   {"config_from_port",    (char*) &g_ndb_status.connected_port,       SHOW_LONG},
 //{"number_of_replicas",  (char*) &g_ndb_status.number_of_replicas,   SHOW_LONG},
   {"number_of_data_nodes",(char*) &g_ndb_status.number_of_data_nodes, SHOW_LONG},
-<<<<<<< HEAD
   {"number_of_ready_data_nodes",
    (char*) &g_ndb_status.number_of_ready_data_nodes,                  SHOW_LONG},
   {"connect_count",      (char*) &g_ndb_status.connect_count,         SHOW_LONG},
+  {"cluster_connection_pool",(char*) &opt_ndb_cluster_connection_pool, SHOW_LONG},
   {"execute_count",      (char*) &g_ndb_status.execute_count,         SHOW_LONG},
   {NullS, NullS, SHOW_LONG}
 };
@@ -228,9 +228,6 @@
 SHOW_VAR ndb_status_conflict_variables[]= {
   {"fn_max",     (char*) &g_ndb_status_conflict_fn_max, SHOW_LONG},
   {"fn_old",     (char*) &g_ndb_status_conflict_fn_old, SHOW_LONG},
-=======
-  {"cluster_connection_pool",(char*) &opt_ndb_cluster_connection_pool, SHOW_LONG},
->>>>>>> fa11861b
   {NullS, NullS, SHOW_LONG}
 };
 
