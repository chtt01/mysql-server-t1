--- conflicted
+++ resolved
@@ -3307,8 +3307,12 @@
   NdbDictionary::Dictionary* pDict = pNdb->getDictionary();
   NdbRestarter res;
 
-  int err[] = { 6016, 6017 };
-  for (Uint32 i = 0; i<2; i++)
+  int err[] = { 6016, 
+#if BUG_46856
+                6017, 
+#endif
+                0 };
+  for (Uint32 i = 0; i<err[i] != 0; i++)
   {
     int val2[] = { DumpStateOrd::CmvmiSetRestartOnErrorInsert, 1 };
 
@@ -3318,8 +3322,13 @@
     if (res.insertErrorInAllNodes(932)) // arbit
       return NDBT_FAILED;
 
-    if (res.insertErrorInAllNodes(err[i]))
-      return NDBT_FAILED;
+    int code = err[i];
+
+    if (code == 6016)
+    {
+      if (res.insertErrorInAllNodes(code))
+        return NDBT_FAILED;
+    }
 
     NdbDictionary::LogfileGroup lg;
     lg.setName("DEFAULT-LG");
@@ -3331,13 +3340,17 @@
     uf.setLogfileGroup("DEFAULT-LG");
 
     int r = pDict->createLogfileGroup(lg);
-    if (i != 0)
+    if (code == 6017)
     {
       if (r)
       {
         ndbout << __LINE__ << " : " << pDict->getNdbError() << endl;
         return NDBT_FAILED;
       }
+
+      if (res.insertErrorInAllNodes(err[i]))
+        return NDBT_FAILED;
+
       pDict->createUndofile(uf);
     }
 
@@ -3348,7 +3361,7 @@
     if (res.waitClusterStarted())
       return NDBT_FAILED;
 
-    if (i == 0)
+    if (code == 6016)
     {
       NdbDictionary::LogfileGroup lg2 = pDict->getLogfileGroup("DEFAULT-LG");
       NdbError err= pDict->getNdbError();
@@ -7260,24 +7273,22 @@
          ""){
   INITIALIZER(runBug24631);
 }
-<<<<<<< HEAD
+TESTCASE("Bug36702", "")
+{
+  INITIALIZER(runDropDDObjects);
+  INITIALIZER(runBug36072);
+  FINALIZER(restartClusterInitial);
+}
+TESTCASE("Bug29186",
+         ""){
+  INITIALIZER(runBug29186);
+}
+/** telco-6.4 **/
 TESTCASE("SchemaTrans",
          "Schema transactions"){
   ALL_TABLES();
   STEP(runSchemaTrans);
-=======
-TESTCASE("Bug36702", "")
-{
-  INITIALIZER(runDropDDObjects);
-  INITIALIZER(runBug36072);
-  FINALIZER(restartClusterInitial);
->>>>>>> 50f9efa2
-}
-TESTCASE("Bug29186",
-         ""){
-  INITIALIZER(runBug29186);
-}
-/** telco-6.4 **/
+}
 TESTCASE("FailCreateHashmap",
          "Fail create hashmap")
 {
