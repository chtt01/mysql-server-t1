/* Copyright (C) 2000 MySQL AB & MySQL Finland AB & TCX DataKonsult AB

   This program is free software; you can redistribute it and/or modify
   it under the terms of the GNU General Public License as published by
   the Free Software Foundation; either version 2 of the License, or
   (at your option) any later version.

   This program is distributed in the hope that it will be useful,
   but WITHOUT ANY WARRANTY; without even the implied warranty of
   MERCHANTABILITY or FITNESS FOR A PARTICULAR PURPOSE.  See the
   GNU General Public License for more details.

   You should have received a copy of the GNU General Public License
   along with this program; if not, write to the Free Software
   Foundation, Inc., 59 Temple Place, Suite 330, Boston, MA  02111-1307  USA */


/*
  Single table and multi table updates of tables.
  Multi-table updates were introduced by Sinisa & Monty
*/

#include "mysql_priv.h"
#include "sql_select.h"
#include "sp_head.h"
#include "sql_trigger.h"

static bool safe_update_on_fly(JOIN_TAB *join_tab, List<Item> *fields);

/* Return 0 if row hasn't changed */

static bool compare_record(TABLE *table, query_id_t query_id)
{
  if (table->s->blob_fields + table->s->varchar_fields == 0)
    return cmp_record(table,record[1]);
  /* Compare null bits */
  if (memcmp(table->null_flags,
	     table->null_flags+table->s->rec_buff_length,
	     table->s->null_bytes))
    return TRUE;				// Diff in NULL value
  /* Compare updated fields */
  for (Field **ptr=table->field ; *ptr ; ptr++)
  {
    if ((*ptr)->query_id == query_id &&
	(*ptr)->cmp_binary_offset(table->s->rec_buff_length))
      return TRUE;
  }
  return FALSE;
}


/*
  check that all fields are real fields

  SYNOPSIS
    check_fields()
    thd             thread handler
    items           Items for check

  RETURN
    TRUE  Items can't be used in UPDATE
    FALSE Items are OK
*/

static bool check_fields(THD *thd, List<Item> &items)
{
  List_iterator<Item> it(items);
  Item *item;
  Item_field *field;
  Name_resolution_context *context= &thd->lex->select_lex.context;

  while ((item= it++))
  {
    if (!(field= item->filed_for_view_update()))
    {
      /* item has name, because it comes from VIEW SELECT list */
      my_error(ER_NONUPDATEABLE_COLUMN, MYF(0), item->name);
      return TRUE;
    }
    /*
      we make temporary copy of Item_field, to avoid influence of changing
      result_field on Item_ref which refer on this field
    */
    thd->change_item_tree(it.ref(), new Item_field(thd, field));
  }
  return FALSE;
}


/*
  Process usual UPDATE

  SYNOPSIS
    mysql_update()
    thd			thread handler
    fields		fields for update
    values		values of fields for update
    conds		WHERE clause expression
    order_num		number of elemen in ORDER BY clause
    order		ORDER BY clause list
    limit		limit clause
    handle_duplicates	how to handle duplicates

  RETURN
    0  - OK
    2  - privilege check and openning table passed, but we need to convert to
         multi-update because of view substitution
    1  - error
*/

int mysql_update(THD *thd,
                 TABLE_LIST *table_list,
                 List<Item> &fields,
		 List<Item> &values,
                 COND *conds,
                 uint order_num, ORDER *order,
		 ha_rows limit,
		 enum enum_duplicates handle_duplicates, bool ignore)
{
  bool		using_limit= limit != HA_POS_ERROR;
  bool		safe_update= thd->options & OPTION_SAFE_UPDATES;
  bool		used_key_is_modified, transactional_table;
<<<<<<< HEAD
=======
  bool		can_compare_record;
>>>>>>> 1e4ccec8
  int           res;
  int		error;
  uint		used_index= MAX_KEY;
  bool          need_sort= TRUE;
#ifndef NO_EMBEDDED_ACCESS_CHECKS
  uint		want_privilege;
#endif
  uint          table_count= 0;
  query_id_t	query_id=thd->query_id, timestamp_query_id;
  ha_rows	updated, found;
  key_map	old_used_keys;
  TABLE		*table;
  SQL_SELECT	*select;
  READ_RECORD	info;
  SELECT_LEX    *select_lex= &thd->lex->select_lex;
  bool need_reopen;
  DBUG_ENTER("mysql_update");

  LINT_INIT(timestamp_query_id);

  for ( ; ; )
  {
    if (open_tables(thd, &table_list, &table_count, 0))
      DBUG_RETURN(1);

    if (table_list->multitable_view)
    {
      DBUG_ASSERT(table_list->view != 0);
      DBUG_PRINT("info", ("Switch to multi-update"));
      /* pass counter value */
      thd->lex->table_count= table_count;
      /* convert to multiupdate */
      DBUG_RETURN(2);
    }
    if (!lock_tables(thd, table_list, table_count, &need_reopen))
      break;
    if (!need_reopen)
      DBUG_RETURN(1);
    close_tables_for_reopen(thd, &table_list);
  }

  if (mysql_handle_derived(thd->lex, &mysql_derived_prepare) ||
      (thd->fill_derived_tables() &&
       mysql_handle_derived(thd->lex, &mysql_derived_filling)))
    DBUG_RETURN(1);

  thd->proc_info="init";
  table= table_list->table;
  table->file->info(HA_STATUS_VARIABLE | HA_STATUS_NO_LOCK);

  /* Calculate "table->used_keys" based on the WHERE */
  table->used_keys= table->s->keys_in_use;
  table->quick_keys.clear_all();

#ifndef NO_EMBEDDED_ACCESS_CHECKS
  /* TABLE_LIST contain right privilages request */
  want_privilege= table_list->grant.want_privilege;
#endif
  if (mysql_prepare_update(thd, table_list, &conds, order_num, order))
    DBUG_RETURN(1);

  old_used_keys= table->used_keys;		// Keys used in WHERE
  /*
    Change the query_id for the timestamp column so that we can
    check if this is modified directly
  */
  if (table->timestamp_field)
  {
    timestamp_query_id=table->timestamp_field->query_id;
    table->timestamp_field->query_id=thd->query_id-1;
  }

  /* Check the fields we are going to modify */
#ifndef NO_EMBEDDED_ACCESS_CHECKS
  table_list->grant.want_privilege= table->grant.want_privilege= want_privilege;
  table_list->register_want_access(want_privilege);
#endif
  if (setup_fields_with_no_wrap(thd, 0, fields, 1, 0, 0))
    DBUG_RETURN(1);                     /* purecov: inspected */
  if (table_list->view && check_fields(thd, fields))
  {
    DBUG_RETURN(1);
  }
  if (!table_list->updatable || check_key_in_view(thd, table_list))
  {
    my_error(ER_NON_UPDATABLE_TABLE, MYF(0), table_list->alias, "UPDATE");
    DBUG_RETURN(1);
  }
  if (table->timestamp_field)
  {
    // Don't set timestamp column if this is modified
    if (table->timestamp_field->query_id == thd->query_id)
      table->timestamp_field_type= TIMESTAMP_NO_AUTO_SET;
    else
      table->timestamp_field->query_id=timestamp_query_id;
  }

#ifndef NO_EMBEDDED_ACCESS_CHECKS
  /* Check values */
  table_list->grant.want_privilege= table->grant.want_privilege=
    (SELECT_ACL & ~table->grant.privilege);
#endif
  if (setup_fields(thd, 0, values, 1, 0, 0))
  {
    free_underlaid_joins(thd, select_lex);
    DBUG_RETURN(1);				/* purecov: inspected */
  }

  if (conds)
  {
    Item::cond_result cond_value;
    conds= remove_eq_conds(thd, conds, &cond_value);
    if (cond_value == Item::COND_FALSE)
      limit= 0;                                   // Impossible WHERE
  }
  // Don't count on usage of 'only index' when calculating which key to use
  table->used_keys.clear_all();
  select= make_select(table, 0, 0, conds, 0, &error);
  if (error || !limit ||
      (select && select->check_quick(thd, safe_update, limit)))
  {
    delete select;
    free_underlaid_joins(thd, select_lex);
    if (error)
    {
      DBUG_RETURN(1);				// Error in where
    }
    send_ok(thd);				// No matching records
    DBUG_RETURN(0);
  }
  if (!select && limit != HA_POS_ERROR)
  {
    if ((used_index= get_index_for_order(table, order, limit)) != MAX_KEY)
      need_sort= FALSE;
  }
  /* If running in safe sql mode, don't allow updates without keys */
  if (table->quick_keys.is_clear_all())
  {
    thd->server_status|=SERVER_QUERY_NO_INDEX_USED;
    if (safe_update && !using_limit)
    {
      my_message(ER_UPDATE_WITHOUT_KEY_IN_SAFE_MODE,
		 ER(ER_UPDATE_WITHOUT_KEY_IN_SAFE_MODE), MYF(0));
      goto err;
    }
  }
  init_ftfuncs(thd, select_lex, 1);
  /* Check if we are modifying a key that we are used to search with */
  
  if (select && select->quick)
  {
    used_index= select->quick->index;
    used_key_is_modified= (!select->quick->unique_key_range() &&
                          select->quick->check_if_keys_used(&fields));
  }
  else
  {
    used_key_is_modified= 0;
    if (used_index == MAX_KEY)                  // no index for sort order
      used_index= table->file->key_used_on_scan;
    if (used_index != MAX_KEY)
      used_key_is_modified= check_if_key_used(table, used_index, fields);
  }

  if (used_key_is_modified || order)
  {
    /*
      We can't update table directly;  We must first search after all
      matching rows before updating the table!
    */
    table->file->extra(HA_EXTRA_RETRIEVE_ALL_COLS);
    if (used_index < MAX_KEY && old_used_keys.is_set(used_index))
    {
      table->key_read=1;
      table->file->extra(HA_EXTRA_KEYREAD);
    }

    /* note: can actually avoid sorting below.. */
    if (order && (need_sort || used_key_is_modified))
    {
      /*
	Doing an ORDER BY;  Let filesort find and sort the rows we are going
	to update
      */
      uint         length;
      SORT_FIELD  *sortorder;
      ha_rows examined_rows;

      table->sort.io_cache = (IO_CACHE *) my_malloc(sizeof(IO_CACHE),
						    MYF(MY_FAE | MY_ZEROFILL));
      if (!(sortorder=make_unireg_sortorder(order, &length)) ||
          (table->sort.found_records = filesort(thd, table, sortorder, length,
						select, limit,
						&examined_rows))
          == HA_POS_ERROR)
      {
	free_io_cache(table);
	goto err;
      }
      /*
	Filesort has already found and selected the rows we want to update,
	so we don't need the where clause
      */
      delete select;
      select= 0;
    }
    else
    {
      /*
	We are doing a search on a key that is updated. In this case
	we go trough the matching rows, save a pointer to them and
	update these in a separate loop based on the pointer.
      */

      IO_CACHE tempfile;
      if (open_cached_file(&tempfile, mysql_tmpdir,TEMP_PREFIX,
			   DISK_BUFFER_SIZE, MYF(MY_WME)))
	goto err;

      /* If quick select is used, initialize it before retrieving rows. */
      if (select && select->quick && select->quick->reset())
        goto err;

      /*
        When we get here, we have one of the following options:
        A. used_index == MAX_KEY
           This means we should use full table scan, and start it with
           init_read_record call
        B. used_index != MAX_KEY
           B.1 quick select is used, start the scan with init_read_record
           B.2 quick select is not used, this is full index scan (with LIMIT)
               Full index scan must be started with init_read_record_idx
      */
      if (used_index == MAX_KEY || (select && select->quick))
        init_read_record(&info,thd,table,select,0,1);
      else
        init_read_record_idx(&info, thd, table, 1, used_index);

      thd->proc_info="Searching rows for update";
      uint tmp_limit= limit;

      while (!(error=info.read_record(&info)) && !thd->killed)
      {
	if (!(select && select->skip_record()))
	{
	  table->file->position(table->record[0]);
	  if (my_b_write(&tempfile,table->file->ref,
			 table->file->ref_length))
	  {
	    error=1; /* purecov: inspected */
	    break; /* purecov: inspected */
	  }
	  if (!--limit && using_limit)
	  {
	    error= -1;
	    break;
	  }
	}
	else
	  table->file->unlock_row();
      }
      if (thd->killed && !error)
	error= 1;				// Aborted
      limit= tmp_limit;
      end_read_record(&info);
     
      /* Change select to use tempfile */
      if (select)
      {
	delete select->quick;
	if (select->free_cond)
	  delete select->cond;
	select->quick=0;
	select->cond=0;
      }
      else
      {
	select= new SQL_SELECT;
	select->head=table;
      }
      if (reinit_io_cache(&tempfile,READ_CACHE,0L,0,0))
	error=1; /* purecov: inspected */
      select->file=tempfile;			// Read row ptrs from this file
      if (error >= 0)
	goto err;
    }
    if (table->key_read)
    {
      table->key_read=0;
      table->file->extra(HA_EXTRA_NO_KEYREAD);
    }
  }

  if (ignore)
    table->file->extra(HA_EXTRA_IGNORE_DUP_KEY);
  
  if (select && select->quick && select->quick->reset())
        goto err;
  init_read_record(&info,thd,table,select,0,1);

  updated= found= 0;
  thd->count_cuted_fields= CHECK_FIELD_WARN;		/* calc cuted fields */
  thd->cuted_fields=0L;
  thd->proc_info="Updating";
  query_id=thd->query_id;

  transactional_table= table->file->has_transactions();
  thd->no_trans_update= 0;
  thd->abort_on_warning= test(!ignore &&
                              (thd->variables.sql_mode &
                               (MODE_STRICT_TRANS_TABLES |
                                MODE_STRICT_ALL_TABLES)));

<<<<<<< HEAD
=======
  /*
    We can use compare_record() to optimize away updates if
    the table handler is returning all columns
  */
  can_compare_record= !(table->file->table_flags() &
                        HA_PARTIAL_COLUMN_READ);
                       
>>>>>>> 1e4ccec8
  while (!(error=info.read_record(&info)) && !thd->killed)
  {
    if (!(select && select->skip_record()))
    {
      store_record(table,record[1]);
      if (fill_record_n_invoke_before_triggers(thd, fields, values, 0,
                                               table->triggers,
                                               TRG_EVENT_UPDATE))
	break; /* purecov: inspected */

      found++;

<<<<<<< HEAD
      if (compare_record(table, query_id))
=======
      if (!can_compare_record || compare_record(table, query_id))
>>>>>>> 1e4ccec8
      {
        if ((res= table_list->view_check_option(thd, ignore)) !=
            VIEW_CHECK_OK)
        {
          found--;
          if (res == VIEW_CHECK_SKIP)
            continue;
          else if (res == VIEW_CHECK_ERROR)
          {
            error= 1;
            break;
          }
        }
	if (!(error=table->file->update_row((byte*) table->record[1],
					    (byte*) table->record[0])))
	{
	  updated++;
          thd->no_trans_update= !transactional_table;

          if (table->triggers &&
              table->triggers->process_triggers(thd, TRG_EVENT_UPDATE,
                                                TRG_ACTION_AFTER, TRUE))
          {
            error= 1;
            break;
          }
	}
 	else if (!ignore || error != HA_ERR_FOUND_DUPP_KEY)
	{
          /*
            If (ignore && error == HA_ERR_FOUND_DUPP_KEY) we don't have to
            do anything; otherwise...
          */
          if (error != HA_ERR_FOUND_DUPP_KEY)
            thd->fatal_error(); /* Other handler errors are fatal */
	  table->file->print_error(error,MYF(0));
	  error= 1;
	  break;
	}
      }

      if (!--limit && using_limit)
      {
	error= -1;				// Simulate end of file
	break;
      }
    }
    else
      table->file->unlock_row();
    thd->row_count++;
  }
  if (thd->killed && !error)
    error= 1;					// Aborted
  end_read_record(&info);
  free_io_cache(table);				// If ORDER BY
  delete select;
  thd->proc_info="end";
  VOID(table->file->extra(HA_EXTRA_NO_IGNORE_DUP_KEY));

  /*
    Invalidate the table in the query cache if something changed.
    This must be before binlog writing and ha_autocommit_...
  */
  if (updated)
  {
    query_cache_invalidate3(thd, table_list, 1);
  }

  /*
    error < 0 means really no error at all: we processed all rows until the
    last one without error. error > 0 means an error (e.g. unique key
    violation and no IGNORE or REPLACE). error == 0 is also an error (if
    preparing the record or invoking before triggers fails). See
    ha_autocommit_or_rollback(error>=0) and DBUG_RETURN(error>=0) below.
    Sometimes we want to binlog even if we updated no rows, in case user used
    it to be sure master and slave are in same state.
  */
  if ((error < 0) || (updated && !transactional_table))
  {
    if (mysql_bin_log.is_open())
    {
      if (error < 0)
        thd->clear_error();
      Query_log_event qinfo(thd, thd->query, thd->query_length,
			    transactional_table, FALSE);
      if (mysql_bin_log.write(&qinfo) && transactional_table)
	error=1;				// Rollback update
    }
    if (!transactional_table)
      thd->options|=OPTION_STATUS_NO_TRANS_UPDATE;
  }
  free_underlaid_joins(thd, select_lex);
  if (transactional_table)
  {
    if (ha_autocommit_or_rollback(thd, error >= 0))
      error=1;
  }

  if (thd->lock)
  {
    mysql_unlock_tables(thd, thd->lock);
    thd->lock=0;
  }

  if (error < 0)
  {
    char buff[STRING_BUFFER_USUAL_SIZE];
    sprintf(buff, ER(ER_UPDATE_INFO), (ulong) found, (ulong) updated,
	    (ulong) thd->cuted_fields);
    thd->row_count_func=
      (thd->client_capabilities & CLIENT_FOUND_ROWS) ? found : updated;
    send_ok(thd, (ulong) thd->row_count_func,
	    thd->insert_id_used ? thd->insert_id() : 0L,buff);
    DBUG_PRINT("info",("%d records updated",updated));
  }
  thd->count_cuted_fields= CHECK_FIELD_IGNORE;		/* calc cuted fields */
  thd->abort_on_warning= 0;
  free_io_cache(table);
  DBUG_RETURN((error >= 0 || thd->net.report_error) ? 1 : 0);

err:
  delete select;
  free_underlaid_joins(thd, select_lex);
  if (table->key_read)
  {
    table->key_read=0;
    table->file->extra(HA_EXTRA_NO_KEYREAD);
  }
  thd->abort_on_warning= 0;
  DBUG_RETURN(1);
}

/*
  Prepare items in UPDATE statement

  SYNOPSIS
    mysql_prepare_update()
    thd			- thread handler
    table_list		- global/local table list
    conds		- conditions
    order_num		- number of ORDER BY list entries
    order		- ORDER BY clause list

  RETURN VALUE
    FALSE OK
    TRUE  error
*/
bool mysql_prepare_update(THD *thd, TABLE_LIST *table_list,
			 Item **conds, uint order_num, ORDER *order)
{
  TABLE *table= table_list->table;
  TABLE_LIST tables;
  List<Item> all_fields;
  SELECT_LEX *select_lex= &thd->lex->select_lex;
  DBUG_ENTER("mysql_prepare_update");

#ifndef NO_EMBEDDED_ACCESS_CHECKS
  table_list->grant.want_privilege= table->grant.want_privilege= 
    (SELECT_ACL & ~table->grant.privilege);
  table_list->register_want_access(SELECT_ACL);
#endif

  bzero((char*) &tables,sizeof(tables));	// For ORDER BY
  tables.table= table;
  tables.alias= table_list->alias;
  thd->lex->allow_sum_func= 0;

  if (setup_tables_and_check_access(thd, &select_lex->context, 
                                    &select_lex->top_join_list,
                                    table_list, conds, 
                                    &select_lex->leaf_tables,
                                    FALSE, UPDATE_ACL) ||
      setup_conds(thd, table_list, select_lex->leaf_tables, conds) ||
      select_lex->setup_ref_array(thd, order_num) ||
      setup_order(thd, select_lex->ref_pointer_array,
		  table_list, all_fields, all_fields, order) ||
      setup_ftfuncs(select_lex))
    DBUG_RETURN(TRUE);

  /* Check that we are not using table that we are updating in a sub select */
  {
    TABLE_LIST *duplicate;
    if ((duplicate= unique_table(thd, table_list, table_list->next_global)))
    {
      update_non_unique_table_error(table_list, "UPDATE", duplicate);
      my_error(ER_UPDATE_TABLE_USED, MYF(0), table_list->table_name);
      DBUG_RETURN(TRUE);
    }
  }
  select_lex->fix_prepare_information(thd, conds);
  DBUG_RETURN(FALSE);
}


/***************************************************************************
  Update multiple tables from join 
***************************************************************************/

/*
  Get table map for list of Item_field
*/

static table_map get_table_map(List<Item> *items)
{
  List_iterator_fast<Item> item_it(*items);
  Item_field *item;
  table_map map= 0;

  while ((item= (Item_field *) item_it++)) 
    map|= item->used_tables();
  DBUG_PRINT("info",("table_map: 0x%08x", map));
  return map;
}


/*
  make update specific preparation and checks after opening tables

  SYNOPSIS
    mysql_multi_update_prepare()
    thd         thread handler

  RETURN
    FALSE OK
    TRUE  Error
*/

bool mysql_multi_update_prepare(THD *thd)
{
  LEX *lex= thd->lex;
  TABLE_LIST *table_list= lex->query_tables;
  TABLE_LIST *tl, *leaves;
  List<Item> *fields= &lex->select_lex.item_list;
  table_map tables_for_update;
  bool update_view= 0;
  /*
    if this multi-update was converted from usual update, here is table
    counter else junk will be assigned here, but then replaced with real
    count in open_tables()
  */
  uint  table_count= lex->table_count;
  const bool using_lock_tables= thd->locked_tables != 0;
  bool original_multiupdate= (thd->lex->sql_command == SQLCOM_UPDATE_MULTI);
  bool need_reopen= FALSE;
  DBUG_ENTER("mysql_multi_update_prepare");

  /* following need for prepared statements, to run next time multi-update */
  thd->lex->sql_command= SQLCOM_UPDATE_MULTI;

reopen_tables:

  /* open tables and create derived ones, but do not lock and fill them */
  if (((original_multiupdate || need_reopen) &&
       open_tables(thd, &table_list, &table_count, 0)) ||
      mysql_handle_derived(lex, &mysql_derived_prepare))
    DBUG_RETURN(TRUE);
  /*
    setup_tables() need for VIEWs. JOIN::prepare() will call setup_tables()
    second time, but this call will do nothing (there are check for second
    call in setup_tables()).
  */

  if (setup_tables_and_check_access(thd, &lex->select_lex.context,
                                    &lex->select_lex.top_join_list,
                                    table_list, &lex->select_lex.where,
                                    &lex->select_lex.leaf_tables, FALSE,
                                    UPDATE_ACL))
    DBUG_RETURN(TRUE);

  if (setup_fields_with_no_wrap(thd, 0, *fields, 1, 0, 0))
    DBUG_RETURN(TRUE);

  for (tl= table_list; tl ; tl= tl->next_local)
  {
    if (tl->view)
    {
      update_view= 1;
      break;
    }
  }

  if (update_view && check_fields(thd, *fields))
  {
    DBUG_RETURN(TRUE);
  }

  tables_for_update= get_table_map(fields);

  /*
    Setup timestamp handling and locking mode
  */
  leaves= lex->select_lex.leaf_tables;
  for (tl= leaves; tl; tl= tl->next_leaf)
  {
    TABLE *table= tl->table;
    /* Only set timestamp column if this is not modified */
    if (table->timestamp_field &&
        table->timestamp_field->query_id == thd->query_id)
      table->timestamp_field_type= TIMESTAMP_NO_AUTO_SET;

    /* if table will be updated then check that it is unique */
    if (table->map & tables_for_update)
    {
      if (!tl->updatable || check_key_in_view(thd, tl))
      {
        my_error(ER_NON_UPDATABLE_TABLE, MYF(0), tl->alias, "UPDATE");
        DBUG_RETURN(TRUE);
      }

      DBUG_PRINT("info",("setting table `%s` for update", tl->alias));
      /*
        If table will be updated we should not downgrade lock for it and
        leave it as is.
      */
    }
    else
    {
      DBUG_PRINT("info",("setting table `%s` for read-only", tl->alias));
      /*
        If we are using the binary log, we need TL_READ_NO_INSERT to get
        correct order of statements. Otherwise, we use a TL_READ lock to
        improve performance.
      */
      tl->lock_type= using_update_log ? TL_READ_NO_INSERT : TL_READ;
      tl->updating= 0;
      /* Update TABLE::lock_type accordingly. */
      if (!tl->placeholder() && !tl->schema_table && !using_lock_tables)
        tl->table->reginfo.lock_type= tl->lock_type;
<<<<<<< HEAD
    }
  }
  for (tl= table_list; tl; tl= tl->next_local)
  {
    /* Check access privileges for table */
    if (!tl->derived)
    {
      uint want_privilege= tl->updating ? UPDATE_ACL : SELECT_ACL;
      if (check_access(thd, want_privilege,
                       tl->db, &tl->grant.privilege, 0, 0, 
                       test(tl->schema_table)) ||
          (grant_option && check_grant(thd, want_privilege, tl, 0, 1, 0)))
        DBUG_RETURN(TRUE);
    }
  }
=======
    }
  }
  for (tl= table_list; tl; tl= tl->next_local)
  {
    /* Check access privileges for table */
    if (!tl->derived)
    {
      uint want_privilege= tl->updating ? UPDATE_ACL : SELECT_ACL;
      if (check_access(thd, want_privilege,
                       tl->db, &tl->grant.privilege, 0, 0, 
                       test(tl->schema_table)) ||
          (grant_option && check_grant(thd, want_privilege, tl, 0, 1, 0)))
        DBUG_RETURN(TRUE);
    }
  }
>>>>>>> 1e4ccec8

  /* check single table update for view compound from several tables */
  for (tl= table_list; tl; tl= tl->next_local)
  {
    if (tl->effective_algorithm == VIEW_ALGORITHM_MERGE)
    {
      TABLE_LIST *for_update= 0;
      if (tl->check_single_table(&for_update, tables_for_update, tl))
      {
	my_error(ER_VIEW_MULTIUPDATE, MYF(0),
		 tl->view_db.str, tl->view_name.str);
	DBUG_RETURN(-1);
      }
    }
  }

  /* now lock and fill tables */
  if (lock_tables(thd, table_list, table_count, &need_reopen))
  {
    if (!need_reopen)
      DBUG_RETURN(TRUE);

    /*
      We have to reopen tables since some of them were altered or dropped
      during lock_tables() or something was done with their triggers.
      Let us do some cleanups to be able do setup_table() and setup_fields()
      once again.
    */
    List_iterator_fast<Item> it(*fields);
    Item *item;
    while ((item= it++))
      item->cleanup();

    /* We have to cleanup translation tables of views. */
    for (TABLE_LIST *tbl= table_list; tbl; tbl= tbl->next_global)
      tbl->cleanup_items();
<<<<<<< HEAD

    close_tables_for_reopen(thd, &table_list);
    goto reopen_tables;
  }

=======

    close_tables_for_reopen(thd, &table_list);
    goto reopen_tables;
  }

>>>>>>> 1e4ccec8
  /*
    Check that we are not using table that we are updating, but we should
    skip all tables of UPDATE SELECT itself
  */
  lex->select_lex.exclude_from_table_unique_test= TRUE;
  /* We only need SELECT privilege for columns in the values list */
  for (tl= leaves; tl; tl= tl->next_leaf)
  {
    TABLE *table= tl->table;
    TABLE_LIST *tlist;
    if (!(tlist= tl->top_table())->derived)
    {
      tlist->grant.want_privilege=
        (SELECT_ACL & ~tlist->grant.privilege);
      table->grant.want_privilege= (SELECT_ACL & ~table->grant.privilege);
    }
    DBUG_PRINT("info", ("table: %s  want_privilege: %u", tl->alias,
                        (uint) table->grant.want_privilege));
    if (tl->lock_type != TL_READ &&
        tl->lock_type != TL_READ_NO_INSERT)
    {
      TABLE_LIST *duplicate;
      if ((duplicate= unique_table(thd, tl, table_list)))
      {
        update_non_unique_table_error(table_list, "UPDATE", duplicate);
        DBUG_RETURN(TRUE);
      }
    }
  }
  /*
    Set exclude_from_table_unique_test value back to FALSE. It is needed for
    further check in multi_update::prepare whether to use record cache.
  */
  lex->select_lex.exclude_from_table_unique_test= FALSE;
 
  if (thd->fill_derived_tables() &&
      mysql_handle_derived(lex, &mysql_derived_filling))
    DBUG_RETURN(TRUE);

  DBUG_RETURN (FALSE);
}


/*
  Setup multi-update handling and call SELECT to do the join
*/

bool mysql_multi_update(THD *thd,
                        TABLE_LIST *table_list,
                        List<Item> *fields,
                        List<Item> *values,
                        COND *conds,
                        ulonglong options,
                        enum enum_duplicates handle_duplicates, bool ignore,
                        SELECT_LEX_UNIT *unit, SELECT_LEX *select_lex)
{
  multi_update *result;
  DBUG_ENTER("mysql_multi_update");

  if (!(result= new multi_update(table_list,
				 thd->lex->select_lex.leaf_tables,
				 fields, values,
				 handle_duplicates, ignore)))
    DBUG_RETURN(TRUE);

  thd->no_trans_update= 0;
  thd->abort_on_warning= test(thd->variables.sql_mode &
                              (MODE_STRICT_TRANS_TABLES |
                               MODE_STRICT_ALL_TABLES));

  List<Item> total_list;
  (void) mysql_select(thd, &select_lex->ref_pointer_array,
                      table_list, select_lex->with_wild,
                      total_list,
                      conds, 0, (ORDER *) NULL, (ORDER *)NULL, (Item *) NULL,
                      (ORDER *)NULL,
                      options | SELECT_NO_JOIN_CACHE | SELECT_NO_UNLOCK |
                      OPTION_SETUP_TABLES_DONE,
                      result, unit, select_lex);
  delete result;
  thd->abort_on_warning= 0;
  DBUG_RETURN(FALSE);
}


multi_update::multi_update(TABLE_LIST *table_list,
			   TABLE_LIST *leaves_list,
			   List<Item> *field_list, List<Item> *value_list,
			   enum enum_duplicates handle_duplicates_arg,
                           bool ignore_arg)
  :all_tables(table_list), leaves(leaves_list), update_tables(0),
   tmp_tables(0), updated(0), found(0), fields(field_list),
   values(value_list), table_count(0), copy_field(0),
   handle_duplicates(handle_duplicates_arg), do_update(1), trans_safe(0),
   transactional_tables(1), ignore(ignore_arg)
{}


/*
  Connect fields with tables and create list of tables that are updated
*/

int multi_update::prepare(List<Item> &not_used_values,
			  SELECT_LEX_UNIT *lex_unit)
{
  TABLE_LIST *table_ref;
  SQL_LIST update;
  table_map tables_to_update;
  Item_field *item;
  List_iterator_fast<Item> field_it(*fields);
  List_iterator_fast<Item> value_it(*values);
  uint i, max_fields;
  DBUG_ENTER("multi_update::prepare");

  thd->count_cuted_fields= CHECK_FIELD_WARN;
  thd->cuted_fields=0L;
  thd->proc_info="updating main table";

  tables_to_update= get_table_map(fields);

  if (!tables_to_update)
  {
    my_message(ER_NO_TABLES_USED, ER(ER_NO_TABLES_USED), MYF(0));
    DBUG_RETURN(1);
  }

  /*
    We have to check values after setup_tables to get used_keys right in
    reference tables
  */

  if (setup_fields(thd, 0, *values, 1, 0, 0))
    DBUG_RETURN(1);

  /*
    Save tables beeing updated in update_tables
    update_table->shared is position for table
    Don't use key read on tables that are updated
  */

  update.empty();
  for (table_ref= leaves; table_ref; table_ref= table_ref->next_leaf)
  {
    /* TODO: add support of view of join support */
    TABLE *table=table_ref->table;
    if (tables_to_update & table->map)
    {
      TABLE_LIST *tl= (TABLE_LIST*) thd->memdup((char*) table_ref,
						sizeof(*tl));
      if (!tl)
	DBUG_RETURN(1);
      update.link_in_list((byte*) tl, (byte**) &tl->next_local);
      tl->shared= table_count++;
      table->no_keyread=1;
      table->used_keys.clear_all();
      table->pos_in_table_list= tl;
    }
  }


  table_count=  update.elements;
  update_tables= (TABLE_LIST*) update.first;

  tmp_tables = (TABLE**) thd->calloc(sizeof(TABLE *) * table_count);
  tmp_table_param = (TMP_TABLE_PARAM*) thd->calloc(sizeof(TMP_TABLE_PARAM) *
						   table_count);
  fields_for_table= (List_item **) thd->alloc(sizeof(List_item *) *
					      table_count);
  values_for_table= (List_item **) thd->alloc(sizeof(List_item *) *
					      table_count);
  if (thd->is_fatal_error)
    DBUG_RETURN(1);
  for (i=0 ; i < table_count ; i++)
  {
    fields_for_table[i]= new List_item;
    values_for_table[i]= new List_item;
  }
  if (thd->is_fatal_error)
    DBUG_RETURN(1);

  /* Split fields into fields_for_table[] and values_by_table[] */

  while ((item= (Item_field *) field_it++))
  {
    Item *value= value_it++;
    uint offset= item->field->table->pos_in_table_list->shared;
    fields_for_table[offset]->push_back(item);
    values_for_table[offset]->push_back(value);
  }
  if (thd->is_fatal_error)
    DBUG_RETURN(1);

  /* Allocate copy fields */
  max_fields=0;
  for (i=0 ; i < table_count ; i++)
    set_if_bigger(max_fields, fields_for_table[i]->elements);
  copy_field= new Copy_field[max_fields];

  /*
    Mark all copies of tables that are updates to ensure that
    init_read_record() will not try to enable a cache on them

    The problem is that for queries like

    UPDATE t1, t1 AS t2 SET t1.b=t2.c WHERE t1.a=t2.a;

    the row buffer may contain things that doesn't match what is on disk
    which will cause an error when reading a row.
    (This issue is mostly relevent for MyISAM tables)
  */
  for (table_ref= leaves;  table_ref; table_ref= table_ref->next_leaf)
  {
    TABLE *table=table_ref->table;
    if ((tables_to_update & table->map) &&
        unique_table(thd, table_ref, update_tables))
      table->no_cache= 1;			// Disable row cache
  }
  DBUG_RETURN(thd->is_fatal_error != 0);
}


/*
  Initialize table for multi table

  IMPLEMENTATION
    - Update first table in join on the fly, if possible
    - Create temporary tables to store changed values for all other tables
      that are updated (and main_table if the above doesn't hold).
*/

bool
multi_update::initialize_tables(JOIN *join)
{
  TABLE_LIST *table_ref;
  DBUG_ENTER("initialize_tables");

  if ((thd->options & OPTION_SAFE_UPDATES) && error_if_full_join(join))
    DBUG_RETURN(1);
  main_table=join->join_tab->table;
  trans_safe= transactional_tables= main_table->file->has_transactions();
  table_to_update= 0;

  /* Create a temporary table for keys to all tables, except main table */
  for (table_ref= update_tables; table_ref; table_ref= table_ref->next_local)
  {
    TABLE *table=table_ref->table;
    uint cnt= table_ref->shared;
    Item_field *ifield;
    List<Item> temp_fields= *fields_for_table[cnt];
    ORDER     group;

    if (table == main_table)			// First table in join
    {
      if (safe_update_on_fly(join->join_tab, &temp_fields))
      {
	table_to_update= main_table;		// Update table on the fly
	continue;
      }
    }

    TMP_TABLE_PARAM *tmp_param= tmp_table_param+cnt;

    /*
      Create a temporary table to store all fields that are changed for this
      table. The first field in the temporary table is a pointer to the
      original row so that we can find and update it
    */

    /* ok to be on stack as this is not referenced outside of this func */
    Field_string offset(table->file->ref_length, 0, "offset",
			table, &my_charset_bin);
    /*
      The field will be converted to varstring when creating tmp table if
      table to be updated was created by mysql 4.1. Deny this.
    */
    offset.can_alter_field_type= 0;
    if (!(ifield= new Item_field(((Field *) &offset))))
      DBUG_RETURN(1);
    ifield->maybe_null= 0;
    if (temp_fields.push_front(ifield))
      DBUG_RETURN(1);

    /* Make an unique key over the first field to avoid duplicated updates */
    bzero((char*) &group, sizeof(group));
    group.asc= 1;
    group.item= (Item**) temp_fields.head_ref();

    tmp_param->quick_group=1;
    tmp_param->field_count=temp_fields.elements;
    tmp_param->group_parts=1;
    tmp_param->group_length= table->file->ref_length;
    if (!(tmp_tables[cnt]=create_tmp_table(thd,
					   tmp_param,
					   temp_fields,
					   (ORDER*) &group, 0, 0,
					   TMP_TABLE_ALL_COLUMNS,
					   HA_POS_ERROR,
					   (char *) "")))
      DBUG_RETURN(1);
    tmp_tables[cnt]->file->extra(HA_EXTRA_WRITE_CACHE);
  }
  DBUG_RETURN(0);
}

/*
  Check if table is safe to update on fly

  SYNOPSIS
    safe_update_on_fly
    join_tab		How table is used in join
    fields		Fields that are updated

  NOTES
    We can update the first table in join on the fly if we know that
    a row in this table will never be read twice. This is true under
    the following conditions:

    - We are doing a table scan and the data is in a separate file (MyISAM) or
      if we don't update a clustered key.

    - We are doing a range scan and we don't update the scan key or
      the primary key for a clustered table handler.

    When checking for above cases we also should take into account that
    BEFORE UPDATE trigger potentially may change value of any field in row
    being updated.

  WARNING
    This code is a bit dependent of how make_join_readinfo() works.

  RETURN
    0		Not safe to update
    1		Safe to update
*/

static bool safe_update_on_fly(JOIN_TAB *join_tab, List<Item> *fields)
{
  TABLE *table= join_tab->table;
  switch (join_tab->type) {
  case JT_SYSTEM:
  case JT_CONST:
  case JT_EQ_REF:
    return TRUE;				// At most one matching row
  case JT_REF:
  case JT_REF_OR_NULL:
    return !check_if_key_used(table, join_tab->ref.key, *fields) &&
           !(table->triggers &&
             table->triggers->has_before_update_triggers());
  case JT_ALL:
    /* If range search on index */
    if (join_tab->quick)
      return !join_tab->quick->check_if_keys_used(fields) &&
             !(table->triggers &&
               table->triggers->has_before_update_triggers());
    /* If scanning in clustered key */
    if ((table->file->table_flags() & HA_PRIMARY_KEY_IN_READ_INDEX) &&
	table->s->primary_key < MAX_KEY)
      return !check_if_key_used(table, table->s->primary_key, *fields) &&
             !(table->triggers &&
               table->triggers->has_before_update_triggers());
    return TRUE;
  default:
    break;					// Avoid compler warning
  }
  return FALSE;
}


multi_update::~multi_update()
{
  TABLE_LIST *table;
  for (table= update_tables ; table; table= table->next_local)
    table->table->no_keyread= table->table->no_cache= 0;

  if (tmp_tables)
  {
    for (uint cnt = 0; cnt < table_count; cnt++)
    {
      if (tmp_tables[cnt])
      {
	free_tmp_table(thd, tmp_tables[cnt]);
	tmp_table_param[cnt].cleanup();
      }
    }
  }
  if (copy_field)
    delete [] copy_field;
  thd->count_cuted_fields= CHECK_FIELD_IGNORE;		// Restore this setting
  if (!trans_safe)
    thd->options|=OPTION_STATUS_NO_TRANS_UPDATE;
}


bool multi_update::send_data(List<Item> &not_used_values)
{
  TABLE_LIST *cur_table;
  DBUG_ENTER("multi_update::send_data");

  for (cur_table= update_tables; cur_table; cur_table= cur_table->next_local)
  {
    TABLE *table= cur_table->table;
    /*
      Check if we are using outer join and we didn't find the row
      or if we have already updated this row in the previous call to this
      function.

      The same row may be presented here several times in a join of type
      UPDATE t1 FROM t1,t2 SET t1.a=t2.a

      In this case we will do the update for the first found row combination.
      The join algorithm guarantees that we will not find the a row in
      t1 several times.
    */
    if (table->status & (STATUS_NULL_ROW | STATUS_UPDATED))
      continue;

    uint offset= cur_table->shared;
    table->file->position(table->record[0]);
    /*
      We can use compare_record() to optimize away updates if
      the table handler is returning all columns
    */
    if (table == table_to_update)
    {
      bool can_compare_record;
      can_compare_record= !(table->file->table_flags() &
                            HA_PARTIAL_COLUMN_READ);
      table->status|= STATUS_UPDATED;
      store_record(table,record[1]);
      if (fill_record_n_invoke_before_triggers(thd, *fields_for_table[offset],
                                               *values_for_table[offset], 0,
                                               table->triggers,
                                               TRG_EVENT_UPDATE))
	DBUG_RETURN(1);

      found++;
      if (!can_compare_record || compare_record(table, thd->query_id))
      {
	int error;
        if ((error= cur_table->view_check_option(thd, ignore)) !=
            VIEW_CHECK_OK)
        {
          found--;
          if (error == VIEW_CHECK_SKIP)
            continue;
          else if (error == VIEW_CHECK_ERROR)
            DBUG_RETURN(1);
        }
	if (!updated++)
	{
	  /*
	    Inform the main table that we are going to update the table even
	    while we may be scanning it.  This will flush the read cache
	    if it's used.
	  */
	  main_table->file->extra(HA_EXTRA_PREPARE_FOR_UPDATE);
	}
	if ((error=table->file->update_row(table->record[1],
					   table->record[0])))
	{
	  updated--;
          if (!ignore || error != HA_ERR_FOUND_DUPP_KEY)
	  {
            /*
              If (ignore && error == HA_ERR_FOUND_DUPP_KEY) we don't have to
              do anything; otherwise...
            */
            if (error != HA_ERR_FOUND_DUPP_KEY)
              thd->fatal_error(); /* Other handler errors are fatal */
	    table->file->print_error(error,MYF(0));
	    DBUG_RETURN(1);
	  }
	}
        else
        {
          if (!table->file->has_transactions())
            thd->no_trans_update= 1;
          if (table->triggers &&
              table->triggers->process_triggers(thd, TRG_EVENT_UPDATE,
                                                TRG_ACTION_AFTER, TRUE))
	    DBUG_RETURN(1);
        }
      }
    }
    else
    {
      int error;
      TABLE *tmp_table= tmp_tables[offset];
      fill_record(thd, tmp_table->field+1, *values_for_table[offset], 1);
      /* Store pointer to row */
      memcpy((char*) tmp_table->field[0]->ptr,
	     (char*) table->file->ref, table->file->ref_length);
      /* Write row, ignoring duplicated updates to a row */
      if ((error= tmp_table->file->write_row(tmp_table->record[0])))
      {
        if (error != HA_ERR_FOUND_DUPP_KEY &&
            error != HA_ERR_FOUND_DUPP_UNIQUE &&
            create_myisam_from_heap(thd, tmp_table,
                                         tmp_table_param + offset, error, 1))
	{
	  do_update=0;
	  DBUG_RETURN(1);			// Not a table_is_full error
	}
      }
      else
        found++;
    }
  }
  DBUG_RETURN(0);
}


void multi_update::send_error(uint errcode,const char *err)
{
  /* First send error what ever it is ... */
  my_error(errcode, MYF(0), err);

  /* If nothing updated return */
  if (!updated)
    return;

  /* Something already updated so we have to invalidate cache */
  query_cache_invalidate3(thd, update_tables, 1);

  /*
    If all tables that has been updated are trans safe then just do rollback.
    If not attempt to do remaining updates.
  */

  if (trans_safe)
    ha_rollback_stmt(thd);
  else if (do_update && table_count > 1)
  {
    /* Add warning here */
    VOID(do_updates(0));
  }
}


int multi_update::do_updates(bool from_send_error)
{
  TABLE_LIST *cur_table;
  int local_error;
  ha_rows org_updated;
  TABLE *table, *tmp_table;
  DBUG_ENTER("do_updates");

  do_update= 0;					// Don't retry this function
  if (!found)
    DBUG_RETURN(0);
  for (cur_table= update_tables; cur_table; cur_table= cur_table->next_local)
  {
    byte *ref_pos;
    bool can_compare_record;

    table = cur_table->table;
    if (table == table_to_update)
      continue;					// Already updated
    org_updated= updated;
    tmp_table= tmp_tables[cur_table->shared];
    tmp_table->file->extra(HA_EXTRA_CACHE);	// Change to read cache
    (void) table->file->ha_rnd_init(0);
    table->file->extra(HA_EXTRA_NO_CACHE);

    /*
      Setup copy functions to copy fields from temporary table
    */
    List_iterator_fast<Item> field_it(*fields_for_table[cur_table->shared]);
    Field **field= tmp_table->field+1;		// Skip row pointer
    Copy_field *copy_field_ptr= copy_field, *copy_field_end;
    for ( ; *field ; field++)
    {
      Item_field *item= (Item_field* ) field_it++;
      (copy_field_ptr++)->set(item->field, *field, 0);
    }
    copy_field_end=copy_field_ptr;

    if ((local_error = tmp_table->file->ha_rnd_init(1)))
      goto err;

    can_compare_record= !(table->file->table_flags() &
                          HA_PARTIAL_COLUMN_READ);

    ref_pos= (byte*) tmp_table->field[0]->ptr;
    for (;;)
    {
      if (thd->killed && trans_safe)
	goto err;
      if ((local_error=tmp_table->file->rnd_next(tmp_table->record[0])))
      {
	if (local_error == HA_ERR_END_OF_FILE)
	  break;
	if (local_error == HA_ERR_RECORD_DELETED)
	  continue;				// May happen on dup key
	goto err;
      }
      if ((local_error= table->file->rnd_pos(table->record[0], ref_pos)))
	goto err;
      table->status|= STATUS_UPDATED;
      store_record(table,record[1]);

      /* Copy data from temporary table to current table */
      for (copy_field_ptr=copy_field;
	   copy_field_ptr != copy_field_end;
	   copy_field_ptr++)
	(*copy_field_ptr->do_copy)(copy_field_ptr);

      if (table->triggers &&
          table->triggers->process_triggers(thd, TRG_EVENT_UPDATE,
                                            TRG_ACTION_BEFORE, TRUE))
        goto err2;

<<<<<<< HEAD
      if (compare_record(table, thd->query_id))
=======
      if (!can_compare_record || compare_record(table, thd->query_id))
>>>>>>> 1e4ccec8
      {
	if ((local_error=table->file->update_row(table->record[1],
						 table->record[0])))
	{
	  if (!ignore || local_error != HA_ERR_FOUND_DUPP_KEY)
	    goto err;
	}
	updated++;

        if (table->triggers &&
            table->triggers->process_triggers(thd, TRG_EVENT_UPDATE,
                                              TRG_ACTION_AFTER, TRUE))
          goto err2;
      }
    }

    if (updated != org_updated)
    {
      if (table->file->has_transactions())
	transactional_tables= 1;
      else
	trans_safe= 0;				// Can't do safe rollback
    }
    (void) table->file->ha_rnd_end();
    (void) tmp_table->file->ha_rnd_end();
  }
  DBUG_RETURN(0);

err:
  if (!from_send_error)
  {
    thd->fatal_error();
    table->file->print_error(local_error,MYF(0));
  }

err2:
  (void) table->file->ha_rnd_end();
  (void) tmp_table->file->ha_rnd_end();

  if (updated != org_updated)
  {
    if (table->file->has_transactions())
      transactional_tables= 1;
    else
      trans_safe= 0;
  }
  DBUG_RETURN(1);
}


/* out: 1 if error, 0 if success */

bool multi_update::send_eof()
{
  char buff[STRING_BUFFER_USUAL_SIZE];
  thd->proc_info="updating reference tables";

  /* Does updates for the last n - 1 tables, returns 0 if ok */
  int local_error = (table_count) ? do_updates(0) : 0;
  thd->proc_info= "end";

  /* We must invalidate the query cache before binlog writing and
  ha_autocommit_... */

  if (updated)
  {
    query_cache_invalidate3(thd, update_tables, 1);
  }

  /*
    Write the SQL statement to the binlog if we updated
    rows and we succeeded or if we updated some non
    transactional tables.
  */

  if ((local_error == 0) || (updated && !trans_safe))
  {
    if (mysql_bin_log.is_open())
    {
      if (local_error == 0)
        thd->clear_error();
      Query_log_event qinfo(thd, thd->query, thd->query_length,
			    transactional_tables, FALSE);
      if (mysql_bin_log.write(&qinfo) && trans_safe)
	local_error= 1;				// Rollback update
    }
    if (!transactional_tables)
      thd->options|=OPTION_STATUS_NO_TRANS_UPDATE;
  }

  if (transactional_tables)
  {
    if (ha_autocommit_or_rollback(thd, local_error != 0))
      local_error=1;
  }

  if (local_error > 0) // if the above log write did not fail ...
  {
    /* Safety: If we haven't got an error before (should not happen) */
    my_message(ER_UNKNOWN_ERROR, "An error occured in multi-table update",
	       MYF(0));
    return TRUE;
  }


  sprintf(buff, ER(ER_UPDATE_INFO), (ulong) found, (ulong) updated,
	  (ulong) thd->cuted_fields);
  thd->row_count_func=
    (thd->client_capabilities & CLIENT_FOUND_ROWS) ? found : updated;
  ::send_ok(thd, (ulong) thd->row_count_func,
	    thd->insert_id_used ? thd->insert_id() : 0L,buff);
  return FALSE;
}<|MERGE_RESOLUTION|>--- conflicted
+++ resolved
@@ -120,10 +120,7 @@
   bool		using_limit= limit != HA_POS_ERROR;
   bool		safe_update= thd->options & OPTION_SAFE_UPDATES;
   bool		used_key_is_modified, transactional_table;
-<<<<<<< HEAD
-=======
   bool		can_compare_record;
->>>>>>> 1e4ccec8
   int           res;
   int		error;
   uint		used_index= MAX_KEY;
@@ -437,8 +434,6 @@
                                (MODE_STRICT_TRANS_TABLES |
                                 MODE_STRICT_ALL_TABLES)));
 
-<<<<<<< HEAD
-=======
   /*
     We can use compare_record() to optimize away updates if
     the table handler is returning all columns
@@ -446,7 +441,6 @@
   can_compare_record= !(table->file->table_flags() &
                         HA_PARTIAL_COLUMN_READ);
                        
->>>>>>> 1e4ccec8
   while (!(error=info.read_record(&info)) && !thd->killed)
   {
     if (!(select && select->skip_record()))
@@ -459,11 +453,7 @@
 
       found++;
 
-<<<<<<< HEAD
-      if (compare_record(table, query_id))
-=======
       if (!can_compare_record || compare_record(table, query_id))
->>>>>>> 1e4ccec8
       {
         if ((res= table_list->view_check_option(thd, ignore)) !=
             VIEW_CHECK_OK)
@@ -792,7 +782,6 @@
       /* Update TABLE::lock_type accordingly. */
       if (!tl->placeholder() && !tl->schema_table && !using_lock_tables)
         tl->table->reginfo.lock_type= tl->lock_type;
-<<<<<<< HEAD
     }
   }
   for (tl= table_list; tl; tl= tl->next_local)
@@ -808,23 +797,6 @@
         DBUG_RETURN(TRUE);
     }
   }
-=======
-    }
-  }
-  for (tl= table_list; tl; tl= tl->next_local)
-  {
-    /* Check access privileges for table */
-    if (!tl->derived)
-    {
-      uint want_privilege= tl->updating ? UPDATE_ACL : SELECT_ACL;
-      if (check_access(thd, want_privilege,
-                       tl->db, &tl->grant.privilege, 0, 0, 
-                       test(tl->schema_table)) ||
-          (grant_option && check_grant(thd, want_privilege, tl, 0, 1, 0)))
-        DBUG_RETURN(TRUE);
-    }
-  }
->>>>>>> 1e4ccec8
 
   /* check single table update for view compound from several tables */
   for (tl= table_list; tl; tl= tl->next_local)
@@ -861,19 +833,11 @@
     /* We have to cleanup translation tables of views. */
     for (TABLE_LIST *tbl= table_list; tbl; tbl= tbl->next_global)
       tbl->cleanup_items();
-<<<<<<< HEAD
 
     close_tables_for_reopen(thd, &table_list);
     goto reopen_tables;
   }
 
-=======
-
-    close_tables_for_reopen(thd, &table_list);
-    goto reopen_tables;
-  }
-
->>>>>>> 1e4ccec8
   /*
     Check that we are not using table that we are updating, but we should
     skip all tables of UPDATE SELECT itself
@@ -1486,11 +1450,7 @@
                                             TRG_ACTION_BEFORE, TRUE))
         goto err2;
 
-<<<<<<< HEAD
-      if (compare_record(table, thd->query_id))
-=======
       if (!can_compare_record || compare_record(table, thd->query_id))
->>>>>>> 1e4ccec8
       {
 	if ((local_error=table->file->update_row(table->record[1],
 						 table->record[0])))
