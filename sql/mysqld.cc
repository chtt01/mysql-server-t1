/* Copyright 2000-2008 MySQL AB, 2008 Sun Microsystems, Inc.

   This program is free software; you can redistribute it and/or modify
   it under the terms of the GNU General Public License as published by
   the Free Software Foundation; version 2 of the License.

   This program is distributed in the hope that it will be useful,
   but WITHOUT ANY WARRANTY; without even the implied warranty of
   MERCHANTABILITY or FITNESS FOR A PARTICULAR PURPOSE.  See the
   GNU General Public License for more details.

   You should have received a copy of the GNU General Public License
   along with this program; if not, write to the Free Software
   Foundation, Inc., 59 Temple Place, Suite 330, Boston, MA  02111-1307  USA */

#include "mysql_priv.h"
#include <m_ctype.h>
#include <my_dir.h>
#include <my_bit.h>
#include "slave.h"
#include "rpl_mi.h"
#include "sql_repl.h"
#include "rpl_filter.h"
#include "repl_failsafe.h"
#include <my_stacktrace.h>
#include "mysqld_suffix.h"
#include "mysys_err.h"
#include "events.h"

#include "../storage/myisam/ha_myisam.h"

#include "rpl_injector.h"

#ifdef HAVE_SYS_PRCTL_H
#include <sys/prctl.h>
#endif

#ifdef WITH_NDBCLUSTER_STORAGE_ENGINE
#if defined(NOT_ENOUGH_TESTED) \
  && defined(NDB_SHM_TRANSPORTER) && MYSQL_VERSION_ID >= 50000
#define OPT_NDB_SHM_DEFAULT 1
#else
#define OPT_NDB_SHM_DEFAULT 0
#endif
#endif

#ifndef DEFAULT_SKIP_THREAD_PRIORITY
#define DEFAULT_SKIP_THREAD_PRIORITY 0
#endif

#include <thr_alarm.h>
#include <ft_global.h>
#include <errmsg.h>
#include "sp_rcontext.h"
#include "sp_cache.h"

#define mysqld_charset &my_charset_latin1

#ifdef HAVE_purify
#define IF_PURIFY(A,B) (A)
#else
#define IF_PURIFY(A,B) (B)
#endif

#if SIZEOF_CHARP == 4
#define MAX_MEM_TABLE_SIZE ~(ulong) 0
#else
#define MAX_MEM_TABLE_SIZE ~(ulonglong) 0
#endif

/* stack traces are only supported on linux intel */
#if defined(__linux__)  && defined(__i386__) && defined(USE_PSTACK)
#define	HAVE_STACK_TRACE_ON_SEGV
#include "../pstack/pstack.h"
char pstack_file_name[80];
#endif /* __linux__ */

/* We have HAVE_purify below as this speeds up the shutdown of MySQL */

#if defined(HAVE_DEC_3_2_THREADS) || defined(SIGNALS_DONT_BREAK_READ) || defined(HAVE_purify) && defined(__linux__)
#define HAVE_CLOSE_SERVER_SOCK 1
#endif

extern "C" {					// Because of SCO 3.2V4.2
#include <errno.h>
#include <sys/stat.h>
#ifndef __GNU_LIBRARY__
#define __GNU_LIBRARY__				// Skip warnings in getopt.h
#endif
#include <my_getopt.h>
#ifdef HAVE_SYSENT_H
#include <sysent.h>
#endif
#ifdef HAVE_PWD_H
#include <pwd.h>				// For getpwent
#endif
#ifdef HAVE_GRP_H
#include <grp.h>
#endif
#include <my_net.h>

#if !defined(__WIN__)
#  ifndef __NETWARE__
#include <sys/resource.h>
#  endif /* __NETWARE__ */
#ifdef HAVE_SYS_UN_H
#  include <sys/un.h>
#endif
#include <netdb.h>
#ifdef HAVE_SELECT_H
#  include <select.h>
#endif
#ifdef HAVE_SYS_SELECT_H
#include <sys/select.h>
#endif
#include <sys/utsname.h>
#endif /* __WIN__ */

#include <my_libwrap.h>

#ifdef HAVE_SYS_MMAN_H
#include <sys/mman.h>
#endif

#ifdef __WIN__ 
#include <crtdbg.h>
#define SIGNAL_FMT "exception 0x%x"
#else
#define SIGNAL_FMT "signal %d"
#endif

#ifdef __NETWARE__
#define zVOLSTATE_ACTIVE 6
#define zVOLSTATE_DEACTIVE 2
#define zVOLSTATE_MAINTENANCE 3

#undef __event_h__
#include <../include/event.h>
/*
  This #undef exists here because both libc of NetWare and MySQL have
  files named event.h which causes compilation errors.
*/

#include <nks/netware.h>
#include <nks/vm.h>
#include <library.h>
#include <monitor.h>
#include <zOmni.h>                              //For NEB
#include <neb.h>                                //For NEB
#include <nebpub.h>                             //For NEB
#include <zEvent.h>                             //For NSS event structures
#include <zPublics.h>

static void *neb_consumer_id= NULL;             //For storing NEB consumer id
static char datavolname[256]= {0};
static VolumeID_t datavolid;
static event_handle_t eh;
static Report_t ref;
static void *refneb= NULL;
my_bool event_flag= FALSE;
static int volumeid= -1;

  /* NEB event callback */
unsigned long neb_event_callback(struct EventBlock *eblock);
static void registerwithneb();
static void getvolumename();
static void getvolumeID(BYTE *volumeName);
#endif /* __NETWARE__ */
  

#ifdef _AIX41
int initgroups(const char *,unsigned int);
#endif

#if defined(__FreeBSD__) && defined(HAVE_IEEEFP_H)
#include <ieeefp.h>
#ifdef HAVE_FP_EXCEPT				// Fix type conflict
typedef fp_except fp_except_t;
#endif
#endif /* __FreeBSD__ && HAVE_IEEEFP_H */
#ifdef HAVE_FENV_H
#include <fenv.h>
#endif
#ifdef HAVE_SYS_FPU_H
/* for IRIX to use set_fpc_csr() */
#include <sys/fpu.h>
#endif

inline void setup_fpu()
{
#if defined(__FreeBSD__) && defined(HAVE_IEEEFP_H)
  /* We can't handle floating point exceptions with threads, so disable
     this on freebsd
     Don't fall for overflow, underflow,divide-by-zero or loss of precision
  */
#if defined(__i386__)
  fpsetmask(~(FP_X_INV | FP_X_DNML | FP_X_OFL | FP_X_UFL | FP_X_DZ |
	      FP_X_IMP));
#else
  fpsetmask(~(FP_X_INV |             FP_X_OFL | FP_X_UFL | FP_X_DZ |
              FP_X_IMP));
#endif /* __i386__ */
#endif /* __FreeBSD__ && HAVE_IEEEFP_H */

#ifdef HAVE_FESETROUND
    /* Set FPU rounding mode to "round-to-nearest" */
  fesetround(FE_TONEAREST);
#endif /* HAVE_FESETROUND */
    
#if defined(__sgi) && defined(HAVE_SYS_FPU_H)
  /* Enable denormalized DOUBLE values support for IRIX */
  union fpc_csr n;
  n.fc_word = get_fpc_csr();
  n.fc_struct.flush = 0;
  set_fpc_csr(n.fc_word);
#endif
}

} /* cplusplus */

#define MYSQL_KILL_SIGNAL SIGTERM

#ifdef HAVE_GLIBC2_STYLE_GETHOSTBYNAME_R
#include <sys/types.h>
#else
#include <my_pthread.h>			// For thr_setconcurency()
#endif

#ifdef SOLARIS
extern "C" int gethostname(char *name, int namelen);
#endif

extern "C" sig_handler handle_segfault(int sig);

#if defined(__linux__)
#define ENABLE_TEMP_POOL 1
#else
#define ENABLE_TEMP_POOL 0
#endif

/* Constants */

const char *show_comp_option_name[]= {"YES", "NO", "DISABLED"};
/*
  WARNING: When adding new SQL modes don't forget to update the
           tables definitions that stores it's value.
           (ie: mysql.event, mysql.proc)
*/
static const char *sql_mode_names[]=
{
  "REAL_AS_FLOAT", "PIPES_AS_CONCAT", "ANSI_QUOTES", "IGNORE_SPACE",
  "?", "ONLY_FULL_GROUP_BY", "NO_UNSIGNED_SUBTRACTION",
  "NO_DIR_IN_CREATE",
  "POSTGRESQL", "ORACLE", "MSSQL", "DB2", "MAXDB", "NO_KEY_OPTIONS",
  "NO_TABLE_OPTIONS", "NO_FIELD_OPTIONS", "MYSQL323", "MYSQL40", "ANSI",
  "NO_AUTO_VALUE_ON_ZERO", "NO_BACKSLASH_ESCAPES", "STRICT_TRANS_TABLES",
  "STRICT_ALL_TABLES",
  "NO_ZERO_IN_DATE", "NO_ZERO_DATE", "ALLOW_INVALID_DATES",
  "ERROR_FOR_DIVISION_BY_ZERO",
  "TRADITIONAL", "NO_AUTO_CREATE_USER", "HIGH_NOT_PRECEDENCE",
  "NO_ENGINE_SUBSTITUTION",
  "PAD_CHAR_TO_FULL_LENGTH",
  NullS
};

static const unsigned int sql_mode_names_len[]=
{
  /*REAL_AS_FLOAT*/               13,
  /*PIPES_AS_CONCAT*/             15,
  /*ANSI_QUOTES*/                 11,
  /*IGNORE_SPACE*/                12,
  /*?*/                           1,
  /*ONLY_FULL_GROUP_BY*/          18,
  /*NO_UNSIGNED_SUBTRACTION*/     23,
  /*NO_DIR_IN_CREATE*/            16,
  /*POSTGRESQL*/                  10,
  /*ORACLE*/                      6,
  /*MSSQL*/                       5,
  /*DB2*/                         3,
  /*MAXDB*/                       5,
  /*NO_KEY_OPTIONS*/              14,
  /*NO_TABLE_OPTIONS*/            16,
  /*NO_FIELD_OPTIONS*/            16,
  /*MYSQL323*/                    8,
  /*MYSQL40*/                     7,
  /*ANSI*/                        4,
  /*NO_AUTO_VALUE_ON_ZERO*/       21,
  /*NO_BACKSLASH_ESCAPES*/        20,
  /*STRICT_TRANS_TABLES*/         19,
  /*STRICT_ALL_TABLES*/           17,
  /*NO_ZERO_IN_DATE*/             15,
  /*NO_ZERO_DATE*/                12,
  /*ALLOW_INVALID_DATES*/         19,
  /*ERROR_FOR_DIVISION_BY_ZERO*/  26,
  /*TRADITIONAL*/                 11,
  /*NO_AUTO_CREATE_USER*/         19,
  /*HIGH_NOT_PRECEDENCE*/         19,
  /*NO_ENGINE_SUBSTITUTION*/      22,
  /*PAD_CHAR_TO_FULL_LENGTH*/     23
};

TYPELIB sql_mode_typelib= { array_elements(sql_mode_names)-1,"",
			    sql_mode_names,
                            (unsigned int *)sql_mode_names_len };
static const char *tc_heuristic_recover_names[]=
{
  "COMMIT", "ROLLBACK", NullS
};
static TYPELIB tc_heuristic_recover_typelib=
{
  array_elements(tc_heuristic_recover_names)-1,"",
  tc_heuristic_recover_names, NULL
};

static const char *thread_handling_names[]=
{ "one-thread-per-connection", "no-threads",
#if HAVE_POOL_OF_THREADS == 1
  "pool-of-threads",
#endif
  NullS};

TYPELIB thread_handling_typelib=
{
  array_elements(thread_handling_names) - 1, "",
  thread_handling_names, NULL
};

const char *first_keyword= "first", *binary_keyword= "BINARY";
const char *my_localhost= "localhost", *delayed_user= "DELAYED";
#if SIZEOF_OFF_T > 4 && defined(BIG_TABLES)
#define GET_HA_ROWS GET_ULL
#else
#define GET_HA_ROWS GET_ULONG
#endif

bool opt_large_files= sizeof(my_off_t) > 4;

/*
  Used with --help for detailed option
*/
static my_bool opt_help= 0, opt_verbose= 0;

arg_cmp_func Arg_comparator::comparator_matrix[5][2] =
{{&Arg_comparator::compare_string,     &Arg_comparator::compare_e_string},
 {&Arg_comparator::compare_real,       &Arg_comparator::compare_e_real},
 {&Arg_comparator::compare_int_signed, &Arg_comparator::compare_e_int},
 {&Arg_comparator::compare_row,        &Arg_comparator::compare_e_row},
 {&Arg_comparator::compare_decimal,    &Arg_comparator::compare_e_decimal}};

const char *log_output_names[] = { "NONE", "FILE", "TABLE", NullS};
static const unsigned int log_output_names_len[]= { 4, 4, 5, 0 };
TYPELIB log_output_typelib= {array_elements(log_output_names)-1,"",
                             log_output_names, 
                             (unsigned int *) log_output_names_len};

/* static variables */

/* the default log output is log tables */
static bool lower_case_table_names_used= 0;
static bool volatile select_thread_in_use, signal_thread_in_use;
static bool volatile ready_to_exit;
static my_bool opt_debugging= 0, opt_external_locking= 0, opt_console= 0;
static my_bool opt_short_log_format= 0;
static uint kill_cached_threads, wake_thread;
static ulong killed_threads, thread_created;
static ulong max_used_connections;
static ulong my_bind_addr;			/**< the address we bind to */
static volatile ulong cached_thread_count= 0;
static const char *sql_mode_str= "OFF";
static char *mysqld_user, *mysqld_chroot, *log_error_file_ptr;
static char *opt_init_slave, *language_ptr, *opt_init_connect;
static char *default_character_set_name;
static char *character_set_filesystem_name;
static char *lc_time_names_name;
static char *my_bind_addr_str;
static char *default_collation_name; 
static char *default_storage_engine_str;
static char compiled_default_collation_name[]= MYSQL_DEFAULT_COLLATION_NAME;
static I_List<THD> thread_cache;
static double long_query_time;

static pthread_cond_t COND_thread_cache, COND_flush_thread_cache;

/* Global variables */

bool opt_update_log, opt_bin_log, opt_ignore_builtin_innodb= 0;
my_bool opt_log, opt_slow_log;
ulong log_output_options;
my_bool opt_log_queries_not_using_indexes= 0;
bool opt_error_log= IF_WIN(1,0);
bool opt_disable_networking=0, opt_skip_show_db=0;
my_bool opt_character_set_client_handshake= 1;
bool server_id_supplied = 0;
bool opt_endinfo, using_udf_functions;
my_bool locked_in_memory;
bool opt_using_transactions;
bool volatile abort_loop;
bool volatile shutdown_in_progress;
/**
   @brief 'grant_option' is used to indicate if privileges needs
   to be checked, in which case the lock, LOCK_grant, is used
   to protect access to the grant table.
   @note This flag is dropped in 5.1 
   @see grant_init()
 */
bool volatile grant_option;

my_bool opt_skip_slave_start = 0; ///< If set, slave is not autostarted
my_bool opt_reckless_slave = 0;
my_bool opt_enable_named_pipe= 0;
my_bool opt_local_infile, opt_slave_compressed_protocol;
my_bool opt_safe_user_create = 0, opt_no_mix_types = 0;
my_bool opt_show_slave_auth_info, opt_sql_bin_update = 0;
my_bool opt_log_slave_updates= 0;
bool slave_warning_issued = false; 

/*
  Legacy global handlerton. These will be removed (please do not add more).
*/
handlerton *heap_hton;
handlerton *myisam_hton;
handlerton *partition_hton;

#ifdef WITH_NDBCLUSTER_STORAGE_ENGINE
const char *opt_ndbcluster_connectstring= 0;
const char *opt_ndb_connectstring= 0;
char opt_ndb_constrbuf[1024]= {0};
unsigned opt_ndb_constrbuf_len= 0;
my_bool	opt_ndb_shm, opt_ndb_optimized_node_selection;
ulong opt_ndb_cache_check_time;
const char *opt_ndb_mgmd;
ulong opt_ndb_nodeid;
ulong ndb_extra_logging;
#ifdef HAVE_NDB_BINLOG
ulong ndb_report_thresh_binlog_epoch_slip;
ulong ndb_report_thresh_binlog_mem_usage;
#endif

extern const char *ndb_distribution_names[];
extern TYPELIB ndb_distribution_typelib;
extern const char *opt_ndb_distribution;
extern enum ndb_distribution opt_ndb_distribution_id;
#endif
my_bool opt_readonly, use_temp_pool, relay_log_purge;
my_bool opt_sync_frm, opt_allow_suspicious_udfs;
my_bool opt_secure_auth= 0;
char* opt_secure_file_priv= 0;
my_bool opt_log_slow_admin_statements= 0;
my_bool opt_log_slow_slave_statements= 0;
my_bool lower_case_file_system= 0;
my_bool opt_large_pages= 0;
my_bool opt_myisam_use_mmap= 0;
uint    opt_large_page_size= 0;
my_bool opt_old_style_user_limits= 0, trust_function_creators= 0;
/*
  True if there is at least one per-hour limit for some user, so we should
  check them before each query (and possibly reset counters when hour is
  changed). False otherwise.
*/
volatile bool mqh_used = 0;
my_bool opt_noacl;
my_bool sp_automatic_privileges= 1;

ulong opt_binlog_rows_event_max_size;
const char *binlog_format_names[]= {"MIXED", "STATEMENT", "ROW", NullS};
TYPELIB binlog_format_typelib=
  { array_elements(binlog_format_names) - 1, "",
    binlog_format_names, NULL };
ulong opt_binlog_format_id= (ulong) BINLOG_FORMAT_UNSPEC;
const char *opt_binlog_format= binlog_format_names[opt_binlog_format_id];
#ifdef HAVE_INITGROUPS
static bool calling_initgroups= FALSE; /**< Used in SIGSEGV handler. */
#endif
uint mysqld_port, test_flags, select_errors, dropping_tables, ha_open_options;
uint mysqld_port_timeout;
uint delay_key_write_options, protocol_version;
uint lower_case_table_names;
uint tc_heuristic_recover= 0;
uint volatile thread_count, thread_running;
ulonglong thd_startup_options;
ulong back_log, connect_timeout, concurrency, server_id;
ulong table_cache_size, table_def_size;
ulong what_to_log;
ulong query_buff_size, slow_launch_time, slave_open_temp_tables;
ulong open_files_limit, max_binlog_size, max_relay_log_size;
ulong slave_net_timeout, slave_trans_retries;
ulong slave_exec_mode_options;
const char *slave_exec_mode_str= "STRICT";
ulong thread_cache_size=0, thread_pool_size= 0;
ulong binlog_cache_size=0, max_binlog_cache_size=0;
ulong query_cache_size=0;
ulong refresh_version;  /* Increments on each reload */
query_id_t global_query_id;
ulong aborted_threads, aborted_connects;
ulong delayed_insert_timeout, delayed_insert_limit, delayed_queue_size;
ulong delayed_insert_threads, delayed_insert_writes, delayed_rows_in_use;
ulong delayed_insert_errors,flush_time;
ulong specialflag=0;
ulong binlog_cache_use= 0, binlog_cache_disk_use= 0;
ulong max_connections, max_connect_errors;
uint  max_user_connections= 0;
/**
  Limit of the total number of prepared statements in the server.
  Is necessary to protect the server against out-of-memory attacks.
*/
ulong max_prepared_stmt_count;
/**
  Current total number of prepared statements in the server. This number
  is exact, and therefore may not be equal to the difference between
  `com_stmt_prepare' and `com_stmt_close' (global status variables), as
  the latter ones account for all registered attempts to prepare
  a statement (including unsuccessful ones).  Prepared statements are
  currently connection-local: if the same SQL query text is prepared in
  two different connections, this counts as two distinct prepared
  statements.
*/
ulong prepared_stmt_count=0;
ulong thread_id=1L,current_pid;
ulong slow_launch_threads = 0, sync_binlog_period;
ulong expire_logs_days = 0;
ulong rpl_recovery_rank=0;
const char *log_output_str= "FILE";

time_t server_start_time, flush_status_time;

char mysql_home[FN_REFLEN], pidfile_name[FN_REFLEN], system_time_zone[30];
char *default_tz_name;
char log_error_file[FN_REFLEN], glob_hostname[FN_REFLEN];
char mysql_real_data_home[FN_REFLEN],
     language[FN_REFLEN], reg_ext[FN_EXTLEN], mysql_charsets_dir[FN_REFLEN],
     *opt_init_file, *opt_tc_log_file,
     def_ft_boolean_syntax[sizeof(ft_boolean_syntax)];
char mysql_unpacked_real_data_home[FN_REFLEN];
int mysql_unpacked_real_data_home_len;
uint reg_ext_length;
const key_map key_map_empty(0);
key_map key_map_full(0);                        // Will be initialized later

const char *opt_date_time_formats[3];

uint mysql_data_home_len;
char mysql_data_home_buff[2], *mysql_data_home=mysql_real_data_home;
char server_version[SERVER_VERSION_LENGTH];
char *mysqld_unix_port, *opt_mysql_tmpdir;
const char **errmesg;			/**< Error messages */
const char *myisam_recover_options_str="OFF";
const char *myisam_stats_method_str="nulls_unequal";

/** name of reference on left espression in rewritten IN subquery */
const char *in_left_expr_name= "<left expr>";
/** name of additional condition */
const char *in_additional_cond= "<IN COND>";
const char *in_having_cond= "<IN HAVING>";

my_decimal decimal_zero;
/* classes for comparation parsing/processing */
Eq_creator eq_creator;
Ne_creator ne_creator;
Gt_creator gt_creator;
Lt_creator lt_creator;
Ge_creator ge_creator;
Le_creator le_creator;

FILE *bootstrap_file;
int bootstrap_error;
FILE *stderror_file=0;

I_List<THD> threads;
I_List<NAMED_LIST> key_caches;
Rpl_filter* rpl_filter;
Rpl_filter* binlog_filter;

struct system_variables global_system_variables;
struct system_variables max_system_variables;
struct system_status_var global_status_var;

MY_TMPDIR mysql_tmpdir_list;
MY_BITMAP temp_pool;

CHARSET_INFO *system_charset_info, *files_charset_info ;
CHARSET_INFO *national_charset_info, *table_alias_charset;
CHARSET_INFO *character_set_filesystem;

MY_LOCALE *my_default_lc_time_names;

SHOW_COMP_OPTION have_ssl, have_symlink, have_dlopen, have_query_cache;
SHOW_COMP_OPTION have_geometry, have_rtree_keys;
SHOW_COMP_OPTION have_crypt, have_compress;
SHOW_COMP_OPTION have_community_features;

/* Thread specific variables */

pthread_key(MEM_ROOT**,THR_MALLOC);
pthread_key(THD*, THR_THD);
pthread_mutex_t LOCK_mysql_create_db, LOCK_Acl, LOCK_open, LOCK_thread_count,
		LOCK_mapped_file, LOCK_status, LOCK_global_read_lock,
		LOCK_error_log, LOCK_uuid_generator,
		LOCK_delayed_insert, LOCK_delayed_status, LOCK_delayed_create,
		LOCK_crypt, LOCK_bytes_sent, LOCK_bytes_received,
	        LOCK_global_system_variables,
		LOCK_user_conn, LOCK_slave_list, LOCK_active_mi,
                LOCK_connection_count;
/**
  The below lock protects access to two global server variables:
  max_prepared_stmt_count and prepared_stmt_count. These variables
  set the limit and hold the current total number of prepared statements
  in the server, respectively. As PREPARE/DEALLOCATE rate in a loaded
  server may be fairly high, we need a dedicated lock.
*/
pthread_mutex_t LOCK_prepared_stmt_count;
#ifdef HAVE_OPENSSL
pthread_mutex_t LOCK_des_key_file;
#endif
rw_lock_t	LOCK_grant, LOCK_sys_init_connect, LOCK_sys_init_slave;
rw_lock_t	LOCK_system_variables_hash;
pthread_cond_t COND_refresh, COND_thread_count, COND_global_read_lock;
pthread_t signal_thread;
pthread_attr_t connection_attrib;
pthread_mutex_t  LOCK_server_started;
pthread_cond_t  COND_server_started;

int mysqld_server_started= 0;

File_parser_dummy_hook file_parser_dummy_hook;

/* replication parameters, if master_host is not NULL, we are a slave */
uint master_port= MYSQL_PORT, master_connect_retry = 60;
uint report_port= MYSQL_PORT;
ulong master_retry_count=0;
char *master_user, *master_password, *master_host, *master_info_file;
char *relay_log_info_file, *report_user, *report_password, *report_host;
char *opt_relay_logname = 0, *opt_relaylog_index_name=0;
my_bool master_ssl;
char *master_ssl_key, *master_ssl_cert;
char *master_ssl_ca, *master_ssl_capath, *master_ssl_cipher;
char *opt_logname, *opt_slow_logname;

/* Static variables */

static bool kill_in_progress, segfaulted;
#ifdef HAVE_STACK_TRACE_ON_SEGV
static my_bool opt_do_pstack;
#endif /* HAVE_STACK_TRACE_ON_SEGV */
static my_bool opt_bootstrap, opt_myisam_log;
static int cleanup_done;
static ulong opt_specialflag, opt_myisam_block_size;
static char *opt_update_logname, *opt_binlog_index_name;
static char *opt_tc_heuristic_recover;
static char *mysql_home_ptr, *pidfile_name_ptr;
static int defaults_argc;
static char **defaults_argv;
static char *opt_bin_logname;

static my_socket unix_sock,ip_sock;
struct rand_struct sql_rand; ///< used by sql_class.cc:THD::THD()

#ifndef EMBEDDED_LIBRARY
struct passwd *user_info;
static pthread_t select_thread;
static uint thr_kill_signal;
#endif

/* OS specific variables */

#ifdef __WIN__
#undef	 getpid
#include <process.h>

static pthread_cond_t COND_handler_count;
static uint handler_count;
static bool start_mode=0, use_opt_args;
static int opt_argc;
static char **opt_argv;

#if !defined(EMBEDDED_LIBRARY)
static HANDLE hEventShutdown;
static char shutdown_event_name[40];
#include "nt_servc.h"
static	 NTService  Service;	      ///< Service object for WinNT
#endif /* EMBEDDED_LIBRARY */
#endif /* __WIN__ */

#ifdef __NT__
static char pipe_name[512];
static SECURITY_ATTRIBUTES saPipeSecurity;
static SECURITY_DESCRIPTOR sdPipeDescriptor;
static HANDLE hPipe = INVALID_HANDLE_VALUE;
#endif

#ifndef EMBEDDED_LIBRARY
bool mysqld_embedded=0;
#else
bool mysqld_embedded=1;
#endif

static my_bool plugins_are_initialized= FALSE;

#ifndef DBUG_OFF
static const char* default_dbug_option;
#endif
#ifdef HAVE_LIBWRAP
const char *libwrapName= NULL;
int allow_severity = LOG_INFO;
int deny_severity = LOG_WARNING;
#endif
#ifdef HAVE_QUERY_CACHE
static ulong query_cache_limit= 0;
ulong query_cache_min_res_unit= QUERY_CACHE_MIN_RESULT_DATA_SIZE;
Query_cache query_cache;
#endif
#ifdef HAVE_SMEM
char *shared_memory_base_name= default_shared_memory_base_name;
my_bool opt_enable_shared_memory;
HANDLE smem_event_connect_request= 0;
#endif

scheduler_functions thread_scheduler;

#define SSL_VARS_NOT_STATIC
#include "sslopt-vars.h"
#ifdef HAVE_OPENSSL
#include <openssl/crypto.h>
#ifndef HAVE_YASSL
typedef struct CRYPTO_dynlock_value
{
  rw_lock_t lock;
} openssl_lock_t;

static openssl_lock_t *openssl_stdlocks;
static openssl_lock_t *openssl_dynlock_create(const char *, int);
static void openssl_dynlock_destroy(openssl_lock_t *, const char *, int);
static void openssl_lock_function(int, int, const char *, int);
static void openssl_lock(int, openssl_lock_t *, const char *, int);
static unsigned long openssl_id_function();
#endif
char *des_key_file;
struct st_VioSSLFd *ssl_acceptor_fd;
#endif /* HAVE_OPENSSL */

/**
  Number of currently active user connections. The variable is protected by
  LOCK_connection_count.
*/
uint connection_count= 0;

/* Function declarations */

pthread_handler_t signal_hand(void *arg);
static int mysql_init_variables(void);
<<<<<<< HEAD
static void get_options(int *argc,char **argv);
=======
static int get_options(int *argc,char **argv);
>>>>>>> da1d159f
extern "C" my_bool mysqld_get_one_option(int, const struct my_option *, char *);
static void set_server_version(void);
static int init_thread_environment();
static char *get_relative_path(const char *path);
static int fix_paths(void);
pthread_handler_t handle_connections_sockets(void *arg);
pthread_handler_t kill_server_thread(void *arg);
static void bootstrap(FILE *file);
static bool read_init_file(char *file_name);
#ifdef __NT__
pthread_handler_t handle_connections_namedpipes(void *arg);
#endif
#ifdef HAVE_SMEM
pthread_handler_t handle_connections_shared_memory(void *arg);
#endif
pthread_handler_t handle_slave(void *arg);
static ulong find_bit_type(const char *x, TYPELIB *bit_lib);
static ulong find_bit_type_or_exit(const char *x, TYPELIB *bit_lib,
                                   const char *option, int *error);
static void clean_up(bool print_message);
static int test_if_case_insensitive(const char *dir_name);

#ifndef EMBEDDED_LIBRARY
static void usage(void);
static void start_signal_handler(void);
static void close_server_sock();
static void clean_up_mutexes(void);
static void wait_for_signal_thread_to_end(void);
static void create_pid_file();
static void end_ssl();
#endif


#ifndef EMBEDDED_LIBRARY
/****************************************************************************
** Code to end mysqld
****************************************************************************/

static void close_connections(void)
{
#ifdef EXTRA_DEBUG
  int count=0;
#endif
  DBUG_ENTER("close_connections");

  /* Clear thread cache */
  kill_cached_threads++;
  flush_thread_cache();

  /* kill connection thread */
#if !defined(__WIN__) && !defined(__NETWARE__)
  DBUG_PRINT("quit", ("waiting for select thread: 0x%lx",
                      (ulong) select_thread));
  (void) pthread_mutex_lock(&LOCK_thread_count);

  while (select_thread_in_use)
  {
    struct timespec abstime;
    int error;
    LINT_INIT(error);
    DBUG_PRINT("info",("Waiting for select thread"));

#ifndef DONT_USE_THR_ALARM
    if (pthread_kill(select_thread, thr_client_alarm))
      break;					// allready dead
#endif
    set_timespec(abstime, 2);
    for (uint tmp=0 ; tmp < 10 && select_thread_in_use; tmp++)
    {
      error=pthread_cond_timedwait(&COND_thread_count,&LOCK_thread_count,
				   &abstime);
      if (error != EINTR)
	break;
    }
#ifdef EXTRA_DEBUG
    if (error != 0 && !count++)
      sql_print_error("Got error %d from pthread_cond_timedwait",error);
#endif
    close_server_sock();
  }
  (void) pthread_mutex_unlock(&LOCK_thread_count);
#endif /* __WIN__ */


  /* Abort listening to new connections */
  DBUG_PRINT("quit",("Closing sockets"));
  if (!opt_disable_networking )
  {
    if (ip_sock != INVALID_SOCKET)
    {
      (void) shutdown(ip_sock, SHUT_RDWR);
      (void) closesocket(ip_sock);
      ip_sock= INVALID_SOCKET;
    }
  }
#ifdef __NT__
  if (hPipe != INVALID_HANDLE_VALUE && opt_enable_named_pipe)
  {
    HANDLE temp;
    DBUG_PRINT("quit", ("Closing named pipes") );

    /* Create connection to the handle named pipe handler to break the loop */
    if ((temp = CreateFile(pipe_name,
			   GENERIC_READ | GENERIC_WRITE,
			   0,
			   NULL,
			   OPEN_EXISTING,
			   0,
			   NULL )) != INVALID_HANDLE_VALUE)
    {
      WaitNamedPipe(pipe_name, 1000);
      DWORD dwMode = PIPE_READMODE_BYTE | PIPE_WAIT;
      SetNamedPipeHandleState(temp, &dwMode, NULL, NULL);
      CancelIo(temp);
      DisconnectNamedPipe(temp);
      CloseHandle(temp);
    }
  }
#endif
#ifdef HAVE_SYS_UN_H
  if (unix_sock != INVALID_SOCKET)
  {
    (void) shutdown(unix_sock, SHUT_RDWR);
    (void) closesocket(unix_sock);
    (void) unlink(mysqld_unix_port);
    unix_sock= INVALID_SOCKET;
  }
#endif
  end_thr_alarm(0);			 // Abort old alarms.

  /*
    First signal all threads that it's time to die
    This will give the threads some time to gracefully abort their
    statements and inform their clients that the server is about to die.
  */

  THD *tmp;
  (void) pthread_mutex_lock(&LOCK_thread_count); // For unlink from list

  I_List_iterator<THD> it(threads);
  while ((tmp=it++))
  {
    DBUG_PRINT("quit",("Informing thread %ld that it's time to die",
		       tmp->thread_id));
    /* We skip slave threads & scheduler on this first loop through. */
    if (tmp->slave_thread)
      continue;

    tmp->killed= THD::KILL_CONNECTION;
    thread_scheduler.post_kill_notification(tmp);
    if (tmp->mysys_var)
    {
      tmp->mysys_var->abort=1;
      pthread_mutex_lock(&tmp->mysys_var->mutex);
      if (tmp->mysys_var->current_cond)
      {
	pthread_mutex_lock(tmp->mysys_var->current_mutex);
	pthread_cond_broadcast(tmp->mysys_var->current_cond);
	pthread_mutex_unlock(tmp->mysys_var->current_mutex);
      }
      pthread_mutex_unlock(&tmp->mysys_var->mutex);
    }
  }
  (void) pthread_mutex_unlock(&LOCK_thread_count); // For unlink from list

  Events::deinit();
  end_slave();

  if (thread_count)
    sleep(2);					// Give threads time to die

  /*
    Force remaining threads to die by closing the connection to the client
    This will ensure that threads that are waiting for a command from the
    client on a blocking read call are aborted.
  */

  for (;;)
  {
    DBUG_PRINT("quit",("Locking LOCK_thread_count"));
    (void) pthread_mutex_lock(&LOCK_thread_count); // For unlink from list
    if (!(tmp=threads.get()))
    {
      DBUG_PRINT("quit",("Unlocking LOCK_thread_count"));
      (void) pthread_mutex_unlock(&LOCK_thread_count);
      break;
    }
#ifndef __bsdi__				// Bug in BSDI kernel
    if (tmp->vio_ok())
    {
      if (global_system_variables.log_warnings)
        sql_print_warning(ER(ER_FORCING_CLOSE),my_progname,
                          tmp->thread_id,
                          (tmp->main_security_ctx.user ?
                           tmp->main_security_ctx.user : ""));
      close_connection(tmp,0,0);
    }
#endif
    DBUG_PRINT("quit",("Unlocking LOCK_thread_count"));
    (void) pthread_mutex_unlock(&LOCK_thread_count);
  }
  /* All threads has now been aborted */
  DBUG_PRINT("quit",("Waiting for threads to die (count=%u)",thread_count));
  (void) pthread_mutex_lock(&LOCK_thread_count);
  while (thread_count)
  {
    (void) pthread_cond_wait(&COND_thread_count,&LOCK_thread_count);
    DBUG_PRINT("quit",("One thread died (count=%u)",thread_count));
  }
  (void) pthread_mutex_unlock(&LOCK_thread_count);

  DBUG_PRINT("quit",("close_connections thread"));
  DBUG_VOID_RETURN;
}


static void close_server_sock()
{
#ifdef HAVE_CLOSE_SERVER_SOCK
  DBUG_ENTER("close_server_sock");
  my_socket tmp_sock;
  tmp_sock=ip_sock;
  if (tmp_sock != INVALID_SOCKET)
  {
    ip_sock=INVALID_SOCKET;
    DBUG_PRINT("info",("calling shutdown on TCP/IP socket"));
    VOID(shutdown(tmp_sock, SHUT_RDWR));
#if defined(__NETWARE__)
    /*
      The following code is disabled for normal systems as it causes MySQL
      to hang on AIX 4.3 during shutdown
    */
    DBUG_PRINT("info",("calling closesocket on TCP/IP socket"));
    VOID(closesocket(tmp_sock));
#endif
  }
  tmp_sock=unix_sock;
  if (tmp_sock != INVALID_SOCKET)
  {
    unix_sock=INVALID_SOCKET;
    DBUG_PRINT("info",("calling shutdown on unix socket"));
    VOID(shutdown(tmp_sock, SHUT_RDWR));
#if defined(__NETWARE__)
    /*
      The following code is disabled for normal systems as it may cause MySQL
      to hang on AIX 4.3 during shutdown
    */
    DBUG_PRINT("info",("calling closesocket on unix/IP socket"));
    VOID(closesocket(tmp_sock));
#endif
    VOID(unlink(mysqld_unix_port));
  }
  DBUG_VOID_RETURN;
#endif
}

#endif /*EMBEDDED_LIBRARY*/


void kill_mysql(void)
{
  DBUG_ENTER("kill_mysql");

#if defined(SIGNALS_DONT_BREAK_READ) && !defined(EMBEDDED_LIBRARY)
  abort_loop=1;					// Break connection loops
  close_server_sock();				// Force accept to wake up
#endif

#if defined(__WIN__)
#if !defined(EMBEDDED_LIBRARY)
  {
    if (!SetEvent(hEventShutdown))
    {
      DBUG_PRINT("error",("Got error: %ld from SetEvent",GetLastError()));
    }
    /*
      or:
      HANDLE hEvent=OpenEvent(0, FALSE, "MySqlShutdown");
      SetEvent(hEventShutdown);
      CloseHandle(hEvent);
    */
  }
#endif
#elif defined(HAVE_PTHREAD_KILL)
  if (pthread_kill(signal_thread, MYSQL_KILL_SIGNAL))
  {
    DBUG_PRINT("error",("Got error %d from pthread_kill",errno)); /* purecov: inspected */
  }
#elif !defined(SIGNALS_DONT_BREAK_READ)
  kill(current_pid, MYSQL_KILL_SIGNAL);
#endif
  DBUG_PRINT("quit",("After pthread_kill"));
  shutdown_in_progress=1;			// Safety if kill didn't work
#ifdef SIGNALS_DONT_BREAK_READ
  if (!kill_in_progress)
  {
    pthread_t tmp;
    abort_loop=1;
    if (pthread_create(&tmp,&connection_attrib, kill_server_thread,
			   (void*) 0))
      sql_print_error("Can't create thread to kill server");
  }
#endif
  DBUG_VOID_RETURN;
}

/**
  Force server down. Kill all connections and threads and exit.

  @param  sig_ptr       Signal number that caused kill_server to be called.

  @note
    A signal number of 0 mean that the function was not called
    from a signal handler and there is thus no signal to block
    or stop, we just want to kill the server.
*/

#if defined(__NETWARE__)
extern "C" void kill_server(int sig_ptr)
#define RETURN_FROM_KILL_SERVER DBUG_VOID_RETURN
#elif !defined(__WIN__)
static void *kill_server(void *sig_ptr)
#define RETURN_FROM_KILL_SERVER DBUG_RETURN(0)
#else
static void __cdecl kill_server(int sig_ptr)
#define RETURN_FROM_KILL_SERVER DBUG_VOID_RETURN
#endif
{
  DBUG_ENTER("kill_server");
#ifndef EMBEDDED_LIBRARY
  int sig=(int) (long) sig_ptr;			// This is passed a int
  // if there is a signal during the kill in progress, ignore the other
  if (kill_in_progress)				// Safety
    RETURN_FROM_KILL_SERVER;
  kill_in_progress=TRUE;
  abort_loop=1;					// This should be set
  if (sig != 0) // 0 is not a valid signal number
    my_sigset(sig, SIG_IGN);                    /* purify inspected */
  if (sig == MYSQL_KILL_SIGNAL || sig == 0)
    sql_print_information(ER(ER_NORMAL_SHUTDOWN),my_progname);
  else
    sql_print_error(ER(ER_GOT_SIGNAL),my_progname,sig); /* purecov: inspected */

#if defined(HAVE_SMEM) && defined(__WIN__)    
  /*    
   Send event to smem_event_connect_request for aborting    
   */    
  if (!SetEvent(smem_event_connect_request))    
  {      
	  DBUG_PRINT("error",
		("Got error: %ld from SetEvent of smem_event_connect_request",
		 GetLastError()));    
  }
#endif  
  
  close_connections();
  if (sig != MYSQL_KILL_SIGNAL &&
      sig != 0)
    unireg_abort(1);				/* purecov: inspected */
  else
    unireg_end();

  /* purecov: begin deadcode */
#ifdef __NETWARE__
  if (!event_flag)
    pthread_join(select_thread, NULL);		// wait for main thread
#endif /* __NETWARE__ */

  my_thread_end();
  pthread_exit(0);
  /* purecov: end */

#endif /* EMBEDDED_LIBRARY */
  RETURN_FROM_KILL_SERVER;
}


#if defined(USE_ONE_SIGNAL_HAND) || (defined(__NETWARE__) && defined(SIGNALS_DONT_BREAK_READ))
pthread_handler_t kill_server_thread(void *arg __attribute__((unused)))
{
  my_thread_init();				// Initialize new thread
  kill_server(0);
  /* purecov: begin deadcode */
  my_thread_end();
  pthread_exit(0);
  return 0;
  /* purecov: end */
}
#endif


extern "C" sig_handler print_signal_warning(int sig)
{
  if (global_system_variables.log_warnings)
    sql_print_warning("Got signal %d from thread %ld", sig,my_thread_id());
#ifdef DONT_REMEMBER_SIGNAL
  my_sigset(sig,print_signal_warning);		/* int. thread system calls */
#endif
#if !defined(__WIN__) && !defined(__NETWARE__)
  if (sig == SIGALRM)
    alarm(2);					/* reschedule alarm */
#endif
}

#ifndef EMBEDDED_LIBRARY

/**
  cleanup all memory and end program nicely.

    If SIGNALS_DONT_BREAK_READ is defined, this function is called
    by the main thread. To get MySQL to shut down nicely in this case
    (Mac OS X) we have to call exit() instead if pthread_exit().

  @note
    This function never returns.
*/
void unireg_end(void)
{
  clean_up(1);
  my_thread_end();
#if defined(SIGNALS_DONT_BREAK_READ) && !defined(__NETWARE__)
  exit(0);
#else
  pthread_exit(0);				// Exit is in main thread
#endif
}

extern "C" void unireg_abort(int exit_code)
{
  DBUG_ENTER("unireg_abort");

  if (opt_help)
    usage();
  if (exit_code)
    sql_print_error("Aborting\n");
  clean_up(!opt_help && (exit_code || !opt_bootstrap)); /* purecov: inspected */
  DBUG_PRINT("quit",("done with cleanup in unireg_abort"));
  wait_for_signal_thread_to_end();
  clean_up_mutexes();
  my_end(opt_endinfo ? MY_CHECK_ERROR | MY_GIVE_INFO : 0);
  exit(exit_code); /* purecov: inspected */
}

#endif /*EMBEDDED_LIBRARY*/


void clean_up(bool print_message)
{
  DBUG_PRINT("exit",("clean_up"));
  if (cleanup_done++)
    return; /* purecov: inspected */

  stop_handle_manager();
  release_ddl_log();

  /*
    make sure that handlers finish up
    what they have that is dependent on the binlog
  */
  ha_binlog_end(current_thd);

  logger.cleanup_base();

  injector::free_instance();
  mysql_bin_log.cleanup();

#ifdef HAVE_REPLICATION
  if (use_slave_mask)
    bitmap_free(&slave_error_mask);
#endif
  my_tz_free();
  my_database_names_free();
#ifndef NO_EMBEDDED_ACCESS_CHECKS
  servers_free(1);
  acl_free(1);
  grant_free();
#endif
  query_cache_destroy();
  table_cache_free();
  table_def_free();
  hostname_cache_free();
  item_user_lock_free();
  lex_free();				/* Free some memory */
  item_create_cleanup();
  set_var_free();
  free_charsets();
  if (!opt_noacl)
  {
#ifdef HAVE_DLOPEN
    udf_free();
#endif
  }
  plugin_shutdown();
  ha_end();
  if (tc_log)
    tc_log->close();
  xid_cache_free();
  delete_elements(&key_caches, (void (*)(const char*, uchar*)) free_key_cache);
  multi_keycache_free();
  free_status_vars();
  end_thr_alarm(1);			/* Free allocated memory */
  my_free_open_file_info();
  my_free((char*) global_system_variables.date_format,
	  MYF(MY_ALLOW_ZERO_PTR));
  my_free((char*) global_system_variables.time_format,
	  MYF(MY_ALLOW_ZERO_PTR));
  my_free((char*) global_system_variables.datetime_format,
	  MYF(MY_ALLOW_ZERO_PTR));
  if (defaults_argv)
    free_defaults(defaults_argv);
  my_free(sys_init_connect.value, MYF(MY_ALLOW_ZERO_PTR));
  my_free(sys_init_slave.value, MYF(MY_ALLOW_ZERO_PTR));
  my_free(sys_var_general_log_path.value, MYF(MY_ALLOW_ZERO_PTR));
  my_free(sys_var_slow_log_path.value, MYF(MY_ALLOW_ZERO_PTR));
  free_tmpdir(&mysql_tmpdir_list);
#ifdef HAVE_REPLICATION
  my_free(slave_load_tmpdir,MYF(MY_ALLOW_ZERO_PTR));
#endif
  x_free(opt_bin_logname);
  x_free(opt_relay_logname);
  x_free(opt_secure_file_priv);
  bitmap_free(&temp_pool);
  free_max_user_conn();
#ifdef HAVE_REPLICATION
  end_slave_list();
#endif
  delete binlog_filter;
  delete rpl_filter;
#ifndef EMBEDDED_LIBRARY
  end_ssl();
#endif
  vio_end();
#ifdef USE_REGEX
  my_regex_end();
#endif

#if !defined(EMBEDDED_LIBRARY)
  if (!opt_bootstrap)
    (void) my_delete(pidfile_name,MYF(0));	// This may not always exist
#endif
  if (print_message && errmesg && server_start_time)
    sql_print_information(ER(ER_SHUTDOWN_COMPLETE),my_progname);
  thread_scheduler.end();
  finish_client_errs();
  my_free((uchar*) my_error_unregister(ER_ERROR_FIRST, ER_ERROR_LAST),
          MYF(MY_WME | MY_FAE | MY_ALLOW_ZERO_PTR));
  DBUG_PRINT("quit", ("Error messages freed"));
  /* Tell main we are ready */
  logger.cleanup_end();
  (void) pthread_mutex_lock(&LOCK_thread_count);
  DBUG_PRINT("quit", ("got thread count lock"));
  ready_to_exit=1;
  /* do the broadcast inside the lock to ensure that my_end() is not called */
  (void) pthread_cond_broadcast(&COND_thread_count);
  (void) pthread_mutex_unlock(&LOCK_thread_count);

  /*
    The following lines may never be executed as the main thread may have
    killed us
  */
  DBUG_PRINT("quit", ("done with cleanup"));
} /* clean_up */


#ifndef EMBEDDED_LIBRARY

/**
  This is mainly needed when running with purify, but it's still nice to
  know that all child threads have died when mysqld exits.
*/
static void wait_for_signal_thread_to_end()
{
#ifndef __NETWARE__
  uint i;
  /*
    Wait up to 10 seconds for signal thread to die. We use this mainly to
    avoid getting warnings that my_thread_end has not been called
  */
  for (i= 0 ; i < 100 && signal_thread_in_use; i++)
  {
    if (pthread_kill(signal_thread, MYSQL_KILL_SIGNAL) != ESRCH)
      break;
    my_sleep(100);				// Give it time to die
  }
#endif
}


static void clean_up_mutexes()
{
  (void) pthread_mutex_destroy(&LOCK_mysql_create_db);
  (void) pthread_mutex_destroy(&LOCK_lock_db);
  (void) pthread_mutex_destroy(&LOCK_Acl);
  (void) rwlock_destroy(&LOCK_grant);
  (void) pthread_mutex_destroy(&LOCK_open);
  (void) pthread_mutex_destroy(&LOCK_thread_count);
  (void) pthread_mutex_destroy(&LOCK_mapped_file);
  (void) pthread_mutex_destroy(&LOCK_status);
  (void) pthread_mutex_destroy(&LOCK_error_log);
  (void) pthread_mutex_destroy(&LOCK_delayed_insert);
  (void) pthread_mutex_destroy(&LOCK_delayed_status);
  (void) pthread_mutex_destroy(&LOCK_delayed_create);
  (void) pthread_mutex_destroy(&LOCK_manager);
  (void) pthread_mutex_destroy(&LOCK_crypt);
  (void) pthread_mutex_destroy(&LOCK_bytes_sent);
  (void) pthread_mutex_destroy(&LOCK_bytes_received);
  (void) pthread_mutex_destroy(&LOCK_user_conn);
  (void) pthread_mutex_destroy(&LOCK_connection_count);
  Events::destroy_mutexes();
#ifdef HAVE_OPENSSL
  (void) pthread_mutex_destroy(&LOCK_des_key_file);
#ifndef HAVE_YASSL
  for (int i= 0; i < CRYPTO_num_locks(); ++i)
    (void) rwlock_destroy(&openssl_stdlocks[i].lock);
  OPENSSL_free(openssl_stdlocks);
#endif
#endif
#ifdef HAVE_REPLICATION
  (void) pthread_mutex_destroy(&LOCK_rpl_status);
  (void) pthread_cond_destroy(&COND_rpl_status);
#endif
  (void) pthread_mutex_destroy(&LOCK_active_mi);
  (void) rwlock_destroy(&LOCK_sys_init_connect);
  (void) rwlock_destroy(&LOCK_sys_init_slave);
  (void) pthread_mutex_destroy(&LOCK_global_system_variables);
  (void) rwlock_destroy(&LOCK_system_variables_hash);
  (void) pthread_mutex_destroy(&LOCK_global_read_lock);
  (void) pthread_mutex_destroy(&LOCK_uuid_generator);
  (void) pthread_mutex_destroy(&LOCK_prepared_stmt_count);
  (void) pthread_cond_destroy(&COND_thread_count);
  (void) pthread_cond_destroy(&COND_refresh);
  (void) pthread_cond_destroy(&COND_global_read_lock);
  (void) pthread_cond_destroy(&COND_thread_cache);
  (void) pthread_cond_destroy(&COND_flush_thread_cache);
  (void) pthread_cond_destroy(&COND_manager);
}

#endif /*EMBEDDED_LIBRARY*/


/****************************************************************************
** Init IP and UNIX socket
****************************************************************************/

#ifndef EMBEDDED_LIBRARY
static void set_ports()
{
  char	*env;
  if (!mysqld_port && !opt_disable_networking)
  {					// Get port if not from commandline
    mysqld_port= MYSQL_PORT;

    /*
      if builder specifically requested a default port, use that
      (even if it coincides with our factory default).
      only if they didn't do we check /etc/services (and, failing
      on that, fall back to the factory default of 3306).
      either default can be overridden by the environment variable
      MYSQL_TCP_PORT, which in turn can be overridden with command
      line options.
    */

#if MYSQL_PORT_DEFAULT == 0
    struct  servent *serv_ptr;
    if ((serv_ptr= getservbyname("mysql", "tcp")))
      mysqld_port= ntohs((u_short) serv_ptr->s_port); /* purecov: inspected */
#endif
    if ((env = getenv("MYSQL_TCP_PORT")))
      mysqld_port= (uint) atoi(env);		/* purecov: inspected */
  }
  if (!mysqld_unix_port)
  {
#ifdef __WIN__
    mysqld_unix_port= (char*) MYSQL_NAMEDPIPE;
#else
    mysqld_unix_port= (char*) MYSQL_UNIX_ADDR;
#endif
    if ((env = getenv("MYSQL_UNIX_PORT")))
      mysqld_unix_port= env;			/* purecov: inspected */
  }
}

/* Change to run as another user if started with --user */

static struct passwd *check_user(const char *user)
{
#if !defined(__WIN__) && !defined(__NETWARE__)
  struct passwd *tmp_user_info;
  uid_t user_id= geteuid();

  // Don't bother if we aren't superuser
  if (user_id)
  {
    if (user)
    {
      /* Don't give a warning, if real user is same as given with --user */
      /* purecov: begin tested */
      tmp_user_info= getpwnam(user);
      if ((!tmp_user_info || user_id != tmp_user_info->pw_uid) &&
	  global_system_variables.log_warnings)
        sql_print_warning(
                    "One can only use the --user switch if running as root\n");
      /* purecov: end */
    }
    return NULL;
  }
  if (!user)
  {
    if (!opt_bootstrap)
    {
      sql_print_error("Fatal error: Please read \"Security\" section of the manual to find out how to run mysqld as root!\n");
      unireg_abort(1);
    }
    return NULL;
  }
  /* purecov: begin tested */
  if (!strcmp(user,"root"))
    return NULL;                        // Avoid problem with dynamic libraries

  if (!(tmp_user_info= getpwnam(user)))
  {
    // Allow a numeric uid to be used
    const char *pos;
    for (pos= user; my_isdigit(mysqld_charset,*pos); pos++) ;
    if (*pos)                                   // Not numeric id
      goto err;
    if (!(tmp_user_info= getpwuid(atoi(user))))
      goto err;
  }
  return tmp_user_info;
  /* purecov: end */

err:
  sql_print_error("Fatal error: Can't change to run as user '%s' ;  Please check that the user exists!\n",user);
  unireg_abort(1);

#ifdef PR_SET_DUMPABLE
  if (test_flags & TEST_CORE_ON_SIGNAL)
  {
    /* inform kernel that process is dumpable */
    (void) prctl(PR_SET_DUMPABLE, 1);
  }
#endif

#endif
  return NULL;
}

static void set_user(const char *user, struct passwd *user_info_arg)
{
  /* purecov: begin tested */
#if !defined(__WIN__) && !defined(__NETWARE__)
  DBUG_ASSERT(user_info_arg != 0);
#ifdef HAVE_INITGROUPS
  /*
    We can get a SIGSEGV when calling initgroups() on some systems when NSS
    is configured to use LDAP and the server is statically linked.  We set
    calling_initgroups as a flag to the SIGSEGV handler that is then used to
    output a specific message to help the user resolve this problem.
  */
  calling_initgroups= TRUE;
  initgroups((char*) user, user_info_arg->pw_gid);
  calling_initgroups= FALSE;
#endif
  if (setgid(user_info_arg->pw_gid) == -1)
  {
    sql_perror("setgid");
    unireg_abort(1);
  }
  if (setuid(user_info_arg->pw_uid) == -1)
  {
    sql_perror("setuid");
    unireg_abort(1);
  }
#endif
  /* purecov: end */
}


static void set_effective_user(struct passwd *user_info_arg)
{
#if !defined(__WIN__) && !defined(__NETWARE__)
  DBUG_ASSERT(user_info_arg != 0);
  if (setregid((gid_t)-1, user_info_arg->pw_gid) == -1)
  {
    sql_perror("setregid");
    unireg_abort(1);
  }
  if (setreuid((uid_t)-1, user_info_arg->pw_uid) == -1)
  {
    sql_perror("setreuid");
    unireg_abort(1);
  }
#endif
}


/** Change root user if started with @c --chroot . */
static void set_root(const char *path)
{
#if !defined(__WIN__) && !defined(__NETWARE__)
  if (chroot(path) == -1)
  {
    sql_perror("chroot");
    unireg_abort(1);
  }
  my_setwd("/", MYF(0));
#endif
}

static void network_init(void)
{
  struct sockaddr_in	IPaddr;
#ifdef HAVE_SYS_UN_H
  struct sockaddr_un	UNIXaddr;
#endif
  int	arg=1;
  int   ret;
  uint  waited;
  uint  this_wait;
  uint  retry;
  DBUG_ENTER("network_init");
  LINT_INIT(ret);

  if (thread_scheduler.init())
    unireg_abort(1);			/* purecov: inspected */

  set_ports();

  if (mysqld_port != 0 && !opt_disable_networking && !opt_bootstrap)
  {
    DBUG_PRINT("general",("IP Socket is %d",mysqld_port));
    ip_sock = socket(AF_INET, SOCK_STREAM, 0);
    if (ip_sock == INVALID_SOCKET)
    {
      DBUG_PRINT("error",("Got error: %d from socket()",socket_errno));
      sql_perror(ER(ER_IPSOCK_ERROR));		/* purecov: tested */
      unireg_abort(1);				/* purecov: tested */
    }
    bzero((char*) &IPaddr, sizeof(IPaddr));
    IPaddr.sin_family = AF_INET;
    IPaddr.sin_addr.s_addr = my_bind_addr;
    IPaddr.sin_port = (unsigned short) htons((unsigned short) mysqld_port);

#ifndef __WIN__
    /*
      We should not use SO_REUSEADDR on windows as this would enable a
      user to open two mysqld servers with the same TCP/IP port.
    */
    (void) setsockopt(ip_sock,SOL_SOCKET,SO_REUSEADDR,(char*)&arg,sizeof(arg));
#endif /* __WIN__ */
    /*
      Sometimes the port is not released fast enough when stopping and
      restarting the server. This happens quite often with the test suite
      on busy Linux systems. Retry to bind the address at these intervals:
      Sleep intervals: 1, 2, 4,  6,  9, 13, 17, 22, ...
      Retry at second: 1, 3, 7, 13, 22, 35, 52, 74, ...
      Limit the sequence by mysqld_port_timeout (set --port-open-timeout=#).
    */
    for (waited= 0, retry= 1; ; retry++, waited+= this_wait)
    {
      if (((ret= bind(ip_sock, my_reinterpret_cast(struct sockaddr *) (&IPaddr),
                      sizeof(IPaddr))) >= 0) ||
          (socket_errno != SOCKET_EADDRINUSE) ||
          (waited >= mysqld_port_timeout))
        break;
      sql_print_information("Retrying bind on TCP/IP port %u", mysqld_port);
      this_wait= retry * retry / 3 + 1;
      sleep(this_wait);
    }
    if (ret < 0)
    {
      DBUG_PRINT("error",("Got error: %d from bind",socket_errno));
      sql_perror("Can't start server: Bind on TCP/IP port");
      sql_print_error("Do you already have another mysqld server running on port: %d ?",mysqld_port);
      unireg_abort(1);
    }
    if (listen(ip_sock,(int) back_log) < 0)
    {
      sql_perror("Can't start server: listen() on TCP/IP port");
      sql_print_error("listen() on TCP/IP failed with error %d",
		      socket_errno);
      unireg_abort(1);
    }
  }

#ifdef __NT__
  /* create named pipe */
  if (Service.IsNT() && mysqld_unix_port[0] && !opt_bootstrap &&
      opt_enable_named_pipe)
  {
    
    pipe_name[sizeof(pipe_name)-1]= 0;		/* Safety if too long string */
    strxnmov(pipe_name, sizeof(pipe_name)-1, "\\\\.\\pipe\\",
	     mysqld_unix_port, NullS);
    bzero((char*) &saPipeSecurity, sizeof(saPipeSecurity));
    bzero((char*) &sdPipeDescriptor, sizeof(sdPipeDescriptor));
    if (!InitializeSecurityDescriptor(&sdPipeDescriptor,
				      SECURITY_DESCRIPTOR_REVISION))
    {
      sql_perror("Can't start server : Initialize security descriptor");
      unireg_abort(1);
    }
    if (!SetSecurityDescriptorDacl(&sdPipeDescriptor, TRUE, NULL, FALSE))
    {
      sql_perror("Can't start server : Set security descriptor");
      unireg_abort(1);
    }
    saPipeSecurity.nLength = sizeof(SECURITY_ATTRIBUTES);
    saPipeSecurity.lpSecurityDescriptor = &sdPipeDescriptor;
    saPipeSecurity.bInheritHandle = FALSE;
    if ((hPipe= CreateNamedPipe(pipe_name,
				PIPE_ACCESS_DUPLEX,
				PIPE_TYPE_BYTE |
				PIPE_READMODE_BYTE |
				PIPE_WAIT,
				PIPE_UNLIMITED_INSTANCES,
				(int) global_system_variables.net_buffer_length,
				(int) global_system_variables.net_buffer_length,
				NMPWAIT_USE_DEFAULT_WAIT,
				&saPipeSecurity)) == INVALID_HANDLE_VALUE)
      {
	LPVOID lpMsgBuf;
	int error=GetLastError();
	FormatMessage(FORMAT_MESSAGE_ALLOCATE_BUFFER |
		      FORMAT_MESSAGE_FROM_SYSTEM,
		      NULL, error, MAKELANGID(LANG_NEUTRAL, SUBLANG_DEFAULT),
		      (LPTSTR) &lpMsgBuf, 0, NULL );
	sql_perror((char *)lpMsgBuf);
	LocalFree(lpMsgBuf);
	unireg_abort(1);
      }
  }
#endif

#if defined(HAVE_SYS_UN_H)
  /*
  ** Create the UNIX socket
  */
  if (mysqld_unix_port[0] && !opt_bootstrap)
  {
    DBUG_PRINT("general",("UNIX Socket is %s",mysqld_unix_port));

    if (strlen(mysqld_unix_port) > (sizeof(UNIXaddr.sun_path) - 1))
    {
      sql_print_error("The socket file path is too long (> %u): %s",
                      (uint) sizeof(UNIXaddr.sun_path) - 1, mysqld_unix_port);
      unireg_abort(1);
    }
    if ((unix_sock= socket(AF_UNIX, SOCK_STREAM, 0)) < 0)
    {
      sql_perror("Can't start server : UNIX Socket "); /* purecov: inspected */
      unireg_abort(1);				/* purecov: inspected */
    }
    bzero((char*) &UNIXaddr, sizeof(UNIXaddr));
    UNIXaddr.sun_family = AF_UNIX;
    strmov(UNIXaddr.sun_path, mysqld_unix_port);
    (void) unlink(mysqld_unix_port);
    (void) setsockopt(unix_sock,SOL_SOCKET,SO_REUSEADDR,(char*)&arg,
		      sizeof(arg));
    umask(0);
    if (bind(unix_sock, my_reinterpret_cast(struct sockaddr *) (&UNIXaddr),
	     sizeof(UNIXaddr)) < 0)
    {
      sql_perror("Can't start server : Bind on unix socket"); /* purecov: tested */
      sql_print_error("Do you already have another mysqld server running on socket: %s ?",mysqld_unix_port);
      unireg_abort(1);					/* purecov: tested */
    }
    umask(((~my_umask) & 0666));
#if defined(S_IFSOCK) && defined(SECURE_SOCKETS)
    (void) chmod(mysqld_unix_port,S_IFSOCK);	/* Fix solaris 2.6 bug */
#endif
    if (listen(unix_sock,(int) back_log) < 0)
      sql_print_warning("listen() on Unix socket failed with error %d",
		      socket_errno);
  }
#endif
  DBUG_PRINT("info",("server started"));
  DBUG_VOID_RETURN;
}

#endif /*!EMBEDDED_LIBRARY*/


#ifndef EMBEDDED_LIBRARY
/**
  Close a connection.

  @param thd		Thread handle
  @param errcode	Error code to print to console
  @param lock	        1 if we have have to lock LOCK_thread_count

  @note
    For the connection that is doing shutdown, this is called twice
*/
void close_connection(THD *thd, uint errcode, bool lock)
{
  st_vio *vio;
  DBUG_ENTER("close_connection");
  DBUG_PRINT("enter",("fd: %s  error: '%s'",
		      thd->net.vio ? vio_description(thd->net.vio) :
		      "(not connected)",
		      errcode ? ER(errcode) : ""));
  if (lock)
    (void) pthread_mutex_lock(&LOCK_thread_count);
  thd->killed= THD::KILL_CONNECTION;
  if ((vio= thd->net.vio) != 0)
  {
    if (errcode)
      net_send_error(thd, errcode, ER(errcode)); /* purecov: inspected */
    vio_close(vio);			/* vio is freed in delete thd */
  }
  if (lock)
    (void) pthread_mutex_unlock(&LOCK_thread_count);
  DBUG_VOID_RETURN;
}
#endif /* EMBEDDED_LIBRARY */


/** Called when a thread is aborted. */
/* ARGSUSED */
extern "C" sig_handler end_thread_signal(int sig __attribute__((unused)))
{
  THD *thd=current_thd;
  DBUG_ENTER("end_thread_signal");
  if (thd && ! thd->bootstrap)
  {
    statistic_increment(killed_threads, &LOCK_status);
    thread_scheduler.end_thread(thd,0);		/* purecov: inspected */
  }
  DBUG_VOID_RETURN;				/* purecov: deadcode */
}


/*
  Unlink thd from global list of available connections and free thd

  SYNOPSIS
    unlink_thd()
    thd		 Thread handler

  NOTES
    LOCK_thread_count is locked and left locked
*/

void unlink_thd(THD *thd)
{
  DBUG_ENTER("unlink_thd");
  DBUG_PRINT("enter", ("thd: 0x%lx", (long) thd));
  thd->cleanup();

  pthread_mutex_lock(&LOCK_connection_count);
  --connection_count;
  pthread_mutex_unlock(&LOCK_connection_count);

  (void) pthread_mutex_lock(&LOCK_thread_count);
  thread_count--;
  delete thd;
  DBUG_VOID_RETURN;
}


/*
  Store thread in cache for reuse by new connections

  SYNOPSIS
    cache_thread()

  NOTES
    LOCK_thread_count has to be locked

  RETURN
    0  Thread was not put in cache
    1  Thread is to be reused by new connection.
       (ie, caller should return, not abort with pthread_exit())
*/


static bool cache_thread()
{
  safe_mutex_assert_owner(&LOCK_thread_count);
  if (cached_thread_count < thread_cache_size &&
      ! abort_loop && !kill_cached_threads)
  {
    /* Don't kill the thread, just put it in cache for reuse */
    DBUG_PRINT("info", ("Adding thread to cache"));
    cached_thread_count++;
    while (!abort_loop && ! wake_thread && ! kill_cached_threads)
      (void) pthread_cond_wait(&COND_thread_cache, &LOCK_thread_count);
    cached_thread_count--;
    if (kill_cached_threads)
      pthread_cond_signal(&COND_flush_thread_cache);
    if (wake_thread)
    {
      THD *thd;
      wake_thread--;
      thd= thread_cache.get();
      thd->thread_stack= (char*) &thd;          // For store_globals
      (void) thd->store_globals();
      /*
        THD::mysys_var::abort is associated with physical thread rather
        than with THD object. So we need to reset this flag before using
        this thread for handling of new THD object/connection.
      */
      thd->mysys_var->abort= 0;
      thd->thr_create_utime= my_micro_time();
      threads.append(thd);
      return(1);
    }
  }
  return(0);
}


/*
  End thread for the current connection

  SYNOPSIS
    one_thread_per_connection_end()
    thd		  Thread handler
    put_in_cache  Store thread in cache, if there is room in it
                  Normally this is true in all cases except when we got
                  out of resources initializing the current thread

  NOTES
    If thread is cached, we will wait until thread is scheduled to be
    reused and then we will return.
    If thread is not cached, we end the thread.

  RETURN
    0    Signal to handle_one_connection to reuse connection
*/

bool one_thread_per_connection_end(THD *thd, bool put_in_cache)
{
  DBUG_ENTER("one_thread_per_connection_end");
  unlink_thd(thd);
  if (put_in_cache)
    put_in_cache= cache_thread();
  pthread_mutex_unlock(&LOCK_thread_count);
  if (put_in_cache)
    DBUG_RETURN(0);                             // Thread is reused

  /* It's safe to broadcast outside a lock (COND... is not deleted here) */
  DBUG_PRINT("signal", ("Broadcasting COND_thread_count"));
  my_thread_end();
  (void) pthread_cond_broadcast(&COND_thread_count);

  pthread_exit(0);
  DBUG_RETURN(0);                               // Impossible
}


void flush_thread_cache()
{
  (void) pthread_mutex_lock(&LOCK_thread_count);
  kill_cached_threads++;
  while (cached_thread_count)
  {
    pthread_cond_broadcast(&COND_thread_cache);
    pthread_cond_wait(&COND_flush_thread_cache,&LOCK_thread_count);
  }
  kill_cached_threads--;
  (void) pthread_mutex_unlock(&LOCK_thread_count);
}


#ifdef THREAD_SPECIFIC_SIGPIPE
/**
  Aborts a thread nicely. Comes here on SIGPIPE.

  @todo
    One should have to fix that thr_alarm know about this thread too.
*/
extern "C" sig_handler abort_thread(int sig __attribute__((unused)))
{
  THD *thd=current_thd;
  DBUG_ENTER("abort_thread");
  if (thd)
    thd->killed= THD::KILL_CONNECTION;
  DBUG_VOID_RETURN;
}
#endif


/******************************************************************************
  Setup a signal thread with handles all signals.
  Because Linux doesn't support schemas use a mutex to check that
  the signal thread is ready before continuing
******************************************************************************/

#if defined(__WIN__)


/*
  On Windows, we use native SetConsoleCtrlHandler for handle events like Ctrl-C
  with graceful shutdown.
  Also, we do not use signal(), but SetUnhandledExceptionFilter instead - as it
  provides possibility to pass the exception to just-in-time debugger, collect
  dumps and potentially also the exception and thread context used to output
  callstack.
*/

static BOOL WINAPI console_event_handler( DWORD type ) 
{
  DBUG_ENTER("console_event_handler");
#ifndef EMBEDDED_LIBRARY
  if(type == CTRL_C_EVENT)
  {
     /*
       Do not shutdown before startup is finished and shutdown
       thread is initialized. Otherwise there is a race condition 
       between main thread doing initialization and CTRL-C thread doing
       cleanup, which can result into crash.
     */
#ifndef EMBEDDED_LIBRARY
     if(hEventShutdown)
       kill_mysql();
     else
#endif
       sql_print_warning("CTRL-C ignored during startup");
     DBUG_RETURN(TRUE);
  }
#endif
  DBUG_RETURN(FALSE);
}


/*
  In Visual Studio 2005 and later, default SIGABRT handler will overwrite
  any unhandled exception filter set by the application  and will try to
  call JIT debugger. This is not what we want, this we calling __debugbreak
  to stop in debugger, if process is being debugged or to generate 
  EXCEPTION_BREAKPOINT and then handle_segfault will do its magic.
*/

#if (_MSC_VER >= 1400)
static void my_sigabrt_handler(int sig)
{
  __debugbreak();
}
#endif /*_MSC_VER >=1400 */

void win_install_sigabrt_handler(void)
{
#if (_MSC_VER >=1400)
  /*abort() should not override our exception filter*/
  _set_abort_behavior(0,_CALL_REPORTFAULT);
  signal(SIGABRT,my_sigabrt_handler);
#endif /* _MSC_VER >=1400 */
}

#ifdef DEBUG_UNHANDLED_EXCEPTION_FILTER
#define DEBUGGER_ATTACH_TIMEOUT 120
/*
  Wait for debugger to attach and break into debugger. If debugger is not attached,
  resume after timeout.
*/
static void wait_for_debugger(int timeout_sec)
{
   if(!IsDebuggerPresent())
   {
     int i;
     printf("Waiting for debugger to attach, pid=%u\n",GetCurrentProcessId());
     fflush(stdout);
     for(i= 0; i < timeout_sec; i++)
     {
       Sleep(1000);
       if(IsDebuggerPresent())
       {
         /* Break into debugger */
         __debugbreak();
         return;
       }
     }
     printf("pid=%u, debugger not attached after %d seconds, resuming\n",GetCurrentProcessId(),
       timeout_sec);
     fflush(stdout);
   }
}
#endif /* DEBUG_UNHANDLED_EXCEPTION_FILTER */

LONG WINAPI my_unhandler_exception_filter(EXCEPTION_POINTERS *ex_pointers)
{
   static BOOL first_time= TRUE;
   if(!first_time)
   {
     /*
       This routine can be called twice, typically
       when detaching in JIT debugger.
       Return EXCEPTION_EXECUTE_HANDLER to terminate process.
     */
     return EXCEPTION_EXECUTE_HANDLER;
   }
   first_time= FALSE;
#ifdef DEBUG_UNHANDLED_EXCEPTION_FILTER
   /*
    Unfortunately there is no clean way to debug unhandled exception filters,
    as debugger does not stop there(also documented in MSDN) 
    To overcome, one could put a MessageBox, but this will not work in service.
    Better solution is to print error message and sleep some minutes 
    until debugger is attached
  */
  wait_for_debugger(DEBUGGER_ATTACH_TIMEOUT);
#endif /* DEBUG_UNHANDLED_EXCEPTION_FILTER */
  __try
  {
    my_set_exception_pointers(ex_pointers);
    handle_segfault(ex_pointers->ExceptionRecord->ExceptionCode);
  }
  __except(EXCEPTION_EXECUTE_HANDLER)
  {
    DWORD written;
    const char msg[] = "Got exception in exception handler!\n";
    WriteFile(GetStdHandle(STD_OUTPUT_HANDLE),msg, sizeof(msg)-1, 
      &written,NULL);
  }
  /*
    Return EXCEPTION_CONTINUE_SEARCH to give JIT debugger
    (drwtsn32 or vsjitdebugger) possibility to attach,
    if JIT debugger is configured.
    Windows Error reporting might generate a dump here.
  */
  return EXCEPTION_CONTINUE_SEARCH;
}


static void init_signals(void)
{
  win_install_sigabrt_handler();
  if(opt_console)
    SetConsoleCtrlHandler(console_event_handler,TRUE);
  else
  {
    /* Avoid MessageBox()es*/
   _CrtSetReportMode(_CRT_WARN, _CRTDBG_MODE_FILE);
   _CrtSetReportFile(_CRT_WARN, _CRTDBG_FILE_STDERR);
   _CrtSetReportMode(_CRT_ERROR, _CRTDBG_MODE_FILE);
   _CrtSetReportFile(_CRT_ERROR, _CRTDBG_FILE_STDERR);
   _CrtSetReportMode(_CRT_ASSERT, _CRTDBG_MODE_FILE);
   _CrtSetReportFile(_CRT_ASSERT, _CRTDBG_FILE_STDERR);

   /*
     Do not use SEM_NOGPFAULTERRORBOX in the following SetErrorMode (),
     because it would prevent JIT debugger and Windows error reporting
     from working. We need WER or JIT-debugging, since our own unhandled
     exception filter is not guaranteed to work in all situation
     (like heap corruption or stack overflow)
   */
   SetErrorMode(SetErrorMode(0)|SEM_FAILCRITICALERRORS|SEM_NOOPENFILEERRORBOX);
  }
  SetUnhandledExceptionFilter(my_unhandler_exception_filter);
}


static void start_signal_handler(void)
{
#ifndef EMBEDDED_LIBRARY
  // Save vm id of this process
  if (!opt_bootstrap)
    create_pid_file();
#endif /* EMBEDDED_LIBRARY */
}


static void check_data_home(const char *path)
{}


#elif defined(__NETWARE__)

/// down server event callback.
void mysql_down_server_cb(void *, void *)
{
  event_flag= TRUE;
  kill_server(0);
}


/// destroy callback resources.
void mysql_cb_destroy(void *)
{
  UnRegisterEventNotification(eh);  // cleanup down event notification
  NX_UNWRAP_INTERFACE(ref);
  /* Deregister NSS volume deactivation event */
  NX_UNWRAP_INTERFACE(refneb);
  if (neb_consumer_id)
    UnRegisterConsumer(neb_consumer_id, NULL);
}


/// initialize callbacks.
void mysql_cb_init()
{
  // register for down server event
  void *handle = getnlmhandle();
  rtag_t rt= AllocateResourceTag(handle, "MySQL Down Server Callback",
                                 EventSignature);
  NX_WRAP_INTERFACE((void *)mysql_down_server_cb, 2, (void **)&ref);
  eh= RegisterForEventNotification(rt, EVENT_PRE_DOWN_SERVER,
                                   EVENT_PRIORITY_APPLICATION,
                                   NULL, ref, NULL);

  /*
    Register for volume deactivation event
    Wrap the callback function, as it is called by non-LibC thread
  */
  (void *) NX_WRAP_INTERFACE(neb_event_callback, 1, &refneb);
  registerwithneb();

  NXVmRegisterExitHandler(mysql_cb_destroy, NULL);  // clean-up
}


/** To get the name of the NetWare volume having MySQL data folder. */
static void getvolumename()
{
  char *p;
  /*
    We assume that data path is already set.
    If not it won't come here. Terminate after volume name
  */
  if ((p= strchr(mysql_real_data_home, ':')))
    strmake(datavolname, mysql_real_data_home,
            (uint) (p - mysql_real_data_home));
}


/**
  Registering with NEB for NSS Volume Deactivation event.
*/

static void registerwithneb()
{

  ConsumerRegistrationInfo reg_info;
    
  /* Clear NEB registration structure */
  bzero((char*) &reg_info, sizeof(struct ConsumerRegistrationInfo));

  /* Fill the NEB consumer information structure */
  reg_info.CRIVersion= 1;  	            // NEB version
  /* NEB Consumer name */
  reg_info.CRIConsumerName= (BYTE *) "MySQL Database Server";
  /* Event of interest */
  reg_info.CRIEventName= (BYTE *) "NSS.ChangeVolState.Enter";
  reg_info.CRIUserParameter= NULL;	    // Consumer Info
  reg_info.CRIEventFlags= 0;	            // Event flags
  /* Consumer NLM handle */
  reg_info.CRIOwnerID= (LoadDefinitionStructure *)getnlmhandle();
  reg_info.CRIConsumerESR= NULL;	    // No consumer ESR required
  reg_info.CRISecurityToken= 0;	            // No security token for the event
  reg_info.CRIConsumerFlags= 0;             // SMP_ENABLED_BIT;	
  reg_info.CRIFilterName= 0;	            // No event filtering
  reg_info.CRIFilterDataLength= 0;          // No filtering data
  reg_info.CRIFilterData= 0;	            // No filtering data
  /* Callback function for the event */
  (void *)reg_info.CRIConsumerCallback= (void *) refneb;
  reg_info.CRIOrder= 0;	                    // Event callback order
  reg_info.CRIConsumerType= CHECK_CONSUMER; // Consumer type

  /* Register for the event with NEB */
  if (RegisterConsumer(&reg_info))
  {
    consoleprintf("Failed to register for NSS Volume Deactivation event \n");
    return;
  }
  /* This ID is required for deregistration */
  neb_consumer_id= reg_info.CRIConsumerID;

  /* Get MySQL data volume name, stored in global variable datavolname */
  getvolumename();

  /*
    Get the NSS volume ID of the MySQL Data volume.
    Volume ID is stored in a global variable
  */
  getvolumeID((BYTE*) datavolname);	
}


/**
  Callback for NSS Volume Deactivation event.
*/

ulong neb_event_callback(struct EventBlock *eblock)
{
  EventChangeVolStateEnter_s *voldata;
  extern bool nw_panic;

  voldata= (EventChangeVolStateEnter_s *)eblock->EBEventData;

  /* Deactivation of a volume */
  if ((voldata->oldState == zVOLSTATE_ACTIVE &&
       voldata->newState == zVOLSTATE_DEACTIVE ||
       voldata->newState == zVOLSTATE_MAINTENANCE))
  {
    /*
      Ensure that we bring down MySQL server only for MySQL data
      volume deactivation
    */
    if (!memcmp(&voldata->volID, &datavolid, sizeof(VolumeID_t)))
    {
      consoleprintf("MySQL data volume is deactivated, shutting down MySQL Server \n");
      event_flag= TRUE;
      nw_panic = TRUE;
      event_flag= TRUE;
      kill_server(0);
    }
  }
  return 0;
}


#define ADMIN_VOL_PATH					"_ADMIN:/Volumes/"

/**
  Function to get NSS volume ID of the MySQL data.
*/
static void getvolumeID(BYTE *volumeName)
{
  char path[zMAX_FULL_NAME];
  Key_t rootKey= 0, fileKey= 0;
  QUAD getInfoMask;
  zInfo_s info;
  STATUS status;

  /* Get the root key */
  if ((status= zRootKey(0, &rootKey)) != zOK)
  {
    consoleprintf("\nGetNSSVolumeProperties - Failed to get root key, status: %d\n.", (int) status);
    goto exit;
  }

  /*
    Get the file key. This is the key to the volume object in the
    NSS admin volumes directory.
  */

  strxmov(path, (const char *) ADMIN_VOL_PATH, (const char *) volumeName,
          NullS);
  if ((status= zOpen(rootKey, zNSS_TASK, zNSPACE_LONG|zMODE_UTF8, 
                     (BYTE *) path, zRR_READ_ACCESS, &fileKey)) != zOK)
  {
    consoleprintf("\nGetNSSVolumeProperties - Failed to get file, status: %d\n.", (int) status);
    goto exit;
  }

  getInfoMask= zGET_IDS | zGET_VOLUME_INFO ;
  if ((status= zGetInfo(fileKey, getInfoMask, sizeof(info), 
                        zINFO_VERSION_A, &info)) != zOK)
  {
    consoleprintf("\nGetNSSVolumeProperties - Failed in zGetInfo, status: %d\n.", (int) status);
    goto exit;
  }

  /* Copy the data to global variable */
  datavolid.timeLow= info.vol.volumeID.timeLow;
  datavolid.timeMid= info.vol.volumeID.timeMid;
  datavolid.timeHighAndVersion= info.vol.volumeID.timeHighAndVersion;
  datavolid.clockSeqHighAndReserved= info.vol.volumeID.clockSeqHighAndReserved;
  datavolid.clockSeqLow= info.vol.volumeID.clockSeqLow;
  /* This is guranteed to be 6-byte length (but sizeof() would be better) */
  memcpy(datavolid.node, info.vol.volumeID.node, (unsigned int) 6);

exit:
  if (rootKey)
    zClose(rootKey);
  if (fileKey)
    zClose(fileKey);
}


static void init_signals(void)
{
  int signals[] = {SIGINT,SIGILL,SIGFPE,SIGSEGV,SIGTERM,SIGABRT};

  for (uint i=0 ; i < sizeof(signals)/sizeof(int) ; i++)
    signal(signals[i], kill_server);
  mysql_cb_init();  // initialize callbacks

}


static void start_signal_handler(void)
{
  // Save vm id of this process
  if (!opt_bootstrap)
    create_pid_file();
  // no signal handler
}


/**
  Warn if the data is on a Traditional volume.

  @note
    Already done by mysqld_safe
*/

static void check_data_home(const char *path)
{
}

#endif /*__WIN__ || __NETWARE */

#ifdef HAVE_LINUXTHREADS
#define UNSAFE_DEFAULT_LINUX_THREADS 200
#endif


#if BACKTRACE_DEMANGLE
#include <cxxabi.h>
extern "C" char *my_demangle(const char *mangled_name, int *status)
{
  return abi::__cxa_demangle(mangled_name, NULL, NULL, status);
}
#endif


extern "C" sig_handler handle_segfault(int sig)
{
  time_t curr_time;
  struct tm tm;
  THD *thd=current_thd;

  /*
    Strictly speaking, one needs a mutex here
    but since we have got SIGSEGV already, things are a mess
    so not having the mutex is not as bad as possibly using a buggy
    mutex - so we keep things simple
  */
  if (segfaulted)
  {
    fprintf(stderr, "Fatal " SIGNAL_FMT " while backtracing\n", sig);
    exit(1);
  }

  segfaulted = 1;

  curr_time= my_time(0);
  localtime_r(&curr_time, &tm);

  fprintf(stderr,"\
%02d%02d%02d %2d:%02d:%02d - mysqld got " SIGNAL_FMT " ;\n\
This could be because you hit a bug. It is also possible that this binary\n\
or one of the libraries it was linked against is corrupt, improperly built,\n\
or misconfigured. This error can also be caused by malfunctioning hardware.\n",
          tm.tm_year % 100, tm.tm_mon+1, tm.tm_mday,
          tm.tm_hour, tm.tm_min, tm.tm_sec,
	  sig);
  fprintf(stderr, "\
We will try our best to scrape up some info that will hopefully help diagnose\n\
the problem, but since we have already crashed, something is definitely wrong\n\
and this may fail.\n\n");
  fprintf(stderr, "key_buffer_size=%lu\n",
          (ulong) dflt_key_cache->key_cache_mem_size);
  fprintf(stderr, "read_buffer_size=%ld\n", (long) global_system_variables.read_buff_size);
  fprintf(stderr, "max_used_connections=%lu\n", max_used_connections);
  fprintf(stderr, "max_threads=%u\n", thread_scheduler.max_threads);
  fprintf(stderr, "threads_connected=%u\n", thread_count);
  fprintf(stderr, "It is possible that mysqld could use up to \n\
key_buffer_size + (read_buffer_size + sort_buffer_size)*max_threads = %lu K\n\
bytes of memory\n", ((ulong) dflt_key_cache->key_cache_mem_size +
		     (global_system_variables.read_buff_size +
		      global_system_variables.sortbuff_size) *
		     thread_scheduler.max_threads +
                     max_connections * sizeof(THD)) / 1024);
  fprintf(stderr, "Hope that's ok; if not, decrease some variables in the equation.\n\n");

#if defined(HAVE_LINUXTHREADS)
  if (sizeof(char*) == 4 && thread_count > UNSAFE_DEFAULT_LINUX_THREADS)
  {
    fprintf(stderr, "\
You seem to be running 32-bit Linux and have %d concurrent connections.\n\
If you have not changed STACK_SIZE in LinuxThreads and built the binary \n\
yourself, LinuxThreads is quite likely to steal a part of the global heap for\n\
the thread stack. Please read http://dev.mysql.com/doc/mysql/en/linux.html\n\n",
	    thread_count);
  }
#endif /* HAVE_LINUXTHREADS */

#ifdef HAVE_STACKTRACE
  if (!(test_flags & TEST_NO_STACKTRACE))
  {
    fprintf(stderr,"thd: 0x%lx\n",(long) thd);
    fprintf(stderr,"\
Attempting backtrace. You can use the following information to find out\n\
where mysqld died. If you see no messages after this, something went\n\
terribly wrong...\n");  
    my_print_stacktrace(thd ? (uchar*) thd->thread_stack : NULL,
                        my_thread_stack_size);
  }
  if (thd)
  {
    const char *kreason= "UNKNOWN";
    switch (thd->killed) {
    case THD::NOT_KILLED:
      kreason= "NOT_KILLED";
      break;
    case THD::KILL_BAD_DATA:
      kreason= "KILL_BAD_DATA";
      break;
    case THD::KILL_CONNECTION:
      kreason= "KILL_CONNECTION";
      break;
    case THD::KILL_QUERY:
      kreason= "KILL_QUERY";
      break;
    case THD::KILLED_NO_VALUE:
      kreason= "KILLED_NO_VALUE";
      break;
    }
    fprintf(stderr, "Trying to get some variables.\n\
Some pointers may be invalid and cause the dump to abort...\n");
    my_safe_print_str("thd->query", thd->query, 1024);
    fprintf(stderr, "thd->thread_id=%lu\n", (ulong) thd->thread_id);
    fprintf(stderr, "thd->killed=%s\n", kreason);
  }
  fprintf(stderr, "\
The manual page at http://dev.mysql.com/doc/mysql/en/crashing.html contains\n\
information that should help you find out what is causing the crash.\n");
  fflush(stderr);
#endif /* HAVE_STACKTRACE */

#ifdef HAVE_INITGROUPS
  if (calling_initgroups)
    fprintf(stderr, "\n\
This crash occured while the server was calling initgroups(). This is\n\
often due to the use of a mysqld that is statically linked against glibc\n\
and configured to use LDAP in /etc/nsswitch.conf. You will need to either\n\
upgrade to a version of glibc that does not have this problem (2.3.4 or\n\
later when used with nscd), disable LDAP in your nsswitch.conf, or use a\n\
mysqld that is not statically linked.\n");
#endif

#ifdef HAVE_NPTL
  if (thd_lib_detected == THD_LIB_LT && !getenv("LD_ASSUME_KERNEL"))
    fprintf(stderr,"\n\
You are running a statically-linked LinuxThreads binary on an NPTL system.\n\
This can result in crashes on some distributions due to LT/NPTL conflicts.\n\
You should either build a dynamically-linked binary, or force LinuxThreads\n\
to be used with the LD_ASSUME_KERNEL environment variable. Please consult\n\
the documentation for your distribution on how to do that.\n");
#endif
  
  if (locked_in_memory)
  {
    fprintf(stderr, "\n\
The \"--memlock\" argument, which was enabled, uses system calls that are\n\
unreliable and unstable on some operating systems and operating-system\n\
versions (notably, some versions of Linux).  This crash could be due to use\n\
of those buggy OS calls.  You should consider whether you really need the\n\
\"--memlock\" parameter and/or consult the OS distributer about \"mlockall\"\n\
bugs.\n");
  }

#ifdef HAVE_WRITE_CORE
  if (test_flags & TEST_CORE_ON_SIGNAL)
  {
    fprintf(stderr, "Writing a core file\n");
    fflush(stderr);
    my_write_core(sig);
  }
#endif

#ifndef __WIN__
  /* On Windows, do not terminate, but pass control to exception filter */
  exit(1);
#endif
}

#if !defined(__WIN__) && !defined(__NETWARE__)
#ifndef SA_RESETHAND
#define SA_RESETHAND 0
#endif
#ifndef SA_NODEFER
#define SA_NODEFER 0
#endif

#ifndef EMBEDDED_LIBRARY

static void init_signals(void)
{
  sigset_t set;
  struct sigaction sa;
  DBUG_ENTER("init_signals");

  my_sigset(THR_SERVER_ALARM,print_signal_warning); // Should never be called!

  if (!(test_flags & TEST_NO_STACKTRACE) || (test_flags & TEST_CORE_ON_SIGNAL))
  {
    sa.sa_flags = SA_RESETHAND | SA_NODEFER;
    sigemptyset(&sa.sa_mask);
    sigprocmask(SIG_SETMASK,&sa.sa_mask,NULL);

#ifdef HAVE_STACKTRACE
    my_init_stacktrace();
#endif
#if defined(__amiga__)
    sa.sa_handler=(void(*)())handle_segfault;
#else
    sa.sa_handler=handle_segfault;
#endif
    sigaction(SIGSEGV, &sa, NULL);
    sigaction(SIGABRT, &sa, NULL);
#ifdef SIGBUS
    sigaction(SIGBUS, &sa, NULL);
#endif
    sigaction(SIGILL, &sa, NULL);
    sigaction(SIGFPE, &sa, NULL);
  }

#ifdef HAVE_GETRLIMIT
  if (test_flags & TEST_CORE_ON_SIGNAL)
  {
    /* Change limits so that we will get a core file */
    STRUCT_RLIMIT rl;
    rl.rlim_cur = rl.rlim_max = RLIM_INFINITY;
    if (setrlimit(RLIMIT_CORE, &rl) && global_system_variables.log_warnings)
      sql_print_warning("setrlimit could not change the size of core files to 'infinity';  We may not be able to generate a core file on signals");
  }
#endif
  (void) sigemptyset(&set);
  my_sigset(SIGPIPE,SIG_IGN);
  sigaddset(&set,SIGPIPE);
#ifndef IGNORE_SIGHUP_SIGQUIT
  sigaddset(&set,SIGQUIT);
  sigaddset(&set,SIGHUP);
#endif
  sigaddset(&set,SIGTERM);

  /* Fix signals if blocked by parents (can happen on Mac OS X) */
  sigemptyset(&sa.sa_mask);
  sa.sa_flags = 0;
  sa.sa_handler = print_signal_warning;
  sigaction(SIGTERM, &sa, (struct sigaction*) 0);
  sa.sa_flags = 0;
  sa.sa_handler = print_signal_warning;
  sigaction(SIGHUP, &sa, (struct sigaction*) 0);
#ifdef SIGTSTP
  sigaddset(&set,SIGTSTP);
#endif
  if (thd_lib_detected != THD_LIB_LT)
    sigaddset(&set,THR_SERVER_ALARM);
  if (test_flags & TEST_SIGINT)
  {
    my_sigset(thr_kill_signal, end_thread_signal);
    // May be SIGINT
    sigdelset(&set, thr_kill_signal);
  }
  else
    sigaddset(&set,SIGINT);
  sigprocmask(SIG_SETMASK,&set,NULL);
  pthread_sigmask(SIG_SETMASK,&set,NULL);
  DBUG_VOID_RETURN;
}


static void start_signal_handler(void)
{
  int error;
  pthread_attr_t thr_attr;
  DBUG_ENTER("start_signal_handler");

  (void) pthread_attr_init(&thr_attr);
#if !defined(HAVE_DEC_3_2_THREADS)
  pthread_attr_setscope(&thr_attr,PTHREAD_SCOPE_SYSTEM);
  (void) pthread_attr_setdetachstate(&thr_attr,PTHREAD_CREATE_DETACHED);
  if (!(opt_specialflag & SPECIAL_NO_PRIOR))
    my_pthread_attr_setprio(&thr_attr,INTERRUPT_PRIOR);
#if defined(__ia64__) || defined(__ia64)
  /*
    Peculiar things with ia64 platforms - it seems we only have half the
    stack size in reality, so we have to double it here
  */
  pthread_attr_setstacksize(&thr_attr,my_thread_stack_size*2);
#else
  pthread_attr_setstacksize(&thr_attr,my_thread_stack_size);
#endif
#endif

  (void) pthread_mutex_lock(&LOCK_thread_count);
  if ((error=pthread_create(&signal_thread,&thr_attr,signal_hand,0)))
  {
    sql_print_error("Can't create interrupt-thread (error %d, errno: %d)",
		    error,errno);
    exit(1);
  }
  (void) pthread_cond_wait(&COND_thread_count,&LOCK_thread_count);
  pthread_mutex_unlock(&LOCK_thread_count);

  (void) pthread_attr_destroy(&thr_attr);
  DBUG_VOID_RETURN;
}


/** This threads handles all signals and alarms. */
/* ARGSUSED */
pthread_handler_t signal_hand(void *arg __attribute__((unused)))
{
  sigset_t set;
  int sig;
  my_thread_init();				// Init new thread
  DBUG_ENTER("signal_hand");
  signal_thread_in_use= 1;

  /*
    Setup alarm handler
    This should actually be '+ max_number_of_slaves' instead of +10,
    but the +10 should be quite safe.
  */
  init_thr_alarm(thread_scheduler.max_threads +
		 global_system_variables.max_insert_delayed_threads + 10);
  if (thd_lib_detected != THD_LIB_LT && (test_flags & TEST_SIGINT))
  {
    (void) sigemptyset(&set);			// Setup up SIGINT for debug
    (void) sigaddset(&set,SIGINT);		// For debugging
    (void) pthread_sigmask(SIG_UNBLOCK,&set,NULL);
  }
  (void) sigemptyset(&set);			// Setup up SIGINT for debug
#ifdef USE_ONE_SIGNAL_HAND
  (void) sigaddset(&set,THR_SERVER_ALARM);	// For alarms
#endif
#ifndef IGNORE_SIGHUP_SIGQUIT
  (void) sigaddset(&set,SIGQUIT);
  (void) sigaddset(&set,SIGHUP);
#endif
  (void) sigaddset(&set,SIGTERM);
  (void) sigaddset(&set,SIGTSTP);

  /* Save pid to this process (or thread on Linux) */
  if (!opt_bootstrap)
    create_pid_file();

#ifdef HAVE_STACK_TRACE_ON_SEGV
  if (opt_do_pstack)
  {
    sprintf(pstack_file_name,"mysqld-%lu-%%d-%%d.backtrace", (ulong)getpid());
    pstack_install_segv_action(pstack_file_name);
  }
#endif /* HAVE_STACK_TRACE_ON_SEGV */

  /*
    signal to start_signal_handler that we are ready
    This works by waiting for start_signal_handler to free mutex,
    after which we signal it that we are ready.
    At this pointer there is no other threads running, so there
    should not be any other pthread_cond_signal() calls.
  */
  (void) pthread_mutex_lock(&LOCK_thread_count);
  (void) pthread_mutex_unlock(&LOCK_thread_count);
  (void) pthread_cond_broadcast(&COND_thread_count);

  (void) pthread_sigmask(SIG_BLOCK,&set,NULL);
  for (;;)
  {
    int error;					// Used when debugging
    if (shutdown_in_progress && !abort_loop)
    {
      sig= SIGTERM;
      error=0;
    }
    else
      while ((error=my_sigwait(&set,&sig)) == EINTR) ;
    if (cleanup_done)
    {
      DBUG_PRINT("quit",("signal_handler: calling my_thread_end()"));
      my_thread_end();
      signal_thread_in_use= 0;
      pthread_exit(0);				// Safety
    }
    switch (sig) {
    case SIGTERM:
    case SIGQUIT:
    case SIGKILL:
#ifdef EXTRA_DEBUG
      sql_print_information("Got signal %d to shutdown mysqld",sig);
#endif
      /* switch to the old log message processing */
      logger.set_handlers(LOG_FILE, opt_slow_log ? LOG_FILE:LOG_NONE,
                          opt_log ? LOG_FILE:LOG_NONE);
      DBUG_PRINT("info",("Got signal: %d  abort_loop: %d",sig,abort_loop));
      if (!abort_loop)
      {
	abort_loop=1;				// mark abort for threads
#ifdef USE_ONE_SIGNAL_HAND
	pthread_t tmp;
	if (!(opt_specialflag & SPECIAL_NO_PRIOR))
	  my_pthread_attr_setprio(&connection_attrib,INTERRUPT_PRIOR);
	if (pthread_create(&tmp,&connection_attrib, kill_server_thread,
			   (void*) &sig))
	  sql_print_error("Can't create thread to kill server");
#else
	kill_server((void*) sig);	// MIT THREAD has a alarm thread
#endif
      }
      break;
    case SIGHUP:
      if (!abort_loop)
      {
        bool not_used;
	mysql_print_status();		// Print some debug info
	reload_acl_and_cache((THD*) 0,
			     (REFRESH_LOG | REFRESH_TABLES | REFRESH_FAST |
			      REFRESH_GRANT |
			      REFRESH_THREADS | REFRESH_HOSTS),
			     (TABLE_LIST*) 0, &not_used); // Flush logs
      }
      /* reenable logs after the options were reloaded */
      if (log_output_options & LOG_NONE)
      {
        logger.set_handlers(LOG_FILE,
                            opt_slow_log ? LOG_TABLE : LOG_NONE,
                            opt_log ? LOG_TABLE : LOG_NONE);
      }
      else
      {
        logger.set_handlers(LOG_FILE,
                            opt_slow_log ? log_output_options : LOG_NONE,
                            opt_log ? log_output_options : LOG_NONE);
      }
      break;
#ifdef USE_ONE_SIGNAL_HAND
    case THR_SERVER_ALARM:
      process_alarm(sig);			// Trigger alarms.
      break;
#endif
    default:
#ifdef EXTRA_DEBUG
      sql_print_warning("Got signal: %d  error: %d",sig,error); /* purecov: tested */
#endif
      break;					/* purecov: tested */
    }
  }
  return(0);					/* purecov: deadcode */
}

static void check_data_home(const char *path)
{}

#endif /*!EMBEDDED_LIBRARY*/
#endif	/* __WIN__*/


/**
  All global error messages are sent here where the first one is stored
  for the client.
*/
/* ARGSUSED */
extern "C" int my_message_sql(uint error, const char *str, myf MyFlags);

int my_message_sql(uint error, const char *str, myf MyFlags)
{
  THD *thd;
  DBUG_ENTER("my_message_sql");
  DBUG_PRINT("error", ("error: %u  message: '%s'", error, str));

  DBUG_ASSERT(str != NULL);
  /*
    An error should have a valid error number (!= 0), so it can be caught
    in stored procedures by SQL exception handlers.
    Calling my_error() with error == 0 is a bug.
    Remaining known places to fix:
    - storage/myisam/mi_create.c, my_printf_error()
    TODO:
    DBUG_ASSERT(error != 0);
  */

  if (error == 0)
  {
    /* At least, prevent new abuse ... */
    DBUG_ASSERT(strncmp(str, "MyISAM table", 12) == 0);
    error= ER_UNKNOWN_ERROR;
  }

  if ((thd= current_thd))
  {
    /*
      TODO: There are two exceptions mechanism (THD and sp_rcontext),
      this could be improved by having a common stack of handlers.
    */
    if (thd->handle_error(error, str,
                          MYSQL_ERROR::WARN_LEVEL_ERROR))
      DBUG_RETURN(0);

    thd->is_slave_error=  1; // needed to catch query errors during replication

    /*
      thd->lex->current_select == 0 if lex structure is not inited
      (not query command (COM_QUERY))
    */
    if (thd->lex->current_select &&
	thd->lex->current_select->no_error && !thd->is_fatal_error)
    {
      DBUG_PRINT("error",
                 ("Error converted to warning: current_select: no_error %d  "
                  "fatal_error: %d",
                  (thd->lex->current_select ?
                   thd->lex->current_select->no_error : 0),
                  (int) thd->is_fatal_error));
    }
    else
    {
      if (! thd->main_da.is_error())            // Return only first message
      {
        thd->main_da.set_error_status(thd, error, str);
      }
      query_cache_abort(&thd->net);
    }
    /*
      If a continue handler is found, the error message will be cleared
      by the stored procedures code.
    */
    if (thd->spcont &&
        ! (MyFlags & ME_NO_SP_HANDLER) &&
        thd->spcont->handle_error(error, MYSQL_ERROR::WARN_LEVEL_ERROR, thd))
    {
      /*
        Do not push any warnings, a handled error must be completely
        silenced.
      */
      DBUG_RETURN(0);
    }

    if (!thd->no_warnings_for_error &&
        !(MyFlags & ME_NO_WARNING_FOR_ERROR))
    {
      /*
        Suppress infinite recursion if there a memory allocation error
        inside push_warning.
      */
      thd->no_warnings_for_error= TRUE;
      push_warning(thd, MYSQL_ERROR::WARN_LEVEL_ERROR, error, str);
      thd->no_warnings_for_error= FALSE;
    }
  }
  if (!thd || MyFlags & ME_NOREFRESH)
    sql_print_error("%s: %s",my_progname,str); /* purecov: inspected */
  DBUG_RETURN(0);
}


#ifndef EMBEDDED_LIBRARY
extern "C" void *my_str_malloc_mysqld(size_t size);
extern "C" void my_str_free_mysqld(void *ptr);

void *my_str_malloc_mysqld(size_t size)
{
  return my_malloc(size, MYF(MY_FAE));
}


void my_str_free_mysqld(void *ptr)
{
  my_free((uchar*)ptr, MYF(MY_FAE));
}
#endif /* EMBEDDED_LIBRARY */


#ifdef __WIN__

pthread_handler_t handle_shutdown(void *arg)
{
  MSG msg;
  my_thread_init();

  /* this call should create the message queue for this thread */
  PeekMessage(&msg, NULL, 1, 65534,PM_NOREMOVE);
#if !defined(EMBEDDED_LIBRARY)
  if (WaitForSingleObject(hEventShutdown,INFINITE)==WAIT_OBJECT_0)
#endif /* EMBEDDED_LIBRARY */
     kill_server(MYSQL_KILL_SIGNAL);
  return 0;
}
#endif

#if !defined(EMBEDDED_LIBRARY)
static const char *load_default_groups[]= {
#ifdef WITH_NDBCLUSTER_STORAGE_ENGINE
"mysql_cluster",
#endif
"mysqld","server", MYSQL_BASE_VERSION, 0, 0};

#if defined(__WIN__)
static const int load_default_groups_sz=
sizeof(load_default_groups)/sizeof(load_default_groups[0]);
#endif
#endif /*!EMBEDDED_LIBRARY*/


/**
  Initialize one of the global date/time format variables.

  @param format_type		What kind of format should be supported
  @param var_ptr		Pointer to variable that should be updated

  @note
    The default value is taken from either opt_date_time_formats[] or
    the ISO format (ANSI SQL)

  @retval
    0 ok
  @retval
    1 error
*/

static bool init_global_datetime_format(timestamp_type format_type,
                                        DATE_TIME_FORMAT **var_ptr)
{
  /* Get command line option */
  const char *str= opt_date_time_formats[format_type];

  if (!str)					// No specified format
  {
    str= get_date_time_format_str(&known_date_time_formats[ISO_FORMAT],
				  format_type);
    /*
      Set the "command line" option to point to the generated string so
      that we can set global formats back to default
    */
    opt_date_time_formats[format_type]= str;
  }
  if (!(*var_ptr= date_time_format_make(format_type, str, strlen(str))))
  {
    fprintf(stderr, "Wrong date/time format specifier: %s\n", str);
    return 1;
  }
  return 0;
}

SHOW_VAR com_status_vars[]= {
  {"admin_commands",       (char*) offsetof(STATUS_VAR, com_other), SHOW_LONG_STATUS},
  {"assign_to_keycache",   (char*) offsetof(STATUS_VAR, com_stat[(uint) SQLCOM_ASSIGN_TO_KEYCACHE]), SHOW_LONG_STATUS},
  {"alter_db",             (char*) offsetof(STATUS_VAR, com_stat[(uint) SQLCOM_ALTER_DB]), SHOW_LONG_STATUS},
  {"alter_db_upgrade",     (char*) offsetof(STATUS_VAR, com_stat[(uint) SQLCOM_ALTER_DB_UPGRADE]), SHOW_LONG_STATUS},
  {"alter_event",          (char*) offsetof(STATUS_VAR, com_stat[(uint) SQLCOM_ALTER_EVENT]), SHOW_LONG_STATUS},
  {"alter_function",       (char*) offsetof(STATUS_VAR, com_stat[(uint) SQLCOM_ALTER_FUNCTION]), SHOW_LONG_STATUS},
  {"alter_procedure",      (char*) offsetof(STATUS_VAR, com_stat[(uint) SQLCOM_ALTER_PROCEDURE]), SHOW_LONG_STATUS},
  {"alter_server",         (char*) offsetof(STATUS_VAR, com_stat[(uint) SQLCOM_ALTER_SERVER]), SHOW_LONG_STATUS},
  {"alter_table",          (char*) offsetof(STATUS_VAR, com_stat[(uint) SQLCOM_ALTER_TABLE]), SHOW_LONG_STATUS},
  {"alter_tablespace",     (char*) offsetof(STATUS_VAR, com_stat[(uint) SQLCOM_ALTER_TABLESPACE]), SHOW_LONG_STATUS},
  {"analyze",              (char*) offsetof(STATUS_VAR, com_stat[(uint) SQLCOM_ANALYZE]), SHOW_LONG_STATUS},
  {"backup_table",         (char*) offsetof(STATUS_VAR, com_stat[(uint) SQLCOM_BACKUP_TABLE]), SHOW_LONG_STATUS},
  {"begin",                (char*) offsetof(STATUS_VAR, com_stat[(uint) SQLCOM_BEGIN]), SHOW_LONG_STATUS},
  {"binlog",               (char*) offsetof(STATUS_VAR, com_stat[(uint) SQLCOM_BINLOG_BASE64_EVENT]), SHOW_LONG_STATUS},
  {"call_procedure",       (char*) offsetof(STATUS_VAR, com_stat[(uint) SQLCOM_CALL]), SHOW_LONG_STATUS},
  {"change_db",            (char*) offsetof(STATUS_VAR, com_stat[(uint) SQLCOM_CHANGE_DB]), SHOW_LONG_STATUS},
  {"change_master",        (char*) offsetof(STATUS_VAR, com_stat[(uint) SQLCOM_CHANGE_MASTER]), SHOW_LONG_STATUS},
  {"check",                (char*) offsetof(STATUS_VAR, com_stat[(uint) SQLCOM_CHECK]), SHOW_LONG_STATUS},
  {"checksum",             (char*) offsetof(STATUS_VAR, com_stat[(uint) SQLCOM_CHECKSUM]), SHOW_LONG_STATUS},
  {"commit",               (char*) offsetof(STATUS_VAR, com_stat[(uint) SQLCOM_COMMIT]), SHOW_LONG_STATUS},
  {"create_db",            (char*) offsetof(STATUS_VAR, com_stat[(uint) SQLCOM_CREATE_DB]), SHOW_LONG_STATUS},
  {"create_event",         (char*) offsetof(STATUS_VAR, com_stat[(uint) SQLCOM_CREATE_EVENT]), SHOW_LONG_STATUS},
  {"create_function",      (char*) offsetof(STATUS_VAR, com_stat[(uint) SQLCOM_CREATE_SPFUNCTION]), SHOW_LONG_STATUS},
  {"create_index",         (char*) offsetof(STATUS_VAR, com_stat[(uint) SQLCOM_CREATE_INDEX]), SHOW_LONG_STATUS},
  {"create_procedure",     (char*) offsetof(STATUS_VAR, com_stat[(uint) SQLCOM_CREATE_PROCEDURE]), SHOW_LONG_STATUS},
  {"create_server",        (char*) offsetof(STATUS_VAR, com_stat[(uint) SQLCOM_CREATE_SERVER]), SHOW_LONG_STATUS},
  {"create_table",         (char*) offsetof(STATUS_VAR, com_stat[(uint) SQLCOM_CREATE_TABLE]), SHOW_LONG_STATUS},
  {"create_trigger",       (char*) offsetof(STATUS_VAR, com_stat[(uint) SQLCOM_CREATE_TRIGGER]), SHOW_LONG_STATUS},
  {"create_udf",           (char*) offsetof(STATUS_VAR, com_stat[(uint) SQLCOM_CREATE_FUNCTION]), SHOW_LONG_STATUS},
  {"create_user",          (char*) offsetof(STATUS_VAR, com_stat[(uint) SQLCOM_CREATE_USER]), SHOW_LONG_STATUS},
  {"create_view",          (char*) offsetof(STATUS_VAR, com_stat[(uint) SQLCOM_CREATE_VIEW]), SHOW_LONG_STATUS},
  {"dealloc_sql",          (char*) offsetof(STATUS_VAR, com_stat[(uint) SQLCOM_DEALLOCATE_PREPARE]), SHOW_LONG_STATUS},
  {"delete",               (char*) offsetof(STATUS_VAR, com_stat[(uint) SQLCOM_DELETE]), SHOW_LONG_STATUS},
  {"delete_multi",         (char*) offsetof(STATUS_VAR, com_stat[(uint) SQLCOM_DELETE_MULTI]), SHOW_LONG_STATUS},
  {"do",                   (char*) offsetof(STATUS_VAR, com_stat[(uint) SQLCOM_DO]), SHOW_LONG_STATUS},
  {"drop_db",              (char*) offsetof(STATUS_VAR, com_stat[(uint) SQLCOM_DROP_DB]), SHOW_LONG_STATUS},
  {"drop_event",           (char*) offsetof(STATUS_VAR, com_stat[(uint) SQLCOM_DROP_EVENT]), SHOW_LONG_STATUS},
  {"drop_function",        (char*) offsetof(STATUS_VAR, com_stat[(uint) SQLCOM_DROP_FUNCTION]), SHOW_LONG_STATUS},
  {"drop_index",           (char*) offsetof(STATUS_VAR, com_stat[(uint) SQLCOM_DROP_INDEX]), SHOW_LONG_STATUS},
  {"drop_procedure",       (char*) offsetof(STATUS_VAR, com_stat[(uint) SQLCOM_DROP_PROCEDURE]), SHOW_LONG_STATUS},
  {"drop_server",          (char*) offsetof(STATUS_VAR, com_stat[(uint) SQLCOM_DROP_SERVER]), SHOW_LONG_STATUS},
  {"drop_table",           (char*) offsetof(STATUS_VAR, com_stat[(uint) SQLCOM_DROP_TABLE]), SHOW_LONG_STATUS},
  {"drop_trigger",         (char*) offsetof(STATUS_VAR, com_stat[(uint) SQLCOM_DROP_TRIGGER]), SHOW_LONG_STATUS},
  {"drop_user",            (char*) offsetof(STATUS_VAR, com_stat[(uint) SQLCOM_DROP_USER]), SHOW_LONG_STATUS},
  {"drop_view",            (char*) offsetof(STATUS_VAR, com_stat[(uint) SQLCOM_DROP_VIEW]), SHOW_LONG_STATUS},
  {"empty_query",          (char*) offsetof(STATUS_VAR, com_stat[(uint) SQLCOM_EMPTY_QUERY]), SHOW_LONG_STATUS},
  {"execute_sql",          (char*) offsetof(STATUS_VAR, com_stat[(uint) SQLCOM_EXECUTE]), SHOW_LONG_STATUS},
  {"flush",                (char*) offsetof(STATUS_VAR, com_stat[(uint) SQLCOM_FLUSH]), SHOW_LONG_STATUS},
  {"grant",                (char*) offsetof(STATUS_VAR, com_stat[(uint) SQLCOM_GRANT]), SHOW_LONG_STATUS},
  {"ha_close",             (char*) offsetof(STATUS_VAR, com_stat[(uint) SQLCOM_HA_CLOSE]), SHOW_LONG_STATUS},
  {"ha_open",              (char*) offsetof(STATUS_VAR, com_stat[(uint) SQLCOM_HA_OPEN]), SHOW_LONG_STATUS},
  {"ha_read",              (char*) offsetof(STATUS_VAR, com_stat[(uint) SQLCOM_HA_READ]), SHOW_LONG_STATUS},
  {"help",                 (char*) offsetof(STATUS_VAR, com_stat[(uint) SQLCOM_HELP]), SHOW_LONG_STATUS},
  {"insert",               (char*) offsetof(STATUS_VAR, com_stat[(uint) SQLCOM_INSERT]), SHOW_LONG_STATUS},
  {"insert_select",        (char*) offsetof(STATUS_VAR, com_stat[(uint) SQLCOM_INSERT_SELECT]), SHOW_LONG_STATUS},
  {"install_plugin",       (char*) offsetof(STATUS_VAR, com_stat[(uint) SQLCOM_INSTALL_PLUGIN]), SHOW_LONG_STATUS},
  {"kill",                 (char*) offsetof(STATUS_VAR, com_stat[(uint) SQLCOM_KILL]), SHOW_LONG_STATUS},
  {"load",                 (char*) offsetof(STATUS_VAR, com_stat[(uint) SQLCOM_LOAD]), SHOW_LONG_STATUS},
  {"load_master_data",     (char*) offsetof(STATUS_VAR, com_stat[(uint) SQLCOM_LOAD_MASTER_DATA]), SHOW_LONG_STATUS},
  {"load_master_table",    (char*) offsetof(STATUS_VAR, com_stat[(uint) SQLCOM_LOAD_MASTER_TABLE]), SHOW_LONG_STATUS},
  {"lock_tables",          (char*) offsetof(STATUS_VAR, com_stat[(uint) SQLCOM_LOCK_TABLES]), SHOW_LONG_STATUS},
  {"optimize",             (char*) offsetof(STATUS_VAR, com_stat[(uint) SQLCOM_OPTIMIZE]), SHOW_LONG_STATUS},
  {"preload_keys",         (char*) offsetof(STATUS_VAR, com_stat[(uint) SQLCOM_PRELOAD_KEYS]), SHOW_LONG_STATUS},
  {"prepare_sql",          (char*) offsetof(STATUS_VAR, com_stat[(uint) SQLCOM_PREPARE]), SHOW_LONG_STATUS},
  {"purge",                (char*) offsetof(STATUS_VAR, com_stat[(uint) SQLCOM_PURGE]), SHOW_LONG_STATUS},
  {"purge_before_date",    (char*) offsetof(STATUS_VAR, com_stat[(uint) SQLCOM_PURGE_BEFORE]), SHOW_LONG_STATUS},
  {"release_savepoint",    (char*) offsetof(STATUS_VAR, com_stat[(uint) SQLCOM_RELEASE_SAVEPOINT]), SHOW_LONG_STATUS},
  {"rename_table",         (char*) offsetof(STATUS_VAR, com_stat[(uint) SQLCOM_RENAME_TABLE]), SHOW_LONG_STATUS},
  {"rename_user",          (char*) offsetof(STATUS_VAR, com_stat[(uint) SQLCOM_RENAME_USER]), SHOW_LONG_STATUS},
  {"repair",               (char*) offsetof(STATUS_VAR, com_stat[(uint) SQLCOM_REPAIR]), SHOW_LONG_STATUS},
  {"replace",              (char*) offsetof(STATUS_VAR, com_stat[(uint) SQLCOM_REPLACE]), SHOW_LONG_STATUS},
  {"replace_select",       (char*) offsetof(STATUS_VAR, com_stat[(uint) SQLCOM_REPLACE_SELECT]), SHOW_LONG_STATUS},
  {"reset",                (char*) offsetof(STATUS_VAR, com_stat[(uint) SQLCOM_RESET]), SHOW_LONG_STATUS},
  {"restore_table",        (char*) offsetof(STATUS_VAR, com_stat[(uint) SQLCOM_RESTORE_TABLE]), SHOW_LONG_STATUS},
  {"revoke",               (char*) offsetof(STATUS_VAR, com_stat[(uint) SQLCOM_REVOKE]), SHOW_LONG_STATUS},
  {"revoke_all",           (char*) offsetof(STATUS_VAR, com_stat[(uint) SQLCOM_REVOKE_ALL]), SHOW_LONG_STATUS},
  {"rollback",             (char*) offsetof(STATUS_VAR, com_stat[(uint) SQLCOM_ROLLBACK]), SHOW_LONG_STATUS},
  {"rollback_to_savepoint",(char*) offsetof(STATUS_VAR, com_stat[(uint) SQLCOM_ROLLBACK_TO_SAVEPOINT]), SHOW_LONG_STATUS},
  {"savepoint",            (char*) offsetof(STATUS_VAR, com_stat[(uint) SQLCOM_SAVEPOINT]), SHOW_LONG_STATUS},
  {"select",               (char*) offsetof(STATUS_VAR, com_stat[(uint) SQLCOM_SELECT]), SHOW_LONG_STATUS},
  {"set_option",           (char*) offsetof(STATUS_VAR, com_stat[(uint) SQLCOM_SET_OPTION]), SHOW_LONG_STATUS},
  {"show_authors",         (char*) offsetof(STATUS_VAR, com_stat[(uint) SQLCOM_SHOW_AUTHORS]), SHOW_LONG_STATUS},
  {"show_binlog_events",   (char*) offsetof(STATUS_VAR, com_stat[(uint) SQLCOM_SHOW_BINLOG_EVENTS]), SHOW_LONG_STATUS},
  {"show_binlogs",         (char*) offsetof(STATUS_VAR, com_stat[(uint) SQLCOM_SHOW_BINLOGS]), SHOW_LONG_STATUS},
  {"show_charsets",        (char*) offsetof(STATUS_VAR, com_stat[(uint) SQLCOM_SHOW_CHARSETS]), SHOW_LONG_STATUS},
  {"show_collations",      (char*) offsetof(STATUS_VAR, com_stat[(uint) SQLCOM_SHOW_COLLATIONS]), SHOW_LONG_STATUS},
  {"show_column_types",    (char*) offsetof(STATUS_VAR, com_stat[(uint) SQLCOM_SHOW_COLUMN_TYPES]), SHOW_LONG_STATUS},
  {"show_contributors",    (char*) offsetof(STATUS_VAR, com_stat[(uint) SQLCOM_SHOW_CONTRIBUTORS]), SHOW_LONG_STATUS},
  {"show_create_db",       (char*) offsetof(STATUS_VAR, com_stat[(uint) SQLCOM_SHOW_CREATE_DB]), SHOW_LONG_STATUS},
  {"show_create_event",    (char*) offsetof(STATUS_VAR, com_stat[(uint) SQLCOM_SHOW_CREATE_EVENT]), SHOW_LONG_STATUS},
  {"show_create_func",     (char*) offsetof(STATUS_VAR, com_stat[(uint) SQLCOM_SHOW_CREATE_FUNC]), SHOW_LONG_STATUS},
  {"show_create_proc",     (char*) offsetof(STATUS_VAR, com_stat[(uint) SQLCOM_SHOW_CREATE_PROC]), SHOW_LONG_STATUS},
  {"show_create_table",    (char*) offsetof(STATUS_VAR, com_stat[(uint) SQLCOM_SHOW_CREATE]), SHOW_LONG_STATUS},
  {"show_create_trigger",  (char*) offsetof(STATUS_VAR, com_stat[(uint) SQLCOM_SHOW_CREATE_TRIGGER]), SHOW_LONG_STATUS},
  {"show_databases",       (char*) offsetof(STATUS_VAR, com_stat[(uint) SQLCOM_SHOW_DATABASES]), SHOW_LONG_STATUS},
  {"show_engine_logs",     (char*) offsetof(STATUS_VAR, com_stat[(uint) SQLCOM_SHOW_ENGINE_LOGS]), SHOW_LONG_STATUS},
  {"show_engine_mutex",    (char*) offsetof(STATUS_VAR, com_stat[(uint) SQLCOM_SHOW_ENGINE_MUTEX]), SHOW_LONG_STATUS},
  {"show_engine_status",   (char*) offsetof(STATUS_VAR, com_stat[(uint) SQLCOM_SHOW_ENGINE_STATUS]), SHOW_LONG_STATUS},
  {"show_events",          (char*) offsetof(STATUS_VAR, com_stat[(uint) SQLCOM_SHOW_EVENTS]), SHOW_LONG_STATUS},
  {"show_errors",          (char*) offsetof(STATUS_VAR, com_stat[(uint) SQLCOM_SHOW_ERRORS]), SHOW_LONG_STATUS},
  {"show_fields",          (char*) offsetof(STATUS_VAR, com_stat[(uint) SQLCOM_SHOW_FIELDS]), SHOW_LONG_STATUS},
#ifndef DBUG_OFF
  {"show_function_code",   (char*) offsetof(STATUS_VAR, com_stat[(uint) SQLCOM_SHOW_FUNC_CODE]), SHOW_LONG_STATUS},
#endif
  {"show_function_status", (char*) offsetof(STATUS_VAR, com_stat[(uint) SQLCOM_SHOW_STATUS_FUNC]), SHOW_LONG_STATUS},
  {"show_grants",          (char*) offsetof(STATUS_VAR, com_stat[(uint) SQLCOM_SHOW_GRANTS]), SHOW_LONG_STATUS},
  {"show_keys",            (char*) offsetof(STATUS_VAR, com_stat[(uint) SQLCOM_SHOW_KEYS]), SHOW_LONG_STATUS},
  {"show_master_status",   (char*) offsetof(STATUS_VAR, com_stat[(uint) SQLCOM_SHOW_MASTER_STAT]), SHOW_LONG_STATUS},
  {"show_new_master",      (char*) offsetof(STATUS_VAR, com_stat[(uint) SQLCOM_SHOW_NEW_MASTER]), SHOW_LONG_STATUS},
  {"show_open_tables",     (char*) offsetof(STATUS_VAR, com_stat[(uint) SQLCOM_SHOW_OPEN_TABLES]), SHOW_LONG_STATUS},
  {"show_plugins",         (char*) offsetof(STATUS_VAR, com_stat[(uint) SQLCOM_SHOW_PLUGINS]), SHOW_LONG_STATUS},
  {"show_privileges",      (char*) offsetof(STATUS_VAR, com_stat[(uint) SQLCOM_SHOW_PRIVILEGES]), SHOW_LONG_STATUS},
#ifndef DBUG_OFF
  {"show_procedure_code",  (char*) offsetof(STATUS_VAR, com_stat[(uint) SQLCOM_SHOW_PROC_CODE]), SHOW_LONG_STATUS},
#endif
  {"show_procedure_status",(char*) offsetof(STATUS_VAR, com_stat[(uint) SQLCOM_SHOW_STATUS_PROC]), SHOW_LONG_STATUS},
  {"show_processlist",     (char*) offsetof(STATUS_VAR, com_stat[(uint) SQLCOM_SHOW_PROCESSLIST]), SHOW_LONG_STATUS},
  {"show_profile",         (char*) offsetof(STATUS_VAR, com_stat[(uint) SQLCOM_SHOW_PROFILE]), SHOW_LONG_STATUS},
  {"show_profiles",        (char*) offsetof(STATUS_VAR, com_stat[(uint) SQLCOM_SHOW_PROFILES]), SHOW_LONG_STATUS},
  {"show_slave_hosts",     (char*) offsetof(STATUS_VAR, com_stat[(uint) SQLCOM_SHOW_SLAVE_HOSTS]), SHOW_LONG_STATUS},
  {"show_slave_status",    (char*) offsetof(STATUS_VAR, com_stat[(uint) SQLCOM_SHOW_SLAVE_STAT]), SHOW_LONG_STATUS},
  {"show_status",          (char*) offsetof(STATUS_VAR, com_stat[(uint) SQLCOM_SHOW_STATUS]), SHOW_LONG_STATUS},
  {"show_storage_engines", (char*) offsetof(STATUS_VAR, com_stat[(uint) SQLCOM_SHOW_STORAGE_ENGINES]), SHOW_LONG_STATUS},
  {"show_table_status",    (char*) offsetof(STATUS_VAR, com_stat[(uint) SQLCOM_SHOW_TABLE_STATUS]), SHOW_LONG_STATUS},
  {"show_tables",          (char*) offsetof(STATUS_VAR, com_stat[(uint) SQLCOM_SHOW_TABLES]), SHOW_LONG_STATUS},
  {"show_triggers",        (char*) offsetof(STATUS_VAR, com_stat[(uint) SQLCOM_SHOW_TRIGGERS]), SHOW_LONG_STATUS},
  {"show_variables",       (char*) offsetof(STATUS_VAR, com_stat[(uint) SQLCOM_SHOW_VARIABLES]), SHOW_LONG_STATUS},
  {"show_warnings",        (char*) offsetof(STATUS_VAR, com_stat[(uint) SQLCOM_SHOW_WARNS]), SHOW_LONG_STATUS},
  {"slave_start",          (char*) offsetof(STATUS_VAR, com_stat[(uint) SQLCOM_SLAVE_START]), SHOW_LONG_STATUS},
  {"slave_stop",           (char*) offsetof(STATUS_VAR, com_stat[(uint) SQLCOM_SLAVE_STOP]), SHOW_LONG_STATUS},
  {"stmt_close",           (char*) offsetof(STATUS_VAR, com_stmt_close), SHOW_LONG_STATUS},
  {"stmt_execute",         (char*) offsetof(STATUS_VAR, com_stmt_execute), SHOW_LONG_STATUS},
  {"stmt_fetch",           (char*) offsetof(STATUS_VAR, com_stmt_fetch), SHOW_LONG_STATUS},
  {"stmt_prepare",         (char*) offsetof(STATUS_VAR, com_stmt_prepare), SHOW_LONG_STATUS},
  {"stmt_reprepare",       (char*) offsetof(STATUS_VAR, com_stmt_reprepare), SHOW_LONG_STATUS},
  {"stmt_reset",           (char*) offsetof(STATUS_VAR, com_stmt_reset), SHOW_LONG_STATUS},
  {"stmt_send_long_data",  (char*) offsetof(STATUS_VAR, com_stmt_send_long_data), SHOW_LONG_STATUS},
  {"truncate",             (char*) offsetof(STATUS_VAR, com_stat[(uint) SQLCOM_TRUNCATE]), SHOW_LONG_STATUS},
  {"uninstall_plugin",     (char*) offsetof(STATUS_VAR, com_stat[(uint) SQLCOM_UNINSTALL_PLUGIN]), SHOW_LONG_STATUS},
  {"unlock_tables",        (char*) offsetof(STATUS_VAR, com_stat[(uint) SQLCOM_UNLOCK_TABLES]), SHOW_LONG_STATUS},
  {"update",               (char*) offsetof(STATUS_VAR, com_stat[(uint) SQLCOM_UPDATE]), SHOW_LONG_STATUS},
  {"update_multi",         (char*) offsetof(STATUS_VAR, com_stat[(uint) SQLCOM_UPDATE_MULTI]), SHOW_LONG_STATUS},
  {"xa_commit",            (char*) offsetof(STATUS_VAR, com_stat[(uint) SQLCOM_XA_COMMIT]),SHOW_LONG_STATUS},
  {"xa_end",               (char*) offsetof(STATUS_VAR, com_stat[(uint) SQLCOM_XA_END]),SHOW_LONG_STATUS},
  {"xa_prepare",           (char*) offsetof(STATUS_VAR, com_stat[(uint) SQLCOM_XA_PREPARE]),SHOW_LONG_STATUS},
  {"xa_recover",           (char*) offsetof(STATUS_VAR, com_stat[(uint) SQLCOM_XA_RECOVER]),SHOW_LONG_STATUS},
  {"xa_rollback",          (char*) offsetof(STATUS_VAR, com_stat[(uint) SQLCOM_XA_ROLLBACK]),SHOW_LONG_STATUS},
  {"xa_start",             (char*) offsetof(STATUS_VAR, com_stat[(uint) SQLCOM_XA_START]),SHOW_LONG_STATUS},
  {NullS, NullS, SHOW_LONG}
};

static int init_common_variables(const char *conf_file_name, int argc,
				 char **argv, const char **groups)
{
  char buff[FN_REFLEN], *s;
  umask(((~my_umask) & 0666));
  my_decimal_set_zero(&decimal_zero); // set decimal_zero constant;
  tzset();			// Set tzname

  max_system_variables.pseudo_thread_id= (ulong)~0;
  server_start_time= flush_status_time= my_time(0);
  rpl_filter= new Rpl_filter;
  binlog_filter= new Rpl_filter;
  if (!rpl_filter || !binlog_filter)
  {
    sql_perror("Could not allocate replication and binlog filters");
    return 1;
  }

  if (init_thread_environment() ||
      mysql_init_variables())
    return 1;

#ifdef HAVE_TZNAME
  {
    struct tm tm_tmp;
    localtime_r(&server_start_time,&tm_tmp);
    strmake(system_time_zone, tzname[tm_tmp.tm_isdst != 0 ? 1 : 0],
            sizeof(system_time_zone)-1);

 }
#endif
  /*
    We set SYSTEM time zone as reasonable default and
    also for failure of my_tz_init() and bootstrap mode.
    If user explicitly set time zone with --default-time-zone
    option we will change this value in my_tz_init().
  */
  global_system_variables.time_zone= my_tz_SYSTEM;

  /*
    Init mutexes for the global MYSQL_BIN_LOG objects.
    As safe_mutex depends on what MY_INIT() does, we can't init the mutexes of
    global MYSQL_BIN_LOGs in their constructors, because then they would be
    inited before MY_INIT(). So we do it here.
  */
  mysql_bin_log.init_pthread_objects();

  if (gethostname(glob_hostname,sizeof(glob_hostname)) < 0)
  {
    strmake(glob_hostname, STRING_WITH_LEN("localhost"));
    sql_print_warning("gethostname failed, using '%s' as hostname",
                      glob_hostname);
    strmake(pidfile_name, STRING_WITH_LEN("mysql"));
  }
  else
  strmake(pidfile_name, glob_hostname, sizeof(pidfile_name)-5);
  strmov(fn_ext(pidfile_name),".pid");		// Add proper extension

  /*
    Add server status variables to the dynamic list of
    status variables that is shown by SHOW STATUS.
    Later, in plugin_init, and mysql_install_plugin
    new entries could be added to that list.
  */
  if (add_status_vars(status_vars))
    return 1; // an error was already reported

#ifndef DBUG_OFF
  /*
    We have few debug-only commands in com_status_vars, only visible in debug
    builds. for simplicity we enable the assert only in debug builds

    There are 8 Com_ variables which don't have corresponding SQLCOM_ values:
    (TODO strictly speaking they shouldn't be here, should not have Com_ prefix
    that is. Perhaps Stmt_ ? Comstmt_ ? Prepstmt_ ?)

      Com_admin_commands       => com_other
      Com_stmt_close           => com_stmt_close
      Com_stmt_execute         => com_stmt_execute
      Com_stmt_fetch           => com_stmt_fetch
      Com_stmt_prepare         => com_stmt_prepare
      Com_stmt_reprepare       => com_stmt_reprepare
      Com_stmt_reset           => com_stmt_reset
      Com_stmt_send_long_data  => com_stmt_send_long_data

    With this correction the number of Com_ variables (number of elements in
    the array, excluding the last element - terminator) must match the number
    of SQLCOM_ constants.
  */
  compile_time_assert(sizeof(com_status_vars)/sizeof(com_status_vars[0]) - 1 ==
                     SQLCOM_END + 8);
#endif

  load_defaults(conf_file_name, groups, &argc, &argv);
  defaults_argv=argv;
  defaults_argc=argc;
  if (get_options(&defaults_argc, defaults_argv))
    return 1;
  set_server_version();

  DBUG_PRINT("info",("%s  Ver %s for %s on %s\n",my_progname,
		     server_version, SYSTEM_TYPE,MACHINE_TYPE));

#ifdef HAVE_LARGE_PAGES
  /* Initialize large page size */
  if (opt_large_pages && (opt_large_page_size= my_get_large_page_size()))
  {
      my_use_large_pages= 1;
      my_large_page_size= opt_large_page_size;
  }
#endif /* HAVE_LARGE_PAGES */

  /* connections and databases needs lots of files */
  {
    uint files, wanted_files, max_open_files;

    /* MyISAM requires two file handles per table. */
    wanted_files= 10+max_connections+table_cache_size*2;
    /*
      We are trying to allocate no less than max_connections*5 file
      handles (i.e. we are trying to set the limit so that they will
      be available).  In addition, we allocate no less than how much
      was already allocated.  However below we report a warning and
      recompute values only if we got less file handles than were
      explicitly requested.  No warning and re-computation occur if we
      can't get max_connections*5 but still got no less than was
      requested (value of wanted_files).
    */
    max_open_files= max(max(wanted_files, max_connections*5),
                        open_files_limit);
    files= my_set_max_open_files(max_open_files);

    if (files < wanted_files)
    {
      if (!open_files_limit)
      {
        /*
          If we have requested too much file handles than we bring
          max_connections in supported bounds.
        */
        max_connections= (ulong) min(files-10-TABLE_OPEN_CACHE_MIN*2,
                                     max_connections);
        /*
          Decrease table_cache_size according to max_connections, but
          not below TABLE_OPEN_CACHE_MIN.  Outer min() ensures that we
          never increase table_cache_size automatically (that could
          happen if max_connections is decreased above).
        */
        table_cache_size= (ulong) min(max((files-10-max_connections)/2,
                                          TABLE_OPEN_CACHE_MIN),
                                      table_cache_size);
	DBUG_PRINT("warning",
		   ("Changed limits: max_open_files: %u  max_connections: %ld  table_cache: %ld",
		    files, max_connections, table_cache_size));
	if (global_system_variables.log_warnings)
	  sql_print_warning("Changed limits: max_open_files: %u  max_connections: %ld  table_cache: %ld",
			files, max_connections, table_cache_size);
      }
      else if (global_system_variables.log_warnings)
	sql_print_warning("Could not increase number of max_open_files to more than %u (request: %u)", files, wanted_files);
    }
    open_files_limit= files;
  }
  unireg_init(opt_specialflag); /* Set up extern variabels */
  if (init_errmessage())	/* Read error messages from file */
    return 1;
  init_client_errs();
  lex_init();
  if (item_create_init())
    return 1;
  item_init();
  if (set_var_init())
    return 1;
#ifdef HAVE_REPLICATION
  if (init_replication_sys_vars())
    return 1;
#endif
  mysys_uses_curses=0;
#ifdef USE_REGEX
  my_regex_init(&my_charset_latin1);
#endif
  /*
    Process a comma-separated character set list and choose
    the first available character set. This is mostly for
    test purposes, to be able to start "mysqld" even if
    the requested character set is not available (see bug#18743).
  */
  for (;;)
  {
    char *next_character_set_name= strchr(default_character_set_name, ',');
    if (next_character_set_name)
      *next_character_set_name++= '\0';
    if (!(default_charset_info=
          get_charset_by_csname(default_character_set_name,
                                MY_CS_PRIMARY, MYF(MY_WME))))
    {
      if (next_character_set_name)
      {
        default_character_set_name= next_character_set_name;
        default_collation_name= 0;          // Ignore collation
      }
      else
        return 1;                           // Eof of the list
    }
    else
      break;
  }

  if (default_collation_name)
  {
    CHARSET_INFO *default_collation;
    default_collation= get_charset_by_name(default_collation_name, MYF(0));
    if (!default_collation)
    {
      sql_print_error(ER(ER_UNKNOWN_COLLATION), default_collation_name);
      return 1;
    }
    if (!my_charset_same(default_charset_info, default_collation))
    {
      sql_print_error(ER(ER_COLLATION_CHARSET_MISMATCH),
		      default_collation_name,
		      default_charset_info->csname);
      return 1;
    }
    default_charset_info= default_collation;
  }
  /* Set collactions that depends on the default collation */
  global_system_variables.collation_server=	 default_charset_info;
  global_system_variables.collation_database=	 default_charset_info;
  global_system_variables.collation_connection=  default_charset_info;
  global_system_variables.character_set_results= default_charset_info;
  global_system_variables.character_set_client= default_charset_info;

  if (!(character_set_filesystem= 
        get_charset_by_csname(character_set_filesystem_name,
                              MY_CS_PRIMARY, MYF(MY_WME))))
    return 1;
  global_system_variables.character_set_filesystem= character_set_filesystem;

  if (!(my_default_lc_time_names=
        my_locale_by_name(lc_time_names_name)))
  {
    sql_print_error("Unknown locale: '%s'", lc_time_names_name);
    return 1;
  }
  global_system_variables.lc_time_names= my_default_lc_time_names;
  
  sys_init_connect.value_length= 0;
  if ((sys_init_connect.value= opt_init_connect))
    sys_init_connect.value_length= strlen(opt_init_connect);
  else
    sys_init_connect.value=my_strdup("",MYF(0));
  sys_init_connect.is_os_charset= TRUE;

  sys_init_slave.value_length= 0;
  if ((sys_init_slave.value= opt_init_slave))
    sys_init_slave.value_length= strlen(opt_init_slave);
  else
    sys_init_slave.value=my_strdup("",MYF(0));
  sys_init_slave.is_os_charset= TRUE;

  /* check log options and issue warnings if needed */
  if (opt_log && opt_logname && !(log_output_options & LOG_FILE) &&
      !(log_output_options & LOG_NONE))
    sql_print_warning("Although a path was specified for the "
                      "--log option, log tables are used. "
                      "To enable logging to files use the --log-output option.");

  if (opt_slow_log && opt_slow_logname && !(log_output_options & LOG_FILE)
      && !(log_output_options & LOG_NONE))
    sql_print_warning("Although a path was specified for the "
                      "--log_slow_queries option, log tables are used. "
                      "To enable logging to files use the --log-output=file option.");

  s= opt_logname ? opt_logname : make_default_log_name(buff, ".log");
  sys_var_general_log_path.value= my_strdup(s, MYF(0));
  sys_var_general_log_path.value_length= strlen(s);

  s= opt_slow_logname ? opt_slow_logname : make_default_log_name(buff, "-slow.log");
  sys_var_slow_log_path.value= my_strdup(s, MYF(0));
  sys_var_slow_log_path.value_length= strlen(s);

#if (ENABLE_TEMP_POOL)
  if (use_temp_pool && bitmap_init(&temp_pool,0,1024,1))
    return 1;
#else
  use_temp_pool= 0;
#endif

  if (my_database_names_init())
    return 1;

  /*
    Ensure that lower_case_table_names is set on system where we have case
    insensitive names.  If this is not done the users MyISAM tables will
    get corrupted if accesses with names of different case.
  */
  DBUG_PRINT("info", ("lower_case_table_names: %d", lower_case_table_names));
  lower_case_file_system= test_if_case_insensitive(mysql_real_data_home);
  if (!lower_case_table_names && lower_case_file_system == 1)
  {
    if (lower_case_table_names_used)
    {
      if (global_system_variables.log_warnings)
	sql_print_warning("\
You have forced lower_case_table_names to 0 through a command-line \
option, even though your file system '%s' is case insensitive.  This means \
that you can corrupt a MyISAM table by accessing it with different cases. \
You should consider changing lower_case_table_names to 1 or 2",
			mysql_real_data_home);
    }
    else
    {
      if (global_system_variables.log_warnings)
	sql_print_warning("Setting lower_case_table_names=2 because file system for %s is case insensitive", mysql_real_data_home);
      lower_case_table_names= 2;
    }
  }
  else if (lower_case_table_names == 2 &&
           !(lower_case_file_system=
             (test_if_case_insensitive(mysql_real_data_home) == 1)))
  {
    if (global_system_variables.log_warnings)
      sql_print_warning("lower_case_table_names was set to 2, even though your "
                        "the file system '%s' is case sensitive.  Now setting "
                        "lower_case_table_names to 0 to avoid future problems.",
			mysql_real_data_home);
    lower_case_table_names= 0;
  }
  else
  {
    lower_case_file_system=
      (test_if_case_insensitive(mysql_real_data_home) == 1);
  }

  /* Reset table_alias_charset, now that lower_case_table_names is set. */
  table_alias_charset= (lower_case_table_names ?
			files_charset_info :
			&my_charset_bin);

  return 0;
}


static int init_thread_environment()
{
  (void) pthread_mutex_init(&LOCK_mysql_create_db,MY_MUTEX_INIT_SLOW);
  (void) pthread_mutex_init(&LOCK_lock_db,MY_MUTEX_INIT_SLOW);
  (void) pthread_mutex_init(&LOCK_Acl,MY_MUTEX_INIT_SLOW);
  (void) pthread_mutex_init(&LOCK_open, NULL);
  (void) pthread_mutex_init(&LOCK_thread_count,MY_MUTEX_INIT_FAST);
  (void) pthread_mutex_init(&LOCK_mapped_file,MY_MUTEX_INIT_SLOW);
  (void) pthread_mutex_init(&LOCK_status,MY_MUTEX_INIT_FAST);
  (void) pthread_mutex_init(&LOCK_error_log,MY_MUTEX_INIT_FAST);
  (void) pthread_mutex_init(&LOCK_delayed_insert,MY_MUTEX_INIT_FAST);
  (void) pthread_mutex_init(&LOCK_delayed_status,MY_MUTEX_INIT_FAST);
  (void) pthread_mutex_init(&LOCK_delayed_create,MY_MUTEX_INIT_SLOW);
  (void) pthread_mutex_init(&LOCK_manager,MY_MUTEX_INIT_FAST);
  (void) pthread_mutex_init(&LOCK_crypt,MY_MUTEX_INIT_FAST);
  (void) pthread_mutex_init(&LOCK_bytes_sent,MY_MUTEX_INIT_FAST);
  (void) pthread_mutex_init(&LOCK_bytes_received,MY_MUTEX_INIT_FAST);
  (void) pthread_mutex_init(&LOCK_user_conn, MY_MUTEX_INIT_FAST);
  (void) pthread_mutex_init(&LOCK_active_mi, MY_MUTEX_INIT_FAST);
  (void) pthread_mutex_init(&LOCK_global_system_variables, MY_MUTEX_INIT_FAST);
  (void) my_rwlock_init(&LOCK_system_variables_hash, NULL);
  (void) pthread_mutex_init(&LOCK_global_read_lock, MY_MUTEX_INIT_FAST);
  (void) pthread_mutex_init(&LOCK_prepared_stmt_count, MY_MUTEX_INIT_FAST);
  (void) pthread_mutex_init(&LOCK_uuid_generator, MY_MUTEX_INIT_FAST);
  (void) pthread_mutex_init(&LOCK_connection_count, MY_MUTEX_INIT_FAST);
#ifdef HAVE_OPENSSL
  (void) pthread_mutex_init(&LOCK_des_key_file,MY_MUTEX_INIT_FAST);
#ifndef HAVE_YASSL
  openssl_stdlocks= (openssl_lock_t*) OPENSSL_malloc(CRYPTO_num_locks() *
                                                     sizeof(openssl_lock_t));
  for (int i= 0; i < CRYPTO_num_locks(); ++i)
    (void) my_rwlock_init(&openssl_stdlocks[i].lock, NULL); 
  CRYPTO_set_dynlock_create_callback(openssl_dynlock_create);
  CRYPTO_set_dynlock_destroy_callback(openssl_dynlock_destroy);
  CRYPTO_set_dynlock_lock_callback(openssl_lock);
  CRYPTO_set_locking_callback(openssl_lock_function);
  CRYPTO_set_id_callback(openssl_id_function);
#endif
#endif
  (void) my_rwlock_init(&LOCK_sys_init_connect, NULL);
  (void) my_rwlock_init(&LOCK_sys_init_slave, NULL);
  (void) my_rwlock_init(&LOCK_grant, NULL);
  (void) pthread_cond_init(&COND_thread_count,NULL);
  (void) pthread_cond_init(&COND_refresh,NULL);
  (void) pthread_cond_init(&COND_global_read_lock,NULL);
  (void) pthread_cond_init(&COND_thread_cache,NULL);
  (void) pthread_cond_init(&COND_flush_thread_cache,NULL);
  (void) pthread_cond_init(&COND_manager,NULL);
#ifdef HAVE_REPLICATION
  (void) pthread_mutex_init(&LOCK_rpl_status, MY_MUTEX_INIT_FAST);
  (void) pthread_cond_init(&COND_rpl_status, NULL);
#endif
  (void) pthread_mutex_init(&LOCK_server_started, MY_MUTEX_INIT_FAST);
  (void) pthread_cond_init(&COND_server_started,NULL);
  sp_cache_init();
#ifdef HAVE_EVENT_SCHEDULER
  Events::init_mutexes();
#endif
  /* Parameter for threads created for connections */
  (void) pthread_attr_init(&connection_attrib);
  (void) pthread_attr_setdetachstate(&connection_attrib,
				     PTHREAD_CREATE_DETACHED);
  pthread_attr_setscope(&connection_attrib, PTHREAD_SCOPE_SYSTEM);
  if (!(opt_specialflag & SPECIAL_NO_PRIOR))
    my_pthread_attr_setprio(&connection_attrib,WAIT_PRIOR);

  if (pthread_key_create(&THR_THD,NULL) ||
      pthread_key_create(&THR_MALLOC,NULL))
  {
    sql_print_error("Can't create thread-keys");
    return 1;
  }
  return 0;
}


#if defined(HAVE_OPENSSL) && !defined(HAVE_YASSL)
static unsigned long openssl_id_function()
{ 
  return (unsigned long) pthread_self();
} 


static openssl_lock_t *openssl_dynlock_create(const char *file, int line)
{ 
  openssl_lock_t *lock= new openssl_lock_t;
  my_rwlock_init(&lock->lock, NULL);
  return lock;
}


static void openssl_dynlock_destroy(openssl_lock_t *lock, const char *file, 
				    int line)
{
  rwlock_destroy(&lock->lock);
  delete lock;
}


static void openssl_lock_function(int mode, int n, const char *file, int line)
{
  if (n < 0 || n > CRYPTO_num_locks())
  {
    /* Lock number out of bounds. */
    sql_print_error("Fatal: OpenSSL interface problem (n = %d)", n);
    abort();
  }
  openssl_lock(mode, &openssl_stdlocks[n], file, line);
}


static void openssl_lock(int mode, openssl_lock_t *lock, const char *file, 
			 int line)
{
  int err;
  char const *what;

  switch (mode) {
  case CRYPTO_LOCK|CRYPTO_READ:
    what = "read lock";
    err = rw_rdlock(&lock->lock);
    break;
  case CRYPTO_LOCK|CRYPTO_WRITE:
    what = "write lock";
    err = rw_wrlock(&lock->lock);
    break;
  case CRYPTO_UNLOCK|CRYPTO_READ:
  case CRYPTO_UNLOCK|CRYPTO_WRITE:
    what = "unlock";
    err = rw_unlock(&lock->lock);
    break;
  default:
    /* Unknown locking mode. */
    sql_print_error("Fatal: OpenSSL interface problem (mode=0x%x)", mode);
    abort();
  }
  if (err) 
  {
    sql_print_error("Fatal: can't %s OpenSSL lock", what);
    abort();
  }
}
#endif /* HAVE_OPENSSL */


#ifndef EMBEDDED_LIBRARY

static void init_ssl()
{
#ifdef HAVE_OPENSSL
  if (opt_use_ssl)
  {
    /* having ssl_acceptor_fd != 0 signals the use of SSL */
    ssl_acceptor_fd= new_VioSSLAcceptorFd(opt_ssl_key, opt_ssl_cert,
					  opt_ssl_ca, opt_ssl_capath,
					  opt_ssl_cipher);
    DBUG_PRINT("info",("ssl_acceptor_fd: 0x%lx", (long) ssl_acceptor_fd));
    if (!ssl_acceptor_fd)
    {
      sql_print_warning("Failed to setup SSL");
      opt_use_ssl = 0;
      have_ssl= SHOW_OPTION_DISABLED;
    }
  }
  else
  {
    have_ssl= SHOW_OPTION_DISABLED;
  }
  if (des_key_file)
    load_des_key_file(des_key_file);
#endif /* HAVE_OPENSSL */
}


static void end_ssl()
{
#ifdef HAVE_OPENSSL
  if (ssl_acceptor_fd)
  {
    free_vio_ssl_acceptor_fd(ssl_acceptor_fd);
    ssl_acceptor_fd= 0;
  }
#endif /* HAVE_OPENSSL */
}

#endif /* EMBEDDED_LIBRARY */


static int init_server_components()
{
  DBUG_ENTER("init_server_components");
  /*
    We need to call each of these following functions to ensure that
    all things are initialized so that unireg_abort() doesn't fail
  */
  if (table_cache_init() | table_def_init() | hostname_cache_init())
    unireg_abort(1);

  query_cache_result_size_limit(query_cache_limit);
  query_cache_set_min_res_unit(query_cache_min_res_unit);
  query_cache_init();
  query_cache_resize(query_cache_size);
  randominit(&sql_rand,(ulong) server_start_time,(ulong) server_start_time/2);
  setup_fpu();
  init_thr_lock();
#ifdef HAVE_REPLICATION
  init_slave_list();
#endif

  /* Setup logs */

  /*
    Enable old-fashioned error log, except when the user has requested
    help information. Since the implementation of plugin server
    variables the help output is now written much later.
  */
  if (opt_error_log && !opt_help)
  {
    if (!log_error_file_ptr[0])
      fn_format(log_error_file, pidfile_name, mysql_data_home, ".err",
                MY_REPLACE_EXT); /* replace '.<domain>' by '.err', bug#4997 */
    else
      fn_format(log_error_file, log_error_file_ptr, mysql_data_home, ".err",
                MY_UNPACK_FILENAME | MY_SAFE_PATH);
    if (!log_error_file[0])
      opt_error_log= 1;				// Too long file name
    else
    {
#ifndef EMBEDDED_LIBRARY
      if (freopen(log_error_file, "a+", stdout))
#endif
        freopen(log_error_file, "a+", stderr);
    }
  }

  if (xid_cache_init())
  {
    sql_print_error("Out of memory");
    unireg_abort(1);
  }

  /* need to configure logging before initializing storage engines */
  if (opt_update_log)
  {
    /*
      Update log is removed since 5.0. But we still accept the option.
      The idea is if the user already uses the binlog and the update log,
      we completely ignore any option/variable related to the update log, like
      if the update log did not exist. But if the user uses only the update
      log, then we translate everything into binlog for him (with warnings).
      Implementation of the above :
      - If mysqld is started with --log-update and --log-bin,
      ignore --log-update (print a warning), push a warning when SQL_LOG_UPDATE
      is used, and turn off --sql-bin-update-same.
      This will completely ignore SQL_LOG_UPDATE
      - If mysqld is started with --log-update only,
      change it to --log-bin (with the filename passed to log-update,
      plus '-bin') (print a warning), push a warning when SQL_LOG_UPDATE is
      used, and turn on --sql-bin-update-same.
      This will translate SQL_LOG_UPDATE to SQL_LOG_BIN.

      Note that we tell the user that --sql-bin-update-same is deprecated and
      does nothing, and we don't take into account if he used this option or
      not; but internally we give this variable a value to have the behaviour
      we want (i.e. have SQL_LOG_UPDATE influence SQL_LOG_BIN or not).
      As sql-bin-update-same, log-update and log-bin cannot be changed by the
      user after starting the server (they are not variables), the user will
      not later interfere with the settings we do here.
    */
    if (opt_bin_log)
    {
      opt_sql_bin_update= 0;
      sql_print_error("The update log is no longer supported by MySQL in \
version 5.0 and above. It is replaced by the binary log.");
    }
    else
    {
      opt_sql_bin_update= 1;
      opt_bin_log= 1;
      if (opt_update_logname)
      {
        /* as opt_bin_log==0, no need to free opt_bin_logname */
        if (!(opt_bin_logname= my_strdup(opt_update_logname, MYF(MY_WME))))
        {
          sql_print_error("Out of memory");
          return EXIT_OUT_OF_MEMORY;
        }
        sql_print_error("The update log is no longer supported by MySQL in \
version 5.0 and above. It is replaced by the binary log. Now starting MySQL \
with --log-bin='%s' instead.",opt_bin_logname);
      }
      else
        sql_print_error("The update log is no longer supported by MySQL in \
version 5.0 and above. It is replaced by the binary log. Now starting MySQL \
with --log-bin instead.");
    }
  }
  if (opt_log_slave_updates && !opt_bin_log)
  {
    sql_print_error("You need to use --log-bin to make "
                    "--log-slave-updates work.");
    unireg_abort(1);
  }
  if (!opt_bin_log)
  {
    if (opt_binlog_format_id != BINLOG_FORMAT_UNSPEC)
    {
      sql_print_error("You need to use --log-bin to make "
                      "--binlog-format work.");
      unireg_abort(1);
    }
    else
    {
      global_system_variables.binlog_format= BINLOG_FORMAT_STMT;
    }
  }
  else
    if (opt_binlog_format_id == BINLOG_FORMAT_UNSPEC)
      global_system_variables.binlog_format= BINLOG_FORMAT_STMT;
    else
    { 
      DBUG_ASSERT(global_system_variables.binlog_format != BINLOG_FORMAT_UNSPEC);
    }

  /* Check that we have not let the format to unspecified at this point */
  DBUG_ASSERT((uint)global_system_variables.binlog_format <=
              array_elements(binlog_format_names)-1);

#ifdef HAVE_REPLICATION
  if (opt_log_slave_updates && replicate_same_server_id)
  {
    sql_print_error("\
using --replicate-same-server-id in conjunction with \
--log-slave-updates is impossible, it would lead to infinite loops in this \
server.");
    unireg_abort(1);
  }
#endif

  if (opt_bin_log)
  {
    char buf[FN_REFLEN];
    const char *ln;
    ln= mysql_bin_log.generate_name(opt_bin_logname, "-bin", 1, buf);
    if (!opt_bin_logname && !opt_binlog_index_name)
    {
      /*
        User didn't give us info to name the binlog index file.
        Picking `hostname`-bin.index like did in 4.x, causes replication to
        fail if the hostname is changed later. So, we would like to instead
        require a name. But as we don't want to break many existing setups, we
        only give warning, not error.
      */
      sql_print_warning("No argument was provided to --log-bin, and "
                        "--log-bin-index was not used; so replication "
                        "may break when this MySQL server acts as a "
                        "master and has his hostname changed!! Please "
                        "use '--log-bin=%s' to avoid this problem.", ln);
    }
    if (ln == buf)
    {
      my_free(opt_bin_logname, MYF(MY_ALLOW_ZERO_PTR));
      opt_bin_logname=my_strdup(buf, MYF(0));
    }
    if (mysql_bin_log.open_index_file(opt_binlog_index_name, ln))
    {
      unireg_abort(1);
    }
  }

  /* call ha_init_key_cache() on all key caches to init them */
  process_key_caches(&ha_init_key_cache);

  /* Allow storage engine to give real error messages */
  if (ha_init_errors())
    DBUG_RETURN(1);

  { 
    if (plugin_init(&defaults_argc, defaults_argv,
		    (opt_noacl ? PLUGIN_INIT_SKIP_PLUGIN_TABLE : 0) |
		    (opt_help ? PLUGIN_INIT_SKIP_INITIALIZATION : 0)))
    {
      sql_print_error("Failed to initialize plugins.");
      unireg_abort(1);
    }
    plugins_are_initialized= TRUE;  /* Don't separate from init function */
  }

  if (opt_help)
    unireg_abort(0);

  /* we do want to exit if there are any other unknown options */
  if (defaults_argc > 1)
  {
    int ho_error;
    char **tmp_argv= defaults_argv;
    struct my_option no_opts[]=
    {
      {0, 0, 0, 0, 0, 0, GET_NO_ARG, NO_ARG, 0, 0, 0, 0, 0, 0}
    };
    /*
      We need to eat any 'loose' arguments first before we conclude
      that there are unprocessed options.
      But we need to preserve defaults_argv pointer intact for
      free_defaults() to work. Thus we use a copy here.
    */
    my_getopt_skip_unknown= 0;

    if ((ho_error= handle_options(&defaults_argc, &tmp_argv, no_opts,
                                  mysqld_get_one_option)))
      unireg_abort(ho_error);

    if (defaults_argc)
    {
      fprintf(stderr, "%s: Too many arguments (first extra is '%s').\n"
              "Use --verbose --help to get a list of available options\n",
              my_progname, *tmp_argv);
      unireg_abort(1);
    }
  }

  /* if the errmsg.sys is not loaded, terminate to maintain behaviour */
  if (!errmesg[0][0])
    unireg_abort(1);

  /* We have to initialize the storage engines before CSV logging */
  if (ha_init())
  {
    sql_print_error("Can't init databases");
    unireg_abort(1);
  }

#ifdef WITH_CSV_STORAGE_ENGINE
  if (opt_bootstrap)
    log_output_options= LOG_FILE;
  else
    logger.init_log_tables();

  if (log_output_options & LOG_NONE)
  {
    /*
      Issue a warining if there were specified additional options to the
      log-output along with NONE. Probably this wasn't what user wanted.
    */
    if ((log_output_options & LOG_NONE) && (log_output_options & ~LOG_NONE))
      sql_print_warning("There were other values specified to "
                        "log-output besides NONE. Disabling slow "
                        "and general logs anyway.");
    logger.set_handlers(LOG_FILE, LOG_NONE, LOG_NONE);
  }
  else
  {
    /* fall back to the log files if tables are not present */
    LEX_STRING csv_name={C_STRING_WITH_LEN("csv")};
    if (!plugin_is_ready(&csv_name, MYSQL_STORAGE_ENGINE_PLUGIN))
    {
      /* purecov: begin inspected */
      sql_print_error("CSV engine is not present, falling back to the "
                      "log files");
      log_output_options= (log_output_options & ~LOG_TABLE) | LOG_FILE;
      /* purecov: end */
    }

    logger.set_handlers(LOG_FILE, opt_slow_log ? log_output_options:LOG_NONE,
                        opt_log ? log_output_options:LOG_NONE);
  }
#else
  logger.set_handlers(LOG_FILE, opt_slow_log ? LOG_FILE:LOG_NONE,
                      opt_log ? LOG_FILE:LOG_NONE);
#endif

  /*
    Check that the default storage engine is actually available.
  */
  if (default_storage_engine_str)
  {
    LEX_STRING name= { default_storage_engine_str,
                       strlen(default_storage_engine_str) };
    plugin_ref plugin;
    handlerton *hton;
    
    if ((plugin= ha_resolve_by_name(0, &name)))
      hton= plugin_data(plugin, handlerton*);
    else
    {
      sql_print_error("Unknown/unsupported table type: %s",
                      default_storage_engine_str);
      unireg_abort(1);
    }
    if (!ha_storage_engine_is_enabled(hton))
    {
      if (!opt_bootstrap)
      {
        sql_print_error("Default storage engine (%s) is not available",
                        default_storage_engine_str);
        unireg_abort(1);
      }
      DBUG_ASSERT(global_system_variables.table_plugin);
    }
    else
    {
      /*
        Need to unlock as global_system_variables.table_plugin 
        was acquired during plugin_init()
      */
      plugin_unlock(0, global_system_variables.table_plugin);
      global_system_variables.table_plugin= plugin;
    }
  }

  tc_log= (total_ha_2pc > 1 ? (opt_bin_log  ?
                               (TC_LOG *) &mysql_bin_log :
                               (TC_LOG *) &tc_log_mmap) :
           (TC_LOG *) &tc_log_dummy);

  if (tc_log->open(opt_bin_log ? opt_bin_logname : opt_tc_log_file))
  {
    sql_print_error("Can't init tc log");
    unireg_abort(1);
  }

  if (ha_recover(0))
  {
    unireg_abort(1);
  }

  if (opt_bin_log && mysql_bin_log.open(opt_bin_logname, LOG_BIN, 0,
                                        WRITE_CACHE, 0, max_binlog_size, 0))
    unireg_abort(1);

#ifdef HAVE_REPLICATION
  if (opt_bin_log && expire_logs_days)
  {
    time_t purge_time= server_start_time - expire_logs_days*24*60*60;
    if (purge_time >= 0)
      mysql_bin_log.purge_logs_before_date(purge_time);
  }
#endif
#ifdef __NETWARE__
  /* Increasing stacksize of threads on NetWare */
  pthread_attr_setstacksize(&connection_attrib, NW_THD_STACKSIZE);
#endif

  if (opt_myisam_log)
    (void) mi_log(1);

#if defined(HAVE_MLOCKALL) && defined(MCL_CURRENT) && !defined(EMBEDDED_LIBRARY)
  if (locked_in_memory && !getuid())
  {
    if (setreuid((uid_t)-1, 0) == -1)
    {                        // this should never happen
      sql_perror("setreuid");
      unireg_abort(1);
    }
    if (mlockall(MCL_CURRENT))
    {
      if (global_system_variables.log_warnings)
	sql_print_warning("Failed to lock memory. Errno: %d\n",errno);
      locked_in_memory= 0;
    }
    if (user_info)
      set_user(mysqld_user, user_info);
  }
  else
#endif
    locked_in_memory=0;

  ft_init_stopwords();

  init_max_user_conn();
  init_update_queries();
  DBUG_RETURN(0);
}


#ifndef EMBEDDED_LIBRARY

static void create_shutdown_thread()
{
#ifdef __WIN__
  hEventShutdown=CreateEvent(0, FALSE, FALSE, shutdown_event_name);
  pthread_t hThread;
  if (pthread_create(&hThread,&connection_attrib,handle_shutdown,0))
    sql_print_warning("Can't create thread to handle shutdown requests");

  // On "Stop Service" we have to do regular shutdown
  Service.SetShutdownEvent(hEventShutdown);
#endif /* __WIN__ */
}

#endif /* EMBEDDED_LIBRARY */


#if (defined(__NT__) || defined(HAVE_SMEM)) && !defined(EMBEDDED_LIBRARY)
static void handle_connections_methods()
{
  pthread_t hThread;
  DBUG_ENTER("handle_connections_methods");
#ifdef __NT__
  if (hPipe == INVALID_HANDLE_VALUE &&
      (!have_tcpip || opt_disable_networking) &&
      !opt_enable_shared_memory)
  {
    sql_print_error("TCP/IP, --shared-memory, or --named-pipe should be configured on NT OS");
    unireg_abort(1);				// Will not return
  }
#endif

  pthread_mutex_lock(&LOCK_thread_count);
  (void) pthread_cond_init(&COND_handler_count,NULL);
  handler_count=0;
#ifdef __NT__
  if (hPipe != INVALID_HANDLE_VALUE)
  {
    handler_count++;
    if (pthread_create(&hThread,&connection_attrib,
		       handle_connections_namedpipes, 0))
    {
      sql_print_warning("Can't create thread to handle named pipes");
      handler_count--;
    }
  }
#endif /* __NT__ */
  if (have_tcpip && !opt_disable_networking)
  {
    handler_count++;
    if (pthread_create(&hThread,&connection_attrib,
		       handle_connections_sockets, 0))
    {
      sql_print_warning("Can't create thread to handle TCP/IP");
      handler_count--;
    }
  }
#ifdef HAVE_SMEM
  if (opt_enable_shared_memory)
  {
    handler_count++;
    if (pthread_create(&hThread,&connection_attrib,
		       handle_connections_shared_memory, 0))
    {
      sql_print_warning("Can't create thread to handle shared memory");
      handler_count--;
    }
  }
#endif 

  while (handler_count > 0)
    pthread_cond_wait(&COND_handler_count,&LOCK_thread_count);
  pthread_mutex_unlock(&LOCK_thread_count);
  DBUG_VOID_RETURN;
}

void decrement_handler_count()
{
  pthread_mutex_lock(&LOCK_thread_count);
  handler_count--;
  pthread_cond_signal(&COND_handler_count);
  pthread_mutex_unlock(&LOCK_thread_count);  
  my_thread_end();
}
#else
#define decrement_handler_count()
#endif /* defined(__NT__) || defined(HAVE_SMEM) */


#ifndef EMBEDDED_LIBRARY
#ifndef DBUG_OFF
/*
  Debugging helper function to keep the locale database
  (see sql_locale.cc) and max_month_name_length and
  max_day_name_length variable values in consistent state.
*/
static void test_lc_time_sz()
{
  DBUG_ENTER("test_lc_time_sz");
  for (MY_LOCALE **loc= my_locales; *loc; loc++)
  {
    uint max_month_len= 0;
    uint max_day_len = 0;
    for (const char **month= (*loc)->month_names->type_names; *month; month++)
    {
      set_if_bigger(max_month_len,
                    my_numchars_mb(&my_charset_utf8_general_ci,
                                   *month, *month + strlen(*month)));
    }
    for (const char **day= (*loc)->day_names->type_names; *day; day++)
    {
      set_if_bigger(max_day_len,
                    my_numchars_mb(&my_charset_utf8_general_ci,
                                   *day, *day + strlen(*day)));
    }
    if ((*loc)->max_month_name_length != max_month_len ||
        (*loc)->max_day_name_length != max_day_len)
    {
      DBUG_PRINT("Wrong max day name(or month name) length for locale:",
                 ("%s", (*loc)->name));
      DBUG_ASSERT(0);
    }
  }
  DBUG_VOID_RETURN;
}
#endif//DBUG_OFF


#ifdef __WIN__
int win_main(int argc, char **argv)
#else
int main(int argc, char **argv)
#endif
{
  MY_INIT(argv[0]);		// init my_sys library & pthreads
  /* nothing should come before this line ^^^ */

  /* Set signal used to kill MySQL */
#if defined(SIGUSR2)
  thr_kill_signal= thd_lib_detected == THD_LIB_LT ? SIGINT : SIGUSR2;
#else
  thr_kill_signal= SIGINT;
#endif

  /*
    Perform basic logger initialization logger. Should be called after
    MY_INIT, as it initializes mutexes. Log tables are inited later.
  */
  logger.init_base();

#ifdef _CUSTOMSTARTUPCONFIG_
  if (_cust_check_startup())
  {
    / * _cust_check_startup will report startup failure error * /
    exit(1);
  }
#endif

#ifdef	__WIN__
  /*
    Before performing any socket operation (like retrieving hostname
    in init_common_variables we have to call WSAStartup
  */
  {
    WSADATA WsaData;
    if (SOCKET_ERROR == WSAStartup (0x0101, &WsaData))
    {
      /* errors are not read yet, so we use english text here */
      my_message(ER_WSAS_FAILED, "WSAStartup Failed", MYF(0));
      unireg_abort(1);
    }
  }
#endif /* __WIN__ */

  if (init_common_variables(MYSQL_CONFIG_NAME,
			    argc, argv, load_default_groups))
    unireg_abort(1);				// Will do exit

  init_signals();
  if (!(opt_specialflag & SPECIAL_NO_PRIOR))
    my_pthread_setprio(pthread_self(),CONNECT_PRIOR);
#if defined(__ia64__) || defined(__ia64)
  /*
    Peculiar things with ia64 platforms - it seems we only have half the
    stack size in reality, so we have to double it here
  */
  pthread_attr_setstacksize(&connection_attrib,my_thread_stack_size*2);
#else
  pthread_attr_setstacksize(&connection_attrib,my_thread_stack_size);
#endif
#ifdef HAVE_PTHREAD_ATTR_GETSTACKSIZE
  {
    /* Retrieve used stack size;  Needed for checking stack overflows */
    size_t stack_size= 0;
    pthread_attr_getstacksize(&connection_attrib, &stack_size);
#if defined(__ia64__) || defined(__ia64)
    stack_size/= 2;
#endif
    /* We must check if stack_size = 0 as Solaris 2.9 can return 0 here */
    if (stack_size && stack_size < my_thread_stack_size)
    {
      if (global_system_variables.log_warnings)
	sql_print_warning("Asked for %lu thread stack, but got %ld",
			  my_thread_stack_size, (long) stack_size);
#if defined(__ia64__) || defined(__ia64)
      my_thread_stack_size= stack_size*2;
#else
      my_thread_stack_size= stack_size;
#endif
    }
  }
#endif
#ifdef __NETWARE__
  /* Increasing stacksize of threads on NetWare */
  pthread_attr_setstacksize(&connection_attrib, NW_THD_STACKSIZE);
#endif

  (void) thr_setconcurrency(concurrency);	// 10 by default

  select_thread=pthread_self();
  select_thread_in_use=1;
  init_ssl();

#ifdef HAVE_LIBWRAP
  libwrapName= my_progname+dirname_length(my_progname);
  openlog(libwrapName, LOG_PID, LOG_AUTH);
#endif

#ifndef DBUG_OFF
  test_lc_time_sz();
#endif

  /*
    We have enough space for fiddling with the argv, continue
  */
  check_data_home(mysql_real_data_home);
  if (my_setwd(mysql_real_data_home,MYF(MY_WME)) && !opt_help)
    unireg_abort(1);				/* purecov: inspected */
  mysql_data_home= mysql_data_home_buff;
  mysql_data_home[0]=FN_CURLIB;		// all paths are relative from here
  mysql_data_home[1]=0;
  mysql_data_home_len= 2;

  if ((user_info= check_user(mysqld_user)))
  {
#if defined(HAVE_MLOCKALL) && defined(MCL_CURRENT)
    if (locked_in_memory) // getuid() == 0 here
      set_effective_user(user_info);
    else
#endif
      set_user(mysqld_user, user_info);
  }

  if (opt_bin_log && !server_id)
  {
    server_id= !master_host ? 1 : 2;
#ifdef EXTRA_DEBUG
    switch (server_id) {
    case 1:
      sql_print_warning("\
You have enabled the binary log, but you haven't set server-id to \
a non-zero value: we force server id to 1; updates will be logged to the \
binary log, but connections from slaves will not be accepted.");
      break;
    case 2:
      sql_print_warning("\
You should set server-id to a non-0 value if master_host is set; \
we force server id to 2, but this MySQL server will not act as a slave.");
      break;
    }
#endif
  }

  if (init_server_components())
    unireg_abort(1);

  network_init();

#ifdef __WIN__
  if (!opt_console)
  {
    freopen(log_error_file,"a+",stdout);
    freopen(log_error_file,"a+",stderr);
    FreeConsole();				// Remove window
  }
#endif

  /*
   Initialize my_str_malloc() and my_str_free()
  */
  my_str_malloc= &my_str_malloc_mysqld;
  my_str_free= &my_str_free_mysqld;

  /*
    init signals & alarm
    After this we can't quit by a simple unireg_abort
  */
  error_handler_hook= my_message_sql;
  start_signal_handler();				// Creates pidfile

  if (mysql_rm_tmp_tables() || acl_init(opt_noacl) ||
      my_tz_init((THD *)0, default_tz_name, opt_bootstrap))
  {
    abort_loop=1;
    select_thread_in_use=0;
#ifndef __NETWARE__
    (void) pthread_kill(signal_thread, MYSQL_KILL_SIGNAL);
#endif /* __NETWARE__ */

    if (!opt_bootstrap)
      (void) my_delete(pidfile_name,MYF(MY_WME));	// Not needed anymore

    if (unix_sock != INVALID_SOCKET)
      unlink(mysqld_unix_port);
    exit(1);
  }
  if (!opt_noacl)
    (void) grant_init();

  if (!opt_bootstrap)
    servers_init(0);

  if (!opt_noacl)
  {
#ifdef HAVE_DLOPEN
    udf_init();
#endif
  }

  init_status_vars();
  if (opt_bootstrap) /* If running with bootstrap, do not start replication. */
    opt_skip_slave_start= 1;
  /*
    init_slave() must be called after the thread keys are created.
    Some parts of the code (e.g. SHOW STATUS LIKE 'slave_running' and other
    places) assume that active_mi != 0, so let's fail if it's 0 (out of
    memory); a message has already been printed.
  */
  if (init_slave() && !active_mi)
  {
    unireg_abort(1);
  }

  if (opt_bootstrap)
  {
    select_thread_in_use= 0;                    // Allow 'kill' to work
    bootstrap(stdin);
    unireg_abort(bootstrap_error ? 1 : 0);
  }
  if (opt_init_file)
  {
    if (read_init_file(opt_init_file))
      unireg_abort(1);
  }
  execute_ddl_log_recovery();

  create_shutdown_thread();
  start_handle_manager();

  if (Events::init(opt_noacl))
    unireg_abort(1);

  sql_print_information(ER(ER_STARTUP),my_progname,server_version,
                        ((unix_sock == INVALID_SOCKET) ? (char*) ""
                                                       : mysqld_unix_port),
                         mysqld_port,
                         MYSQL_COMPILATION_COMMENT);
#if defined(_WIN32) && !defined(EMBEDDED_LIBRARY)
  Service.SetRunning();
#endif


  /* Signal threads waiting for server to be started */
  pthread_mutex_lock(&LOCK_server_started);
  mysqld_server_started= 1;
  pthread_cond_signal(&COND_server_started);
  pthread_mutex_unlock(&LOCK_server_started);

#if defined(__NT__) || defined(HAVE_SMEM)
  handle_connections_methods();
#else
#ifdef __WIN__
  if (!have_tcpip || opt_disable_networking)
  {
    sql_print_error("TCP/IP unavailable or disabled with --skip-networking; no available interfaces");
    unireg_abort(1);
  }
#endif
  handle_connections_sockets(0);
#endif /* __NT__ */

  /* (void) pthread_attr_destroy(&connection_attrib); */
  
  DBUG_PRINT("quit",("Exiting main thread"));

#ifndef __WIN__
#ifdef EXTRA_DEBUG2
  sql_print_error("Before Lock_thread_count");
#endif
  (void) pthread_mutex_lock(&LOCK_thread_count);
  DBUG_PRINT("quit", ("Got thread_count mutex"));
  select_thread_in_use=0;			// For close_connections
  (void) pthread_mutex_unlock(&LOCK_thread_count);
  (void) pthread_cond_broadcast(&COND_thread_count);
#ifdef EXTRA_DEBUG2
  sql_print_error("After lock_thread_count");
#endif
#endif /* __WIN__ */

  /* Wait until cleanup is done */
  (void) pthread_mutex_lock(&LOCK_thread_count);
  while (!ready_to_exit)
    pthread_cond_wait(&COND_thread_count,&LOCK_thread_count);
  (void) pthread_mutex_unlock(&LOCK_thread_count);

#if defined(__WIN__) && !defined(EMBEDDED_LIBRARY)
  if (Service.IsNT() && start_mode)
    Service.Stop();
  else
  {
    Service.SetShutdownEvent(0);
    if (hEventShutdown)
      CloseHandle(hEventShutdown);
  }
#endif
  clean_up(1);
  wait_for_signal_thread_to_end();
  clean_up_mutexes();
  my_end(opt_endinfo ? MY_CHECK_ERROR | MY_GIVE_INFO : 0);

  exit(0);
  return(0);					/* purecov: deadcode */
}

#endif /* EMBEDDED_LIBRARY */


/****************************************************************************
  Main and thread entry function for Win32
  (all this is needed only to run mysqld as a service on WinNT)
****************************************************************************/

#if defined(__WIN__) && !defined(EMBEDDED_LIBRARY)
int mysql_service(void *p)
{
  if (use_opt_args)
    win_main(opt_argc, opt_argv);
  else
    win_main(Service.my_argc, Service.my_argv);
  return 0;
}


/* Quote string if it contains space, else copy */

static char *add_quoted_string(char *to, const char *from, char *to_end)
{
  uint length= (uint) (to_end-to);

  if (!strchr(from, ' '))
    return strmake(to, from, length-1);
  return strxnmov(to, length-1, "\"", from, "\"", NullS);
}


/**
  Handle basic handling of services, like installation and removal.

  @param argv	   	        Pointer to argument list
  @param servicename		Internal name of service
  @param displayname		Display name of service (in taskbar ?)
  @param file_path		Path to this program
  @param startup_option	Startup option to mysqld

  @retval
    0		option handled
  @retval
    1		Could not handle option
*/

static bool
default_service_handling(char **argv,
			 const char *servicename,
			 const char *displayname,
			 const char *file_path,
			 const char *extra_opt,
			 const char *account_name)
{
  char path_and_service[FN_REFLEN+FN_REFLEN+32], *pos, *end;
  end= path_and_service + sizeof(path_and_service)-3;

  /* We have to quote filename if it contains spaces */
  pos= add_quoted_string(path_and_service, file_path, end);
  if (*extra_opt)
  {
    /* Add (possible quoted) option after file_path */
    *pos++= ' ';
    pos= add_quoted_string(pos, extra_opt, end);
  }
  /* We must have servicename last */
  *pos++= ' ';
  (void) add_quoted_string(pos, servicename, end);

  if (Service.got_service_option(argv, "install"))
  {
    Service.Install(1, servicename, displayname, path_and_service,
                    account_name);
    return 0;
  }
  if (Service.got_service_option(argv, "install-manual"))
  {
    Service.Install(0, servicename, displayname, path_and_service,
                    account_name);
    return 0;
  }
  if (Service.got_service_option(argv, "remove"))
  {
    Service.Remove(servicename);
    return 0;
  }
  return 1;
}


int main(int argc, char **argv)
{
  /*
    When several instances are running on the same machine, we
    need to have an  unique  named  hEventShudown  through the
    application PID e.g.: MySQLShutdown1890; MySQLShutdown2342
  */
  int10_to_str((int) GetCurrentProcessId(),strmov(shutdown_event_name,
                                                  "MySQLShutdown"), 10);

  /* Must be initialized early for comparison of service name */
  system_charset_info= &my_charset_utf8_general_ci;

  if (Service.GetOS())	/* true NT family */
  {
    char file_path[FN_REFLEN];
    my_path(file_path, argv[0], "");		      /* Find name in path */
    fn_format(file_path,argv[0],file_path,"",
	      MY_REPLACE_DIR | MY_UNPACK_FILENAME | MY_RESOLVE_SYMLINKS);

    if (argc == 2)
    {
      if (!default_service_handling(argv, MYSQL_SERVICENAME, MYSQL_SERVICENAME,
				   file_path, "", NULL))
	return 0;
      if (Service.IsService(argv[1]))        /* Start an optional service */
      {
	/*
	  Only add the service name to the groups read from the config file
	  if it's not "MySQL". (The default service name should be 'mysqld'
	  but we started a bad tradition by calling it MySQL from the start
	  and we are now stuck with it.
	*/
	if (my_strcasecmp(system_charset_info, argv[1],"mysql"))
	  load_default_groups[load_default_groups_sz-2]= argv[1];
        start_mode= 1;
        Service.Init(argv[1], mysql_service);
        return 0;
      }
    }
    else if (argc == 3) /* install or remove any optional service */
    {
      if (!default_service_handling(argv, argv[2], argv[2], file_path, "",
                                    NULL))
	return 0;
      if (Service.IsService(argv[2]))
      {
	/*
	  mysqld was started as
	  mysqld --defaults-file=my_path\my.ini service-name
	*/
	use_opt_args=1;
	opt_argc= 2;				// Skip service-name
	opt_argv=argv;
	start_mode= 1;
	if (my_strcasecmp(system_charset_info, argv[2],"mysql"))
	  load_default_groups[load_default_groups_sz-2]= argv[2];
	Service.Init(argv[2], mysql_service);
	return 0;
      }
    }
    else if (argc == 4 || argc == 5)
    {
      /*
        This may seem strange, because we handle --local-service while
        preserving 4.1's behavior of allowing any one other argument that is
        passed to the service on startup. (The assumption is that this is
        --defaults-file=file, but that was not enforced in 4.1, so we don't
        enforce it here.)
      */
      const char *extra_opt= NullS;
      const char *account_name = NullS;
      int index;
      for (index = 3; index < argc; index++)
      {
        if (!strcmp(argv[index], "--local-service"))
          account_name= "NT AUTHORITY\\LocalService";
        else
          extra_opt= argv[index];
      }

      if (argc == 4 || account_name)
        if (!default_service_handling(argv, argv[2], argv[2], file_path,
                                      extra_opt, account_name))
          return 0;
    }
    else if (argc == 1 && Service.IsService(MYSQL_SERVICENAME))
    {
      /* start the default service */
      start_mode= 1;
      Service.Init(MYSQL_SERVICENAME, mysql_service);
      return 0;
    }
  }
  /* Start as standalone server */
  Service.my_argc=argc;
  Service.my_argv=argv;
  mysql_service(NULL);
  return 0;
}
#endif


/**
  Execute all commands from a file. Used by the mysql_install_db script to
  create MySQL privilege tables without having to start a full MySQL server.
*/

static void bootstrap(FILE *file)
{
  DBUG_ENTER("bootstrap");

  THD *thd= new THD;
  thd->bootstrap=1;
  my_net_init(&thd->net,(st_vio*) 0);
  thd->max_client_packet_length= thd->net.max_packet;
  thd->security_ctx->master_access= ~(ulong)0;
  thd->thread_id= thd->variables.pseudo_thread_id= thread_id++;
  thread_count++;

  bootstrap_file=file;
#ifndef EMBEDDED_LIBRARY			// TODO:  Enable this
  if (pthread_create(&thd->real_id,&connection_attrib,handle_bootstrap,
		     (void*) thd))
  {
    sql_print_warning("Can't create thread to handle bootstrap");
    bootstrap_error=-1;
    DBUG_VOID_RETURN;
  }
  /* Wait for thread to die */
  (void) pthread_mutex_lock(&LOCK_thread_count);
  while (thread_count)
  {
    (void) pthread_cond_wait(&COND_thread_count,&LOCK_thread_count);
    DBUG_PRINT("quit",("One thread died (count=%u)",thread_count));
  }
  (void) pthread_mutex_unlock(&LOCK_thread_count);
#else
  thd->mysql= 0;
  handle_bootstrap((void *)thd);
#endif

  DBUG_VOID_RETURN;
}


static bool read_init_file(char *file_name)
{
  FILE *file;
  DBUG_ENTER("read_init_file");
  DBUG_PRINT("enter",("name: %s",file_name));
  if (!(file=my_fopen(file_name,O_RDONLY,MYF(MY_WME))))
    return(1);
  bootstrap(file);
  (void) my_fclose(file,MYF(MY_WME));
  return 0;
}


#ifndef EMBEDDED_LIBRARY

/*
   Simple scheduler that use the main thread to handle the request

   NOTES
     This is only used for debugging, when starting mysqld with
     --thread-handling=no-threads or --one-thread

     When we enter this function, LOCK_thread_count is hold!
*/
   
void handle_connection_in_main_thread(THD *thd)
{
  safe_mutex_assert_owner(&LOCK_thread_count);
  thread_cache_size=0;			// Safety
  threads.append(thd);
  (void) pthread_mutex_unlock(&LOCK_thread_count);
  handle_one_connection((void*) thd);
}


/*
  Scheduler that uses one thread per connection
*/

void create_thread_to_handle_connection(THD *thd)
{
  if (cached_thread_count > wake_thread)
  {
    /* Get thread from cache */
    thread_cache.append(thd);
    wake_thread++;
    pthread_cond_signal(&COND_thread_cache);
  }
  else
  {
    char error_message_buff[MYSQL_ERRMSG_SIZE];
    /* Create new thread to handle connection */
    int error;
    thread_created++;
    threads.append(thd);
    DBUG_PRINT("info",(("creating thread %lu"), thd->thread_id));
    thd->connect_utime= thd->start_utime= my_micro_time();
    if ((error=pthread_create(&thd->real_id,&connection_attrib,
                              handle_one_connection,
                              (void*) thd)))
    {
      /* purify: begin inspected */
      DBUG_PRINT("error",
                 ("Can't create thread to handle request (error %d)",
                  error));
      thread_count--;
      thd->killed= THD::KILL_CONNECTION;			// Safety
      (void) pthread_mutex_unlock(&LOCK_thread_count);

      pthread_mutex_lock(&LOCK_connection_count);
      --connection_count;
      pthread_mutex_unlock(&LOCK_connection_count);

      statistic_increment(aborted_connects,&LOCK_status);
      /* Can't use my_error() since store_globals has not been called. */
      my_snprintf(error_message_buff, sizeof(error_message_buff),
                  ER(ER_CANT_CREATE_THREAD), error);
      net_send_error(thd, ER_CANT_CREATE_THREAD, error_message_buff);
      (void) pthread_mutex_lock(&LOCK_thread_count);
      close_connection(thd,0,0);
      delete thd;
      (void) pthread_mutex_unlock(&LOCK_thread_count);
      return;
      /* purecov: end */
    }
  }
  (void) pthread_mutex_unlock(&LOCK_thread_count);
  DBUG_PRINT("info",("Thread created"));
}


/**
  Create new thread to handle incoming connection.

    This function will create new thread to handle the incoming
    connection.  If there are idle cached threads one will be used.
    'thd' will be pushed into 'threads'.

    In single-threaded mode (\#define ONE_THREAD) connection will be
    handled inside this function.

  @param[in,out] thd    Thread handle of future thread.
*/

static void create_new_thread(THD *thd)
{
  NET *net=&thd->net;
  DBUG_ENTER("create_new_thread");

  if (protocol_version > 9)
    net->return_errno=1;

  /*
    Don't allow too many connections. We roughly check here that we allow
    only (max_connections + 1) connections.
  */

  pthread_mutex_lock(&LOCK_connection_count);

  if (connection_count >= max_connections + 1 || abort_loop)
  {
    pthread_mutex_unlock(&LOCK_connection_count);

    DBUG_PRINT("error",("Too many connections"));
    close_connection(thd, ER_CON_COUNT_ERROR, 1);
    delete thd;
    DBUG_VOID_RETURN;
  }

  ++connection_count;

  if (connection_count > max_used_connections)
    max_used_connections= connection_count;

  pthread_mutex_unlock(&LOCK_connection_count);

  /* Start a new thread to handle connection. */

  pthread_mutex_lock(&LOCK_thread_count);

  /*
    The initialization of thread_id is done in create_embedded_thd() for
    the embedded library.
    TODO: refactor this to avoid code duplication there
  */
  thd->thread_id= thd->variables.pseudo_thread_id= thread_id++;

  thread_count++;

  thread_scheduler.add_connection(thd);

  DBUG_VOID_RETURN;
}
#endif /* EMBEDDED_LIBRARY */


#ifdef SIGNALS_DONT_BREAK_READ
inline void kill_broken_server()
{
  /* hack to get around signals ignored in syscalls for problem OS's */
  if (
#if !defined(__NETWARE__)
      unix_sock == INVALID_SOCKET ||
#endif
      (!opt_disable_networking && ip_sock == INVALID_SOCKET))
  {
    select_thread_in_use = 0;
    /* The following call will never return */
    kill_server(IF_NETWARE(MYSQL_KILL_SIGNAL, (void*) MYSQL_KILL_SIGNAL));
  }
}
#define MAYBE_BROKEN_SYSCALL kill_broken_server();
#else
#define MAYBE_BROKEN_SYSCALL
#endif

	/* Handle new connections and spawn new process to handle them */

#ifndef EMBEDDED_LIBRARY
pthread_handler_t handle_connections_sockets(void *arg __attribute__((unused)))
{
  my_socket sock,new_sock;
  uint error_count=0;
  uint max_used_connection= (uint) (max(ip_sock,unix_sock)+1);
  fd_set readFDs,clientFDs;
  THD *thd;
  struct sockaddr_in cAddr;
  int ip_flags=0,socket_flags=0,flags;
  st_vio *vio_tmp;
  DBUG_ENTER("handle_connections_sockets");

  LINT_INIT(new_sock);

  (void) my_pthread_getprio(pthread_self());		// For debugging

  FD_ZERO(&clientFDs);
  if (ip_sock != INVALID_SOCKET)
  {
    FD_SET(ip_sock,&clientFDs);
#ifdef HAVE_FCNTL
    ip_flags = fcntl(ip_sock, F_GETFL, 0);
#endif
  }
#ifdef HAVE_SYS_UN_H
  FD_SET(unix_sock,&clientFDs);
#ifdef HAVE_FCNTL
  socket_flags=fcntl(unix_sock, F_GETFL, 0);
#endif
#endif

  DBUG_PRINT("general",("Waiting for connections."));
  MAYBE_BROKEN_SYSCALL;
  while (!abort_loop)
  {
    readFDs=clientFDs;
#ifdef HPUX10
    if (select(max_used_connection,(int*) &readFDs,0,0,0) < 0)
      continue;
#else
    if (select((int) max_used_connection,&readFDs,0,0,0) < 0)
    {
      if (socket_errno != SOCKET_EINTR)
      {
	if (!select_errors++ && !abort_loop)	/* purecov: inspected */
	  sql_print_error("mysqld: Got error %d from select",socket_errno); /* purecov: inspected */
      }
      MAYBE_BROKEN_SYSCALL
      continue;
    }
#endif	/* HPUX10 */
    if (abort_loop)
    {
      MAYBE_BROKEN_SYSCALL;
      break;
    }

    /* Is this a new connection request ? */
#ifdef HAVE_SYS_UN_H
    if (FD_ISSET(unix_sock,&readFDs))
    {
      sock = unix_sock;
      flags= socket_flags;
    }
    else
#endif
    {
      sock = ip_sock;
      flags= ip_flags;
    }

#if !defined(NO_FCNTL_NONBLOCK)
    if (!(test_flags & TEST_BLOCKING))
    {
#if defined(O_NONBLOCK)
      fcntl(sock, F_SETFL, flags | O_NONBLOCK);
#elif defined(O_NDELAY)
      fcntl(sock, F_SETFL, flags | O_NDELAY);
#endif
    }
#endif /* NO_FCNTL_NONBLOCK */
    for (uint retry=0; retry < MAX_ACCEPT_RETRY; retry++)
    {
      size_socket length=sizeof(struct sockaddr_in);
      new_sock = accept(sock, my_reinterpret_cast(struct sockaddr *) (&cAddr),
			&length);
#ifdef __NETWARE__ 
      // TODO: temporary fix, waiting for TCP/IP fix - DEFECT000303149
      if ((new_sock == INVALID_SOCKET) && (socket_errno == EINVAL))
      {
        kill_server(SIGTERM);
      }
#endif
      if (new_sock != INVALID_SOCKET ||
	  (socket_errno != SOCKET_EINTR && socket_errno != SOCKET_EAGAIN))
	break;
      MAYBE_BROKEN_SYSCALL;
#if !defined(NO_FCNTL_NONBLOCK)
      if (!(test_flags & TEST_BLOCKING))
      {
	if (retry == MAX_ACCEPT_RETRY - 1)
	  fcntl(sock, F_SETFL, flags);		// Try without O_NONBLOCK
      }
#endif
    }
#if !defined(NO_FCNTL_NONBLOCK)
    if (!(test_flags & TEST_BLOCKING))
      fcntl(sock, F_SETFL, flags);
#endif
    if (new_sock == INVALID_SOCKET)
    {
      if ((error_count++ & 255) == 0)		// This can happen often
	sql_perror("Error in accept");
      MAYBE_BROKEN_SYSCALL;
      if (socket_errno == SOCKET_ENFILE || socket_errno == SOCKET_EMFILE)
	sleep(1);				// Give other threads some time
      continue;
    }

#ifdef HAVE_LIBWRAP
    {
      if (sock == ip_sock)
      {
	struct request_info req;
	signal(SIGCHLD, SIG_DFL);
	request_init(&req, RQ_DAEMON, libwrapName, RQ_FILE, new_sock, NULL);
	my_fromhost(&req);
	if (!my_hosts_access(&req))
	{
	  /*
	    This may be stupid but refuse() includes an exit(0)
	    which we surely don't want...
	    clean_exit() - same stupid thing ...
	  */
	  syslog(deny_severity, "refused connect from %s",
		 my_eval_client(&req));

	  /*
	    C++ sucks (the gibberish in front just translates the supplied
	    sink function pointer in the req structure from a void (*sink)();
	    to a void(*sink)(int) if you omit the cast, the C++ compiler
	    will cry...
	  */
	  if (req.sink)
	    ((void (*)(int))req.sink)(req.fd);

	  (void) shutdown(new_sock, SHUT_RDWR);
	  (void) closesocket(new_sock);
	  continue;
	}
      }
    }
#endif /* HAVE_LIBWRAP */

    {
      size_socket dummyLen;
      struct sockaddr dummy;
      dummyLen = sizeof(struct sockaddr);
      if (getsockname(new_sock,&dummy, &dummyLen) < 0)
      {
	sql_perror("Error on new connection socket");
	(void) shutdown(new_sock, SHUT_RDWR);
	(void) closesocket(new_sock);
	continue;
      }
    }

    /*
    ** Don't allow too many connections
    */

    if (!(thd= new THD))
    {
      (void) shutdown(new_sock, SHUT_RDWR);
      VOID(closesocket(new_sock));
      continue;
    }
    if (!(vio_tmp=vio_new(new_sock,
			  sock == unix_sock ? VIO_TYPE_SOCKET :
			  VIO_TYPE_TCPIP,
			  sock == unix_sock ? VIO_LOCALHOST: 0)) ||
	my_net_init(&thd->net,vio_tmp))
    {
      /*
        Only delete the temporary vio if we didn't already attach it to the
        NET object. The destructor in THD will delete any initialized net
        structure.
      */
      if (vio_tmp && thd->net.vio != vio_tmp)
        vio_delete(vio_tmp);
      else
      {
	(void) shutdown(new_sock, SHUT_RDWR);
	(void) closesocket(new_sock);
      }
      delete thd;
      continue;
    }
    if (sock == unix_sock)
      thd->security_ctx->host=(char*) my_localhost;

    create_new_thread(thd);
  }

  decrement_handler_count();
  DBUG_RETURN(0);
}


#ifdef __NT__
pthread_handler_t handle_connections_namedpipes(void *arg)
{
  HANDLE hConnectedPipe;
  BOOL fConnected;
  THD *thd;
  my_thread_init();
  DBUG_ENTER("handle_connections_namedpipes");
  (void) my_pthread_getprio(pthread_self());		// For debugging

  DBUG_PRINT("general",("Waiting for named pipe connections."));
  while (!abort_loop)
  {
    /* wait for named pipe connection */
    fConnected = ConnectNamedPipe(hPipe, NULL);
    if (abort_loop)
      break;
    if (!fConnected)
      fConnected = GetLastError() == ERROR_PIPE_CONNECTED;
    if (!fConnected)
    {
      CloseHandle(hPipe);
      if ((hPipe= CreateNamedPipe(pipe_name,
                                  PIPE_ACCESS_DUPLEX,
                                  PIPE_TYPE_BYTE |
                                  PIPE_READMODE_BYTE |
                                  PIPE_WAIT,
                                  PIPE_UNLIMITED_INSTANCES,
                                  (int) global_system_variables.
                                  net_buffer_length,
                                  (int) global_system_variables.
                                  net_buffer_length,
                                  NMPWAIT_USE_DEFAULT_WAIT,
                                  &saPipeSecurity)) ==
	  INVALID_HANDLE_VALUE)
      {
	sql_perror("Can't create new named pipe!");
	break;					// Abort
      }
    }
    hConnectedPipe = hPipe;
    /* create new pipe for new connection */
    if ((hPipe = CreateNamedPipe(pipe_name,
				 PIPE_ACCESS_DUPLEX,
				 PIPE_TYPE_BYTE |
				 PIPE_READMODE_BYTE |
				 PIPE_WAIT,
				 PIPE_UNLIMITED_INSTANCES,
				 (int) global_system_variables.net_buffer_length,
				 (int) global_system_variables.net_buffer_length,
				 NMPWAIT_USE_DEFAULT_WAIT,
				 &saPipeSecurity)) ==
	INVALID_HANDLE_VALUE)
    {
      sql_perror("Can't create new named pipe!");
      hPipe=hConnectedPipe;
      continue;					// We have to try again
    }

    if (!(thd = new THD))
    {
      DisconnectNamedPipe(hConnectedPipe);
      CloseHandle(hConnectedPipe);
      continue;
    }
    if (!(thd->net.vio = vio_new_win32pipe(hConnectedPipe)) ||
	my_net_init(&thd->net, thd->net.vio))
    {
      close_connection(thd, ER_OUT_OF_RESOURCES, 1);
      delete thd;
      continue;
    }
    /* Host is unknown */
    thd->security_ctx->host= my_strdup(my_localhost, MYF(0));
    create_new_thread(thd);
  }

  decrement_handler_count();
  DBUG_RETURN(0);
}
#endif /* __NT__ */


#ifdef HAVE_SMEM

/**
  Thread of shared memory's service.

  @param arg                              Arguments of thread
*/
pthread_handler_t handle_connections_shared_memory(void *arg)
{
  /* file-mapping object, use for create shared memory */
  HANDLE handle_connect_file_map= 0;
  char  *handle_connect_map= 0;                 // pointer on shared memory
  HANDLE event_connect_answer= 0;
  ulong smem_buffer_length= shared_memory_buffer_length + 4;
  ulong connect_number= 1;
  char *tmp= NULL;
  char *suffix_pos;
  char connect_number_char[22], *p;
  const char *errmsg= 0;
  SECURITY_ATTRIBUTES *sa_event= 0, *sa_mapping= 0;
  my_thread_init();
  DBUG_ENTER("handle_connections_shared_memorys");
  DBUG_PRINT("general",("Waiting for allocated shared memory."));

  /*
     get enough space base-name + '_' + longest suffix we might ever send
   */
  if (!(tmp= (char *)my_malloc(strlen(shared_memory_base_name) + 32L, MYF(MY_FAE))))
    goto error;

  if (my_security_attr_create(&sa_event, &errmsg,
                              GENERIC_ALL, SYNCHRONIZE | EVENT_MODIFY_STATE))
    goto error;

  if (my_security_attr_create(&sa_mapping, &errmsg,
                             GENERIC_ALL, FILE_MAP_READ | FILE_MAP_WRITE))
    goto error;

  /*
    The name of event and file-mapping events create agree next rule:
      shared_memory_base_name+unique_part
    Where:
      shared_memory_base_name is unique value for each server
      unique_part is unique value for each object (events and file-mapping)
  */
  suffix_pos= strxmov(tmp,shared_memory_base_name,"_",NullS);
  strmov(suffix_pos, "CONNECT_REQUEST");
  if ((smem_event_connect_request= CreateEvent(sa_event,
                                               FALSE, FALSE, tmp)) == 0)
  {
    errmsg= "Could not create request event";
    goto error;
  }
  strmov(suffix_pos, "CONNECT_ANSWER");
  if ((event_connect_answer= CreateEvent(sa_event, FALSE, FALSE, tmp)) == 0)
  {
    errmsg="Could not create answer event";
    goto error;
  }
  strmov(suffix_pos, "CONNECT_DATA");
  if ((handle_connect_file_map=
       CreateFileMapping(INVALID_HANDLE_VALUE, sa_mapping,
                         PAGE_READWRITE, 0, sizeof(connect_number), tmp)) == 0)
  {
    errmsg= "Could not create file mapping";
    goto error;
  }
  if ((handle_connect_map= (char *)MapViewOfFile(handle_connect_file_map,
						  FILE_MAP_WRITE,0,0,
						  sizeof(DWORD))) == 0)
  {
    errmsg= "Could not create shared memory service";
    goto error;
  }

  while (!abort_loop)
  {
    /* Wait a request from client */
    WaitForSingleObject(smem_event_connect_request,INFINITE);

    /*
       it can be after shutdown command
    */
    if (abort_loop)
      goto error;

    HANDLE handle_client_file_map= 0;
    char  *handle_client_map= 0;
    HANDLE event_client_wrote= 0;
    HANDLE event_client_read= 0;    // for transfer data server <-> client
    HANDLE event_server_wrote= 0;
    HANDLE event_server_read= 0;
    HANDLE event_conn_closed= 0;
    THD *thd= 0;

    p= int10_to_str(connect_number, connect_number_char, 10);
    /*
      The name of event and file-mapping events create agree next rule:
        shared_memory_base_name+unique_part+number_of_connection
        Where:
	  shared_memory_base_name is uniquel value for each server
	  unique_part is unique value for each object (events and file-mapping)
	  number_of_connection is connection-number between server and client
    */
    suffix_pos= strxmov(tmp,shared_memory_base_name,"_",connect_number_char,
			 "_",NullS);
    strmov(suffix_pos, "DATA");
    if ((handle_client_file_map=
         CreateFileMapping(INVALID_HANDLE_VALUE, sa_mapping,
                           PAGE_READWRITE, 0, smem_buffer_length, tmp)) == 0)
    {
      errmsg= "Could not create file mapping";
      goto errorconn;
    }
    if ((handle_client_map= (char*)MapViewOfFile(handle_client_file_map,
						  FILE_MAP_WRITE,0,0,
						  smem_buffer_length)) == 0)
    {
      errmsg= "Could not create memory map";
      goto errorconn;
    }
    strmov(suffix_pos, "CLIENT_WROTE");
    if ((event_client_wrote= CreateEvent(sa_event, FALSE, FALSE, tmp)) == 0)
    {
      errmsg= "Could not create client write event";
      goto errorconn;
    }
    strmov(suffix_pos, "CLIENT_READ");
    if ((event_client_read= CreateEvent(sa_event, FALSE, FALSE, tmp)) == 0)
    {
      errmsg= "Could not create client read event";
      goto errorconn;
    }
    strmov(suffix_pos, "SERVER_READ");
    if ((event_server_read= CreateEvent(sa_event, FALSE, FALSE, tmp)) == 0)
    {
      errmsg= "Could not create server read event";
      goto errorconn;
    }
    strmov(suffix_pos, "SERVER_WROTE");
    if ((event_server_wrote= CreateEvent(sa_event,
                                         FALSE, FALSE, tmp)) == 0)
    {
      errmsg= "Could not create server write event";
      goto errorconn;
    }
    strmov(suffix_pos, "CONNECTION_CLOSED");
    if ((event_conn_closed= CreateEvent(sa_event,
                                        TRUE, FALSE, tmp)) == 0)
    {
      errmsg= "Could not create closed connection event";
      goto errorconn;
    }
    if (abort_loop)
      goto errorconn;
    if (!(thd= new THD))
      goto errorconn;
    /* Send number of connection to client */
    int4store(handle_connect_map, connect_number);
    if (!SetEvent(event_connect_answer))
    {
      errmsg= "Could not send answer event";
      goto errorconn;
    }
    /* Set event that client should receive data */
    if (!SetEvent(event_client_read))
    {
      errmsg= "Could not set client to read mode";
      goto errorconn;
    }
    if (!(thd->net.vio= vio_new_win32shared_memory(&thd->net,
                                                   handle_client_file_map,
                                                   handle_client_map,
                                                   event_client_wrote,
                                                   event_client_read,
                                                   event_server_wrote,
                                                   event_server_read,
                                                   event_conn_closed)) ||
                        my_net_init(&thd->net, thd->net.vio))
    {
      close_connection(thd, ER_OUT_OF_RESOURCES, 1);
      errmsg= 0;
      goto errorconn;
    }
    thd->security_ctx->host= my_strdup(my_localhost, MYF(0)); /* Host is unknown */
    create_new_thread(thd);
    connect_number++;
    continue;

errorconn:
    /* Could not form connection;  Free used handlers/memort and retry */
    if (errmsg)
    {
      char buff[180];
      strxmov(buff, "Can't create shared memory connection: ", errmsg, ".",
	      NullS);
      sql_perror(buff);
    }
    if (handle_client_file_map) 
      CloseHandle(handle_client_file_map);
    if (handle_client_map)
      UnmapViewOfFile(handle_client_map);
    if (event_server_wrote)
      CloseHandle(event_server_wrote);
    if (event_server_read)
      CloseHandle(event_server_read);
    if (event_client_wrote)
      CloseHandle(event_client_wrote);
    if (event_client_read)
      CloseHandle(event_client_read);
    if (event_conn_closed)
      CloseHandle(event_conn_closed);
    delete thd;
  }

  /* End shared memory handling */
error:
  if (tmp)
    my_free(tmp, MYF(0));

  if (errmsg)
  {
    char buff[180];
    strxmov(buff, "Can't create shared memory service: ", errmsg, ".", NullS);
    sql_perror(buff);
  }
  my_security_attr_free(sa_event);
  my_security_attr_free(sa_mapping);
  if (handle_connect_map)	UnmapViewOfFile(handle_connect_map);
  if (handle_connect_file_map)	CloseHandle(handle_connect_file_map);
  if (event_connect_answer)	CloseHandle(event_connect_answer);
  if (smem_event_connect_request) CloseHandle(smem_event_connect_request);

  decrement_handler_count();
  DBUG_RETURN(0);
}
#endif /* HAVE_SMEM */
#endif /* EMBEDDED_LIBRARY */


/****************************************************************************
  Handle start options
******************************************************************************/

enum options_mysqld
{
  OPT_ISAM_LOG=256,            OPT_SKIP_NEW, 
  OPT_SKIP_GRANT,              OPT_SKIP_LOCK, 
  OPT_ENABLE_LOCK,             OPT_USE_LOCKING,
  OPT_SOCKET,                  OPT_UPDATE_LOG,
  OPT_BIN_LOG,                 OPT_SKIP_RESOLVE,
  OPT_SKIP_NETWORKING,         OPT_BIN_LOG_INDEX,
  OPT_BIND_ADDRESS,            OPT_PID_FILE,
  OPT_SKIP_PRIOR,              OPT_BIG_TABLES,
  OPT_STANDALONE,              OPT_ONE_THREAD,
  OPT_CONSOLE,                 OPT_LOW_PRIORITY_UPDATES,
  OPT_SKIP_HOST_CACHE,         OPT_SHORT_LOG_FORMAT,
  OPT_FLUSH,                   OPT_SAFE,
  OPT_BOOTSTRAP,               OPT_SKIP_SHOW_DB,
  OPT_STORAGE_ENGINE,          OPT_INIT_FILE,
  OPT_DELAY_KEY_WRITE_ALL,     OPT_SLOW_QUERY_LOG,
  OPT_DELAY_KEY_WRITE,	       OPT_CHARSETS_DIR,
  OPT_MASTER_HOST,             OPT_MASTER_USER,
  OPT_MASTER_PASSWORD,         OPT_MASTER_PORT,
  OPT_MASTER_INFO_FILE,        OPT_MASTER_CONNECT_RETRY,
  OPT_MASTER_RETRY_COUNT,      OPT_LOG_TC, OPT_LOG_TC_SIZE,
  OPT_MASTER_SSL,              OPT_MASTER_SSL_KEY,
  OPT_MASTER_SSL_CERT,         OPT_MASTER_SSL_CAPATH,
  OPT_MASTER_SSL_CIPHER,       OPT_MASTER_SSL_CA,
  OPT_SQL_BIN_UPDATE_SAME,     OPT_REPLICATE_DO_DB,
  OPT_REPLICATE_IGNORE_DB,     OPT_LOG_SLAVE_UPDATES,
  OPT_BINLOG_DO_DB,            OPT_BINLOG_IGNORE_DB,
  OPT_BINLOG_FORMAT,
#ifndef DBUG_OFF
  OPT_BINLOG_SHOW_XID,
#endif
  OPT_BINLOG_ROWS_EVENT_MAX_SIZE, 
  OPT_WANT_CORE,               OPT_CONCURRENT_INSERT,
  OPT_MEMLOCK,                 OPT_MYISAM_RECOVER,
  OPT_REPLICATE_REWRITE_DB,    OPT_SERVER_ID,
  OPT_SKIP_SLAVE_START,        OPT_SAFE_SHOW_DB, 
  OPT_SAFEMALLOC_MEM_LIMIT,    OPT_REPLICATE_DO_TABLE,
  OPT_REPLICATE_IGNORE_TABLE,  OPT_REPLICATE_WILD_DO_TABLE,
  OPT_REPLICATE_WILD_IGNORE_TABLE, OPT_REPLICATE_SAME_SERVER_ID,
  OPT_DISCONNECT_SLAVE_EVENT_COUNT, OPT_TC_HEURISTIC_RECOVER,
  OPT_ABORT_SLAVE_EVENT_COUNT,
  OPT_LOG_BIN_TRUST_FUNCTION_CREATORS,
  OPT_ENGINE_CONDITION_PUSHDOWN, OPT_NDB_CONNECTSTRING, 
  OPT_NDB_USE_EXACT_COUNT, OPT_NDB_USE_TRANSACTIONS,
  OPT_NDB_FORCE_SEND, OPT_NDB_AUTOINCREMENT_PREFETCH_SZ,
  OPT_NDB_SHM, OPT_NDB_OPTIMIZED_NODE_SELECTION, OPT_NDB_CACHE_CHECK_TIME,
  OPT_NDB_MGMD, OPT_NDB_NODEID,
  OPT_NDB_DISTRIBUTION,
  OPT_NDB_INDEX_STAT_ENABLE,
  OPT_NDB_EXTRA_LOGGING,
  OPT_NDB_REPORT_THRESH_BINLOG_EPOCH_SLIP,
  OPT_NDB_REPORT_THRESH_BINLOG_MEM_USAGE,
  OPT_NDB_USE_COPYING_ALTER_TABLE,
  OPT_SKIP_SAFEMALLOC,
  OPT_TEMP_POOL, OPT_TX_ISOLATION, OPT_COMPLETION_TYPE,
  OPT_SKIP_STACK_TRACE, OPT_SKIP_SYMLINKS,
  OPT_MAX_BINLOG_DUMP_EVENTS, OPT_SPORADIC_BINLOG_DUMP_FAIL,
  OPT_SAFE_USER_CREATE, OPT_SQL_MODE,
  OPT_HAVE_NAMED_PIPE,
  OPT_DO_PSTACK, OPT_EVENT_SCHEDULER, OPT_REPORT_HOST,
  OPT_REPORT_USER, OPT_REPORT_PASSWORD, OPT_REPORT_PORT,
  OPT_SHOW_SLAVE_AUTH_INFO,
  OPT_SLAVE_LOAD_TMPDIR, OPT_NO_MIX_TYPE,
  OPT_RPL_RECOVERY_RANK,OPT_INIT_RPL_ROLE,
  OPT_RELAY_LOG, OPT_RELAY_LOG_INDEX, OPT_RELAY_LOG_INFO_FILE,
  OPT_SLAVE_SKIP_ERRORS, OPT_DES_KEY_FILE, OPT_LOCAL_INFILE,
  OPT_SSL_SSL, OPT_SSL_KEY, OPT_SSL_CERT, OPT_SSL_CA,
  OPT_SSL_CAPATH, OPT_SSL_CIPHER,
  OPT_BACK_LOG, OPT_BINLOG_CACHE_SIZE,
  OPT_CONNECT_TIMEOUT, OPT_DELAYED_INSERT_TIMEOUT,
  OPT_DELAYED_INSERT_LIMIT, OPT_DELAYED_QUEUE_SIZE,
  OPT_FLUSH_TIME, OPT_FT_MIN_WORD_LEN, OPT_FT_BOOLEAN_SYNTAX,
  OPT_FT_MAX_WORD_LEN, OPT_FT_QUERY_EXPANSION_LIMIT, OPT_FT_STOPWORD_FILE,
  OPT_INTERACTIVE_TIMEOUT, OPT_JOIN_BUFF_SIZE,
  OPT_KEY_BUFFER_SIZE, OPT_KEY_CACHE_BLOCK_SIZE,
  OPT_KEY_CACHE_DIVISION_LIMIT, OPT_KEY_CACHE_AGE_THRESHOLD,
  OPT_LONG_QUERY_TIME,
  OPT_LOWER_CASE_TABLE_NAMES, OPT_MAX_ALLOWED_PACKET,
  OPT_MAX_BINLOG_CACHE_SIZE, OPT_MAX_BINLOG_SIZE,
  OPT_MAX_CONNECTIONS, OPT_MAX_CONNECT_ERRORS,
  OPT_MAX_DELAYED_THREADS, OPT_MAX_HEP_TABLE_SIZE,
  OPT_MAX_JOIN_SIZE, OPT_MAX_PREPARED_STMT_COUNT,
  OPT_MAX_RELAY_LOG_SIZE, OPT_MAX_SORT_LENGTH,
  OPT_MAX_SEEKS_FOR_KEY, OPT_MAX_TMP_TABLES, OPT_MAX_USER_CONNECTIONS,
  OPT_MAX_LENGTH_FOR_SORT_DATA,
  OPT_MAX_WRITE_LOCK_COUNT, OPT_BULK_INSERT_BUFFER_SIZE,
  OPT_MAX_ERROR_COUNT, OPT_MULTI_RANGE_COUNT, OPT_MYISAM_DATA_POINTER_SIZE,
  OPT_MYISAM_BLOCK_SIZE, OPT_MYISAM_MAX_EXTRA_SORT_FILE_SIZE,
  OPT_MYISAM_MAX_SORT_FILE_SIZE, OPT_MYISAM_SORT_BUFFER_SIZE,
  OPT_MYISAM_USE_MMAP, OPT_MYISAM_REPAIR_THREADS,
  OPT_MYISAM_STATS_METHOD,
  OPT_NET_BUFFER_LENGTH, OPT_NET_RETRY_COUNT,
  OPT_NET_READ_TIMEOUT, OPT_NET_WRITE_TIMEOUT,
  OPT_OPEN_FILES_LIMIT,
  OPT_PRELOAD_BUFFER_SIZE,
  OPT_QUERY_CACHE_LIMIT, OPT_QUERY_CACHE_MIN_RES_UNIT, OPT_QUERY_CACHE_SIZE,
  OPT_QUERY_CACHE_TYPE, OPT_QUERY_CACHE_WLOCK_INVALIDATE, OPT_RECORD_BUFFER,
  OPT_RECORD_RND_BUFFER, OPT_DIV_PRECINCREMENT, OPT_RELAY_LOG_SPACE_LIMIT,
  OPT_RELAY_LOG_PURGE,
  OPT_SLAVE_NET_TIMEOUT, OPT_SLAVE_COMPRESSED_PROTOCOL, OPT_SLOW_LAUNCH_TIME,
  OPT_SLAVE_TRANS_RETRIES, OPT_READONLY, OPT_DEBUGGING,
  OPT_SORT_BUFFER, OPT_TABLE_OPEN_CACHE, OPT_TABLE_DEF_CACHE,
  OPT_THREAD_CONCURRENCY, OPT_THREAD_CACHE_SIZE,
  OPT_TMP_TABLE_SIZE, OPT_THREAD_STACK,
  OPT_WAIT_TIMEOUT,
  OPT_ERROR_LOG_FILE,
  OPT_DEFAULT_WEEK_FORMAT,
  OPT_RANGE_ALLOC_BLOCK_SIZE, OPT_ALLOW_SUSPICIOUS_UDFS,
  OPT_QUERY_ALLOC_BLOCK_SIZE, OPT_QUERY_PREALLOC_SIZE,
  OPT_TRANS_ALLOC_BLOCK_SIZE, OPT_TRANS_PREALLOC_SIZE,
  OPT_SYNC_FRM, OPT_SYNC_BINLOG,
  OPT_SYNC_REPLICATION,
  OPT_SYNC_REPLICATION_SLAVE_ID,
  OPT_SYNC_REPLICATION_TIMEOUT,
  OPT_ENABLE_SHARED_MEMORY,
  OPT_SHARED_MEMORY_BASE_NAME,
  OPT_OLD_PASSWORDS,
  OPT_OLD_ALTER_TABLE,
  OPT_EXPIRE_LOGS_DAYS,
  OPT_GROUP_CONCAT_MAX_LEN,
  OPT_DEFAULT_COLLATION,
  OPT_CHARACTER_SET_CLIENT_HANDSHAKE,
  OPT_CHARACTER_SET_FILESYSTEM,
  OPT_LC_TIME_NAMES,
  OPT_INIT_CONNECT,
  OPT_INIT_SLAVE,
  OPT_SECURE_AUTH,
  OPT_DATE_FORMAT,
  OPT_TIME_FORMAT,
  OPT_DATETIME_FORMAT,
  OPT_LOG_QUERIES_NOT_USING_INDEXES,
  OPT_DEFAULT_TIME_ZONE,
  OPT_SYSDATE_IS_NOW,
  OPT_OPTIMIZER_SEARCH_DEPTH,
  OPT_OPTIMIZER_PRUNE_LEVEL,
  OPT_UPDATABLE_VIEWS_WITH_LIMIT,
  OPT_SP_AUTOMATIC_PRIVILEGES,
  OPT_MAX_SP_RECURSION_DEPTH,
  OPT_AUTO_INCREMENT, OPT_AUTO_INCREMENT_OFFSET,
  OPT_ENABLE_LARGE_PAGES,
  OPT_TIMED_MUTEXES,
  OPT_OLD_STYLE_USER_LIMITS,
  OPT_LOG_SLOW_ADMIN_STATEMENTS,
  OPT_TABLE_LOCK_WAIT_TIMEOUT,
  OPT_PLUGIN_LOAD,
  OPT_PLUGIN_DIR,
  OPT_LOG_OUTPUT,
  OPT_PORT_OPEN_TIMEOUT,
  OPT_PROFILING,
  OPT_KEEP_FILES_ON_CREATE,
  OPT_GENERAL_LOG,
  OPT_SLOW_LOG,
  OPT_THREAD_HANDLING,
  OPT_INNODB_ROLLBACK_ON_TIMEOUT,
  OPT_SECURE_FILE_PRIV,
  OPT_MIN_EXAMINED_ROW_LIMIT,
  OPT_LOG_SLOW_SLAVE_STATEMENTS,
  OPT_OLD_MODE,
  OPT_SLAVE_EXEC_MODE,
  OPT_GENERAL_LOG_FILE,
  OPT_SLOW_QUERY_LOG_FILE,
  OPT_IGNORE_BUILTIN_INNODB
};


#define LONG_TIMEOUT ((ulong) 3600L*24L*365L)

struct my_option my_long_options[] =
{
  {"help", '?', "Display this help and exit.", 
   (uchar**) &opt_help, (uchar**) &opt_help, 0, GET_BOOL, NO_ARG, 0, 0, 0, 0,
   0, 0},
#ifdef HAVE_REPLICATION
  {"abort-slave-event-count", OPT_ABORT_SLAVE_EVENT_COUNT,
   "Option used by mysql-test for debugging and testing of replication.",
   (uchar**) &abort_slave_event_count,  (uchar**) &abort_slave_event_count,
   0, GET_INT, REQUIRED_ARG, 0, 0, 0, 0, 0, 0},
#endif /* HAVE_REPLICATION */
  {"allow-suspicious-udfs", OPT_ALLOW_SUSPICIOUS_UDFS,
   "Allows use of UDFs consisting of only one symbol xxx() "
   "without corresponding xxx_init() or xxx_deinit(). That also means "
   "that one can load any function from any library, for example exit() "
   "from libc.so",
   (uchar**) &opt_allow_suspicious_udfs, (uchar**) &opt_allow_suspicious_udfs,
   0, GET_BOOL, NO_ARG, 0, 0, 0, 0, 0, 0},
  {"ansi", 'a', "Use ANSI SQL syntax instead of MySQL syntax. This mode will also set transaction isolation level 'serializable'.", 0, 0, 0,
   GET_NO_ARG, NO_ARG, 0, 0, 0, 0, 0, 0},
  {"auto-increment-increment", OPT_AUTO_INCREMENT,
   "Auto-increment columns are incremented by this",
   (uchar**) &global_system_variables.auto_increment_increment,
   (uchar**) &max_system_variables.auto_increment_increment, 0, GET_ULONG,
   OPT_ARG, 1, 1, 65535, 0, 1, 0 },
  {"auto-increment-offset", OPT_AUTO_INCREMENT_OFFSET,
   "Offset added to Auto-increment columns. Used when auto-increment-increment != 1",
   (uchar**) &global_system_variables.auto_increment_offset,
   (uchar**) &max_system_variables.auto_increment_offset, 0, GET_ULONG, OPT_ARG,
   1, 1, 65535, 0, 1, 0 },
  {"automatic-sp-privileges", OPT_SP_AUTOMATIC_PRIVILEGES,
   "Creating and dropping stored procedures alters ACLs. Disable with --skip-automatic-sp-privileges.",
   (uchar**) &sp_automatic_privileges, (uchar**) &sp_automatic_privileges,
   0, GET_BOOL, NO_ARG, 1, 0, 0, 0, 0, 0},
  {"basedir", 'b',
   "Path to installation directory. All paths are usually resolved relative to this.",
   (uchar**) &mysql_home_ptr, (uchar**) &mysql_home_ptr, 0, GET_STR, REQUIRED_ARG,
   0, 0, 0, 0, 0, 0},
  {"big-tables", OPT_BIG_TABLES,
   "Allow big result sets by saving all temporary sets on file (Solves most 'table full' errors).",
   0, 0, 0, GET_NO_ARG, NO_ARG, 0, 0, 0, 0, 0, 0},
  {"bind-address", OPT_BIND_ADDRESS, "IP address to bind to.",
   (uchar**) &my_bind_addr_str, (uchar**) &my_bind_addr_str, 0, GET_STR,
   REQUIRED_ARG, 0, 0, 0, 0, 0, 0},
  {"binlog_format", OPT_BINLOG_FORMAT,
   "Does not have any effect without '--log-bin'. "
   "Tell the master the form of binary logging to use: either 'row' for "
   "row-based binary logging, or 'statement' for statement-based binary "
   "logging, or 'mixed'. 'mixed' is statement-based binary logging except "
   "for those statements where only row-based is correct: those which "
   "involve user-defined functions (i.e. UDFs) or the UUID() function; for "
   "those, row-based binary logging is automatically used. "
#ifdef HAVE_NDB_BINLOG
   "If ndbcluster is enabled and binlog_format is `mixed', the format switches"
   " to 'row' and back implicitly per each query accessing a NDB table."
#endif
   ,(uchar**) &opt_binlog_format, (uchar**) &opt_binlog_format,
   0, GET_STR, REQUIRED_ARG, 0, 0, 0, 0, 0, 0},
  {"binlog-do-db", OPT_BINLOG_DO_DB,
   "Tells the master it should log updates for the specified database, and exclude all others not explicitly mentioned.",
   0, 0, 0, GET_STR, REQUIRED_ARG, 0, 0, 0, 0, 0, 0},
  {"binlog-ignore-db", OPT_BINLOG_IGNORE_DB,
   "Tells the master that updates to the given database should not be logged tothe binary log.",
   0, 0, 0, GET_STR, REQUIRED_ARG, 0, 0, 0, 0, 0, 0},
  {"binlog-row-event-max-size", OPT_BINLOG_ROWS_EVENT_MAX_SIZE,
   "The maximum size of a row-based binary log event in bytes. Rows will be "
   "grouped into events smaller than this size if possible. "
   "The value has to be a multiple of 256.",
   (uchar**) &opt_binlog_rows_event_max_size, 
   (uchar**) &opt_binlog_rows_event_max_size, 0, 
   GET_ULONG, REQUIRED_ARG, 
   /* def_value */ 1024, /* min_value */  256, /* max_value */ ULONG_MAX, 
   /* sub_size */     0, /* block_size */ 256, 
   /* app_type */ 0
  },
#ifndef DISABLE_GRANT_OPTIONS
  {"bootstrap", OPT_BOOTSTRAP, "Used by mysql installation scripts.", 0, 0, 0,
   GET_NO_ARG, NO_ARG, 0, 0, 0, 0, 0, 0},
#endif
  {"character-set-client-handshake", OPT_CHARACTER_SET_CLIENT_HANDSHAKE,
   "Don't ignore client side character set value sent during handshake.",
   (uchar**) &opt_character_set_client_handshake,
   (uchar**) &opt_character_set_client_handshake,
    0, GET_BOOL, NO_ARG, 1, 0, 0, 0, 0, 0},
  {"character-set-filesystem", OPT_CHARACTER_SET_FILESYSTEM,
   "Set the filesystem character set.",
   (uchar**) &character_set_filesystem_name,
   (uchar**) &character_set_filesystem_name,
   0, GET_STR, REQUIRED_ARG, 0, 0, 0, 0, 0, 0 },
  {"character-set-server", 'C', "Set the default character set.",
   (uchar**) &default_character_set_name, (uchar**) &default_character_set_name,
   0, GET_STR, REQUIRED_ARG, 0, 0, 0, 0, 0, 0 },
  {"character-sets-dir", OPT_CHARSETS_DIR,
   "Directory where character sets are.", (uchar**) &charsets_dir,
   (uchar**) &charsets_dir, 0, GET_STR, REQUIRED_ARG, 0, 0, 0, 0, 0, 0},
  {"chroot", 'r', "Chroot mysqld daemon during startup.",
   (uchar**) &mysqld_chroot, (uchar**) &mysqld_chroot, 0, GET_STR, REQUIRED_ARG,
   0, 0, 0, 0, 0, 0},
  {"collation-server", OPT_DEFAULT_COLLATION, "Set the default collation.",
   (uchar**) &default_collation_name, (uchar**) &default_collation_name,
   0, GET_STR, REQUIRED_ARG, 0, 0, 0, 0, 0, 0 },
  {"completion-type", OPT_COMPLETION_TYPE, "Default completion type.",
   (uchar**) &global_system_variables.completion_type,
   (uchar**) &max_system_variables.completion_type, 0, GET_ULONG,
   REQUIRED_ARG, 0, 0, 2, 0, 1, 0},
  {"concurrent-insert", OPT_CONCURRENT_INSERT,
   "Use concurrent insert with MyISAM. Disable with --concurrent-insert=0",
   (uchar**) &myisam_concurrent_insert, (uchar**) &myisam_concurrent_insert,
   0, GET_ULONG, OPT_ARG, 1, 0, 2, 0, 0, 0},
  {"console", OPT_CONSOLE, "Write error output on screen; Don't remove the console window on windows.",
   (uchar**) &opt_console, (uchar**) &opt_console, 0, GET_BOOL, NO_ARG, 0, 0, 0,
   0, 0, 0},
  {"core-file", OPT_WANT_CORE, "Write core on errors.", 0, 0, 0, GET_NO_ARG,
   NO_ARG, 0, 0, 0, 0, 0, 0},
  {"datadir", 'h', "Path to the database root.", (uchar**) &mysql_data_home,
   (uchar**) &mysql_data_home, 0, GET_STR, REQUIRED_ARG, 0, 0, 0, 0, 0, 0},
#ifndef DBUG_OFF
  {"debug", '#', "Debug log.", (uchar**) &default_dbug_option,
   (uchar**) &default_dbug_option, 0, GET_STR, OPT_ARG, 0, 0, 0, 0, 0, 0},
#endif
  {"default-character-set", 'C', "Set the default character set (deprecated option, use --character-set-server instead).",
   (uchar**) &default_character_set_name, (uchar**) &default_character_set_name,
   0, GET_STR, REQUIRED_ARG, 0, 0, 0, 0, 0, 0 },
  {"default-collation", OPT_DEFAULT_COLLATION, "Set the default collation (deprecated option, use --collation-server instead).",
   (uchar**) &default_collation_name, (uchar**) &default_collation_name,
   0, GET_STR, REQUIRED_ARG, 0, 0, 0, 0, 0, 0 },
  {"default-storage-engine", OPT_STORAGE_ENGINE,
   "Set the default storage engine (table type) for tables.",
   (uchar**)&default_storage_engine_str, (uchar**)&default_storage_engine_str,
   0, GET_STR, REQUIRED_ARG, 0, 0, 0, 0, 0, 0},
  {"default-table-type", OPT_STORAGE_ENGINE,
   "(deprecated) Use --default-storage-engine.",
   (uchar**)&default_storage_engine_str, (uchar**)&default_storage_engine_str,
   0, GET_STR, REQUIRED_ARG, 0, 0, 0, 0, 0, 0},
  {"default-time-zone", OPT_DEFAULT_TIME_ZONE, "Set the default time zone.",
   (uchar**) &default_tz_name, (uchar**) &default_tz_name,
   0, GET_STR, REQUIRED_ARG, 0, 0, 0, 0, 0, 0 },
  {"delay-key-write", OPT_DELAY_KEY_WRITE, "Type of DELAY_KEY_WRITE.",
   0,0,0, GET_STR, OPT_ARG, 0, 0, 0, 0, 0, 0},
  {"delay-key-write-for-all-tables", OPT_DELAY_KEY_WRITE_ALL,
   "Don't flush key buffers between writes for any MyISAM table (Deprecated option, use --delay-key-write=all instead).",
   0, 0, 0, GET_NO_ARG, NO_ARG, 0, 0, 0, 0, 0, 0},
#ifdef HAVE_OPENSSL
  {"des-key-file", OPT_DES_KEY_FILE,
   "Load keys for des_encrypt() and des_encrypt from given file.",
   (uchar**) &des_key_file, (uchar**) &des_key_file, 0, GET_STR, REQUIRED_ARG,
   0, 0, 0, 0, 0, 0},
#endif /* HAVE_OPENSSL */
#ifdef HAVE_REPLICATION
  {"disconnect-slave-event-count", OPT_DISCONNECT_SLAVE_EVENT_COUNT,
   "Option used by mysql-test for debugging and testing of replication.",
   (uchar**) &disconnect_slave_event_count,
   (uchar**) &disconnect_slave_event_count, 0, GET_INT, REQUIRED_ARG, 0, 0, 0,
   0, 0, 0},
#endif /* HAVE_REPLICATION */
  {"enable-locking", OPT_ENABLE_LOCK,
   "Deprecated option, use --external-locking instead.",
   (uchar**) &opt_external_locking, (uchar**) &opt_external_locking,
   0, GET_BOOL, NO_ARG, 0, 0, 0, 0, 0, 0},
#ifdef __NT__
  {"enable-named-pipe", OPT_HAVE_NAMED_PIPE, "Enable the named pipe (NT).",
   (uchar**) &opt_enable_named_pipe, (uchar**) &opt_enable_named_pipe, 0, GET_BOOL,
   NO_ARG, 0, 0, 0, 0, 0, 0},
#endif
#ifdef HAVE_STACK_TRACE_ON_SEGV
  {"enable-pstack", OPT_DO_PSTACK, "Print a symbolic stack trace on failure.",
   (uchar**) &opt_do_pstack, (uchar**) &opt_do_pstack, 0, GET_BOOL, NO_ARG, 0, 0,
   0, 0, 0, 0},
#endif /* HAVE_STACK_TRACE_ON_SEGV */
  {"engine-condition-pushdown",
   OPT_ENGINE_CONDITION_PUSHDOWN,
   "Push supported query conditions to the storage engine.",
   (uchar**) &global_system_variables.engine_condition_pushdown,
   (uchar**) &global_system_variables.engine_condition_pushdown,
   0, GET_BOOL, NO_ARG, 1, 0, 0, 0, 0, 0},
  /* See how it's handled in get_one_option() */
  {"event-scheduler", OPT_EVENT_SCHEDULER, "Enable/disable the event scheduler.",
   NULL,  NULL, 0, GET_STR, OPT_ARG, 0, 0, 0, 0, 0, 0},
  {"exit-info", 'T', "Used for debugging;  Use at your own risk!", 0, 0, 0,
   GET_LONG, OPT_ARG, 0, 0, 0, 0, 0, 0},
  {"external-locking", OPT_USE_LOCKING, "Use system (external) locking (disabled by default).  With this option enabled you can run myisamchk to test (not repair) tables while the MySQL server is running. Disable with --skip-external-locking.",
   (uchar**) &opt_external_locking, (uchar**) &opt_external_locking,
   0, GET_BOOL, NO_ARG, 0, 0, 0, 0, 0, 0},
  {"flush", OPT_FLUSH, "Flush tables to disk between SQL commands.", 0, 0, 0,
   GET_NO_ARG, NO_ARG, 0, 0, 0, 0, 0, 0},
  /* We must always support the next option to make scripts like mysqltest
     easier to do */
  {"gdb", OPT_DEBUGGING,
   "Set up signals usable for debugging",
   (uchar**) &opt_debugging, (uchar**) &opt_debugging,
   0, GET_BOOL, NO_ARG, 0, 0, 0, 0, 0, 0},
  {"general_log", OPT_GENERAL_LOG,
   "Enable|disable general log", (uchar**) &opt_log,
   (uchar**) &opt_log, 0, GET_BOOL, OPT_ARG, 0, 0, 0, 0, 0, 0},
#ifdef HAVE_LARGE_PAGES
  {"large-pages", OPT_ENABLE_LARGE_PAGES, "Enable support for large pages. \
Disable with --skip-large-pages.",
   (uchar**) &opt_large_pages, (uchar**) &opt_large_pages, 0, GET_BOOL, NO_ARG, 0, 0, 0,
   0, 0, 0},
#endif
  {"ignore-builtin-innodb", OPT_IGNORE_BUILTIN_INNODB ,
   "Disable initialization of builtin InnoDB plugin",
   0, 0, 0, GET_NO_ARG, NO_ARG, 0, 0, 0, 0, 0, 0},
  {"init-connect", OPT_INIT_CONNECT, "Command(s) that are executed for each new connection",
   (uchar**) &opt_init_connect, (uchar**) &opt_init_connect, 0, GET_STR_ALLOC,
   REQUIRED_ARG, 0, 0, 0, 0, 0, 0},
#ifndef DISABLE_GRANT_OPTIONS
  {"init-file", OPT_INIT_FILE, "Read SQL commands from this file at startup.",
   (uchar**) &opt_init_file, (uchar**) &opt_init_file, 0, GET_STR, REQUIRED_ARG,
   0, 0, 0, 0, 0, 0},
#endif
  {"init-rpl-role", OPT_INIT_RPL_ROLE, "Set the replication role.", 0, 0, 0,
   GET_STR, REQUIRED_ARG, 0, 0, 0, 0, 0, 0},
  {"init-slave", OPT_INIT_SLAVE, "Command(s) that are executed when a slave connects to this master",
   (uchar**) &opt_init_slave, (uchar**) &opt_init_slave, 0, GET_STR_ALLOC,
   REQUIRED_ARG, 0, 0, 0, 0, 0, 0},
  {"language", 'L',
   "Client error messages in given language. May be given as a full path.",
   (uchar**) &language_ptr, (uchar**) &language_ptr, 0, GET_STR, REQUIRED_ARG,
   0, 0, 0, 0, 0, 0},
  {"lc-time-names", OPT_LC_TIME_NAMES,
   "Set the language used for the month names and the days of the week.",
   (uchar**) &lc_time_names_name,
   (uchar**) &lc_time_names_name,
   0, GET_STR, REQUIRED_ARG, 0, 0, 0, 0, 0, 0 },
  {"local-infile", OPT_LOCAL_INFILE,
   "Enable/disable LOAD DATA LOCAL INFILE (takes values 1|0).",
   (uchar**) &opt_local_infile,
   (uchar**) &opt_local_infile, 0, GET_BOOL, OPT_ARG,
   1, 0, 0, 0, 0, 0},
  {"log", 'l', "Log connections and queries to file (deprecated option, use "
   "--general_log/--general_log_file instead).", (uchar**) &opt_logname,
   (uchar**) &opt_logname, 0, GET_STR, OPT_ARG, 0, 0, 0, 0, 0, 0},
  {"general_log_file", OPT_GENERAL_LOG_FILE,
   "Log connections and queries to given file.", (uchar**) &opt_logname,
   (uchar**) &opt_logname, 0, GET_STR, REQUIRED_ARG, 0, 0, 0, 0, 0, 0},
  {"log-bin", OPT_BIN_LOG,
   "Log update queries in binary format. Optional (but strongly recommended "
   "to avoid replication problems if server's hostname changes) argument "
   "should be the chosen location for the binary log files.",
   (uchar**) &opt_bin_logname, (uchar**) &opt_bin_logname, 0, GET_STR_ALLOC,
   OPT_ARG, 0, 0, 0, 0, 0, 0},
  {"log-bin-index", OPT_BIN_LOG_INDEX,
   "File that holds the names for last binary log files.",
   (uchar**) &opt_binlog_index_name, (uchar**) &opt_binlog_index_name, 0, GET_STR,
   REQUIRED_ARG, 0, 0, 0, 0, 0, 0},
#ifndef TO_BE_REMOVED_IN_5_1_OR_6_0
  /*
    In 5.0.6 we introduced the below option, then in 5.0.16 we renamed it to
    log-bin-trust-function-creators but kept also the old name for
    compatibility; the behaviour was also changed to apply only to functions
    (and triggers). In a future release this old name could be removed.
  */
  {"log-bin-trust-routine-creators", OPT_LOG_BIN_TRUST_FUNCTION_CREATORS,
   "(deprecated) Use log-bin-trust-function-creators.",
   (uchar**) &trust_function_creators, (uchar**) &trust_function_creators, 0,
   GET_BOOL, NO_ARG, 0, 0, 0, 0, 0, 0},
#endif
  /*
    This option starts with "log-bin" to emphasize that it is specific of
    binary logging.
  */
  {"log-bin-trust-function-creators", OPT_LOG_BIN_TRUST_FUNCTION_CREATORS,
   "If equal to 0 (the default), then when --log-bin is used, creation of "
   "a stored function (or trigger) is allowed only to users having the SUPER privilege "
   "and only if this stored function (trigger) may not break binary logging."
   "Note that if ALL connections to this server ALWAYS use row-based binary "
   "logging, the security issues do not exist and the binary logging cannot "
   "break, so you can safely set this to 1."
   ,(uchar**) &trust_function_creators, (uchar**) &trust_function_creators, 0,
   GET_BOOL, NO_ARG, 0, 0, 0, 0, 0, 0},
  {"log-error", OPT_ERROR_LOG_FILE, "Error log file.",
   (uchar**) &log_error_file_ptr, (uchar**) &log_error_file_ptr, 0, GET_STR,
   OPT_ARG, 0, 0, 0, 0, 0, 0},
  {"log-isam", OPT_ISAM_LOG, "Log all MyISAM changes to file.",
   (uchar**) &myisam_log_filename, (uchar**) &myisam_log_filename, 0, GET_STR,
   OPT_ARG, 0, 0, 0, 0, 0, 0},
  {"log-long-format", '0',
   "Log some extra information to update log. Please note that this option is deprecated; see --log-short-format option.", 
   0, 0, 0, GET_NO_ARG, NO_ARG, 0, 0, 0, 0, 0, 0},
#ifdef WITH_CSV_STORAGE_ENGINE
  {"log-output", OPT_LOG_OUTPUT,
   "Syntax: log-output[=value[,value...]], where \"value\" could be TABLE, "
   "FILE or NONE.",
   (uchar**) &log_output_str, (uchar**) &log_output_str, 0,
   GET_STR, OPT_ARG, 0, 0, 0, 0, 0, 0},
#endif
  {"log-queries-not-using-indexes", OPT_LOG_QUERIES_NOT_USING_INDEXES,
   "Log queries that are executed without benefit of any index to the slow log if it is open.",
   (uchar**) &opt_log_queries_not_using_indexes, (uchar**) &opt_log_queries_not_using_indexes,
   0, GET_BOOL, NO_ARG, 0, 0, 0, 0, 0, 0},
  {"log-short-format", OPT_SHORT_LOG_FORMAT,
   "Don't log extra information to update and slow-query logs.",
   (uchar**) &opt_short_log_format, (uchar**) &opt_short_log_format,
   0, GET_BOOL, NO_ARG, 0, 0, 0, 0, 0, 0},
  {"log-slave-updates", OPT_LOG_SLAVE_UPDATES,
   "Tells the slave to log the updates from the slave thread to the binary log. You will need to turn it on if you plan to daisy-chain the slaves.",
   (uchar**) &opt_log_slave_updates, (uchar**) &opt_log_slave_updates, 0, GET_BOOL,
   NO_ARG, 0, 0, 0, 0, 0, 0},
  {"log-slow-admin-statements", OPT_LOG_SLOW_ADMIN_STATEMENTS,
   "Log slow OPTIMIZE, ANALYZE, ALTER and other administrative statements to the slow log if it is open.",
   (uchar**) &opt_log_slow_admin_statements,
   (uchar**) &opt_log_slow_admin_statements,
   0, GET_BOOL, NO_ARG, 0, 0, 0, 0, 0, 0},
 {"log-slow-slave-statements", OPT_LOG_SLOW_SLAVE_STATEMENTS,
  "Log slow statements executed by slave thread to the slow log if it is open.",
  (uchar**) &opt_log_slow_slave_statements,
  (uchar**) &opt_log_slow_slave_statements,
  0, GET_BOOL, NO_ARG, 0, 0, 0, 0, 0, 0},
  {"log_slow_queries", OPT_SLOW_QUERY_LOG,
    "Log slow queries to a table or log file. Defaults logging to table "
    "mysql.slow_log or hostname-slow.log if --log-output=file is used. "
    "Must be enabled to activate other slow log options. "
    "(deprecated option, use --slow_query_log/--slow_query_log_file instead)",
   (uchar**) &opt_slow_logname, (uchar**) &opt_slow_logname, 0, GET_STR, OPT_ARG,
   0, 0, 0, 0, 0, 0},
  {"slow_query_log_file", OPT_SLOW_QUERY_LOG_FILE,
    "Log slow queries to given log file. Defaults logging to hostname-slow.log. Must be enabled to activate other slow log options.",
   (uchar**) &opt_slow_logname, (uchar**) &opt_slow_logname, 0, GET_STR,
   REQUIRED_ARG, 0, 0, 0, 0, 0, 0},
  {"log-tc", OPT_LOG_TC,
   "Path to transaction coordinator log (used for transactions that affect "
   "more than one storage engine, when binary log is disabled)",
   (uchar**) &opt_tc_log_file, (uchar**) &opt_tc_log_file, 0, GET_STR,
   REQUIRED_ARG, 0, 0, 0, 0, 0, 0},
#ifdef HAVE_MMAP
  {"log-tc-size", OPT_LOG_TC_SIZE, "Size of transaction coordinator log.",
   (uchar**) &opt_tc_log_size, (uchar**) &opt_tc_log_size, 0, GET_ULONG,
   REQUIRED_ARG, TC_LOG_MIN_SIZE, TC_LOG_MIN_SIZE, ULONG_MAX, 0,
   TC_LOG_PAGE_SIZE, 0},
#endif
  {"log-update", OPT_UPDATE_LOG,
   "The update log is deprecated since version 5.0, is replaced by the binary \
log and this option justs turns on --log-bin instead.",
   (uchar**) &opt_update_logname, (uchar**) &opt_update_logname, 0, GET_STR,
   OPT_ARG, 0, 0, 0, 0, 0, 0},
  {"log-warnings", 'W', "Log some not critical warnings to the log file.",
   (uchar**) &global_system_variables.log_warnings,
   (uchar**) &max_system_variables.log_warnings, 0, GET_ULONG, OPT_ARG, 1, 0, 0,
   0, 0, 0},
  {"low-priority-updates", OPT_LOW_PRIORITY_UPDATES,
   "INSERT/DELETE/UPDATE has lower priority than selects.",
   (uchar**) &global_system_variables.low_priority_updates,
   (uchar**) &max_system_variables.low_priority_updates,
   0, GET_BOOL, NO_ARG, 0, 0, 0, 0, 0, 0},
  {"master-connect-retry", OPT_MASTER_CONNECT_RETRY,
   "The number of seconds the slave thread will sleep before retrying to connect to the master in case the master goes down or the connection is lost.",
   (uchar**) &master_connect_retry, (uchar**) &master_connect_retry, 0, GET_UINT,
   REQUIRED_ARG, 60, 0, 0, 0, 0, 0},
  {"master-host", OPT_MASTER_HOST,
   "Master hostname or IP address for replication. If not set, the slave thread will not be started. Note that the setting of master-host will be ignored if there exists a valid master.info file.",
   (uchar**) &master_host, (uchar**) &master_host, 0, GET_STR, REQUIRED_ARG, 0, 0,
   0, 0, 0, 0},
  {"master-info-file", OPT_MASTER_INFO_FILE,
   "The location and name of the file that remembers the master and where the I/O replication \
thread is in the master's binlogs.",
   (uchar**) &master_info_file, (uchar**) &master_info_file, 0, GET_STR,
   REQUIRED_ARG, 0, 0, 0, 0, 0, 0},
  {"master-password", OPT_MASTER_PASSWORD,
   "The password the slave thread will authenticate with when connecting to the master. If not set, an empty password is assumed.The value in master.info will take precedence if it can be read.",
   (uchar**)&master_password, (uchar**)&master_password, 0,
   GET_STR, REQUIRED_ARG, 0, 0, 0, 0, 0, 0},
  {"master-port", OPT_MASTER_PORT,
   "The port the master is listening on. If not set, the compiled setting of MYSQL_PORT is assumed. If you have not tinkered with configure options, this should be 3306. The value in master.info will take precedence if it can be read.",
   (uchar**) &master_port, (uchar**) &master_port, 0, GET_UINT, REQUIRED_ARG,
   MYSQL_PORT, 0, 0, 0, 0, 0},
  {"master-retry-count", OPT_MASTER_RETRY_COUNT,
   "The number of tries the slave will make to connect to the master before giving up.",
   (uchar**) &master_retry_count, (uchar**) &master_retry_count, 0, GET_ULONG,
   REQUIRED_ARG, 3600*24, 0, 0, 0, 0, 0},
  {"master-ssl", OPT_MASTER_SSL,
   "Enable the slave to connect to the master using SSL.",
   (uchar**) &master_ssl, (uchar**) &master_ssl, 0, GET_BOOL, NO_ARG, 0, 0, 0, 0,
   0, 0},
  {"master-ssl-ca", OPT_MASTER_SSL_CA,
   "Master SSL CA file. Only applies if you have enabled master-ssl.",
   (uchar**) &master_ssl_ca, (uchar**) &master_ssl_ca, 0, GET_STR, OPT_ARG,
   0, 0, 0, 0, 0, 0},
  {"master-ssl-capath", OPT_MASTER_SSL_CAPATH,
   "Master SSL CA path. Only applies if you have enabled master-ssl.",
   (uchar**) &master_ssl_capath, (uchar**) &master_ssl_capath, 0, GET_STR, OPT_ARG,
   0, 0, 0, 0, 0, 0},
  {"master-ssl-cert", OPT_MASTER_SSL_CERT,
   "Master SSL certificate file name. Only applies if you have enabled \
master-ssl",
   (uchar**) &master_ssl_cert, (uchar**) &master_ssl_cert, 0, GET_STR, OPT_ARG,
   0, 0, 0, 0, 0, 0},
  {"master-ssl-cipher", OPT_MASTER_SSL_CIPHER,
   "Master SSL cipher. Only applies if you have enabled master-ssl.",
   (uchar**) &master_ssl_cipher, (uchar**) &master_ssl_capath, 0, GET_STR, OPT_ARG,
   0, 0, 0, 0, 0, 0},
  {"master-ssl-key", OPT_MASTER_SSL_KEY,
   "Master SSL keyfile name. Only applies if you have enabled master-ssl.",
   (uchar**) &master_ssl_key, (uchar**) &master_ssl_key, 0, GET_STR, OPT_ARG,
   0, 0, 0, 0, 0, 0},
  {"master-user", OPT_MASTER_USER,
   "The username the slave thread will use for authentication when connecting to the master. The user must have FILE privilege. If the master user is not set, user test is assumed. The value in master.info will take precedence if it can be read.",
   (uchar**) &master_user, (uchar**) &master_user, 0, GET_STR, REQUIRED_ARG, 0, 0,
   0, 0, 0, 0},
#ifdef HAVE_REPLICATION
  {"max-binlog-dump-events", OPT_MAX_BINLOG_DUMP_EVENTS,
   "Option used by mysql-test for debugging and testing of replication.",
   (uchar**) &max_binlog_dump_events, (uchar**) &max_binlog_dump_events, 0,
   GET_INT, REQUIRED_ARG, 0, 0, 0, 0, 0, 0},
#endif /* HAVE_REPLICATION */
  {"memlock", OPT_MEMLOCK, "Lock mysqld in memory.", (uchar**) &locked_in_memory,
   (uchar**) &locked_in_memory, 0, GET_BOOL, NO_ARG, 0, 0, 0, 0, 0, 0},
  {"myisam-recover", OPT_MYISAM_RECOVER,
   "Syntax: myisam-recover[=option[,option...]], where option can be DEFAULT, BACKUP, FORCE or QUICK.",
   (uchar**) &myisam_recover_options_str, (uchar**) &myisam_recover_options_str, 0,
   GET_STR, OPT_ARG, 0, 0, 0, 0, 0, 0},
#ifdef WITH_NDBCLUSTER_STORAGE_ENGINE
  {"ndb-connectstring", OPT_NDB_CONNECTSTRING,
   "Connect string for ndbcluster.",
   (uchar**) &opt_ndb_connectstring,
   (uchar**) &opt_ndb_connectstring,
   0, GET_STR, REQUIRED_ARG, 0, 0, 0, 0, 0, 0},
  {"ndb-mgmd-host", OPT_NDB_MGMD,
   "Set host and port for ndb_mgmd. Syntax: hostname[:port]",
   (uchar**) &opt_ndb_mgmd,
   (uchar**) &opt_ndb_mgmd,
   0, GET_STR, REQUIRED_ARG, 0, 0, 0, 0, 0, 0},
  {"ndb-nodeid", OPT_NDB_NODEID,
   "Nodeid for this mysqlserver in the cluster.",
   (uchar**) &opt_ndb_nodeid,
   (uchar**) &opt_ndb_nodeid,
   0, GET_INT, REQUIRED_ARG, 0, 0, 0, 0, 0, 0},
  {"ndb-autoincrement-prefetch-sz", OPT_NDB_AUTOINCREMENT_PREFETCH_SZ,
   "Specify number of autoincrement values that are prefetched.",
   (uchar**) &global_system_variables.ndb_autoincrement_prefetch_sz,
   (uchar**) &max_system_variables.ndb_autoincrement_prefetch_sz,
   0, GET_ULONG, REQUIRED_ARG, 1, 1, 256, 0, 0, 0},
  {"ndb-force-send", OPT_NDB_FORCE_SEND,
   "Force send of buffers to ndb immediately without waiting for "
   "other threads.",
   (uchar**) &global_system_variables.ndb_force_send,
   (uchar**) &global_system_variables.ndb_force_send,
   0, GET_BOOL, OPT_ARG, 1, 0, 0, 0, 0, 0},
  {"ndb_force_send", OPT_NDB_FORCE_SEND,
   "same as --ndb-force-send.",
   (uchar**) &global_system_variables.ndb_force_send,
   (uchar**) &global_system_variables.ndb_force_send,
   0, GET_BOOL, OPT_ARG, 1, 0, 0, 0, 0, 0},
  {"ndb-extra-logging", OPT_NDB_EXTRA_LOGGING,
   "Turn on more logging in the error log.",
   (uchar**) &ndb_extra_logging,
   (uchar**) &ndb_extra_logging,
   0, GET_INT, OPT_ARG, 0, 0, 0, 0, 0, 0},
#ifdef HAVE_NDB_BINLOG
  {"ndb-report-thresh-binlog-epoch-slip", OPT_NDB_REPORT_THRESH_BINLOG_EPOCH_SLIP,
   "Threshold on number of epochs to be behind before reporting binlog status. "
   "E.g. 3 means that if the difference between what epoch has been received "
   "from the storage nodes and what has been applied to the binlog is 3 or more, "
   "a status message will be sent to the cluster log.",
   (uchar**) &ndb_report_thresh_binlog_epoch_slip,
   (uchar**) &ndb_report_thresh_binlog_epoch_slip,
   0, GET_ULONG, REQUIRED_ARG, 3, 0, 256, 0, 0, 0},
  {"ndb-report-thresh-binlog-mem-usage", OPT_NDB_REPORT_THRESH_BINLOG_MEM_USAGE,
   "Threshold on percentage of free memory before reporting binlog status. E.g. "
   "10 means that if amount of available memory for receiving binlog data from "
   "the storage nodes goes below 10%, "
   "a status message will be sent to the cluster log.",
   (uchar**) &ndb_report_thresh_binlog_mem_usage,
   (uchar**) &ndb_report_thresh_binlog_mem_usage,
   0, GET_ULONG, REQUIRED_ARG, 10, 0, 100, 0, 0, 0},
#endif
  {"ndb-use-exact-count", OPT_NDB_USE_EXACT_COUNT,
   "Use exact records count during query planning and for fast "
   "select count(*), disable for faster queries.",
   (uchar**) &global_system_variables.ndb_use_exact_count,
   (uchar**) &global_system_variables.ndb_use_exact_count,
   0, GET_BOOL, OPT_ARG, 1, 0, 0, 0, 0, 0},
  {"ndb_use_exact_count", OPT_NDB_USE_EXACT_COUNT,
   "same as --ndb-use-exact-count.",
   (uchar**) &global_system_variables.ndb_use_exact_count,
   (uchar**) &global_system_variables.ndb_use_exact_count,
   0, GET_BOOL, OPT_ARG, 1, 0, 0, 0, 0, 0},
  {"ndb-use-transactions", OPT_NDB_USE_TRANSACTIONS,
   "Use transactions for large inserts, if enabled then large "
   "inserts will be split into several smaller transactions",
   (uchar**) &global_system_variables.ndb_use_transactions,
   (uchar**) &global_system_variables.ndb_use_transactions,
   0, GET_BOOL, OPT_ARG, 1, 0, 0, 0, 0, 0},
  {"ndb_use_transactions", OPT_NDB_USE_TRANSACTIONS,
   "same as --ndb-use-transactions.",
   (uchar**) &global_system_variables.ndb_use_transactions,
   (uchar**) &global_system_variables.ndb_use_transactions,
   0, GET_BOOL, OPT_ARG, 1, 0, 0, 0, 0, 0},
  {"ndb-shm", OPT_NDB_SHM,
   "Use shared memory connections when available.",
   (uchar**) &opt_ndb_shm,
   (uchar**) &opt_ndb_shm,
   0, GET_BOOL, OPT_ARG, OPT_NDB_SHM_DEFAULT, 0, 0, 0, 0, 0},
  {"ndb-optimized-node-selection", OPT_NDB_OPTIMIZED_NODE_SELECTION,
   "Select nodes for transactions in a more optimal way.",
   (uchar**) &opt_ndb_optimized_node_selection,
   (uchar**) &opt_ndb_optimized_node_selection,
   0, GET_BOOL, OPT_ARG, 1, 0, 0, 0, 0, 0},
  { "ndb-cache-check-time", OPT_NDB_CACHE_CHECK_TIME,
    "A dedicated thread is created to, at the given millisecons interval, invalidate the query cache if another MySQL server in the cluster has changed the data in the database.",
    (uchar**) &opt_ndb_cache_check_time, (uchar**) &opt_ndb_cache_check_time, 0, GET_ULONG, REQUIRED_ARG,
    0, 0, LONG_TIMEOUT, 0, 1, 0},
  {"ndb-index-stat-enable", OPT_NDB_INDEX_STAT_ENABLE,
   "Use ndb index statistics in query optimization.",
   (uchar**) &global_system_variables.ndb_index_stat_enable,
   (uchar**) &max_system_variables.ndb_index_stat_enable,
   0, GET_BOOL, OPT_ARG, 0, 0, 1, 0, 0, 0},
#endif
  {"ndb-use-copying-alter-table",
   OPT_NDB_USE_COPYING_ALTER_TABLE,
   "Force ndbcluster to always copy tables at alter table (should only be used if on-line alter table fails).",
   (uchar**) &global_system_variables.ndb_use_copying_alter_table,
   (uchar**) &global_system_variables.ndb_use_copying_alter_table,
   0, GET_BOOL, NO_ARG, 0, 0, 0, 0, 0, 0},  
  {"new", 'n', "Use very new possible 'unsafe' functions.",
   (uchar**) &global_system_variables.new_mode,
   (uchar**) &max_system_variables.new_mode,
   0, GET_BOOL, NO_ARG, 0, 0, 0, 0, 0, 0},
#ifdef NOT_YET
  {"no-mix-table-types", OPT_NO_MIX_TYPE, "Don't allow commands with uses two different table types.",
   (uchar**) &opt_no_mix_types, (uchar**) &opt_no_mix_types, 0, GET_BOOL, NO_ARG,
   0, 0, 0, 0, 0, 0},
#endif
  {"old-alter-table", OPT_OLD_ALTER_TABLE,
   "Use old, non-optimized alter table.",
   (uchar**) &global_system_variables.old_alter_table,
   (uchar**) &max_system_variables.old_alter_table, 0, GET_BOOL, NO_ARG,
   0, 0, 0, 0, 0, 0},
  {"old-passwords", OPT_OLD_PASSWORDS, "Use old password encryption method (needed for 4.0 and older clients).",
   (uchar**) &global_system_variables.old_passwords,
   (uchar**) &max_system_variables.old_passwords, 0, GET_BOOL, NO_ARG,
   0, 0, 0, 0, 0, 0},
  {"one-thread", OPT_ONE_THREAD,
   "(deprecated): Only use one thread (for debugging under Linux). Use thread-handling=no-threads instead",
   0, 0, 0, GET_NO_ARG, NO_ARG, 0, 0, 0, 0, 0, 0},
  {"old-style-user-limits", OPT_OLD_STYLE_USER_LIMITS,
   "Enable old-style user limits (before 5.0.3 user resources were counted per each user+host vs. per account)",
   (uchar**) &opt_old_style_user_limits, (uchar**) &opt_old_style_user_limits,
   0, GET_BOOL, NO_ARG, 0, 0, 0, 0, 0, 0},
  {"pid-file", OPT_PID_FILE, "Pid file used by safe_mysqld.",
   (uchar**) &pidfile_name_ptr, (uchar**) &pidfile_name_ptr, 0, GET_STR,
   REQUIRED_ARG, 0, 0, 0, 0, 0, 0},
  {"port", 'P', "Port number to use for connection or 0 for default to, in "
   "order of preference, my.cnf, $MYSQL_TCP_PORT, "
#if MYSQL_PORT_DEFAULT == 0
   "/etc/services, "
#endif
   "built-in default (" STRINGIFY_ARG(MYSQL_PORT) ").",
   (uchar**) &mysqld_port,
   (uchar**) &mysqld_port, 0, GET_UINT, REQUIRED_ARG, 0, 0, 0, 0, 0, 0},
  {"port-open-timeout", OPT_PORT_OPEN_TIMEOUT,
   "Maximum time in seconds to wait for the port to become free. "
   "(Default: no wait)", (uchar**) &mysqld_port_timeout,
   (uchar**) &mysqld_port_timeout, 0, GET_UINT, REQUIRED_ARG, 0, 0, 0, 0, 0, 0},
#if defined(ENABLED_PROFILING) && defined(COMMUNITY_SERVER)
  {"profiling_history_size", OPT_PROFILING, "Limit of query profiling memory",
   (uchar**) &global_system_variables.profiling_history_size,
   (uchar**) &max_system_variables.profiling_history_size,
   0, GET_ULONG, REQUIRED_ARG, 15, 0, 100, 0, 0, 0},
#endif
  {"relay-log", OPT_RELAY_LOG,
   "The location and name to use for relay logs.",
   (uchar**) &opt_relay_logname, (uchar**) &opt_relay_logname, 0,
   GET_STR_ALLOC, REQUIRED_ARG, 0, 0, 0, 0, 0, 0},
  {"relay-log-index", OPT_RELAY_LOG_INDEX,
   "The location and name to use for the file that keeps a list of the last \
relay logs.",
   (uchar**) &opt_relaylog_index_name, (uchar**) &opt_relaylog_index_name, 0,
   GET_STR, REQUIRED_ARG, 0, 0, 0, 0, 0, 0},
  {"relay-log-info-file", OPT_RELAY_LOG_INFO_FILE,
   "The location and name of the file that remembers where the SQL replication \
thread is in the relay logs.",
   (uchar**) &relay_log_info_file, (uchar**) &relay_log_info_file, 0, GET_STR,
   REQUIRED_ARG, 0, 0, 0, 0, 0, 0},
  {"replicate-do-db", OPT_REPLICATE_DO_DB,
   "Tells the slave thread to restrict replication to the specified database. To specify more than one database, use the directive multiple times, once for each database. Note that this will only work if you do not use cross-database queries such as UPDATE some_db.some_table SET foo='bar' while having selected a different or no database. If you need cross database updates to work, make sure you have 3.23.28 or later, and use replicate-wild-do-table=db_name.%.",
   0, 0, 0, GET_STR, REQUIRED_ARG, 0, 0, 0, 0, 0, 0},
  {"replicate-do-table", OPT_REPLICATE_DO_TABLE,
   "Tells the slave thread to restrict replication to the specified table. To specify more than one table, use the directive multiple times, once for each table. This will work for cross-database updates, in contrast to replicate-do-db.",
   0, 0, 0, GET_STR, REQUIRED_ARG, 0, 0, 0, 0, 0, 0},
  {"replicate-ignore-db", OPT_REPLICATE_IGNORE_DB,
   "Tells the slave thread to not replicate to the specified database. To specify more than one database to ignore, use the directive multiple times, once for each database. This option will not work if you use cross database updates. If you need cross database updates to work, make sure you have 3.23.28 or later, and use replicate-wild-ignore-table=db_name.%. ",
   0, 0, 0, GET_STR, REQUIRED_ARG, 0, 0, 0, 0, 0, 0},
  {"replicate-ignore-table", OPT_REPLICATE_IGNORE_TABLE,
   "Tells the slave thread to not replicate to the specified table. To specify more than one table to ignore, use the directive multiple times, once for each table. This will work for cross-datbase updates, in contrast to replicate-ignore-db.",
   0, 0, 0, GET_STR, REQUIRED_ARG, 0, 0, 0, 0, 0, 0},
  {"replicate-rewrite-db", OPT_REPLICATE_REWRITE_DB,
   "Updates to a database with a different name than the original. Example: replicate-rewrite-db=master_db_name->slave_db_name.",
   0, 0, 0, GET_STR, REQUIRED_ARG, 0, 0, 0, 0, 0, 0},
#ifdef HAVE_REPLICATION
  {"replicate-same-server-id", OPT_REPLICATE_SAME_SERVER_ID,
   "In replication, if set to 1, do not skip events having our server id. \
Default value is 0 (to break infinite loops in circular replication). \
Can't be set to 1 if --log-slave-updates is used.",
   (uchar**) &replicate_same_server_id,
   (uchar**) &replicate_same_server_id,
   0, GET_BOOL, NO_ARG, 0, 0, 0, 0, 0, 0},
#endif
  {"replicate-wild-do-table", OPT_REPLICATE_WILD_DO_TABLE,
   "Tells the slave thread to restrict replication to the tables that match the specified wildcard pattern. To specify more than one table, use the directive multiple times, once for each table. This will work for cross-database updates. Example: replicate-wild-do-table=foo%.bar% will replicate only updates to tables in all databases that start with foo and whose table names start with bar.",
   0, 0, 0, GET_STR, REQUIRED_ARG, 0, 0, 0, 0, 0, 0},
  {"replicate-wild-ignore-table", OPT_REPLICATE_WILD_IGNORE_TABLE,
   "Tells the slave thread to not replicate to the tables that match the given wildcard pattern. To specify more than one table to ignore, use the directive multiple times, once for each table. This will work for cross-database updates. Example: replicate-wild-ignore-table=foo%.bar% will not do updates to tables in databases that start with foo and whose table names start with bar.",
   0, 0, 0, GET_STR, REQUIRED_ARG, 0, 0, 0, 0, 0, 0},
  // In replication, we may need to tell the other servers how to connect
  {"report-host", OPT_REPORT_HOST,
   "Hostname or IP of the slave to be reported to to the master during slave registration. Will appear in the output of SHOW SLAVE HOSTS. Leave unset if you do not want the slave to register itself with the master. Note that it is not sufficient for the master to simply read the IP of the slave off the socket once the slave connects. Due to NAT and other routing issues, that IP may not be valid for connecting to the slave from the master or other hosts.",
   (uchar**) &report_host, (uchar**) &report_host, 0, GET_STR, REQUIRED_ARG, 0, 0,
   0, 0, 0, 0},
  {"report-password", OPT_REPORT_PASSWORD, "Undocumented.",
   (uchar**) &report_password, (uchar**) &report_password, 0, GET_STR,
   REQUIRED_ARG, 0, 0, 0, 0, 0, 0},
  {"report-port", OPT_REPORT_PORT,
   "Port for connecting to slave reported to the master during slave registration. Set it only if the slave is listening on a non-default port or if you have a special tunnel from the master or other clients to the slave. If not sure, leave this option unset.",
   (uchar**) &report_port, (uchar**) &report_port, 0, GET_UINT, REQUIRED_ARG,
   MYSQL_PORT, 0, 0, 0, 0, 0},
  {"report-user", OPT_REPORT_USER, "Undocumented.", (uchar**) &report_user,
   (uchar**) &report_user, 0, GET_STR, REQUIRED_ARG, 0, 0, 0, 0, 0, 0},
  {"rpl-recovery-rank", OPT_RPL_RECOVERY_RANK, "Undocumented.",
   (uchar**) &rpl_recovery_rank, (uchar**) &rpl_recovery_rank, 0, GET_ULONG,
   REQUIRED_ARG, 0, 0, 0, 0, 0, 0},
  {"safe-mode", OPT_SAFE, "Skip some optimize stages (for testing).",
   0, 0, 0, GET_NO_ARG, NO_ARG, 0, 0, 0, 0, 0, 0},
#ifndef TO_BE_DELETED
  {"safe-show-database", OPT_SAFE_SHOW_DB,
   "Deprecated option; use GRANT SHOW DATABASES instead...",
   0, 0, 0, GET_NO_ARG, NO_ARG, 0, 0, 0, 0, 0, 0},
#endif
  {"safe-user-create", OPT_SAFE_USER_CREATE,
   "Don't allow new user creation by the user who has no write privileges to the mysql.user table.",
   (uchar**) &opt_safe_user_create, (uchar**) &opt_safe_user_create, 0, GET_BOOL,
   NO_ARG, 0, 0, 0, 0, 0, 0},
  {"safemalloc-mem-limit", OPT_SAFEMALLOC_MEM_LIMIT,
   "Simulate memory shortage when compiled with the --with-debug=full option.",
   0, 0, 0, GET_ULL, REQUIRED_ARG, 0, 0, 0, 0, 0, 0},
  {"secure-auth", OPT_SECURE_AUTH, "Disallow authentication for accounts that have old (pre-4.1) passwords.",
   (uchar**) &opt_secure_auth, (uchar**) &opt_secure_auth, 0, GET_BOOL, NO_ARG,
   my_bool(0), 0, 0, 0, 0, 0},
  {"secure-file-priv", OPT_SECURE_FILE_PRIV,
   "Limit LOAD DATA, SELECT ... OUTFILE, and LOAD_FILE() to files within specified directory",
   (uchar**) &opt_secure_file_priv, (uchar**) &opt_secure_file_priv, 0,
   GET_STR_ALLOC, REQUIRED_ARG, 0, 0, 0, 0, 0, 0},
  {"server-id",	OPT_SERVER_ID,
   "Uniquely identifies the server instance in the community of replication partners.",
   (uchar**) &server_id, (uchar**) &server_id, 0, GET_ULONG, REQUIRED_ARG, 0, 0, 0,
   0, 0, 0},
  {"set-variable", 'O',
   "Change the value of a variable. Please note that this option is deprecated;you can set variables directly with --variable-name=value.",
   0, 0, 0, GET_STR, REQUIRED_ARG, 0, 0, 0, 0, 0, 0},
#ifdef HAVE_SMEM
  {"shared-memory", OPT_ENABLE_SHARED_MEMORY,
   "Enable the shared memory.",(uchar**) &opt_enable_shared_memory, (uchar**) &opt_enable_shared_memory,
   0, GET_BOOL, NO_ARG, 0, 0, 0, 0, 0, 0},
#endif
#ifdef HAVE_SMEM
  {"shared-memory-base-name",OPT_SHARED_MEMORY_BASE_NAME,
   "Base name of shared memory.", (uchar**) &shared_memory_base_name, (uchar**) &shared_memory_base_name,
   0, GET_STR, REQUIRED_ARG, 0, 0, 0, 0, 0, 0},
#endif
  {"show-slave-auth-info", OPT_SHOW_SLAVE_AUTH_INFO,
   "Show user and password in SHOW SLAVE HOSTS on this master",
   (uchar**) &opt_show_slave_auth_info, (uchar**) &opt_show_slave_auth_info, 0,
   GET_BOOL, NO_ARG, 0, 0, 0, 0, 0, 0},
#ifndef DISABLE_GRANT_OPTIONS
  {"skip-grant-tables", OPT_SKIP_GRANT,
   "Start without grant tables. This gives all users FULL ACCESS to all tables!",
   (uchar**) &opt_noacl, (uchar**) &opt_noacl, 0, GET_BOOL, NO_ARG, 0, 0, 0, 0, 0,
   0},
#endif
  {"skip-host-cache", OPT_SKIP_HOST_CACHE, "Don't cache host names.", 0, 0, 0,
   GET_NO_ARG, NO_ARG, 0, 0, 0, 0, 0, 0},
  {"skip-locking", OPT_SKIP_LOCK,
   "Deprecated option, use --skip-external-locking instead.",
   0, 0, 0, GET_NO_ARG, NO_ARG, 0, 0, 0, 0, 0, 0},
  {"skip-name-resolve", OPT_SKIP_RESOLVE,
   "Don't resolve hostnames. All hostnames are IP's or 'localhost'.",
   0, 0, 0, GET_NO_ARG, NO_ARG, 0, 0, 0, 0, 0, 0},
  {"skip-networking", OPT_SKIP_NETWORKING,
   "Don't allow connection with TCP/IP.", 0, 0, 0, GET_NO_ARG, NO_ARG, 0, 0, 0,
   0, 0, 0},
  {"skip-new", OPT_SKIP_NEW, "Don't use new, possible wrong routines.",
   0, 0, 0, GET_NO_ARG, NO_ARG, 0, 0, 0, 0, 0, 0},
#ifndef DBUG_OFF
#ifdef SAFEMALLOC
  {"skip-safemalloc", OPT_SKIP_SAFEMALLOC,
   "Don't use the memory allocation checking.", 0, 0, 0, GET_NO_ARG, NO_ARG,
   0, 0, 0, 0, 0, 0},
#endif
#endif
  {"skip-show-database", OPT_SKIP_SHOW_DB,
   "Don't allow 'SHOW DATABASE' commands.", 0, 0, 0, GET_NO_ARG, NO_ARG, 0, 0,
   0, 0, 0, 0},
  {"skip-slave-start", OPT_SKIP_SLAVE_START,
   "If set, slave is not autostarted.", (uchar**) &opt_skip_slave_start,
   (uchar**) &opt_skip_slave_start, 0, GET_BOOL, NO_ARG, 0, 0, 0, 0, 0, 0},
  {"skip-stack-trace", OPT_SKIP_STACK_TRACE,
   "Don't print a stack trace on failure.", 0, 0, 0, GET_NO_ARG, NO_ARG, 0, 0,
   0, 0, 0, 0},
  {"skip-symlink", OPT_SKIP_SYMLINKS, "Don't allow symlinking of tables. Deprecated option.  Use --skip-symbolic-links instead.",
   0, 0, 0, GET_NO_ARG, NO_ARG, 0, 0, 0, 0, 0, 0},
  {"skip-thread-priority", OPT_SKIP_PRIOR,
   "Don't give threads different priorities. Deprecated option.", 0, 0, 0, GET_NO_ARG, NO_ARG,
   DEFAULT_SKIP_THREAD_PRIORITY, 0, 0, 0, 0, 0},
#ifdef HAVE_REPLICATION
  {"slave-load-tmpdir", OPT_SLAVE_LOAD_TMPDIR,
   "The location where the slave should put its temporary files when \
replicating a LOAD DATA INFILE command.",
   (uchar**) &slave_load_tmpdir, (uchar**) &slave_load_tmpdir, 0, GET_STR_ALLOC,
   REQUIRED_ARG, 0, 0, 0, 0, 0, 0},
  {"slave-skip-errors", OPT_SLAVE_SKIP_ERRORS,
   "Tells the slave thread to continue replication when a query event returns an error from the provided list.",
   0, 0, 0, GET_STR, REQUIRED_ARG, 0, 0, 0, 0, 0, 0},
  {"slave-exec-mode", OPT_SLAVE_EXEC_MODE,
   "Modes for how replication events should be executed.  Legal values are STRICT (default) and IDEMPOTENT. In IDEMPOTENT mode, replication will not stop for operations that are idempotent. In STRICT mode, replication will stop on any unexpected difference between the master and the slave.",
   (uchar**) &slave_exec_mode_str, (uchar**) &slave_exec_mode_str, 0, GET_STR, REQUIRED_ARG, 0, 0, 0, 0, 0, 0},
#endif
  {"slow-query-log", OPT_SLOW_LOG,
   "Enable|disable slow query log", (uchar**) &opt_slow_log,
   (uchar**) &opt_slow_log, 0, GET_BOOL, OPT_ARG, 0, 0, 0, 0, 0, 0},
  {"socket", OPT_SOCKET, "Socket file to use for connection.",
   (uchar**) &mysqld_unix_port, (uchar**) &mysqld_unix_port, 0, GET_STR,
   REQUIRED_ARG, 0, 0, 0, 0, 0, 0},
#ifdef HAVE_REPLICATION
  {"sporadic-binlog-dump-fail", OPT_SPORADIC_BINLOG_DUMP_FAIL,
   "Option used by mysql-test for debugging and testing of replication.",
   (uchar**) &opt_sporadic_binlog_dump_fail,
   (uchar**) &opt_sporadic_binlog_dump_fail, 0, GET_BOOL, NO_ARG, 0, 0, 0, 0, 0,
   0},
#endif /* HAVE_REPLICATION */
  {"sql-bin-update-same", OPT_SQL_BIN_UPDATE_SAME,
   "The update log is deprecated since version 5.0, is replaced by the binary \
log and this option does nothing anymore.",
   0, 0, 0, GET_DISABLED, NO_ARG, 0, 0, 0, 0, 0, 0},
  {"sql-mode", OPT_SQL_MODE,
   "Syntax: sql-mode=option[,option[,option...]] where option can be one of: REAL_AS_FLOAT, PIPES_AS_CONCAT, ANSI_QUOTES, IGNORE_SPACE, ONLY_FULL_GROUP_BY, NO_UNSIGNED_SUBTRACTION.",
   (uchar**) &sql_mode_str, (uchar**) &sql_mode_str, 0, GET_STR, REQUIRED_ARG, 0,
   0, 0, 0, 0, 0},
#ifdef HAVE_OPENSSL
#include "sslopt-longopts.h"
#endif
#ifdef __WIN__
  {"standalone", OPT_STANDALONE,
  "Dummy option to start as a standalone program (NT).", 0, 0, 0, GET_NO_ARG,
   NO_ARG, 0, 0, 0, 0, 0, 0},
#endif
  {"symbolic-links", 's', "Enable symbolic link support.",
   (uchar**) &my_use_symdir, (uchar**) &my_use_symdir, 0, GET_BOOL, NO_ARG,
   /*
     The system call realpath() produces warnings under valgrind and
     purify. These are not suppressed: instead we disable symlinks
     option if compiled with valgrind support.
   */
   IF_PURIFY(0,1), 0, 0, 0, 0, 0},
  {"sysdate-is-now", OPT_SYSDATE_IS_NOW,
   "Non-default option to alias SYSDATE() to NOW() to make it safe-replicable. Since 5.0, SYSDATE() returns a `dynamic' value different for different invocations, even within the same statement.",
   (uchar**) &global_system_variables.sysdate_is_now,
   0, 0, GET_BOOL, NO_ARG, 0, 0, 1, 0, 1, 0},
  {"tc-heuristic-recover", OPT_TC_HEURISTIC_RECOVER,
   "Decision to use in heuristic recover process. Possible values are COMMIT or ROLLBACK.",
   (uchar**) &opt_tc_heuristic_recover, (uchar**) &opt_tc_heuristic_recover,
   0, GET_STR, REQUIRED_ARG, 0, 0, 0, 0, 0, 0},
  {"temp-pool", OPT_TEMP_POOL,
#if (ENABLE_TEMP_POOL)
   "Using this option will cause most temporary files created to use a small set of names, rather than a unique name for each new file.",
#else
   "This option is ignored on this OS.",
#endif
   (uchar**) &use_temp_pool, (uchar**) &use_temp_pool, 0, GET_BOOL, NO_ARG, 1,
   0, 0, 0, 0, 0},

  {"timed_mutexes", OPT_TIMED_MUTEXES,
   "Specify whether to time mutexes (only InnoDB mutexes are currently supported)",
   (uchar**) &timed_mutexes, (uchar**) &timed_mutexes, 0, GET_BOOL, NO_ARG, 0, 
    0, 0, 0, 0, 0},
  {"tmpdir", 't',
   "Path for temporary files. Several paths may be specified, separated by a "
#if defined(__WIN__) || defined(__NETWARE__)
   "semicolon (;)"
#else
   "colon (:)"
#endif
   ", in this case they are used in a round-robin fashion.",
   (uchar**) &opt_mysql_tmpdir,
   (uchar**) &opt_mysql_tmpdir, 0, GET_STR, REQUIRED_ARG, 0, 0, 0, 0, 0, 0},
  {"transaction-isolation", OPT_TX_ISOLATION,
   "Default transaction isolation level.", 0, 0, 0, GET_STR, REQUIRED_ARG, 0,
   0, 0, 0, 0, 0},
  {"use-symbolic-links", 's', "Enable symbolic link support. Deprecated option; use --symbolic-links instead.",
   (uchar**) &my_use_symdir, (uchar**) &my_use_symdir, 0, GET_BOOL, NO_ARG,
   IF_PURIFY(0,1), 0, 0, 0, 0, 0},
  {"user", 'u', "Run mysqld daemon as user.", 0, 0, 0, GET_STR, REQUIRED_ARG,
   0, 0, 0, 0, 0, 0},
  {"verbose", 'v', "Used with --help option for detailed help",
   (uchar**) &opt_verbose, (uchar**) &opt_verbose, 0, GET_BOOL, NO_ARG, 0, 0, 0, 0,
   0, 0},
  {"version", 'V', "Output version information and exit.", 0, 0, 0, GET_NO_ARG,
   NO_ARG, 0, 0, 0, 0, 0, 0},
  {"warnings", 'W', "Deprecated; use --log-warnings instead.",
   (uchar**) &global_system_variables.log_warnings,
   (uchar**) &max_system_variables.log_warnings, 0, GET_ULONG, OPT_ARG,
   1, 0, ULONG_MAX, 0, 0, 0},
  { "back_log", OPT_BACK_LOG,
    "The number of outstanding connection requests MySQL can have. This comes into play when the main MySQL thread gets very many connection requests in a very short time.",
    (uchar**) &back_log, (uchar**) &back_log, 0, GET_ULONG,
    REQUIRED_ARG, 50, 1, 65535, 0, 1, 0 },
  {"binlog_cache_size", OPT_BINLOG_CACHE_SIZE,
   "The size of the cache to hold the SQL statements for the binary log during a transaction. If you often use big, multi-statement transactions you can increase this to get more performance.",
   (uchar**) &binlog_cache_size, (uchar**) &binlog_cache_size, 0, GET_ULONG,
   REQUIRED_ARG, 32*1024L, IO_SIZE, ULONG_MAX, 0, IO_SIZE, 0},
  {"bulk_insert_buffer_size", OPT_BULK_INSERT_BUFFER_SIZE,
   "Size of tree cache used in bulk insert optimisation. Note that this is a limit per thread!",
   (uchar**) &global_system_variables.bulk_insert_buff_size,
   (uchar**) &max_system_variables.bulk_insert_buff_size,
   0, GET_ULONG, REQUIRED_ARG, 8192*1024, 0, ULONG_MAX, 0, 1, 0},
  {"connect_timeout", OPT_CONNECT_TIMEOUT,
   "The number of seconds the mysqld server is waiting for a connect packet before responding with 'Bad handshake'.",
    (uchar**) &connect_timeout, (uchar**) &connect_timeout,
   0, GET_ULONG, REQUIRED_ARG, CONNECT_TIMEOUT, 2, LONG_TIMEOUT, 0, 1, 0 },
  { "date_format", OPT_DATE_FORMAT,
    "The DATE format (For future).",
    (uchar**) &opt_date_time_formats[MYSQL_TIMESTAMP_DATE],
    (uchar**) &opt_date_time_formats[MYSQL_TIMESTAMP_DATE],
    0, GET_STR, REQUIRED_ARG, 0, 0, 0, 0, 0, 0},
  { "datetime_format", OPT_DATETIME_FORMAT,
    "The DATETIME/TIMESTAMP format (for future).",
    (uchar**) &opt_date_time_formats[MYSQL_TIMESTAMP_DATETIME],
    (uchar**) &opt_date_time_formats[MYSQL_TIMESTAMP_DATETIME],
    0, GET_STR, REQUIRED_ARG, 0, 0, 0, 0, 0, 0},
  { "default_week_format", OPT_DEFAULT_WEEK_FORMAT,
    "The default week format used by WEEK() functions.",
    (uchar**) &global_system_variables.default_week_format,
    (uchar**) &max_system_variables.default_week_format,
    0, GET_ULONG, REQUIRED_ARG, 0, 0, 7L, 0, 1, 0},
  {"delayed_insert_limit", OPT_DELAYED_INSERT_LIMIT,
   "After inserting delayed_insert_limit rows, the INSERT DELAYED handler will check if there are any SELECT statements pending. If so, it allows these to execute before continuing.",
    (uchar**) &delayed_insert_limit, (uchar**) &delayed_insert_limit, 0, GET_ULONG,
    REQUIRED_ARG, DELAYED_LIMIT, 1, ULONG_MAX, 0, 1, 0},
  {"delayed_insert_timeout", OPT_DELAYED_INSERT_TIMEOUT,
   "How long a INSERT DELAYED thread should wait for INSERT statements before terminating.",
   (uchar**) &delayed_insert_timeout, (uchar**) &delayed_insert_timeout, 0,
   GET_ULONG, REQUIRED_ARG, DELAYED_WAIT_TIMEOUT, 1, LONG_TIMEOUT, 0, 1, 0},
  { "delayed_queue_size", OPT_DELAYED_QUEUE_SIZE,
    "What size queue (in rows) should be allocated for handling INSERT DELAYED. If the queue becomes full, any client that does INSERT DELAYED will wait until there is room in the queue again.",
    (uchar**) &delayed_queue_size, (uchar**) &delayed_queue_size, 0, GET_ULONG,
    REQUIRED_ARG, DELAYED_QUEUE_SIZE, 1, ULONG_MAX, 0, 1, 0},
  {"div_precision_increment", OPT_DIV_PRECINCREMENT,
   "Precision of the result of '/' operator will be increased on that value.",
   (uchar**) &global_system_variables.div_precincrement,
   (uchar**) &max_system_variables.div_precincrement, 0, GET_ULONG,
   REQUIRED_ARG, 4, 0, DECIMAL_MAX_SCALE, 0, 0, 0},
  {"expire_logs_days", OPT_EXPIRE_LOGS_DAYS,
   "If non-zero, binary logs will be purged after expire_logs_days "
   "days; possible purges happen at startup and at binary log rotation.",
   (uchar**) &expire_logs_days,
   (uchar**) &expire_logs_days, 0, GET_ULONG,
   REQUIRED_ARG, 0, 0, 99, 0, 1, 0},
  { "flush_time", OPT_FLUSH_TIME,
    "A dedicated thread is created to flush all tables at the given interval.",
    (uchar**) &flush_time, (uchar**) &flush_time, 0, GET_ULONG, REQUIRED_ARG,
    FLUSH_TIME, 0, LONG_TIMEOUT, 0, 1, 0},
  { "ft_boolean_syntax", OPT_FT_BOOLEAN_SYNTAX,
    "List of operators for MATCH ... AGAINST ( ... IN BOOLEAN MODE)",
    0, 0, 0, GET_STR,
    REQUIRED_ARG, 0, 0, 0, 0, 0, 0},
  { "ft_max_word_len", OPT_FT_MAX_WORD_LEN,
    "The maximum length of the word to be included in a FULLTEXT index. Note: FULLTEXT indexes must be rebuilt after changing this variable.",
    (uchar**) &ft_max_word_len, (uchar**) &ft_max_word_len, 0, GET_ULONG,
    REQUIRED_ARG, HA_FT_MAXCHARLEN, 10, HA_FT_MAXCHARLEN, 0, 1, 0},
  { "ft_min_word_len", OPT_FT_MIN_WORD_LEN,
    "The minimum length of the word to be included in a FULLTEXT index. Note: FULLTEXT indexes must be rebuilt after changing this variable.",
    (uchar**) &ft_min_word_len, (uchar**) &ft_min_word_len, 0, GET_ULONG,
    REQUIRED_ARG, 4, 1, HA_FT_MAXCHARLEN, 0, 1, 0},
  { "ft_query_expansion_limit", OPT_FT_QUERY_EXPANSION_LIMIT,
    "Number of best matches to use for query expansion",
    (uchar**) &ft_query_expansion_limit, (uchar**) &ft_query_expansion_limit, 0, GET_ULONG,
    REQUIRED_ARG, 20, 0, 1000, 0, 1, 0},
  { "ft_stopword_file", OPT_FT_STOPWORD_FILE,
    "Use stopwords from this file instead of built-in list.",
    (uchar**) &ft_stopword_file, (uchar**) &ft_stopword_file, 0, GET_STR,
    REQUIRED_ARG, 0, 0, 0, 0, 0, 0},
  { "group_concat_max_len", OPT_GROUP_CONCAT_MAX_LEN,
    "The maximum length of the result of function  group_concat.",
    (uchar**) &global_system_variables.group_concat_max_len,
    (uchar**) &max_system_variables.group_concat_max_len, 0, GET_ULONG,
    REQUIRED_ARG, 1024, 4, ULONG_MAX, 0, 1, 0},
  {"interactive_timeout", OPT_INTERACTIVE_TIMEOUT,
   "The number of seconds the server waits for activity on an interactive connection before closing it.",
   (uchar**) &global_system_variables.net_interactive_timeout,
   (uchar**) &max_system_variables.net_interactive_timeout, 0,
   GET_ULONG, REQUIRED_ARG, NET_WAIT_TIMEOUT, 1, LONG_TIMEOUT, 0, 1, 0},
  {"join_buffer_size", OPT_JOIN_BUFF_SIZE,
   "The size of the buffer that is used for full joins.",
   (uchar**) &global_system_variables.join_buff_size,
   (uchar**) &max_system_variables.join_buff_size, 0, GET_ULONG,
   REQUIRED_ARG, 128*1024L, IO_SIZE*2+MALLOC_OVERHEAD, ULONG_MAX,
   MALLOC_OVERHEAD, IO_SIZE, 0},
  {"keep_files_on_create", OPT_KEEP_FILES_ON_CREATE,
   "Don't overwrite stale .MYD and .MYI even if no directory is specified.",
   (uchar**) &global_system_variables.keep_files_on_create,
   (uchar**) &max_system_variables.keep_files_on_create,
   0, GET_BOOL, OPT_ARG, 0, 0, 0, 0, 0, 0},
  {"key_buffer_size", OPT_KEY_BUFFER_SIZE,
   "The size of the buffer used for index blocks for MyISAM tables. Increase this to get better index handling (for all reads and multiple writes) to as much as you can afford; 64M on a 256M machine that mainly runs MySQL is quite common.",
   (uchar**) &dflt_key_cache_var.param_buff_size,
   (uchar**) 0,
   0, (GET_ULL | GET_ASK_ADDR),
   REQUIRED_ARG, KEY_CACHE_SIZE, MALLOC_OVERHEAD, SIZE_T_MAX, MALLOC_OVERHEAD,
   IO_SIZE, 0},
  {"key_cache_age_threshold", OPT_KEY_CACHE_AGE_THRESHOLD,
   "This characterizes the number of hits a hot block has to be untouched until it is considered aged enough to be downgraded to a warm block. This specifies the percentage ratio of that number of hits to the total number of blocks in key cache",
   (uchar**) &dflt_key_cache_var.param_age_threshold,
   (uchar**) 0,
   0, (GET_ULONG | GET_ASK_ADDR), REQUIRED_ARG, 
   300, 100, ULONG_MAX, 0, 100, 0},
  {"key_cache_block_size", OPT_KEY_CACHE_BLOCK_SIZE,
   "The default size of key cache blocks",
   (uchar**) &dflt_key_cache_var.param_block_size,
   (uchar**) 0,
   0, (GET_ULONG | GET_ASK_ADDR), REQUIRED_ARG,
   KEY_CACHE_BLOCK_SIZE, 512, 1024 * 16, 0, 512, 0},
  {"key_cache_division_limit", OPT_KEY_CACHE_DIVISION_LIMIT,
   "The minimum percentage of warm blocks in key cache",
   (uchar**) &dflt_key_cache_var.param_division_limit,
   (uchar**) 0,
   0, (GET_ULONG | GET_ASK_ADDR) , REQUIRED_ARG, 100,
   1, 100, 0, 1, 0},
  {"long_query_time", OPT_LONG_QUERY_TIME,
   "Log all queries that have taken more than long_query_time seconds to execute to file. "
   "The argument will be treated as a decimal value with microsecond precission.",
   (uchar**) &long_query_time, (uchar**) &long_query_time, 0, GET_DOUBLE,
   REQUIRED_ARG, 10, 0, LONG_TIMEOUT, 0, 0, 0},
  {"lower_case_table_names", OPT_LOWER_CASE_TABLE_NAMES,
   "If set to 1 table names are stored in lowercase on disk and table names will be case-insensitive.  Should be set to 2 if you are using a case insensitive file system",
   (uchar**) &lower_case_table_names,
   (uchar**) &lower_case_table_names, 0, GET_UINT, OPT_ARG,
#ifdef FN_NO_CASE_SENCE
    1
#else
    0
#endif
   , 0, 2, 0, 1, 0},
  {"max_allowed_packet", OPT_MAX_ALLOWED_PACKET,
   "Max packetlength to send/receive from to server.",
   (uchar**) &global_system_variables.max_allowed_packet,
   (uchar**) &max_system_variables.max_allowed_packet, 0, GET_ULONG,
   REQUIRED_ARG, 1024*1024L, 1024, 1024L*1024L*1024L, MALLOC_OVERHEAD, 1024, 0},
  {"max_binlog_cache_size", OPT_MAX_BINLOG_CACHE_SIZE,
   "Can be used to restrict the total size used to cache a multi-transaction query.",
   (uchar**) &max_binlog_cache_size, (uchar**) &max_binlog_cache_size, 0,
   GET_ULONG, REQUIRED_ARG, ULONG_MAX, IO_SIZE, ULONG_MAX, 0, IO_SIZE, 0},
  {"max_binlog_size", OPT_MAX_BINLOG_SIZE,
   "Binary log will be rotated automatically when the size exceeds this \
value. Will also apply to relay logs if max_relay_log_size is 0. \
The minimum value for this variable is 4096.",
   (uchar**) &max_binlog_size, (uchar**) &max_binlog_size, 0, GET_ULONG,
   REQUIRED_ARG, 1024*1024L*1024L, IO_SIZE, 1024*1024L*1024L, 0, IO_SIZE, 0},
  {"max_connect_errors", OPT_MAX_CONNECT_ERRORS,
   "If there is more than this number of interrupted connections from a host this host will be blocked from further connections.",
   (uchar**) &max_connect_errors, (uchar**) &max_connect_errors, 0, GET_ULONG,
    REQUIRED_ARG, MAX_CONNECT_ERRORS, 1, ULONG_MAX, 0, 1, 0},
  // Default max_connections of 151 is larger than Apache's default max
  // children, to avoid "too many connections" error in a common setup
  {"max_connections", OPT_MAX_CONNECTIONS,
   "The number of simultaneous clients allowed.", (uchar**) &max_connections,
   (uchar**) &max_connections, 0, GET_ULONG, REQUIRED_ARG, 151, 1, 100000, 0, 1,
   0},
  {"max_delayed_threads", OPT_MAX_DELAYED_THREADS,
   "Don't start more than this number of threads to handle INSERT DELAYED statements. If set to zero, which means INSERT DELAYED is not used.",
   (uchar**) &global_system_variables.max_insert_delayed_threads,
   (uchar**) &max_system_variables.max_insert_delayed_threads,
   0, GET_ULONG, REQUIRED_ARG, 20, 0, 16384, 0, 1, 0},
  {"max_error_count", OPT_MAX_ERROR_COUNT,
   "Max number of errors/warnings to store for a statement.",
   (uchar**) &global_system_variables.max_error_count,
   (uchar**) &max_system_variables.max_error_count,
   0, GET_ULONG, REQUIRED_ARG, DEFAULT_ERROR_COUNT, 0, 65535, 0, 1, 0},
  {"max_heap_table_size", OPT_MAX_HEP_TABLE_SIZE,
   "Don't allow creation of heap tables bigger than this.",
   (uchar**) &global_system_variables.max_heap_table_size,
   (uchar**) &max_system_variables.max_heap_table_size, 0, GET_ULL,
   REQUIRED_ARG, 16*1024*1024L, 16384, MAX_MEM_TABLE_SIZE,
   MALLOC_OVERHEAD, 1024, 0},
  {"max_join_size", OPT_MAX_JOIN_SIZE,
   "Joins that are probably going to read more than max_join_size records return an error.",
   (uchar**) &global_system_variables.max_join_size,
   (uchar**) &max_system_variables.max_join_size, 0, GET_HA_ROWS, REQUIRED_ARG,
   ~0L, 1, ~0L, 0, 1, 0},
   {"max_length_for_sort_data", OPT_MAX_LENGTH_FOR_SORT_DATA,
    "Max number of bytes in sorted records.",
    (uchar**) &global_system_variables.max_length_for_sort_data,
    (uchar**) &max_system_variables.max_length_for_sort_data, 0, GET_ULONG,
    REQUIRED_ARG, 1024, 4, 8192*1024L, 0, 1, 0},
  {"max_prepared_stmt_count", OPT_MAX_PREPARED_STMT_COUNT,
   "Maximum number of prepared statements in the server.",
   (uchar**) &max_prepared_stmt_count, (uchar**) &max_prepared_stmt_count,
   0, GET_ULONG, REQUIRED_ARG, 16382, 0, 1*1024*1024, 0, 1, 0},
  {"max_relay_log_size", OPT_MAX_RELAY_LOG_SIZE,
   "If non-zero: relay log will be rotated automatically when the size exceeds this value; if zero (the default): when the size exceeds max_binlog_size. 0 excepted, the minimum value for this variable is 4096.",
   (uchar**) &max_relay_log_size, (uchar**) &max_relay_log_size, 0, GET_ULONG,
   REQUIRED_ARG, 0L, 0L, 1024*1024L*1024L, 0, IO_SIZE, 0},
  { "max_seeks_for_key", OPT_MAX_SEEKS_FOR_KEY,
    "Limit assumed max number of seeks when looking up rows based on a key",
    (uchar**) &global_system_variables.max_seeks_for_key,
    (uchar**) &max_system_variables.max_seeks_for_key, 0, GET_ULONG,
    REQUIRED_ARG, ULONG_MAX, 1, ULONG_MAX, 0, 1, 0 },
  {"max_sort_length", OPT_MAX_SORT_LENGTH,
   "The number of bytes to use when sorting BLOB or TEXT values (only the first max_sort_length bytes of each value are used; the rest are ignored).",
   (uchar**) &global_system_variables.max_sort_length,
   (uchar**) &max_system_variables.max_sort_length, 0, GET_ULONG,
   REQUIRED_ARG, 1024, 4, 8192*1024L, 0, 1, 0},
  {"max_sp_recursion_depth", OPT_MAX_SP_RECURSION_DEPTH,
   "Maximum stored procedure recursion depth. (discussed with docs).",
   (uchar**) &global_system_variables.max_sp_recursion_depth,
   (uchar**) &max_system_variables.max_sp_recursion_depth, 0, GET_ULONG,
   OPT_ARG, 0, 0, 255, 0, 1, 0 },
  {"max_tmp_tables", OPT_MAX_TMP_TABLES,
   "Maximum number of temporary tables a client can keep open at a time.",
   (uchar**) &global_system_variables.max_tmp_tables,
   (uchar**) &max_system_variables.max_tmp_tables, 0, GET_ULONG,
   REQUIRED_ARG, 32, 1, ULONG_MAX, 0, 1, 0},
  {"max_user_connections", OPT_MAX_USER_CONNECTIONS,
   "The maximum number of active connections for a single user (0 = no limit).",
   (uchar**) &max_user_connections, (uchar**) &max_user_connections, 0, GET_UINT,
   REQUIRED_ARG, 0, 0, UINT_MAX, 0, 1, 0},
  {"max_write_lock_count", OPT_MAX_WRITE_LOCK_COUNT,
   "After this many write locks, allow some read locks to run in between.",
   (uchar**) &max_write_lock_count, (uchar**) &max_write_lock_count, 0, GET_ULONG,
   REQUIRED_ARG, ULONG_MAX, 1, ULONG_MAX, 0, 1, 0},
  {"min_examined_row_limit", OPT_MIN_EXAMINED_ROW_LIMIT,
   "Don't log queries which examine less than min_examined_row_limit rows to file.",
   (uchar**) &global_system_variables.min_examined_row_limit,
   (uchar**) &max_system_variables.min_examined_row_limit, 0, GET_ULONG,
  REQUIRED_ARG, 0, 0, ULONG_MAX, 0, 1L, 0},
  {"multi_range_count", OPT_MULTI_RANGE_COUNT,
   "Number of key ranges to request at once.",
   (uchar**) &global_system_variables.multi_range_count,
   (uchar**) &max_system_variables.multi_range_count, 0,
   GET_ULONG, REQUIRED_ARG, 256, 1, ULONG_MAX, 0, 1, 0},
  {"myisam_block_size", OPT_MYISAM_BLOCK_SIZE,
   "Block size to be used for MyISAM index pages.",
   (uchar**) &opt_myisam_block_size,
   (uchar**) &opt_myisam_block_size, 0, GET_ULONG, REQUIRED_ARG,
   MI_KEY_BLOCK_LENGTH, MI_MIN_KEY_BLOCK_LENGTH, MI_MAX_KEY_BLOCK_LENGTH,
   0, MI_MIN_KEY_BLOCK_LENGTH, 0},
  {"myisam_data_pointer_size", OPT_MYISAM_DATA_POINTER_SIZE,
   "Default pointer size to be used for MyISAM tables.",
   (uchar**) &myisam_data_pointer_size,
   (uchar**) &myisam_data_pointer_size, 0, GET_ULONG, REQUIRED_ARG,
   6, 2, 7, 0, 1, 0},
  {"myisam_max_extra_sort_file_size", OPT_MYISAM_MAX_EXTRA_SORT_FILE_SIZE,
   "Deprecated option",
   (uchar**) &global_system_variables.myisam_max_extra_sort_file_size,
   (uchar**) &max_system_variables.myisam_max_extra_sort_file_size,
   0, GET_ULL, REQUIRED_ARG, (ulonglong) MI_MAX_TEMP_LENGTH,
   0, (ulonglong) MAX_FILE_SIZE, 0, 1, 0},
  {"myisam_max_sort_file_size", OPT_MYISAM_MAX_SORT_FILE_SIZE,
   "Don't use the fast sort index method to created index if the temporary file would get bigger than this.",
   (uchar**) &global_system_variables.myisam_max_sort_file_size,
   (uchar**) &max_system_variables.myisam_max_sort_file_size, 0,
   GET_ULL, REQUIRED_ARG, (longlong) LONG_MAX, 0, (ulonglong) MAX_FILE_SIZE,
   0, 1024*1024, 0},
  {"myisam_repair_threads", OPT_MYISAM_REPAIR_THREADS,
   "Number of threads to use when repairing MyISAM tables. The value of 1 disables parallel repair.",
   (uchar**) &global_system_variables.myisam_repair_threads,
   (uchar**) &max_system_variables.myisam_repair_threads, 0,
   GET_ULONG, REQUIRED_ARG, 1, 1, ULONG_MAX, 0, 1, 0},
  {"myisam_sort_buffer_size", OPT_MYISAM_SORT_BUFFER_SIZE,
   "The buffer that is allocated when sorting the index when doing a REPAIR or when creating indexes with CREATE INDEX or ALTER TABLE.",
   (uchar**) &global_system_variables.myisam_sort_buff_size,
   (uchar**) &max_system_variables.myisam_sort_buff_size, 0,
   GET_ULONG, REQUIRED_ARG, 8192*1024, 4, ~0L, 0, 1, 0},
  {"myisam_use_mmap", OPT_MYISAM_USE_MMAP,
   "Use memory mapping for reading and writing MyISAM tables",
   (uchar**) &opt_myisam_use_mmap,
   (uchar**) &opt_myisam_use_mmap, 0, GET_BOOL, NO_ARG, 0, 
    0, 0, 0, 0, 0},
  {"myisam_stats_method", OPT_MYISAM_STATS_METHOD,
   "Specifies how MyISAM index statistics collection code should threat NULLs. "
   "Possible values of name are \"nulls_unequal\" (default behavior for 4.1/5.0), "
   "\"nulls_equal\" (emulate 4.0 behavior), and \"nulls_ignored\".",
   (uchar**) &myisam_stats_method_str, (uchar**) &myisam_stats_method_str, 0,
    GET_STR, REQUIRED_ARG, 0, 0, 0, 0, 0, 0},
  {"net_buffer_length", OPT_NET_BUFFER_LENGTH,
   "Buffer length for TCP/IP and socket communication.",
   (uchar**) &global_system_variables.net_buffer_length,
   (uchar**) &max_system_variables.net_buffer_length, 0, GET_ULONG,
   REQUIRED_ARG, 16384, 1024, 1024*1024L, 0, 1024, 0},
  {"net_read_timeout", OPT_NET_READ_TIMEOUT,
   "Number of seconds to wait for more data from a connection before aborting the read.",
   (uchar**) &global_system_variables.net_read_timeout,
   (uchar**) &max_system_variables.net_read_timeout, 0, GET_ULONG,
   REQUIRED_ARG, NET_READ_TIMEOUT, 1, LONG_TIMEOUT, 0, 1, 0},
  {"net_retry_count", OPT_NET_RETRY_COUNT,
   "If a read on a communication port is interrupted, retry this many times before giving up.",
   (uchar**) &global_system_variables.net_retry_count,
   (uchar**) &max_system_variables.net_retry_count,0,
   GET_ULONG, REQUIRED_ARG, MYSQLD_NET_RETRY_COUNT, 1, ULONG_MAX, 0, 1, 0},
  {"net_write_timeout", OPT_NET_WRITE_TIMEOUT,
   "Number of seconds to wait for a block to be written to a connection  before aborting the write.",
   (uchar**) &global_system_variables.net_write_timeout,
   (uchar**) &max_system_variables.net_write_timeout, 0, GET_ULONG,
   REQUIRED_ARG, NET_WRITE_TIMEOUT, 1, LONG_TIMEOUT, 0, 1, 0},
  { "old", OPT_OLD_MODE, "Use compatible behavior.", 
    (uchar**) &global_system_variables.old_mode,
    (uchar**) &max_system_variables.old_mode, 0, GET_BOOL, NO_ARG, 
    0, 0, 0, 0, 0, 0},
  {"open_files_limit", OPT_OPEN_FILES_LIMIT,
   "If this is not 0, then mysqld will use this value to reserve file descriptors to use with setrlimit(). If this value is 0 then mysqld will reserve max_connections*5 or max_connections + table_cache*2 (whichever is larger) number of files.",
   (uchar**) &open_files_limit, (uchar**) &open_files_limit, 0, GET_ULONG,
   REQUIRED_ARG, 0, 0, OS_FILE_LIMIT, 0, 1, 0},
  {"optimizer_prune_level", OPT_OPTIMIZER_PRUNE_LEVEL,
   "Controls the heuristic(s) applied during query optimization to prune less-promising partial plans from the optimizer search space. Meaning: 0 - do not apply any heuristic, thus perform exhaustive search; 1 - prune plans based on number of retrieved rows.",
   (uchar**) &global_system_variables.optimizer_prune_level,
   (uchar**) &max_system_variables.optimizer_prune_level,
   0, GET_ULONG, OPT_ARG, 1, 0, 1, 0, 1, 0},
  {"optimizer_search_depth", OPT_OPTIMIZER_SEARCH_DEPTH,
   "Maximum depth of search performed by the query optimizer. Values larger than the number of relations in a query result in better query plans, but take longer to compile a query. Smaller values than the number of tables in a relation result in faster optimization, but may produce very bad query plans. If set to 0, the system will automatically pick a reasonable value; if set to MAX_TABLES+2, the optimizer will switch to the original find_best (used for testing/comparison).",
   (uchar**) &global_system_variables.optimizer_search_depth,
   (uchar**) &max_system_variables.optimizer_search_depth,
   0, GET_ULONG, OPT_ARG, MAX_TABLES+1, 0, MAX_TABLES+2, 0, 1, 0},
  {"plugin_dir", OPT_PLUGIN_DIR,
   "Directory for plugins.",
   (uchar**) &opt_plugin_dir_ptr, (uchar**) &opt_plugin_dir_ptr, 0,
   GET_STR, REQUIRED_ARG, 0, 0, 0, 0, 0, 0},
  {"plugin-load", OPT_PLUGIN_LOAD,
   "Optional colon-separated list of plugins to load, where each plugin is "
   "identified as name=library, where name is the plugin name and library "
   "is the plugin library in plugin_dir.",
   (uchar**) &opt_plugin_load, (uchar**) &opt_plugin_load, 0,
   GET_STR, REQUIRED_ARG, 0, 0, 0, 0, 0, 0},
  {"preload_buffer_size", OPT_PRELOAD_BUFFER_SIZE,
   "The size of the buffer that is allocated when preloading indexes",
   (uchar**) &global_system_variables.preload_buff_size,
   (uchar**) &max_system_variables.preload_buff_size, 0, GET_ULONG,
   REQUIRED_ARG, 32*1024L, 1024, 1024*1024*1024L, 0, 1, 0},
  {"query_alloc_block_size", OPT_QUERY_ALLOC_BLOCK_SIZE,
   "Allocation block size for query parsing and execution",
   (uchar**) &global_system_variables.query_alloc_block_size,
   (uchar**) &max_system_variables.query_alloc_block_size, 0, GET_ULONG,
   REQUIRED_ARG, QUERY_ALLOC_BLOCK_SIZE, 1024, ULONG_MAX, 0, 1024, 0},
#ifdef HAVE_QUERY_CACHE
  {"query_cache_limit", OPT_QUERY_CACHE_LIMIT,
   "Don't cache results that are bigger than this.",
   (uchar**) &query_cache_limit, (uchar**) &query_cache_limit, 0, GET_ULONG,
   REQUIRED_ARG, 1024*1024L, 0, ULONG_MAX, 0, 1, 0},
  {"query_cache_min_res_unit", OPT_QUERY_CACHE_MIN_RES_UNIT,
   "minimal size of unit in wich space for results is allocated (last unit will be trimed after writing all result data.",
   (uchar**) &query_cache_min_res_unit, (uchar**) &query_cache_min_res_unit,
   0, GET_ULONG, REQUIRED_ARG, QUERY_CACHE_MIN_RESULT_DATA_SIZE,
   0, ULONG_MAX, 0, 1, 0},
#endif /*HAVE_QUERY_CACHE*/
  {"query_cache_size", OPT_QUERY_CACHE_SIZE,
   "The memory allocated to store results from old queries.",
   (uchar**) &query_cache_size, (uchar**) &query_cache_size, 0, GET_ULONG,
   REQUIRED_ARG, 0, 0, (longlong) ULONG_MAX, 0, 1024, 0},
#ifdef HAVE_QUERY_CACHE
  {"query_cache_type", OPT_QUERY_CACHE_TYPE,
   "0 = OFF = Don't cache or retrieve results. 1 = ON = Cache all results except SELECT SQL_NO_CACHE ... queries. 2 = DEMAND = Cache only SELECT SQL_CACHE ... queries.",
   (uchar**) &global_system_variables.query_cache_type,
   (uchar**) &max_system_variables.query_cache_type,
   0, GET_ULONG, REQUIRED_ARG, 1, 0, 2, 0, 1, 0},
  {"query_cache_wlock_invalidate", OPT_QUERY_CACHE_WLOCK_INVALIDATE,
   "Invalidate queries in query cache on LOCK for write",
   (uchar**) &global_system_variables.query_cache_wlock_invalidate,
   (uchar**) &max_system_variables.query_cache_wlock_invalidate,
   0, GET_BOOL, NO_ARG, 0, 0, 1, 0, 1, 0},
#endif /*HAVE_QUERY_CACHE*/
  {"query_prealloc_size", OPT_QUERY_PREALLOC_SIZE,
   "Persistent buffer for query parsing and execution",
   (uchar**) &global_system_variables.query_prealloc_size,
   (uchar**) &max_system_variables.query_prealloc_size, 0, GET_ULONG,
   REQUIRED_ARG, QUERY_ALLOC_PREALLOC_SIZE, QUERY_ALLOC_PREALLOC_SIZE,
   ULONG_MAX, 0, 1024, 0},
  {"range_alloc_block_size", OPT_RANGE_ALLOC_BLOCK_SIZE,
   "Allocation block size for storing ranges during optimization",
   (uchar**) &global_system_variables.range_alloc_block_size,
   (uchar**) &max_system_variables.range_alloc_block_size, 0, GET_ULONG,
   REQUIRED_ARG, RANGE_ALLOC_BLOCK_SIZE, RANGE_ALLOC_BLOCK_SIZE, ULONG_MAX,
   0, 1024, 0},
  {"read_buffer_size", OPT_RECORD_BUFFER,
   "Each thread that does a sequential scan allocates a buffer of this size for each table it scans. If you do many sequential scans, you may want to increase this value.",
   (uchar**) &global_system_variables.read_buff_size,
   (uchar**) &max_system_variables.read_buff_size,0, GET_ULONG, REQUIRED_ARG,
   128*1024L, IO_SIZE*2+MALLOC_OVERHEAD, INT_MAX32, MALLOC_OVERHEAD, IO_SIZE,
   0},
  {"read_only", OPT_READONLY,
   "Make all non-temporary tables read-only, with the exception for replication (slave) threads and users with the SUPER privilege",
   (uchar**) &opt_readonly,
   (uchar**) &opt_readonly,
   0, GET_BOOL, NO_ARG, 0, 0, 1, 0, 1, 0},
  {"read_rnd_buffer_size", OPT_RECORD_RND_BUFFER,
   "When reading rows in sorted order after a sort, the rows are read through this buffer to avoid a disk seeks. If not set, then it's set to the value of record_buffer.",
   (uchar**) &global_system_variables.read_rnd_buff_size,
   (uchar**) &max_system_variables.read_rnd_buff_size, 0,
   GET_ULONG, REQUIRED_ARG, 256*1024L, IO_SIZE*2+MALLOC_OVERHEAD,
   INT_MAX32, MALLOC_OVERHEAD, IO_SIZE, 0},
  {"record_buffer", OPT_RECORD_BUFFER,
   "Alias for read_buffer_size",
   (uchar**) &global_system_variables.read_buff_size,
   (uchar**) &max_system_variables.read_buff_size,0, GET_ULONG, REQUIRED_ARG,
   128*1024L, IO_SIZE*2+MALLOC_OVERHEAD, INT_MAX32, MALLOC_OVERHEAD, IO_SIZE, 0},
#ifdef HAVE_REPLICATION
  {"relay_log_purge", OPT_RELAY_LOG_PURGE,
   "0 = do not purge relay logs. 1 = purge them as soon as they are no more needed.",
   (uchar**) &relay_log_purge,
   (uchar**) &relay_log_purge, 0, GET_BOOL, NO_ARG,
   1, 0, 1, 0, 1, 0},
  {"relay_log_space_limit", OPT_RELAY_LOG_SPACE_LIMIT,
   "Maximum space to use for all relay logs.",
   (uchar**) &relay_log_space_limit,
   (uchar**) &relay_log_space_limit, 0, GET_ULL, REQUIRED_ARG, 0L, 0L,
   (longlong) ULONG_MAX, 0, 1, 0},
  {"slave_compressed_protocol", OPT_SLAVE_COMPRESSED_PROTOCOL,
   "Use compression on master/slave protocol.",
   (uchar**) &opt_slave_compressed_protocol,
   (uchar**) &opt_slave_compressed_protocol,
   0, GET_BOOL, NO_ARG, 0, 0, 1, 0, 1, 0},
  {"slave_net_timeout", OPT_SLAVE_NET_TIMEOUT,
   "Number of seconds to wait for more data from a master/slave connection before aborting the read.",
   (uchar**) &slave_net_timeout, (uchar**) &slave_net_timeout, 0,
   GET_ULONG, REQUIRED_ARG, SLAVE_NET_TIMEOUT, 1, LONG_TIMEOUT, 0, 1, 0},
  {"slave_transaction_retries", OPT_SLAVE_TRANS_RETRIES,
   "Number of times the slave SQL thread will retry a transaction in case "
   "it failed with a deadlock or elapsed lock wait timeout, "
   "before giving up and stopping.",
   (uchar**) &slave_trans_retries, (uchar**) &slave_trans_retries, 0,
   GET_ULONG, REQUIRED_ARG, 10L, 0L, (longlong) ULONG_MAX, 0, 1, 0},
#endif /* HAVE_REPLICATION */
  {"slow_launch_time", OPT_SLOW_LAUNCH_TIME,
   "If creating the thread takes longer than this value (in seconds), the Slow_launch_threads counter will be incremented.",
   (uchar**) &slow_launch_time, (uchar**) &slow_launch_time, 0, GET_ULONG,
   REQUIRED_ARG, 2L, 0L, LONG_TIMEOUT, 0, 1, 0},
  {"sort_buffer_size", OPT_SORT_BUFFER,
   "Each thread that needs to do a sort allocates a buffer of this size.",
   (uchar**) &global_system_variables.sortbuff_size,
   (uchar**) &max_system_variables.sortbuff_size, 0, GET_ULONG, REQUIRED_ARG,
   MAX_SORT_MEMORY, MIN_SORT_MEMORY+MALLOC_OVERHEAD*2, ~0L, MALLOC_OVERHEAD,
   1, 0},
  {"sync-binlog", OPT_SYNC_BINLOG,
   "Synchronously flush binary log to disk after every #th event. "
   "Use 0 (default) to disable synchronous flushing.",
   (uchar**) &sync_binlog_period, (uchar**) &sync_binlog_period, 0, GET_ULONG,
   REQUIRED_ARG, 0, 0, ULONG_MAX, 0, 1, 0},
  {"sync-frm", OPT_SYNC_FRM, "Sync .frm to disk on create. Enabled by default.",
   (uchar**) &opt_sync_frm, (uchar**) &opt_sync_frm, 0, GET_BOOL, NO_ARG, 1, 0,
   0, 0, 0, 0},
  {"table_cache", OPT_TABLE_OPEN_CACHE,
   "Deprecated; use --table_open_cache instead.",
   (uchar**) &table_cache_size, (uchar**) &table_cache_size, 0, GET_ULONG,
   REQUIRED_ARG, TABLE_OPEN_CACHE_DEFAULT, 1, 512*1024L, 0, 1, 0},
  {"table_definition_cache", OPT_TABLE_DEF_CACHE,
   "The number of cached table definitions.",
   (uchar**) &table_def_size, (uchar**) &table_def_size,
   0, GET_ULONG, REQUIRED_ARG, TABLE_DEF_CACHE_DEFAULT, TABLE_DEF_CACHE_MIN,
   512*1024L, 0, 1, 0},
  {"table_open_cache", OPT_TABLE_OPEN_CACHE,
   "The number of cached open tables.",
   (uchar**) &table_cache_size, (uchar**) &table_cache_size, 0, GET_ULONG,
   REQUIRED_ARG, TABLE_OPEN_CACHE_DEFAULT, 1, 512*1024L, 0, 1, 0},
  {"table_lock_wait_timeout", OPT_TABLE_LOCK_WAIT_TIMEOUT,
   "Timeout in seconds to wait for a table level lock before returning an "
   "error. Used only if the connection has active cursors.",
   (uchar**) &table_lock_wait_timeout, (uchar**) &table_lock_wait_timeout,
   0, GET_ULONG, REQUIRED_ARG, 50, 1, 1024 * 1024 * 1024, 0, 1, 0},
  {"thread_cache_size", OPT_THREAD_CACHE_SIZE,
   "How many threads we should keep in a cache for reuse.",
   (uchar**) &thread_cache_size, (uchar**) &thread_cache_size, 0, GET_ULONG,
   REQUIRED_ARG, 0, 0, 16384, 0, 1, 0},
  {"thread_concurrency", OPT_THREAD_CONCURRENCY,
   "Permits the application to give the threads system a hint for the desired number of threads that should be run at the same time.",
   (uchar**) &concurrency, (uchar**) &concurrency, 0, GET_ULONG, REQUIRED_ARG,
   DEFAULT_CONCURRENCY, 1, 512, 0, 1, 0},
#if HAVE_POOL_OF_THREADS == 1
  {"thread_pool_size", OPT_THREAD_CACHE_SIZE,
   "How many threads we should create to handle query requests in case of 'thread_handling=pool-of-threads'",
   (uchar**) &thread_pool_size, (uchar**) &thread_pool_size, 0, GET_ULONG,
   REQUIRED_ARG, 20, 1, 16384, 0, 1, 0},
#endif
  {"thread_stack", OPT_THREAD_STACK,
   "The stack size for each thread.", (uchar**) &my_thread_stack_size,
   (uchar**) &my_thread_stack_size, 0, GET_ULONG, REQUIRED_ARG,DEFAULT_THREAD_STACK,
   1024L*128L, ULONG_MAX, 0, 1024, 0},
  { "time_format", OPT_TIME_FORMAT,
    "The TIME format (for future).",
    (uchar**) &opt_date_time_formats[MYSQL_TIMESTAMP_TIME],
    (uchar**) &opt_date_time_formats[MYSQL_TIMESTAMP_TIME],
    0, GET_STR, REQUIRED_ARG, 0, 0, 0, 0, 0, 0},
  {"tmp_table_size", OPT_TMP_TABLE_SIZE,
   "If an internal in-memory temporary table exceeds this size, MySQL will"
   " automatically convert it to an on-disk MyISAM table.",
   (uchar**) &global_system_variables.tmp_table_size,
   (uchar**) &max_system_variables.tmp_table_size, 0, GET_ULL,
   REQUIRED_ARG, 16*1024*1024L, 1024, MAX_MEM_TABLE_SIZE, 0, 1, 0},
  {"transaction_alloc_block_size", OPT_TRANS_ALLOC_BLOCK_SIZE,
   "Allocation block size for transactions to be stored in binary log",
   (uchar**) &global_system_variables.trans_alloc_block_size,
   (uchar**) &max_system_variables.trans_alloc_block_size, 0, GET_ULONG,
   REQUIRED_ARG, QUERY_ALLOC_BLOCK_SIZE, 1024, ULONG_MAX, 0, 1024, 0},
  {"transaction_prealloc_size", OPT_TRANS_PREALLOC_SIZE,
   "Persistent buffer for transactions to be stored in binary log",
   (uchar**) &global_system_variables.trans_prealloc_size,
   (uchar**) &max_system_variables.trans_prealloc_size, 0, GET_ULONG,
   REQUIRED_ARG, TRANS_ALLOC_PREALLOC_SIZE, 1024, ULONG_MAX, 0, 1024, 0},
  {"thread_handling", OPT_THREAD_HANDLING,
   "Define threads usage for handling queries:  "
   "one-thread-per-connection or no-threads", 0, 0,
   0, GET_STR, REQUIRED_ARG, 0, 0, 0, 0, 0, 0},
  {"updatable_views_with_limit", OPT_UPDATABLE_VIEWS_WITH_LIMIT,
   "1 = YES = Don't issue an error message (warning only) if a VIEW without presence of a key of the underlying table is used in queries with a LIMIT clause for updating. 0 = NO = Prohibit update of a VIEW, which does not contain a key of the underlying table and the query uses a LIMIT clause (usually get from GUI tools).",
   (uchar**) &global_system_variables.updatable_views_with_limit,
   (uchar**) &max_system_variables.updatable_views_with_limit,
   0, GET_ULONG, REQUIRED_ARG, 1, 0, 1, 0, 1, 0},
  {"wait_timeout", OPT_WAIT_TIMEOUT,
   "The number of seconds the server waits for activity on a connection before closing it.",
   (uchar**) &global_system_variables.net_wait_timeout,
   (uchar**) &max_system_variables.net_wait_timeout, 0, GET_ULONG,
   REQUIRED_ARG, NET_WAIT_TIMEOUT, 1, IF_WIN(INT_MAX32/1000, LONG_TIMEOUT),
   0, 1, 0},
  {0, 0, 0, 0, 0, 0, GET_NO_ARG, NO_ARG, 0, 0, 0, 0, 0, 0}
};


static int show_queries(THD *thd, SHOW_VAR *var, char *buff)
{
  var->type= SHOW_LONGLONG;
  var->value= (char *)&thd->query_id;
  return 0;
}


static int show_net_compression(THD *thd, SHOW_VAR *var, char *buff)
{
  var->type= SHOW_MY_BOOL;
  var->value= (char *)&thd->net.compress;
  return 0;
}

static int show_starttime(THD *thd, SHOW_VAR *var, char *buff)
{
  var->type= SHOW_LONG;
  var->value= buff;
  *((long *)buff)= (long) (thd->query_start() - server_start_time);
  return 0;
}

#ifdef COMMUNITY_SERVER
static int show_flushstatustime(THD *thd, SHOW_VAR *var, char *buff)
{
  var->type= SHOW_LONG;
  var->value= buff;
  *((long *)buff)= (long) (thd->query_start() - flush_status_time);
  return 0;
}
#endif

#ifdef HAVE_REPLICATION
static int show_rpl_status(THD *thd, SHOW_VAR *var, char *buff)
{
  var->type= SHOW_CHAR;
  var->value= const_cast<char*>(rpl_status_type[(int)rpl_status]);
  return 0;
}

static int show_slave_running(THD *thd, SHOW_VAR *var, char *buff)
{
  var->type= SHOW_MY_BOOL;
  pthread_mutex_lock(&LOCK_active_mi);
  var->value= buff;
  *((my_bool *)buff)= (my_bool) (active_mi && active_mi->slave_running &&
                                 active_mi->rli.slave_running);
  pthread_mutex_unlock(&LOCK_active_mi);
  return 0;
}

static int show_slave_retried_trans(THD *thd, SHOW_VAR *var, char *buff)
{
  /*
    TODO: with multimaster, have one such counter per line in
    SHOW SLAVE STATUS, and have the sum over all lines here.
  */
  pthread_mutex_lock(&LOCK_active_mi);
  if (active_mi)
  {
    var->type= SHOW_LONG;
    var->value= buff;
    pthread_mutex_lock(&active_mi->rli.data_lock);
    *((long *)buff)= (long)active_mi->rli.retried_trans;
    pthread_mutex_unlock(&active_mi->rli.data_lock);
  }
  else
    var->type= SHOW_UNDEF;
  pthread_mutex_unlock(&LOCK_active_mi);
  return 0;
}
#endif /* HAVE_REPLICATION */

static int show_open_tables(THD *thd, SHOW_VAR *var, char *buff)
{
  var->type= SHOW_LONG;
  var->value= buff;
  *((long *)buff)= (long)cached_open_tables();
  return 0;
}

static int show_prepared_stmt_count(THD *thd, SHOW_VAR *var, char *buff)
{
  var->type= SHOW_LONG;
  var->value= buff;
  pthread_mutex_lock(&LOCK_prepared_stmt_count);
  *((long *)buff)= (long)prepared_stmt_count;
  pthread_mutex_unlock(&LOCK_prepared_stmt_count);
  return 0;
}

static int show_table_definitions(THD *thd, SHOW_VAR *var, char *buff)
{
  var->type= SHOW_LONG;
  var->value= buff;
  *((long *)buff)= (long)cached_table_definitions();
  return 0;
}

#ifdef HAVE_OPENSSL
/* Functions relying on CTX */
static int show_ssl_ctx_sess_accept(THD *thd, SHOW_VAR *var, char *buff)
{
  var->type= SHOW_LONG;
  var->value= buff;
  *((long *)buff)= (!ssl_acceptor_fd ? 0 :
                     SSL_CTX_sess_accept(ssl_acceptor_fd->ssl_context));
  return 0;
}

static int show_ssl_ctx_sess_accept_good(THD *thd, SHOW_VAR *var, char *buff)
{
  var->type= SHOW_LONG;
  var->value= buff;
  *((long *)buff)= (!ssl_acceptor_fd ? 0 :
                     SSL_CTX_sess_accept_good(ssl_acceptor_fd->ssl_context));
  return 0;
}

static int show_ssl_ctx_sess_connect_good(THD *thd, SHOW_VAR *var, char *buff)
{
  var->type= SHOW_LONG;
  var->value= buff;
  *((long *)buff)= (!ssl_acceptor_fd ? 0 :
                     SSL_CTX_sess_connect_good(ssl_acceptor_fd->ssl_context));
  return 0;
}

static int show_ssl_ctx_sess_accept_renegotiate(THD *thd, SHOW_VAR *var, char *buff)
{
  var->type= SHOW_LONG;
  var->value= buff;
  *((long *)buff)= (!ssl_acceptor_fd ? 0 :
                     SSL_CTX_sess_accept_renegotiate(ssl_acceptor_fd->ssl_context));
  return 0;
}

static int show_ssl_ctx_sess_connect_renegotiate(THD *thd, SHOW_VAR *var, char *buff)
{
  var->type= SHOW_LONG;
  var->value= buff;
  *((long *)buff)= (!ssl_acceptor_fd ? 0 :
                     SSL_CTX_sess_connect_renegotiate(ssl_acceptor_fd->ssl_context));
  return 0;
}

static int show_ssl_ctx_sess_cb_hits(THD *thd, SHOW_VAR *var, char *buff)
{
  var->type= SHOW_LONG;
  var->value= buff;
  *((long *)buff)= (!ssl_acceptor_fd ? 0 :
                     SSL_CTX_sess_cb_hits(ssl_acceptor_fd->ssl_context));
  return 0;
}

static int show_ssl_ctx_sess_hits(THD *thd, SHOW_VAR *var, char *buff)
{
  var->type= SHOW_LONG;
  var->value= buff;
  *((long *)buff)= (!ssl_acceptor_fd ? 0 :
                     SSL_CTX_sess_hits(ssl_acceptor_fd->ssl_context));
  return 0;
}

static int show_ssl_ctx_sess_cache_full(THD *thd, SHOW_VAR *var, char *buff)
{
  var->type= SHOW_LONG;
  var->value= buff;
  *((long *)buff)= (!ssl_acceptor_fd ? 0 :
                     SSL_CTX_sess_cache_full(ssl_acceptor_fd->ssl_context));
  return 0;
}

static int show_ssl_ctx_sess_misses(THD *thd, SHOW_VAR *var, char *buff)
{
  var->type= SHOW_LONG;
  var->value= buff;
  *((long *)buff)= (!ssl_acceptor_fd ? 0 :
                     SSL_CTX_sess_misses(ssl_acceptor_fd->ssl_context));
  return 0;
}

static int show_ssl_ctx_sess_timeouts(THD *thd, SHOW_VAR *var, char *buff)
{
  var->type= SHOW_LONG;
  var->value= buff;
  *((long *)buff)= (!ssl_acceptor_fd ? 0 :
                     SSL_CTX_sess_timeouts(ssl_acceptor_fd->ssl_context));
  return 0;
}

static int show_ssl_ctx_sess_number(THD *thd, SHOW_VAR *var, char *buff)
{
  var->type= SHOW_LONG;
  var->value= buff;
  *((long *)buff)= (!ssl_acceptor_fd ? 0 :
                     SSL_CTX_sess_number(ssl_acceptor_fd->ssl_context));
  return 0;
}

static int show_ssl_ctx_sess_connect(THD *thd, SHOW_VAR *var, char *buff)
{
  var->type= SHOW_LONG;
  var->value= buff;
  *((long *)buff)= (!ssl_acceptor_fd ? 0 :
                     SSL_CTX_sess_connect(ssl_acceptor_fd->ssl_context));
  return 0;
}

static int show_ssl_ctx_sess_get_cache_size(THD *thd, SHOW_VAR *var, char *buff)
{
  var->type= SHOW_LONG;
  var->value= buff;
  *((long *)buff)= (!ssl_acceptor_fd ? 0 :
                     SSL_CTX_sess_get_cache_size(ssl_acceptor_fd->ssl_context));
  return 0;
}

static int show_ssl_ctx_get_verify_mode(THD *thd, SHOW_VAR *var, char *buff)
{
  var->type= SHOW_LONG;
  var->value= buff;
  *((long *)buff)= (!ssl_acceptor_fd ? 0 :
                     SSL_CTX_get_verify_mode(ssl_acceptor_fd->ssl_context));
  return 0;
}

static int show_ssl_ctx_get_verify_depth(THD *thd, SHOW_VAR *var, char *buff)
{
  var->type= SHOW_LONG;
  var->value= buff;
  *((long *)buff)= (!ssl_acceptor_fd ? 0 :
                     SSL_CTX_get_verify_depth(ssl_acceptor_fd->ssl_context));
  return 0;
}

static int show_ssl_ctx_get_session_cache_mode(THD *thd, SHOW_VAR *var, char *buff)
{
  var->type= SHOW_CHAR;
  if (!ssl_acceptor_fd)
    var->value= const_cast<char*>("NONE");
  else
    switch (SSL_CTX_get_session_cache_mode(ssl_acceptor_fd->ssl_context))
    {
    case SSL_SESS_CACHE_OFF:
      var->value= const_cast<char*>("OFF"); break;
    case SSL_SESS_CACHE_CLIENT:
      var->value= const_cast<char*>("CLIENT"); break;
    case SSL_SESS_CACHE_SERVER:
      var->value= const_cast<char*>("SERVER"); break;
    case SSL_SESS_CACHE_BOTH:
      var->value= const_cast<char*>("BOTH"); break;
    case SSL_SESS_CACHE_NO_AUTO_CLEAR:
      var->value= const_cast<char*>("NO_AUTO_CLEAR"); break;
    case SSL_SESS_CACHE_NO_INTERNAL_LOOKUP:
      var->value= const_cast<char*>("NO_INTERNAL_LOOKUP"); break;
    default:
      var->value= const_cast<char*>("Unknown"); break;
    }
  return 0;
}

/*
   Functions relying on SSL 
   Note: In the show_ssl_* functions, we need to check if we have a
         valid vio-object since this isn't always true, specifically
         when session_status or global_status is requested from
         inside an Event.
 */
static int show_ssl_get_version(THD *thd, SHOW_VAR *var, char *buff)
{
  var->type= SHOW_CHAR;
  if( thd->vio_ok() && thd->net.vio->ssl_arg )
    var->value= const_cast<char*>(SSL_get_version((SSL*) thd->net.vio->ssl_arg));
  else
    var->value= (char *)"";
  return 0;
}

static int show_ssl_session_reused(THD *thd, SHOW_VAR *var, char *buff)
{
  var->type= SHOW_LONG;
  var->value= buff;
  if( thd->vio_ok() && thd->net.vio->ssl_arg )
    *((long *)buff)= (long)SSL_session_reused((SSL*) thd->net.vio->ssl_arg);
  else
    *((long *)buff)= 0;
  return 0;
}

static int show_ssl_get_default_timeout(THD *thd, SHOW_VAR *var, char *buff)
{
  var->type= SHOW_LONG;
  var->value= buff;
  if( thd->vio_ok() && thd->net.vio->ssl_arg )
    *((long *)buff)= (long)SSL_get_default_timeout((SSL*)thd->net.vio->ssl_arg);
  else
    *((long *)buff)= 0;
  return 0;
}

static int show_ssl_get_verify_mode(THD *thd, SHOW_VAR *var, char *buff)
{
  var->type= SHOW_LONG;
  var->value= buff;
  if( thd->net.vio && thd->net.vio->ssl_arg )
    *((long *)buff)= (long)SSL_get_verify_mode((SSL*)thd->net.vio->ssl_arg);
  else
    *((long *)buff)= 0;
  return 0;
}

static int show_ssl_get_verify_depth(THD *thd, SHOW_VAR *var, char *buff)
{
  var->type= SHOW_LONG;
  var->value= buff;
  if( thd->vio_ok() && thd->net.vio->ssl_arg )
    *((long *)buff)= (long)SSL_get_verify_depth((SSL*)thd->net.vio->ssl_arg);
  else
    *((long *)buff)= 0;
  return 0;
}

static int show_ssl_get_cipher(THD *thd, SHOW_VAR *var, char *buff)
{
  var->type= SHOW_CHAR;
  if( thd->vio_ok() && thd->net.vio->ssl_arg )
    var->value= const_cast<char*>(SSL_get_cipher((SSL*) thd->net.vio->ssl_arg));
  else
    var->value= (char *)"";
  return 0;
}

static int show_ssl_get_cipher_list(THD *thd, SHOW_VAR *var, char *buff)
{
  var->type= SHOW_CHAR;
  var->value= buff;
  if (thd->vio_ok() && thd->net.vio->ssl_arg)
  {
    int i;
    const char *p;
    char *end= buff + SHOW_VAR_FUNC_BUFF_SIZE;
    for (i=0; (p= SSL_get_cipher_list((SSL*) thd->net.vio->ssl_arg,i)) &&
               buff < end; i++)
    {
      buff= strnmov(buff, p, end-buff-1);
      *buff++= ':';
    }
    if (i)
      buff--;
  }
  *buff=0;
  return 0;
}

#endif /* HAVE_OPENSSL */


/*
  Variables shown by SHOW STATUS in alphabetical order
*/

SHOW_VAR status_vars[]= {
  {"Aborted_clients",          (char*) &aborted_threads,        SHOW_LONG},
  {"Aborted_connects",         (char*) &aborted_connects,       SHOW_LONG},
  {"Binlog_cache_disk_use",    (char*) &binlog_cache_disk_use,  SHOW_LONG},
  {"Binlog_cache_use",         (char*) &binlog_cache_use,       SHOW_LONG},
  {"Bytes_received",           (char*) offsetof(STATUS_VAR, bytes_received), SHOW_LONGLONG_STATUS},
  {"Bytes_sent",               (char*) offsetof(STATUS_VAR, bytes_sent), SHOW_LONGLONG_STATUS},
  {"Com",                      (char*) com_status_vars, SHOW_ARRAY},
  {"Compression",              (char*) &show_net_compression, SHOW_FUNC},
  {"Connections",              (char*) &thread_id,              SHOW_LONG_NOFLUSH},
  {"Created_tmp_disk_tables",  (char*) offsetof(STATUS_VAR, created_tmp_disk_tables), SHOW_LONG_STATUS},
  {"Created_tmp_files",	       (char*) &my_tmp_file_created,	SHOW_LONG},
  {"Created_tmp_tables",       (char*) offsetof(STATUS_VAR, created_tmp_tables), SHOW_LONG_STATUS},
  {"Delayed_errors",           (char*) &delayed_insert_errors,  SHOW_LONG},
  {"Delayed_insert_threads",   (char*) &delayed_insert_threads, SHOW_LONG_NOFLUSH},
  {"Delayed_writes",           (char*) &delayed_insert_writes,  SHOW_LONG},
  {"Flush_commands",           (char*) &refresh_version,        SHOW_LONG_NOFLUSH},
  {"Handler_commit",           (char*) offsetof(STATUS_VAR, ha_commit_count), SHOW_LONG_STATUS},
  {"Handler_delete",           (char*) offsetof(STATUS_VAR, ha_delete_count), SHOW_LONG_STATUS},
  {"Handler_discover",         (char*) offsetof(STATUS_VAR, ha_discover_count), SHOW_LONG_STATUS},
  {"Handler_prepare",          (char*) offsetof(STATUS_VAR, ha_prepare_count),  SHOW_LONG_STATUS},
  {"Handler_read_first",       (char*) offsetof(STATUS_VAR, ha_read_first_count), SHOW_LONG_STATUS},
  {"Handler_read_key",         (char*) offsetof(STATUS_VAR, ha_read_key_count), SHOW_LONG_STATUS},
  {"Handler_read_next",        (char*) offsetof(STATUS_VAR, ha_read_next_count), SHOW_LONG_STATUS},
  {"Handler_read_prev",        (char*) offsetof(STATUS_VAR, ha_read_prev_count), SHOW_LONG_STATUS},
  {"Handler_read_rnd",         (char*) offsetof(STATUS_VAR, ha_read_rnd_count), SHOW_LONG_STATUS},
  {"Handler_read_rnd_next",    (char*) offsetof(STATUS_VAR, ha_read_rnd_next_count), SHOW_LONG_STATUS},
  {"Handler_rollback",         (char*) offsetof(STATUS_VAR, ha_rollback_count), SHOW_LONG_STATUS},
  {"Handler_savepoint",        (char*) offsetof(STATUS_VAR, ha_savepoint_count), SHOW_LONG_STATUS},
  {"Handler_savepoint_rollback",(char*) offsetof(STATUS_VAR, ha_savepoint_rollback_count), SHOW_LONG_STATUS},
  {"Handler_update",           (char*) offsetof(STATUS_VAR, ha_update_count), SHOW_LONG_STATUS},
  {"Handler_write",            (char*) offsetof(STATUS_VAR, ha_write_count), SHOW_LONG_STATUS},
  {"Key_blocks_not_flushed",   (char*) offsetof(KEY_CACHE, global_blocks_changed), SHOW_KEY_CACHE_LONG},
  {"Key_blocks_unused",        (char*) offsetof(KEY_CACHE, blocks_unused), SHOW_KEY_CACHE_LONG},
  {"Key_blocks_used",          (char*) offsetof(KEY_CACHE, blocks_used), SHOW_KEY_CACHE_LONG},
  {"Key_read_requests",        (char*) offsetof(KEY_CACHE, global_cache_r_requests), SHOW_KEY_CACHE_LONGLONG},
  {"Key_reads",                (char*) offsetof(KEY_CACHE, global_cache_read), SHOW_KEY_CACHE_LONGLONG},
  {"Key_write_requests",       (char*) offsetof(KEY_CACHE, global_cache_w_requests), SHOW_KEY_CACHE_LONGLONG},
  {"Key_writes",               (char*) offsetof(KEY_CACHE, global_cache_write), SHOW_KEY_CACHE_LONGLONG},
  {"Last_query_cost",          (char*) offsetof(STATUS_VAR, last_query_cost), SHOW_DOUBLE_STATUS},
  {"Max_used_connections",     (char*) &max_used_connections,  SHOW_LONG},
  {"Not_flushed_delayed_rows", (char*) &delayed_rows_in_use,    SHOW_LONG_NOFLUSH},
  {"Open_files",               (char*) &my_file_opened,         SHOW_LONG_NOFLUSH},
  {"Open_streams",             (char*) &my_stream_opened,       SHOW_LONG_NOFLUSH},
  {"Open_table_definitions",   (char*) &show_table_definitions, SHOW_FUNC},
  {"Open_tables",              (char*) &show_open_tables,       SHOW_FUNC},
  {"Opened_files",             (char*) &my_file_total_opened, SHOW_LONG_NOFLUSH},
  {"Opened_tables",            (char*) offsetof(STATUS_VAR, opened_tables), SHOW_LONG_STATUS},
  {"Opened_table_definitions", (char*) offsetof(STATUS_VAR, opened_shares), SHOW_LONG_STATUS},
  {"Prepared_stmt_count",      (char*) &show_prepared_stmt_count, SHOW_FUNC},
#ifdef HAVE_QUERY_CACHE
  {"Qcache_free_blocks",       (char*) &query_cache.free_memory_blocks, SHOW_LONG_NOFLUSH},
  {"Qcache_free_memory",       (char*) &query_cache.free_memory, SHOW_LONG_NOFLUSH},
  {"Qcache_hits",              (char*) &query_cache.hits,       SHOW_LONG},
  {"Qcache_inserts",           (char*) &query_cache.inserts,    SHOW_LONG},
  {"Qcache_lowmem_prunes",     (char*) &query_cache.lowmem_prunes, SHOW_LONG},
  {"Qcache_not_cached",        (char*) &query_cache.refused,    SHOW_LONG},
  {"Qcache_queries_in_cache",  (char*) &query_cache.queries_in_cache, SHOW_LONG_NOFLUSH},
  {"Qcache_total_blocks",      (char*) &query_cache.total_blocks, SHOW_LONG_NOFLUSH},
#endif /*HAVE_QUERY_CACHE*/
  {"Queries",                  (char*) &show_queries,            SHOW_FUNC},
  {"Questions",                (char*) offsetof(STATUS_VAR, questions), SHOW_LONG_STATUS},
#ifdef HAVE_REPLICATION
  {"Rpl_status",               (char*) &show_rpl_status,          SHOW_FUNC},
#endif
  {"Select_full_join",         (char*) offsetof(STATUS_VAR, select_full_join_count), SHOW_LONG_STATUS},
  {"Select_full_range_join",   (char*) offsetof(STATUS_VAR, select_full_range_join_count), SHOW_LONG_STATUS},
  {"Select_range",             (char*) offsetof(STATUS_VAR, select_range_count), SHOW_LONG_STATUS},
  {"Select_range_check",       (char*) offsetof(STATUS_VAR, select_range_check_count), SHOW_LONG_STATUS},
  {"Select_scan",	       (char*) offsetof(STATUS_VAR, select_scan_count), SHOW_LONG_STATUS},
  {"Slave_open_temp_tables",   (char*) &slave_open_temp_tables, SHOW_LONG},
#ifdef HAVE_REPLICATION
  {"Slave_retried_transactions",(char*) &show_slave_retried_trans, SHOW_FUNC},
  {"Slave_running",            (char*) &show_slave_running,     SHOW_FUNC},
#endif
  {"Slow_launch_threads",      (char*) &slow_launch_threads,    SHOW_LONG},
  {"Slow_queries",             (char*) offsetof(STATUS_VAR, long_query_count), SHOW_LONG_STATUS},
  {"Sort_merge_passes",	       (char*) offsetof(STATUS_VAR, filesort_merge_passes), SHOW_LONG_STATUS},
  {"Sort_range",	       (char*) offsetof(STATUS_VAR, filesort_range_count), SHOW_LONG_STATUS},
  {"Sort_rows",		       (char*) offsetof(STATUS_VAR, filesort_rows), SHOW_LONG_STATUS},
  {"Sort_scan",		       (char*) offsetof(STATUS_VAR, filesort_scan_count), SHOW_LONG_STATUS},
#ifdef HAVE_OPENSSL
  {"Ssl_accept_renegotiates",  (char*) &show_ssl_ctx_sess_accept_renegotiate, SHOW_FUNC},
  {"Ssl_accepts",              (char*) &show_ssl_ctx_sess_accept, SHOW_FUNC},
  {"Ssl_callback_cache_hits",  (char*) &show_ssl_ctx_sess_cb_hits, SHOW_FUNC},
  {"Ssl_cipher",               (char*) &show_ssl_get_cipher, SHOW_FUNC},
  {"Ssl_cipher_list",          (char*) &show_ssl_get_cipher_list, SHOW_FUNC},
  {"Ssl_client_connects",      (char*) &show_ssl_ctx_sess_connect, SHOW_FUNC},
  {"Ssl_connect_renegotiates", (char*) &show_ssl_ctx_sess_connect_renegotiate, SHOW_FUNC},
  {"Ssl_ctx_verify_depth",     (char*) &show_ssl_ctx_get_verify_depth, SHOW_FUNC},
  {"Ssl_ctx_verify_mode",      (char*) &show_ssl_ctx_get_verify_mode, SHOW_FUNC},
  {"Ssl_default_timeout",      (char*) &show_ssl_get_default_timeout, SHOW_FUNC},
  {"Ssl_finished_accepts",     (char*) &show_ssl_ctx_sess_accept_good, SHOW_FUNC},
  {"Ssl_finished_connects",    (char*) &show_ssl_ctx_sess_connect_good, SHOW_FUNC},
  {"Ssl_session_cache_hits",   (char*) &show_ssl_ctx_sess_hits, SHOW_FUNC},
  {"Ssl_session_cache_misses", (char*) &show_ssl_ctx_sess_misses, SHOW_FUNC},
  {"Ssl_session_cache_mode",   (char*) &show_ssl_ctx_get_session_cache_mode, SHOW_FUNC},
  {"Ssl_session_cache_overflows", (char*) &show_ssl_ctx_sess_cache_full, SHOW_FUNC},
  {"Ssl_session_cache_size",   (char*) &show_ssl_ctx_sess_get_cache_size, SHOW_FUNC},
  {"Ssl_session_cache_timeouts", (char*) &show_ssl_ctx_sess_timeouts, SHOW_FUNC},
  {"Ssl_sessions_reused",      (char*) &show_ssl_session_reused, SHOW_FUNC},
  {"Ssl_used_session_cache_entries",(char*) &show_ssl_ctx_sess_number, SHOW_FUNC},
  {"Ssl_verify_depth",         (char*) &show_ssl_get_verify_depth, SHOW_FUNC},
  {"Ssl_verify_mode",          (char*) &show_ssl_get_verify_mode, SHOW_FUNC},
  {"Ssl_version",              (char*) &show_ssl_get_version, SHOW_FUNC},
#endif /* HAVE_OPENSSL */
  {"Table_locks_immediate",    (char*) &locks_immediate,        SHOW_LONG},
  {"Table_locks_waited",       (char*) &locks_waited,           SHOW_LONG},
#ifdef HAVE_MMAP
  {"Tc_log_max_pages_used",    (char*) &tc_log_max_pages_used,  SHOW_LONG},
  {"Tc_log_page_size",         (char*) &tc_log_page_size,       SHOW_LONG},
  {"Tc_log_page_waits",        (char*) &tc_log_page_waits,      SHOW_LONG},
#endif
  {"Threads_cached",           (char*) &cached_thread_count,    SHOW_LONG_NOFLUSH},
  {"Threads_connected",        (char*) &thread_count,           SHOW_INT},
  {"Threads_created",	       (char*) &thread_created,		SHOW_LONG_NOFLUSH},
  {"Threads_running",          (char*) &thread_running,         SHOW_INT},
  {"Uptime",                   (char*) &show_starttime,         SHOW_FUNC},
#ifdef COMMUNITY_SERVER
  {"Uptime_since_flush_status",(char*) &show_flushstatustime,   SHOW_FUNC},
#endif
  {NullS, NullS, SHOW_LONG}
};

#ifndef EMBEDDED_LIBRARY
<<<<<<< HEAD
=======

>>>>>>> da1d159f
static void print_version(void)
{
  set_server_version();
  /*
    Note: the instance manager keys off the string 'Ver' so it can find the
    version from the output of 'mysqld --version', so don't change it!
  */
  printf("%s  Ver %s for %s on %s (%s)\n",my_progname,
	 server_version,SYSTEM_TYPE,MACHINE_TYPE, MYSQL_COMPILATION_COMMENT);
}

static void usage(void)
{
  if (!(default_charset_info= get_charset_by_csname(default_character_set_name,
					           MY_CS_PRIMARY,
						   MYF(MY_WME))))
    exit(1);
  if (!default_collation_name)
    default_collation_name= (char*) default_charset_info->name;
  print_version();
  puts("\
Copyright (C) 2000-2008 MySQL AB, by Monty and others\n\
Copyright (C) 2008 Sun Microsystems, Inc.\n\
This software comes with ABSOLUTELY NO WARRANTY. This is free software,\n\
and you are welcome to modify and redistribute it under the GPL license\n\n\
Starts the MySQL database server\n");

  printf("Usage: %s [OPTIONS]\n", my_progname);
  if (!opt_verbose)
    puts("\nFor more help options (several pages), use mysqld --verbose --help");
  else
  {
#ifdef __WIN__
  puts("NT and Win32 specific options:\n\
  --install                     Install the default service (NT)\n\
  --install-manual              Install the default service started manually (NT)\n\
  --install service_name        Install an optional service (NT)\n\
  --install-manual service_name Install an optional service started manually (NT)\n\
  --remove                      Remove the default service from the service list (NT)\n\
  --remove service_name         Remove the service_name from the service list (NT)\n\
  --enable-named-pipe           Only to be used for the	default server (NT)\n\
  --standalone                  Dummy option to start as a standalone server (NT)\
");
  puts("");
#endif
  print_defaults(MYSQL_CONFIG_NAME,load_default_groups);
  puts("");
  set_ports();

  /* Print out all the options including plugin supplied options */
  my_print_help_inc_plugins(my_long_options, sizeof(my_long_options)/sizeof(my_option));

  if (! plugins_are_initialized)
  {
    puts("\n\
Plugins have parameters that are not reflected in this list\n\
because execution stopped before plugins were initialized.");
  }

  puts("\n\
To see what values a running MySQL server is using, type\n\
'mysqladmin variables' instead of 'mysqld --verbose --help'.");
  }
}
#endif /*!EMBEDDED_LIBRARY*/


/**
  Initialize all MySQL global variables to default values.

  We don't need to set numeric variables refered to in my_long_options
  as these are initialized by my_getopt.

  @note
    The reason to set a lot of global variables to zero is to allow one to
    restart the embedded server with a clean environment
    It's also needed on some exotic platforms where global variables are
    not set to 0 when a program starts.

    We don't need to set numeric variables refered to in my_long_options
    as these are initialized by my_getopt.
*/

static int mysql_init_variables(void)
{
  int error;
  /* Things reset to zero */
  opt_skip_slave_start= opt_reckless_slave = 0;
  mysql_home[0]= pidfile_name[0]= log_error_file[0]= 0;
  myisam_test_invalid_symlink= test_if_data_home_dir;
  opt_log= opt_slow_log= 0;
  opt_update_log= 0;
  log_output_options= find_bit_type(log_output_str, &log_output_typelib);
  opt_bin_log= 0;
  opt_disable_networking= opt_skip_show_db=0;
  opt_ignore_builtin_innodb= 0;
  opt_logname= opt_update_logname= opt_binlog_index_name= opt_slow_logname= 0;
  opt_tc_log_file= (char *)"tc.log";      // no hostname in tc_log file name !
  opt_secure_auth= 0;
  opt_secure_file_priv= 0;
  opt_bootstrap= opt_myisam_log= 0;
  mqh_used= 0;
  segfaulted= kill_in_progress= 0;
  cleanup_done= 0;
  defaults_argc= 0;
  defaults_argv= 0;
  server_id_supplied= 0;
  test_flags= select_errors= dropping_tables= ha_open_options=0;
  thread_count= thread_running= kill_cached_threads= wake_thread=0;
  slave_open_temp_tables= 0;
  cached_thread_count= 0;
  opt_endinfo= using_udf_functions= 0;
  opt_using_transactions= 0;
  abort_loop= select_thread_in_use= signal_thread_in_use= 0;
  ready_to_exit= shutdown_in_progress= grant_option= 0;
  aborted_threads= aborted_connects= 0;
  delayed_insert_threads= delayed_insert_writes= delayed_rows_in_use= 0;
  delayed_insert_errors= thread_created= 0;
  specialflag= 0;
  binlog_cache_use=  binlog_cache_disk_use= 0;
  max_used_connections= slow_launch_threads = 0;
  mysqld_user= mysqld_chroot= opt_init_file= opt_bin_logname = 0;
  prepared_stmt_count= 0;
  errmesg= 0;
  mysqld_unix_port= opt_mysql_tmpdir= my_bind_addr_str= NullS;
  bzero((uchar*) &mysql_tmpdir_list, sizeof(mysql_tmpdir_list));
  bzero((char *) &global_status_var, sizeof(global_status_var));
  opt_large_pages= 0;
  key_map_full.set_all();

  /* Character sets */
  system_charset_info= &my_charset_utf8_general_ci;
  files_charset_info= &my_charset_utf8_general_ci;
  national_charset_info= &my_charset_utf8_general_ci;
  table_alias_charset= &my_charset_bin;
  character_set_filesystem= &my_charset_bin;

  opt_date_time_formats[0]= opt_date_time_formats[1]= opt_date_time_formats[2]= 0;

  /* Things with default values that are not zero */
  delay_key_write_options= (uint) DELAY_KEY_WRITE_ON;
  slave_exec_mode_options= 0;
  slave_exec_mode_options= (uint)
    find_bit_type_or_exit(slave_exec_mode_str, &slave_exec_mode_typelib, NULL,
                          &error);
  if (error)
    return 1;
  opt_specialflag= SPECIAL_ENGLISH;
  unix_sock= ip_sock= INVALID_SOCKET;
  mysql_home_ptr= mysql_home;
  pidfile_name_ptr= pidfile_name;
  log_error_file_ptr= log_error_file;
  language_ptr= language;
  mysql_data_home= mysql_real_data_home;
  thd_startup_options= (OPTION_AUTO_IS_NULL | OPTION_BIN_LOG |
                        OPTION_QUOTE_SHOW_CREATE | OPTION_SQL_NOTES);
  protocol_version= PROTOCOL_VERSION;
  what_to_log= ~ (1L << (uint) COM_TIME);
  refresh_version= 1L;	/* Increments on each reload */
  global_query_id= thread_id= 1L;
  strmov(server_version, MYSQL_SERVER_VERSION);
  myisam_recover_options_str= sql_mode_str= "OFF";
  myisam_stats_method_str= "nulls_unequal";
  my_bind_addr = htonl(INADDR_ANY);
  threads.empty();
  thread_cache.empty();
  key_caches.empty();
  if (!(dflt_key_cache= get_or_create_key_cache(default_key_cache_base.str,
                                                default_key_cache_base.length)))
<<<<<<< HEAD
  {
    sql_print_error("Cannot allocate the keycache");
    return 1;
  }
=======
    return 1;
>>>>>>> da1d159f
  /* set key_cache_hash.default_value = dflt_key_cache */
  multi_keycache_init();

  /* Set directory paths */
  strmake(language, LANGUAGE, sizeof(language)-1);
  strmake(mysql_real_data_home, get_relative_path(DATADIR),
	  sizeof(mysql_real_data_home)-1);
  mysql_data_home_buff[0]=FN_CURLIB;	// all paths are relative from here
  mysql_data_home_buff[1]=0;
  mysql_data_home_len= 2;

  /* Replication parameters */
  master_user= (char*) "test";
  master_password= master_host= 0;
  master_info_file= (char*) "master.info",
    relay_log_info_file= (char*) "relay-log.info";
  master_ssl_key= master_ssl_cert= master_ssl_ca=
    master_ssl_capath= master_ssl_cipher= 0;
  report_user= report_password = report_host= 0;	/* TO BE DELETED */
  opt_relay_logname= opt_relaylog_index_name= 0;

  /* Variables in libraries */
  charsets_dir= 0;
  default_character_set_name= (char*) MYSQL_DEFAULT_CHARSET_NAME;
  default_collation_name= compiled_default_collation_name;
  sys_charset_system.value= (char*) system_charset_info->csname;
  character_set_filesystem_name= (char*) "binary";
  lc_time_names_name= (char*) "en_US";
  /* Set default values for some option variables */
  default_storage_engine_str= (char*) "MyISAM";
  global_system_variables.table_plugin= NULL;
  global_system_variables.tx_isolation= ISO_REPEATABLE_READ;
  global_system_variables.select_limit= (ulonglong) HA_POS_ERROR;
  max_system_variables.select_limit=    (ulonglong) HA_POS_ERROR;
  global_system_variables.max_join_size= (ulonglong) HA_POS_ERROR;
  max_system_variables.max_join_size=   (ulonglong) HA_POS_ERROR;
  global_system_variables.old_passwords= 0;
  global_system_variables.old_alter_table= 0;
  global_system_variables.binlog_format= BINLOG_FORMAT_UNSPEC;
  /*
    Default behavior for 4.1 and 5.0 is to treat NULL values as unequal
    when collecting index statistics for MyISAM tables.
  */
  global_system_variables.myisam_stats_method= MI_STATS_METHOD_NULLS_NOT_EQUAL;

  /* Variables that depends on compile options */
#ifndef DBUG_OFF
  default_dbug_option=IF_WIN("d:t:i:O,\\mysqld.trace",
			     "d:t:i:o,/tmp/mysqld.trace");
#endif
  opt_error_log= IF_WIN(1,0);
#ifdef COMMUNITY_SERVER
    have_community_features = SHOW_OPTION_YES;
#else
    have_community_features = SHOW_OPTION_NO;
#endif
  global_system_variables.ndb_index_stat_enable=FALSE;
  max_system_variables.ndb_index_stat_enable=TRUE;
  global_system_variables.ndb_index_stat_cache_entries=32;
  max_system_variables.ndb_index_stat_cache_entries=~0L;
  global_system_variables.ndb_index_stat_update_freq=20;
  max_system_variables.ndb_index_stat_update_freq=~0L;
#ifdef HAVE_OPENSSL
  have_ssl=SHOW_OPTION_YES;
#else
  have_ssl=SHOW_OPTION_NO;
#endif
#ifdef HAVE_BROKEN_REALPATH
  have_symlink=SHOW_OPTION_NO;
#else
  have_symlink=SHOW_OPTION_YES;
#endif
#ifdef HAVE_DLOPEN
  have_dlopen=SHOW_OPTION_YES;
#else
  have_dlopen=SHOW_OPTION_NO;
#endif
#ifdef HAVE_QUERY_CACHE
  have_query_cache=SHOW_OPTION_YES;
#else
  have_query_cache=SHOW_OPTION_NO;
#endif
#ifdef HAVE_SPATIAL
  have_geometry=SHOW_OPTION_YES;
#else
  have_geometry=SHOW_OPTION_NO;
#endif
#ifdef HAVE_RTREE_KEYS
  have_rtree_keys=SHOW_OPTION_YES;
#else
  have_rtree_keys=SHOW_OPTION_NO;
#endif
#ifdef HAVE_CRYPT
  have_crypt=SHOW_OPTION_YES;
#else
  have_crypt=SHOW_OPTION_NO;
#endif
#ifdef HAVE_COMPRESS
  have_compress= SHOW_OPTION_YES;
#else
  have_compress= SHOW_OPTION_NO;
#endif
#ifdef HAVE_LIBWRAP
  libwrapName= NullS;
#endif
#ifdef HAVE_OPENSSL
  des_key_file = 0;
  ssl_acceptor_fd= 0;
#endif
#ifdef HAVE_SMEM
  shared_memory_base_name= default_shared_memory_base_name;
#endif
#if !defined(my_pthread_setprio) && !defined(HAVE_PTHREAD_SETSCHEDPARAM)
  opt_specialflag |= SPECIAL_NO_PRIOR;
#endif

#if defined(__WIN__) || defined(__NETWARE__)
  /* Allow Win32 and NetWare users to move MySQL anywhere */
  {
    char prg_dev[LIBLEN];
#if defined __WIN__
	char executing_path_name[LIBLEN];
	if (!test_if_hard_path(my_progname))
	{
		// we don't want to use GetModuleFileName inside of my_path since
		// my_path is a generic path dereferencing function and here we care
		// only about the executing binary.
		GetModuleFileName(NULL, executing_path_name, sizeof(executing_path_name));
		my_path(prg_dev, executing_path_name, NULL);
	}
	else
#endif
    my_path(prg_dev,my_progname,"mysql/bin");
    strcat(prg_dev,"/../");			// Remove 'bin' to get base dir
    cleanup_dirname(mysql_home,prg_dev);
  }
#else
  const char *tmpenv;
  if (!(tmpenv = getenv("MY_BASEDIR_VERSION")))
    tmpenv = DEFAULT_MYSQL_HOME;
  (void) strmake(mysql_home, tmpenv, sizeof(mysql_home)-1);
#endif
  return 0;
}


my_bool
mysqld_get_one_option(int optid,
                      const struct my_option *opt __attribute__((unused)),
                      char *argument)
{
  int error;

  switch(optid) {
  case '#':
#ifndef DBUG_OFF
    DBUG_SET_INITIAL(argument ? argument : default_dbug_option);
#endif
    opt_endinfo=1;				/* unireg: memory allocation */
    break;
  case 'a':
    global_system_variables.sql_mode= fix_sql_mode(MODE_ANSI);
    global_system_variables.tx_isolation= ISO_SERIALIZABLE;
    break;
  case 'b':
    strmake(mysql_home,argument,sizeof(mysql_home)-1);
    break;
  case 'C':
    if (default_collation_name == compiled_default_collation_name)
      default_collation_name= 0;
    break;
  case 'l':
    WARN_DEPRECATED(NULL, "7.0", "--log", "'--general_log'/'--general_log_file'");
    opt_log=1;
    break;
  case 'h':
    strmake(mysql_real_data_home,argument, sizeof(mysql_real_data_home)-1);
    /* Correct pointer set by my_getopt (for embedded library) */
    mysql_data_home= mysql_real_data_home;
    mysql_data_home_len= strlen(mysql_data_home);
    break;
  case 'u':
    if (!mysqld_user || !strcmp(mysqld_user, argument))
      mysqld_user= argument;
    else
      sql_print_warning("Ignoring user change to '%s' because the user was set to '%s' earlier on the command line\n", argument, mysqld_user);
    break;
  case 'L':
    strmake(language, argument, sizeof(language)-1);
    break;
#ifdef HAVE_REPLICATION
  case OPT_SLAVE_SKIP_ERRORS:
    init_slave_skip_errors(argument);
    break;
  case OPT_SLAVE_EXEC_MODE:
    slave_exec_mode_options= (uint)
      find_bit_type_or_exit(argument, &slave_exec_mode_typelib, "", &error);
    if (error)
      return 1;
    break;
#endif
  case OPT_SAFEMALLOC_MEM_LIMIT:
#if !defined(DBUG_OFF) && defined(SAFEMALLOC)
    sf_malloc_mem_limit = atoi(argument);
#endif
    break;
#include <sslopt-case.h>
#ifndef EMBEDDED_LIBRARY
  case 'V':
    print_version();
    exit(0);
#endif /*EMBEDDED_LIBRARY*/
  case 'W':
    if (!argument)
      global_system_variables.log_warnings++;
    else if (argument == disabled_my_option)
      global_system_variables.log_warnings= 0L;
    else
      global_system_variables.log_warnings= atoi(argument);
    break;
  case 'T':
    test_flags= argument ? (uint) atoi(argument) : 0;
    opt_endinfo=1;
    break;
  case (int) OPT_BIG_TABLES:
    thd_startup_options|=OPTION_BIG_TABLES;
    break;
  case (int) OPT_IGNORE_BUILTIN_INNODB:
    opt_ignore_builtin_innodb= 1;
    break;
  case (int) OPT_ISAM_LOG:
    opt_myisam_log=1;
    break;
  case (int) OPT_UPDATE_LOG:
    opt_update_log=1;
    break;
  case (int) OPT_BIN_LOG:
    opt_bin_log= test(argument != disabled_my_option);
    break;
  case (int) OPT_ERROR_LOG_FILE:
    opt_error_log= 1;
    break;
#ifdef HAVE_REPLICATION
  case (int) OPT_INIT_RPL_ROLE:
  {
    int role;
    role= find_type_or_exit(argument, &rpl_role_typelib, opt->name);
    rpl_status = (role == 1) ?  RPL_AUTH_MASTER : RPL_IDLE_SLAVE;
    break;
  }
  case (int)OPT_REPLICATE_IGNORE_DB:
  {
    rpl_filter->add_ignore_db(argument);
    break;
  }
  case (int)OPT_REPLICATE_DO_DB:
  {
    rpl_filter->add_do_db(argument);
    break;
  }
  case (int)OPT_REPLICATE_REWRITE_DB:
  {
    char* key = argument,*p, *val;

    if (!(p= strstr(argument, "->")))
    {
      sql_print_error("Bad syntax in replicate-rewrite-db - missing '->'!\n");
      return 1;
    }
    val= p--;
    while (my_isspace(mysqld_charset, *p) && p > argument)
      *p-- = 0;
    if (p == argument)
    {
      sql_print_error("Bad syntax in replicate-rewrite-db - empty FROM db!\n");
      return 1;
    }
    *val= 0;
    val+= 2;
    while (*val && my_isspace(mysqld_charset, *val))
      *val++;
    if (!*val)
    {
      sql_print_error("Bad syntax in replicate-rewrite-db - empty TO db!\n");
      return 1;
    }

    rpl_filter->add_db_rewrite(key, val);
    break;
  }

  case (int)OPT_BINLOG_IGNORE_DB:
  {
    binlog_filter->add_ignore_db(argument);
    break;
  }
  case OPT_BINLOG_FORMAT:
  {
    int id;
    id= find_type_or_exit(argument, &binlog_format_typelib, opt->name);
    global_system_variables.binlog_format= opt_binlog_format_id= id - 1;
    break;
  }
  case (int)OPT_BINLOG_DO_DB:
  {
    binlog_filter->add_do_db(argument);
    break;
  }
  case (int)OPT_REPLICATE_DO_TABLE:
  {
    if (rpl_filter->add_do_table(argument))
    {
      sql_print_error("Could not add do table rule '%s'!\n", argument);
      return 1;
    }
    break;
  }
  case (int)OPT_REPLICATE_WILD_DO_TABLE:
  {
    if (rpl_filter->add_wild_do_table(argument))
    {
      sql_print_error("Could not add do table rule '%s'!\n", argument);
      return 1;
    }
    break;
  }
  case (int)OPT_REPLICATE_WILD_IGNORE_TABLE:
  {
    if (rpl_filter->add_wild_ignore_table(argument))
    {
      sql_print_error("Could not add ignore table rule '%s'!\n", argument);
      return 1;
    }
    break;
  }
  case (int)OPT_REPLICATE_IGNORE_TABLE:
  {
    if (rpl_filter->add_ignore_table(argument))
    {
      sql_print_error("Could not add ignore table rule '%s'!\n", argument);
      return 1;
    }
    break;
  }
#endif /* HAVE_REPLICATION */
  case (int) OPT_SLOW_QUERY_LOG:
    WARN_DEPRECATED(NULL, "7.0", "--log_slow_queries", "'--slow_query_log'/'--slow_query_log_file'");
    opt_slow_log= 1;
    break;
#ifdef WITH_CSV_STORAGE_ENGINE
  case  OPT_LOG_OUTPUT:
  {
    if (!argument || !argument[0])
    {
      log_output_options= LOG_FILE;
      log_output_str= log_output_typelib.type_names[1];
    }
    else
    {
      log_output_str= argument;
      log_output_options=
        find_bit_type_or_exit(argument, &log_output_typelib, opt->name, &error);
      if (error)
        return 1;
  }
    break;
  }
#endif
  case OPT_EVENT_SCHEDULER:
#ifndef HAVE_EVENT_SCHEDULER
    sql_perror("Event scheduler is not supported in embedded build.");
#else
    if (Events::set_opt_event_scheduler(argument))
      return 1;
#endif
    break;
  case (int) OPT_SKIP_NEW:
    opt_specialflag|= SPECIAL_NO_NEW_FUNC;
    delay_key_write_options= (uint) DELAY_KEY_WRITE_NONE;
    myisam_concurrent_insert=0;
    myisam_recover_options= HA_RECOVER_NONE;
    sp_automatic_privileges=0;
    my_use_symdir=0;
    ha_open_options&= ~(HA_OPEN_ABORT_IF_CRASHED | HA_OPEN_DELAY_KEY_WRITE);
#ifdef HAVE_QUERY_CACHE
    query_cache_size=0;
#endif
    break;
  case (int) OPT_SAFE:
    opt_specialflag|= SPECIAL_SAFE_MODE;
    delay_key_write_options= (uint) DELAY_KEY_WRITE_NONE;
    myisam_recover_options= HA_RECOVER_DEFAULT;
    ha_open_options&= ~(HA_OPEN_DELAY_KEY_WRITE);
    break;
  case (int) OPT_SKIP_PRIOR:
    opt_specialflag|= SPECIAL_NO_PRIOR;
    sql_print_warning("The --skip-thread-priority startup option is deprecated "
                      "and will be removed in MySQL 7.0. MySQL 6.0 and up do not "
                      "give threads different priorities.");
    break;
  case (int) OPT_SKIP_LOCK:
    opt_external_locking=0;
    break;
  case (int) OPT_SKIP_HOST_CACHE:
    opt_specialflag|= SPECIAL_NO_HOST_CACHE;
    break;
  case (int) OPT_SKIP_RESOLVE:
    opt_specialflag|=SPECIAL_NO_RESOLVE;
    break;
  case (int) OPT_SKIP_NETWORKING:
#if defined(__NETWARE__)
    sql_perror("Can't start server: skip-networking option is currently not supported on NetWare");
    return 1;
#endif
    opt_disable_networking=1;
    mysqld_port=0;
    break;
  case (int) OPT_SKIP_SHOW_DB:
    opt_skip_show_db=1;
    opt_specialflag|=SPECIAL_SKIP_SHOW_DB;
    break;
  case (int) OPT_WANT_CORE:
    test_flags |= TEST_CORE_ON_SIGNAL;
    break;
  case (int) OPT_SKIP_STACK_TRACE:
    test_flags|=TEST_NO_STACKTRACE;
    break;
  case (int) OPT_SKIP_SYMLINKS:
    my_use_symdir=0;
    break;
  case (int) OPT_BIND_ADDRESS:
    if ((my_bind_addr= (ulong) inet_addr(argument)) == INADDR_NONE)
    {
      struct hostent *ent;
      if (argument[0])
	ent=gethostbyname(argument);
      else
      {
	char myhostname[255];
	if (gethostname(myhostname,sizeof(myhostname)) < 0)
	{
	  sql_perror("Can't start server: cannot get my own hostname!");
          return 1;
	}
	ent=gethostbyname(myhostname);
      }
      if (!ent)
      {
	sql_perror("Can't start server: cannot resolve hostname!");
        return 1;
      }
      my_bind_addr = (ulong) ((in_addr*)ent->h_addr_list[0])->s_addr;
    }
    break;
  case (int) OPT_PID_FILE:
    strmake(pidfile_name, argument, sizeof(pidfile_name)-1);
    break;
#ifdef __WIN__
  case (int) OPT_STANDALONE:		/* Dummy option for NT */
    break;
#endif
  /*
    The following change issues a deprecation warning if the slave
    configuration is specified either in the my.cnf file or on
    the command-line. See BUG#21490.
  */
  case OPT_MASTER_HOST:
  case OPT_MASTER_USER:
  case OPT_MASTER_PASSWORD:
  case OPT_MASTER_PORT:
  case OPT_MASTER_CONNECT_RETRY:
  case OPT_MASTER_SSL:          
  case OPT_MASTER_SSL_KEY:
  case OPT_MASTER_SSL_CERT:       
  case OPT_MASTER_SSL_CAPATH:
  case OPT_MASTER_SSL_CIPHER:
  case OPT_MASTER_SSL_CA:
    if (!slave_warning_issued)                 //only show the warning once
    {
      slave_warning_issued = true;   
      WARN_DEPRECATED(NULL, "6.0", "for replication startup options", 
        "'CHANGE MASTER'");
    }
    break;
  case OPT_CONSOLE:
    if (opt_console)
      opt_error_log= 0;			// Force logs to stdout
    break;
  case (int) OPT_FLUSH:
    myisam_flush=1;
    flush_time=0;			// No auto flush
    break;
  case OPT_LOW_PRIORITY_UPDATES:
    thr_upgraded_concurrent_insert_lock= TL_WRITE_LOW_PRIORITY;
    global_system_variables.low_priority_updates=1;
    break;
  case OPT_BOOTSTRAP:
    opt_noacl=opt_bootstrap=1;
    break;
  case OPT_SERVER_ID:
    server_id_supplied = 1;
    break;
  case OPT_DELAY_KEY_WRITE_ALL:
    if (argument != disabled_my_option)
      argument= (char*) "ALL";
    /* Fall through */
  case OPT_DELAY_KEY_WRITE:
    if (argument == disabled_my_option)
      delay_key_write_options= (uint) DELAY_KEY_WRITE_NONE;
    else if (! argument)
      delay_key_write_options= (uint) DELAY_KEY_WRITE_ON;
    else
    {
      int type;
      type= find_type_or_exit(argument, &delay_key_write_typelib, opt->name);
      delay_key_write_options= (uint) type-1;
    }
    break;
  case OPT_CHARSETS_DIR:
    strmake(mysql_charsets_dir, argument, sizeof(mysql_charsets_dir)-1);
    charsets_dir = mysql_charsets_dir;
    break;
  case OPT_TX_ISOLATION:
  {
    int type;
    type= find_type_or_exit(argument, &tx_isolation_typelib, opt->name);
    global_system_variables.tx_isolation= (type-1);
    break;
  }
#ifdef WITH_NDBCLUSTER_STORAGE_ENGINE
  case OPT_NDB_MGMD:
  case OPT_NDB_NODEID:
  {
    int len= my_snprintf(opt_ndb_constrbuf+opt_ndb_constrbuf_len,
			 sizeof(opt_ndb_constrbuf)-opt_ndb_constrbuf_len,
			 "%s%s%s",opt_ndb_constrbuf_len > 0 ? ",":"",
			 optid == OPT_NDB_NODEID ? "nodeid=" : "",
			 argument);
    opt_ndb_constrbuf_len+= len;
  }
  /* fall through to add the connectstring to the end
   * and set opt_ndbcluster_connectstring
   */
  case OPT_NDB_CONNECTSTRING:
    if (opt_ndb_connectstring && opt_ndb_connectstring[0])
      my_snprintf(opt_ndb_constrbuf+opt_ndb_constrbuf_len,
		  sizeof(opt_ndb_constrbuf)-opt_ndb_constrbuf_len,
		  "%s%s", opt_ndb_constrbuf_len > 0 ? ",":"",
		  opt_ndb_connectstring);
    else
      opt_ndb_constrbuf[opt_ndb_constrbuf_len]= 0;
    opt_ndbcluster_connectstring= opt_ndb_constrbuf;
    break;
  case OPT_NDB_DISTRIBUTION:
    int id;
    id= find_type_or_exit(argument, &ndb_distribution_typelib, opt->name);
    opt_ndb_distribution_id= (enum ndb_distribution)(id-1);
    break;
  case OPT_NDB_EXTRA_LOGGING:
    if (!argument)
      ndb_extra_logging++;
    else if (argument == disabled_my_option)
      ndb_extra_logging= 0L;
    else
      ndb_extra_logging= atoi(argument);
    break;
#endif
  case OPT_MYISAM_RECOVER:
  {
    if (!argument)
    {
      myisam_recover_options=    HA_RECOVER_DEFAULT;
      myisam_recover_options_str= myisam_recover_typelib.type_names[0];
    }
    else if (!argument[0])
    {
      myisam_recover_options= HA_RECOVER_NONE;
      myisam_recover_options_str= "OFF";
    }
    else
    {
      myisam_recover_options_str=argument;
      myisam_recover_options=
        find_bit_type_or_exit(argument, &myisam_recover_typelib, opt->name,
                              &error);
      if (error)
        return 1;
    }
    ha_open_options|=HA_OPEN_ABORT_IF_CRASHED;
    break;
  }
  case OPT_CONCURRENT_INSERT:
    /* The following code is mainly here to emulate old behavior */
    if (!argument)                      /* --concurrent-insert */
      myisam_concurrent_insert= 1;
    else if (argument == disabled_my_option)
      myisam_concurrent_insert= 0;      /* --skip-concurrent-insert */
    break;
  case OPT_TC_HEURISTIC_RECOVER:
    tc_heuristic_recover= find_type_or_exit(argument,
                                            &tc_heuristic_recover_typelib,
                                            opt->name);
    break;
  case OPT_MYISAM_STATS_METHOD:
  {
    ulong method_conv;
    int method;
    LINT_INIT(method_conv);

    myisam_stats_method_str= argument;
    method= find_type_or_exit(argument, &myisam_stats_method_typelib,
                              opt->name);
    switch (method-1) {
    case 2:
      method_conv= MI_STATS_METHOD_IGNORE_NULLS;
      break;
    case 1:
      method_conv= MI_STATS_METHOD_NULLS_EQUAL;
      break;
    case 0:
    default:
      method_conv= MI_STATS_METHOD_NULLS_NOT_EQUAL;
      break;
    }
    global_system_variables.myisam_stats_method= method_conv;
    break;
  }
  case OPT_SQL_MODE:
  {
    sql_mode_str= argument;
    global_system_variables.sql_mode=
      find_bit_type_or_exit(argument, &sql_mode_typelib, opt->name, &error);
    if (error)
      return 1;
    global_system_variables.sql_mode= fix_sql_mode(global_system_variables.
						   sql_mode);
    break;
  }
  case OPT_ONE_THREAD:
    global_system_variables.thread_handling=
      SCHEDULER_ONE_THREAD_PER_CONNECTION;
    break;
  case OPT_THREAD_HANDLING:
  {
    global_system_variables.thread_handling=
      find_type_or_exit(argument, &thread_handling_typelib, opt->name)-1;
    break;
  }
  case OPT_FT_BOOLEAN_SYNTAX:
    if (ft_boolean_check_syntax_string((uchar*) argument))
    {
<<<<<<< HEAD
      sql_print_error("Invalid ft-boolean-syntax string: %s\n", argument);
=======
      fprintf(stderr, "Invalid ft-boolean-syntax string: %s\n", argument);
>>>>>>> da1d159f
      return 1;
    }
    strmake(ft_boolean_syntax, argument, sizeof(ft_boolean_syntax)-1);
    break;
  case OPT_SKIP_SAFEMALLOC:
#ifdef SAFEMALLOC
    sf_malloc_quick=1;
#endif
    break;
  case OPT_LOWER_CASE_TABLE_NAMES:
    lower_case_table_names= argument ? atoi(argument) : 1;
    lower_case_table_names_used= 1;
    break;
  }
  return 0;
}


/** Handle arguments for multiple key caches. */

extern "C" int mysql_getopt_value(uchar **value,
                                  const char *keyname, uint key_length,
                                  const struct my_option *option,
                                  int *error);

static uchar* *
mysql_getopt_value(const char *keyname, uint key_length,
		   const struct my_option *option, int *error)
{
  if (error)
    *error= 0;
  switch (option->id) {
  case OPT_KEY_BUFFER_SIZE:
  case OPT_KEY_CACHE_BLOCK_SIZE:
  case OPT_KEY_CACHE_DIVISION_LIMIT:
  case OPT_KEY_CACHE_AGE_THRESHOLD:
  {
    KEY_CACHE *key_cache;
    if (!(key_cache= get_or_create_key_cache(keyname, key_length)))
    {
      if (error)
        *error= EXIT_OUT_OF_MEMORY;
      return 0;
    }
    switch (option->id) {
    case OPT_KEY_BUFFER_SIZE:
      return (uchar**) &key_cache->param_buff_size;
    case OPT_KEY_CACHE_BLOCK_SIZE:
      return (uchar**) &key_cache->param_block_size;
    case OPT_KEY_CACHE_DIVISION_LIMIT:
      return (uchar**) &key_cache->param_division_limit;
    case OPT_KEY_CACHE_AGE_THRESHOLD:
      return (uchar**) &key_cache->param_age_threshold;
    }
  }
  }
  return option->value;
}


extern "C" void option_error_reporter(enum loglevel level, const char *format, ...);

void option_error_reporter(enum loglevel level, const char *format, ...)
{
  va_list args;
  va_start(args, format);

  /* Don't print warnings for --loose options during bootstrap */
  if (level == ERROR_LEVEL || !opt_bootstrap ||
      global_system_variables.log_warnings)
  {
    vprint_msg_to_log(level, format, args);
  }
  va_end(args);
}


/**
  @todo
  - FIXME add EXIT_TOO_MANY_ARGUMENTS to "mysys_err.h" and return that code?
*/
static int get_options(int *argc,char **argv)
{
  int ho_error;

  my_getopt_register_get_addr(mysql_getopt_value);
  strmake(def_ft_boolean_syntax, ft_boolean_syntax,
	  sizeof(ft_boolean_syntax)-1);
  my_getopt_error_reporter= option_error_reporter;

  /* Skip unknown options so that they may be processed later by plugins */
  my_getopt_skip_unknown= TRUE;

  if ((ho_error= handle_options(argc, &argv, my_long_options,
                                mysqld_get_one_option)))
    return ho_error;
  (*argc)++; /* add back one for the progname handle_options removes */
             /* no need to do this for argv as we are discarding it. */

  if ((opt_log_slow_admin_statements || opt_log_queries_not_using_indexes ||
       opt_log_slow_slave_statements) &&
      !opt_slow_log)
    sql_print_warning("options --log-slow-admin-statements, --log-queries-not-using-indexes and --log-slow-slave-statements have no effect if --log_slow_queries is not set");

#if defined(HAVE_BROKEN_REALPATH)
  my_use_symdir=0;
  my_disable_symlinks=1;
  have_symlink=SHOW_OPTION_NO;
#else
  if (!my_use_symdir)
  {
    my_disable_symlinks=1;
    have_symlink=SHOW_OPTION_DISABLED;
  }
#endif
  if (opt_debugging)
  {
    /* Allow break with SIGINT, no core or stack trace */
    test_flags|= TEST_SIGINT | TEST_NO_STACKTRACE;
    test_flags&= ~TEST_CORE_ON_SIGNAL;
  }
  /* Set global MyISAM variables from delay_key_write_options */
  fix_delay_key_write((THD*) 0, OPT_GLOBAL);
  /* Set global slave_exec_mode from its option */
  fix_slave_exec_mode(OPT_GLOBAL);

#ifndef EMBEDDED_LIBRARY
  if (mysqld_chroot)
    set_root(mysqld_chroot);
#else
  global_system_variables.thread_handling = SCHEDULER_NO_THREADS;
  max_allowed_packet= global_system_variables.max_allowed_packet;
  net_buffer_length= global_system_variables.net_buffer_length;
#endif
  if (fix_paths())
    return 1;

  /*
    Set some global variables from the global_system_variables
    In most cases the global variables will not be used
  */
  my_disable_locking= myisam_single_user= test(opt_external_locking == 0);
  my_default_record_cache_size=global_system_variables.read_buff_size;
  myisam_max_temp_length=
    (my_off_t) global_system_variables.myisam_max_sort_file_size;

  /* Set global variables based on startup options */
  myisam_block_size=(uint) 1 << my_bit_log2(opt_myisam_block_size);

  /* long_query_time is in microseconds */
  global_system_variables.long_query_time= max_system_variables.long_query_time=
    (longlong) (long_query_time * 1000000.0);

  if (opt_short_log_format)
    opt_specialflag|= SPECIAL_SHORT_LOG_FORMAT;

  if (init_global_datetime_format(MYSQL_TIMESTAMP_DATE,
				  &global_system_variables.date_format) ||
      init_global_datetime_format(MYSQL_TIMESTAMP_TIME,
				  &global_system_variables.time_format) ||
      init_global_datetime_format(MYSQL_TIMESTAMP_DATETIME,
				  &global_system_variables.datetime_format))
    return 1;

#ifdef EMBEDDED_LIBRARY
  one_thread_scheduler(&thread_scheduler);
#else
  if (global_system_variables.thread_handling <=
      SCHEDULER_ONE_THREAD_PER_CONNECTION)
    one_thread_per_connection_scheduler(&thread_scheduler);
  else if (global_system_variables.thread_handling == SCHEDULER_NO_THREADS)
    one_thread_scheduler(&thread_scheduler);
  else
    pool_of_threads_scheduler(&thread_scheduler);  /* purecov: tested */
#endif
  return 0;
}


/*
  Create version name for running mysqld version
  We automaticly add suffixes -debug, -embedded and -log to the version
  name to make the version more descriptive.
  (MYSQL_SERVER_SUFFIX is set by the compilation environment)
*/

static void set_server_version(void)
{
  char *end= strxmov(server_version, MYSQL_SERVER_VERSION,
                     MYSQL_SERVER_SUFFIX_STR, NullS);
#ifdef EMBEDDED_LIBRARY
  end= strmov(end, "-embedded");
#endif
#ifndef DBUG_OFF
  if (!strstr(MYSQL_SERVER_SUFFIX_STR, "-debug"))
    end= strmov(end, "-debug");
#endif
  if (opt_log || opt_update_log || opt_slow_log || opt_bin_log)
    strmov(end, "-log");                        // This may slow down system
}


static char *get_relative_path(const char *path)
{
  if (test_if_hard_path(path) &&
      is_prefix(path,DEFAULT_MYSQL_HOME) &&
      strcmp(DEFAULT_MYSQL_HOME,FN_ROOTDIR))
  {
    path+=(uint) strlen(DEFAULT_MYSQL_HOME);
    while (*path == FN_LIBCHAR)
      path++;
  }
  return (char*) path;
}


/**
  Fix filename and replace extension where 'dir' is relative to
  mysql_real_data_home.
  @return
    1 if len(path) > FN_REFLEN
*/

bool
fn_format_relative_to_data_home(char * to, const char *name,
				const char *dir, const char *extension)
{
  char tmp_path[FN_REFLEN];
  if (!test_if_hard_path(dir))
  {
    strxnmov(tmp_path,sizeof(tmp_path)-1, mysql_real_data_home,
	     dir, NullS);
    dir=tmp_path;
  }
  return !fn_format(to, name, dir, extension,
		    MY_APPEND_EXT | MY_UNPACK_FILENAME | MY_SAFE_PATH);
}


static int fix_paths(void)
{
  char buff[FN_REFLEN],*pos;
  convert_dirname(mysql_home,mysql_home,NullS);
  /* Resolve symlinks to allow 'mysql_home' to be a relative symlink */
  my_realpath(mysql_home,mysql_home,MYF(0));
  /* Ensure that mysql_home ends in FN_LIBCHAR */
  pos=strend(mysql_home);
  if (pos[-1] != FN_LIBCHAR)
  {
    pos[0]= FN_LIBCHAR;
    pos[1]= 0;
  }
  convert_dirname(mysql_real_data_home,mysql_real_data_home,NullS);
  my_realpath(mysql_unpacked_real_data_home, mysql_real_data_home, MYF(0));
  mysql_unpacked_real_data_home_len= strlen(mysql_unpacked_real_data_home);
  if (mysql_unpacked_real_data_home[mysql_unpacked_real_data_home_len-1] == FN_LIBCHAR)
    --mysql_unpacked_real_data_home_len;


  convert_dirname(language,language,NullS);
  (void) my_load_path(mysql_home,mysql_home,""); // Resolve current dir
  (void) my_load_path(mysql_real_data_home,mysql_real_data_home,mysql_home);
  (void) my_load_path(pidfile_name,pidfile_name,mysql_real_data_home);
  (void) my_load_path(opt_plugin_dir, opt_plugin_dir_ptr ? opt_plugin_dir_ptr :
                                      get_relative_path(PLUGINDIR), mysql_home);
  opt_plugin_dir_ptr= opt_plugin_dir;

  char *sharedir=get_relative_path(SHAREDIR);
  if (test_if_hard_path(sharedir))
    strmake(buff,sharedir,sizeof(buff)-1);		/* purecov: tested */
  else
    strxnmov(buff,sizeof(buff)-1,mysql_home,sharedir,NullS);
  convert_dirname(buff,buff,NullS);
  (void) my_load_path(language,language,buff);

  /* If --character-sets-dir isn't given, use shared library dir */
  if (charsets_dir != mysql_charsets_dir)
  {
    strxnmov(mysql_charsets_dir, sizeof(mysql_charsets_dir)-1, buff,
	     CHARSET_DIR, NullS);
  }
  (void) my_load_path(mysql_charsets_dir, mysql_charsets_dir, buff);
  convert_dirname(mysql_charsets_dir, mysql_charsets_dir, NullS);
  charsets_dir=mysql_charsets_dir;

  if (init_tmpdir(&mysql_tmpdir_list, opt_mysql_tmpdir))
    return 1;
#ifdef HAVE_REPLICATION
  if (!slave_load_tmpdir)
  {
    if (!(slave_load_tmpdir = (char*) my_strdup(mysql_tmpdir, MYF(MY_FAE))))
      return 1;
  }
#endif /* HAVE_REPLICATION */
  /*
    Convert the secure-file-priv option to system format, allowing
    a quick strcmp to check if read or write is in an allowed dir
   */
  if (opt_secure_file_priv)
  {
    convert_dirname(buff, opt_secure_file_priv, NullS);
    my_free(opt_secure_file_priv, MYF(0));
    opt_secure_file_priv= my_strdup(buff, MYF(MY_FAE));
  }
  return 0;
}


static ulong find_bit_type_or_exit(const char *x, TYPELIB *bit_lib,
                                   const char *option, int *error)
{
  ulong result;
  const char **ptr;
  
  *error= 0;
  if ((result= find_bit_type(x, bit_lib)) == ~(ulong) 0)
  {
    char *buff= (char *) my_alloca(2048);
    char *cbuf;
    ptr= bit_lib->type_names;
    cbuf= buff + ((!*x) ?
      my_snprintf(buff, 2048, "No option given to %s\n", option) :
      my_snprintf(buff, 2048, "Wrong option to %s. Option(s) given: %s\n",
                  option, x));
    cbuf+= my_snprintf(cbuf, 2048 - (cbuf-buff), "Alternatives are: '%s'", *ptr);
    while (*++ptr)
      cbuf+= my_snprintf(cbuf, 2048 - (cbuf-buff), ",'%s'", *ptr);
    my_snprintf(cbuf, 2048 - (cbuf-buff), "\n");
    sql_perror(buff);
    *error= 1;
    my_afree(buff);
    return 0;
  }

  return result;
}


/**
  @return
    a bitfield from a string of substrings separated by ','
    or
    ~(ulong) 0 on error.
*/

static ulong find_bit_type(const char *x, TYPELIB *bit_lib)
{
  bool found_end;
  int  found_count;
  const char *end,*i,*j;
  const char **array, *pos;
  ulong found,found_int,bit;
  DBUG_ENTER("find_bit_type");
  DBUG_PRINT("enter",("x: '%s'",x));

  found=0;
  found_end= 0;
  pos=(char *) x;
  while (*pos == ' ') pos++;
  found_end= *pos == 0;
  while (!found_end)
  {
    if (!*(end=strcend(pos,',')))		/* Let end point at fieldend */
    {
      while (end > pos && end[-1] == ' ')
	end--;					/* Skip end-space */
      found_end=1;
    }
    found_int=0; found_count=0;
    for (array=bit_lib->type_names, bit=1 ; (i= *array++) ; bit<<=1)
    {
      j=pos;
      while (j != end)
      {
	if (my_toupper(mysqld_charset,*i++) !=
            my_toupper(mysqld_charset,*j++))
	  goto skip;
      }
      found_int=bit;
      if (! *i)
      {
	found_count=1;
	break;
      }
      else if (j != pos)			// Half field found
      {
	found_count++;				// Could be one of two values
      }
skip: ;
    }
    if (found_count != 1)
      DBUG_RETURN(~(ulong) 0);				// No unique value
    found|=found_int;
    pos=end+1;
  }

  DBUG_PRINT("exit",("bit-field: %ld",(ulong) found));
  DBUG_RETURN(found);
} /* find_bit_type */


/**
  Check if file system used for databases is case insensitive.

  @param dir_name			Directory to test

  @retval
    -1  Don't know (Test failed)
  @retval
    0   File system is case sensitive
  @retval
    1   File system is case insensitive
*/

static int test_if_case_insensitive(const char *dir_name)
{
  int result= 0;
  File file;
  char buff[FN_REFLEN], buff2[FN_REFLEN];
  MY_STAT stat_info;
  DBUG_ENTER("test_if_case_insensitive");

  fn_format(buff, glob_hostname, dir_name, ".lower-test",
	    MY_UNPACK_FILENAME | MY_REPLACE_EXT | MY_REPLACE_DIR);
  fn_format(buff2, glob_hostname, dir_name, ".LOWER-TEST",
	    MY_UNPACK_FILENAME | MY_REPLACE_EXT | MY_REPLACE_DIR);
  (void) my_delete(buff2, MYF(0));
  if ((file= my_create(buff, 0666, O_RDWR, MYF(0))) < 0)
  {
    sql_print_warning("Can't create test file %s", buff);
    DBUG_RETURN(-1);
  }
  my_close(file, MYF(0));
  if (my_stat(buff2, &stat_info, MYF(0)))
    result= 1;					// Can access file
  (void) my_delete(buff, MYF(MY_WME));
  DBUG_PRINT("exit", ("result: %d", result));
  DBUG_RETURN(result);
}


#ifndef EMBEDDED_LIBRARY

/**
  Create file to store pid number.
*/
static void create_pid_file()
{
  File file;
  if ((file = my_create(pidfile_name,0664,
			O_WRONLY | O_TRUNC, MYF(MY_WME))) >= 0)
  {
    char buff[21], *end;
    end= int10_to_str((long) getpid(), buff, 10);
    *end++= '\n';
    if (!my_write(file, (uchar*) buff, (uint) (end-buff), MYF(MY_WME | MY_NABP)))
    {
      (void) my_close(file, MYF(0));
      return;
    }
    (void) my_close(file, MYF(0));
  }
  sql_perror("Can't start server: can't create PID file");
  exit(1);
}
#endif /* EMBEDDED_LIBRARY */

/** Clear most status variables. */
void refresh_status(THD *thd)
{
  pthread_mutex_lock(&LOCK_status);

  /* Add thread's status variabes to global status */
  add_to_status(&global_status_var, &thd->status_var);

  /* Reset thread's status variables */
  bzero((uchar*) &thd->status_var, sizeof(thd->status_var));

  /* Reset some global variables */
  reset_status_vars();

  /* Reset the counters of all key caches (default and named). */
  process_key_caches(reset_key_cache_counters);
#ifdef COMMUNITY_SERVER
  flush_status_time= time((time_t*) 0);
#endif
  pthread_mutex_unlock(&LOCK_status);

  /*
    Set max_used_connections to the number of currently open
    connections.  Lock LOCK_thread_count out of LOCK_status to avoid
    deadlocks.  Status reset becomes not atomic, but status data is
    not exact anyway.
  */
  pthread_mutex_lock(&LOCK_thread_count);
  max_used_connections= thread_count-delayed_insert_threads;
  pthread_mutex_unlock(&LOCK_thread_count);
}


/*****************************************************************************
  Instantiate variables for missing storage engines
  This section should go away soon
*****************************************************************************/

#ifndef WITH_NDBCLUSTER_STORAGE_ENGINE
ulong ndb_cache_check_time;
ulong ndb_extra_logging;
#endif

/*****************************************************************************
  Instantiate templates
*****************************************************************************/

#ifdef HAVE_EXPLICIT_TEMPLATE_INSTANTIATION
/* Used templates */
template class I_List<THD>;
template class I_List_iterator<THD>;
template class I_List<i_string>;
template class I_List<i_string_pair>;
template class I_List<NAMED_LIST>;
template class I_List<Statement>;
template class I_List_iterator<Statement>;
#endif<|MERGE_RESOLUTION|>--- conflicted
+++ resolved
@@ -747,11 +747,7 @@
 
 pthread_handler_t signal_hand(void *arg);
 static int mysql_init_variables(void);
-<<<<<<< HEAD
-static void get_options(int *argc,char **argv);
-=======
 static int get_options(int *argc,char **argv);
->>>>>>> da1d159f
 extern "C" my_bool mysqld_get_one_option(int, const struct my_option *, char *);
 static void set_server_version(void);
 static int init_thread_environment();
@@ -7418,10 +7414,6 @@
 };
 
 #ifndef EMBEDDED_LIBRARY
-<<<<<<< HEAD
-=======
-
->>>>>>> da1d159f
 static void print_version(void)
 {
   set_server_version();
@@ -7591,14 +7583,10 @@
   key_caches.empty();
   if (!(dflt_key_cache= get_or_create_key_cache(default_key_cache_base.str,
                                                 default_key_cache_base.length)))
-<<<<<<< HEAD
   {
     sql_print_error("Cannot allocate the keycache");
     return 1;
   }
-=======
-    return 1;
->>>>>>> da1d159f
   /* set key_cache_hash.default_value = dflt_key_cache */
   multi_keycache_init();
 
@@ -8250,11 +8238,7 @@
   case OPT_FT_BOOLEAN_SYNTAX:
     if (ft_boolean_check_syntax_string((uchar*) argument))
     {
-<<<<<<< HEAD
       sql_print_error("Invalid ft-boolean-syntax string: %s\n", argument);
-=======
-      fprintf(stderr, "Invalid ft-boolean-syntax string: %s\n", argument);
->>>>>>> da1d159f
       return 1;
     }
     strmake(ft_boolean_syntax, argument, sizeof(ft_boolean_syntax)-1);
