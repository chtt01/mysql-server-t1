/* Copyright (c) 2000, 2015 Oracle and/or its affiliates. All rights reserved.

   This program is free software; you can redistribute it and/or modify
   it under the terms of the GNU General Public License as published by
   the Free Software Foundation; version 2 of the License.

   This program is distributed in the hope that it will be useful,
   but WITHOUT ANY WARRANTY; without even the implied warranty of
   MERCHANTABILITY or FITNESS FOR A PARTICULAR PURPOSE.  See the
   GNU General Public License for more details.

   You should have received a copy of the GNU General Public License
   along with this program; if not, write to the Free Software
   Foundation, Inc., 51 Franklin St, Fifth Floor, Boston, MA 02110-1301  USA */

#include "sql_parse.h"

#include "auth_common.h"      // acl_authenticate
#include "binlog.h"           // purge_master_logs
#include "debug_sync.h"       // DEBUG_SYNC
#include "events.h"           // Events
#include "item_timefunc.h"    // Item_func_unix_timestamp
#include "log.h"              // query_logger
#include "log_event.h"        // slave_execute_deferred_events
#include "opt_explain.h"      // mysql_explain_other
#include "opt_trace.h"        // Opt_trace_start
#include "partition_info.h"   // partition_info
#include "probes_mysql.h"     // MYSQL_COMMAND_START
#include "rpl_filter.h"       // rpl_filter
#include "rpl_master.h"       // register_slave
#include "rpl_rli.h"          // mysql_show_relaylog_events
#include "rpl_slave.h"        // change_master_cmd
#include "sp.h"               // sp_create_routine
#include "sp_cache.h"         // sp_cache_enforce_limit
#include "sp_head.h"          // sp_head
#include "sql_admin.h"        // mysql_assign_to_keycache
#include "sql_analyse.h"      // select_analyse
#include "sql_audit.h"        // MYSQL_AUDIT_NOTIFY_CONNECTION_CHANGE_USER
#include "sql_base.h"         // find_temporary_table
#include "sql_binlog.h"       // mysql_client_binlog_statement
#include "sql_cache.h"        // query_cache
#include "sql_connect.h"      // decrease_user_connections
#include "sql_db.h"           // mysql_change_db
#include "sql_delete.h"       // mysql_delete
#include "sql_do.h"           // mysql_do
#include "sql_handler.h"      // mysql_ha_rm_tables
#include "sql_help.h"         // mysqld_help
#include "sql_insert.h"       // select_create
#include "sql_load.h"         // mysql_load
#include "sql_prepare.h"      // mysql_stmt_execute
#include "sql_reload.h"       // reload_acl_and_cache
#include "sql_rename.h"       // mysql_rename_tables
#include "sql_select.h"       // handle_query
#include "sql_show.h"         // find_schema_table
#include "sql_table.h"        // mysql_create_table
#include "sql_tablespace.h"   // mysql_alter_tablespace
#include "sql_test.h"         // mysql_print_status
#include "sql_select.h"       // handle_query
#include "sql_load.h"         // mysql_load
#include "sql_servers.h"      // create_servers, alter_servers,
                              // drop_servers, servers_reload
#include "sql_handler.h"      // mysql_ha_open, mysql_ha_close,
                              // mysql_ha_read
#include "sql_binlog.h"       // mysql_client_binlog_statement
#include "sql_do.h"           // mysql_do
#include "sql_help.h"         // mysqld_help
#include "rpl_constants.h"    // Incident, INCIDENT_LOST_EVENTS
#include "log_event.h"
#include "rpl_slave.h"
#include "rpl_master.h"
#include "rpl_msr.h"        /* Multisource replication */
#include "rpl_filter.h"
#include <m_ctype.h>
#include <myisam.h>
#include <my_dir.h>
#include <dur_prop.h>
#include "rpl_handler.h"

#include "sp_head.h"
#include "sp.h"
#include "sp_cache.h"
#include "events.h"
#include "sql_trigger.h"      // mysql_create_or_drop_trigger
#include "transaction.h"
#include "xa.h"
#include "sql_audit.h"
#include "sql_prepare.h"
#include "debug_sync.h"
#include "probes_mysql.h"
#include "set_var.h"
#include "opt_trace.h"
#include "mysql/psi/mysql_statement.h"
#include "opt_explain.h"
#include "sql_rewrite.h"
#include "sql_analyse.h"
#include "table_cache.h" // table_cache_manager
#include "sql_timer.h"   // thd_timer_set, thd_timer_reset
#include "sp_rcontext.h"
#include "parse_location.h"
#include "sql_digest.h"
#include "sql_timer.h"        // thd_timer_set
#include "sql_trigger.h"      // add_table_for_trigger
#include "sql_update.h"       // mysql_update
#include "sql_view.h"         // mysql_create_view
#include "table_cache.h"      // table_cache_manager
#include "transaction.h"      // trans_commit_implicit
#include "sql_query_rewrite.h"

#include "rpl_group_replication.h"
#include <algorithm>
using std::max;

/**
  @defgroup Runtime_Environment Runtime Environment
  @{
*/

/* Used in error handling only */
#define SP_COM_STRING(LP) \
  ((LP)->sql_command == SQLCOM_CREATE_SPFUNCTION || \
   (LP)->sql_command == SQLCOM_ALTER_FUNCTION || \
   (LP)->sql_command == SQLCOM_SHOW_CREATE_FUNC || \
   (LP)->sql_command == SQLCOM_DROP_FUNCTION ? \
   "FUNCTION" : "PROCEDURE")

static bool execute_sqlcom_select(THD *thd, TABLE_LIST *all_tables);
static void sql_kill(THD *thd, my_thread_id id, bool only_kill_query);

const LEX_STRING command_name[]={
  { C_STRING_WITH_LEN("Sleep") },
  { C_STRING_WITH_LEN("Quit") },
  { C_STRING_WITH_LEN("Init DB") },
  { C_STRING_WITH_LEN("Query") },
  { C_STRING_WITH_LEN("Field List") },
  { C_STRING_WITH_LEN("Create DB") },
  { C_STRING_WITH_LEN("Drop DB") },
  { C_STRING_WITH_LEN("Refresh") },
  { C_STRING_WITH_LEN("Shutdown") },
  { C_STRING_WITH_LEN("Statistics") },
  { C_STRING_WITH_LEN("Processlist") },
  { C_STRING_WITH_LEN("Connect") },
  { C_STRING_WITH_LEN("Kill") },
  { C_STRING_WITH_LEN("Debug") },
  { C_STRING_WITH_LEN("Ping") },
  { C_STRING_WITH_LEN("Time") },
  { C_STRING_WITH_LEN("Delayed insert") },
  { C_STRING_WITH_LEN("Change user") },
  { C_STRING_WITH_LEN("Binlog Dump") },
  { C_STRING_WITH_LEN("Table Dump") },
  { C_STRING_WITH_LEN("Connect Out") },
  { C_STRING_WITH_LEN("Register Slave") },
  { C_STRING_WITH_LEN("Prepare") },
  { C_STRING_WITH_LEN("Execute") },
  { C_STRING_WITH_LEN("Long Data") },
  { C_STRING_WITH_LEN("Close stmt") },
  { C_STRING_WITH_LEN("Reset stmt") },
  { C_STRING_WITH_LEN("Set option") },
  { C_STRING_WITH_LEN("Fetch") },
  { C_STRING_WITH_LEN("Daemon") },
  { C_STRING_WITH_LEN("Binlog Dump GTID") },
  { C_STRING_WITH_LEN("Reset Connection") },
  { C_STRING_WITH_LEN("Error") }  // Last command number
};

#ifdef HAVE_REPLICATION
/**
  Returns true if all tables should be ignored.
*/
bool all_tables_not_ok(THD *thd, TABLE_LIST *tables)
{
  return rpl_filter->is_on() && tables && !thd->sp_runtime_ctx &&
         !rpl_filter->tables_ok(thd->db().str, tables);
}

/**
  Checks whether the event for the given database, db, should
  be ignored or not. This is done by checking whether there are
  active rules in ignore_db or in do_db containers. If there
  are, then check if there is a match, if not then check the
  wild_do rules.
      
  NOTE: This means that when using this function replicate-do-db 
        and replicate-ignore-db take precedence over wild do 
        rules.

  @param thd  Thread handle.
  @param db   Database name used while evaluating the filtering
              rules.
  
*/
inline bool db_stmt_db_ok(THD *thd, char* db)
{
  DBUG_ENTER("db_stmt_db_ok");

  if (!thd->slave_thread)
    DBUG_RETURN(TRUE);

  /*
    No filters exist in ignore/do_db ? Then, just check
    wild_do_table filtering. Otherwise, check the do_db
    rules.
  */
  bool db_ok= (rpl_filter->get_do_db()->is_empty() &&
               rpl_filter->get_ignore_db()->is_empty()) ?
              rpl_filter->db_ok_with_wild_table(db) :
              rpl_filter->db_ok(db);

  DBUG_RETURN(db_ok);
}
#endif


bool some_non_temp_table_to_be_updated(THD *thd, TABLE_LIST *tables)
{
  for (TABLE_LIST *table= tables; table; table= table->next_global)
  {
    DBUG_ASSERT(table->db && table->table_name);
    if (table->updating && !find_temporary_table(thd, table))
      return 1;
  }
  return 0;
}


/*
  Implicitly commit a active transaction if statement requires so.

  @param thd    Thread handle.
  @param mask   Bitmask used for the SQL command match.

*/
bool stmt_causes_implicit_commit(const THD *thd, uint mask)
{
  const LEX *lex= thd->lex;
  bool skip= FALSE;
  DBUG_ENTER("stmt_causes_implicit_commit");

  if (!(sql_command_flags[lex->sql_command] & mask))
    DBUG_RETURN(FALSE);

  switch (lex->sql_command) {
  case SQLCOM_DROP_TABLE:
    skip= lex->drop_temporary;
    break;
  case SQLCOM_ALTER_TABLE:
  case SQLCOM_CREATE_TABLE:
    /* If CREATE TABLE of non-temporary table, do implicit commit */
    skip= (lex->create_info.options & HA_LEX_CREATE_TMP_TABLE);
    break;
  case SQLCOM_SET_OPTION:
    skip= lex->autocommit ? FALSE : TRUE;
    break;
  default:
    break;
  }

  DBUG_RETURN(!skip);
}


/**
  Mark all commands that somehow changes a table.

  This is used to check number of updates / hour.

  sql_command is actually set to SQLCOM_END sometimes
  so we need the +1 to include it in the array.

  See COMMAND_FLAG_xxx for different type of commands
     2  - query that returns meaningful ROW_COUNT() -
          a number of modified rows
*/

uint sql_command_flags[SQLCOM_END+1];
uint server_command_flags[COM_END+1];

void init_update_queries(void)
{
  /* Initialize the server command flags array. */
  memset(server_command_flags, 0, sizeof(server_command_flags));

  server_command_flags[COM_STATISTICS]= CF_SKIP_QUESTIONS;
  server_command_flags[COM_PING]=       CF_SKIP_QUESTIONS;
  server_command_flags[COM_STMT_PREPARE]= CF_SKIP_QUESTIONS;
  server_command_flags[COM_STMT_CLOSE]=   CF_SKIP_QUESTIONS;
  server_command_flags[COM_STMT_RESET]=   CF_SKIP_QUESTIONS;

  /* Initialize the sql command flags array. */
  memset(sql_command_flags, 0, sizeof(sql_command_flags));

  /*
    In general, DDL statements do not generate row events and do not go
    through a cache before being written to the binary log. However, the
    CREATE TABLE...SELECT is an exception because it may generate row
    events. For that reason,  the SQLCOM_CREATE_TABLE  which represents
    a CREATE TABLE, including the CREATE TABLE...SELECT, has the
    CF_CAN_GENERATE_ROW_EVENTS flag. The distinction between a regular
    CREATE TABLE and the CREATE TABLE...SELECT is made in other parts of
    the code, in particular in the Query_log_event's constructor.
  */
  sql_command_flags[SQLCOM_CREATE_TABLE]=   CF_CHANGES_DATA | CF_REEXECUTION_FRAGILE |
                                            CF_AUTO_COMMIT_TRANS |
                                            CF_CAN_GENERATE_ROW_EVENTS;
  sql_command_flags[SQLCOM_CREATE_INDEX]=   CF_CHANGES_DATA | CF_AUTO_COMMIT_TRANS;
  sql_command_flags[SQLCOM_ALTER_TABLE]=    CF_CHANGES_DATA | CF_WRITE_LOGS_COMMAND |
                                            CF_AUTO_COMMIT_TRANS;
  sql_command_flags[SQLCOM_TRUNCATE]=       CF_CHANGES_DATA | CF_WRITE_LOGS_COMMAND |
                                            CF_AUTO_COMMIT_TRANS;
  sql_command_flags[SQLCOM_DROP_TABLE]=     CF_CHANGES_DATA | CF_AUTO_COMMIT_TRANS;
  sql_command_flags[SQLCOM_LOAD]=           CF_CHANGES_DATA | CF_REEXECUTION_FRAGILE |
                                            CF_CAN_GENERATE_ROW_EVENTS;
  sql_command_flags[SQLCOM_CREATE_DB]=      CF_CHANGES_DATA | CF_AUTO_COMMIT_TRANS;
  sql_command_flags[SQLCOM_DROP_DB]=        CF_CHANGES_DATA | CF_AUTO_COMMIT_TRANS;
  sql_command_flags[SQLCOM_ALTER_DB_UPGRADE]= CF_AUTO_COMMIT_TRANS;
  sql_command_flags[SQLCOM_ALTER_DB]=       CF_CHANGES_DATA | CF_AUTO_COMMIT_TRANS;
  sql_command_flags[SQLCOM_RENAME_TABLE]=   CF_CHANGES_DATA | CF_AUTO_COMMIT_TRANS;
  sql_command_flags[SQLCOM_DROP_INDEX]=     CF_CHANGES_DATA | CF_AUTO_COMMIT_TRANS;
  sql_command_flags[SQLCOM_CREATE_VIEW]=    CF_CHANGES_DATA | CF_REEXECUTION_FRAGILE |
                                            CF_AUTO_COMMIT_TRANS;
  sql_command_flags[SQLCOM_DROP_VIEW]=      CF_CHANGES_DATA | CF_AUTO_COMMIT_TRANS;
  sql_command_flags[SQLCOM_CREATE_TRIGGER]= CF_CHANGES_DATA | CF_AUTO_COMMIT_TRANS;
  sql_command_flags[SQLCOM_DROP_TRIGGER]=   CF_CHANGES_DATA | CF_AUTO_COMMIT_TRANS;
  sql_command_flags[SQLCOM_CREATE_EVENT]=   CF_CHANGES_DATA | CF_AUTO_COMMIT_TRANS;
  sql_command_flags[SQLCOM_ALTER_EVENT]=    CF_CHANGES_DATA | CF_AUTO_COMMIT_TRANS;
  sql_command_flags[SQLCOM_DROP_EVENT]=     CF_CHANGES_DATA | CF_AUTO_COMMIT_TRANS;

  sql_command_flags[SQLCOM_UPDATE]=	    CF_CHANGES_DATA | CF_REEXECUTION_FRAGILE |
                                            CF_CAN_GENERATE_ROW_EVENTS |
                                            CF_OPTIMIZER_TRACE |
                                            CF_CAN_BE_EXPLAINED;
  sql_command_flags[SQLCOM_UPDATE_MULTI]=   CF_CHANGES_DATA | CF_REEXECUTION_FRAGILE |
                                            CF_CAN_GENERATE_ROW_EVENTS |
                                            CF_OPTIMIZER_TRACE |
                                            CF_CAN_BE_EXPLAINED;
  // This is INSERT VALUES(...), can be VALUES(stored_func()) so we trace it
  sql_command_flags[SQLCOM_INSERT]=	    CF_CHANGES_DATA | CF_REEXECUTION_FRAGILE |
                                            CF_CAN_GENERATE_ROW_EVENTS |
                                            CF_OPTIMIZER_TRACE |
                                            CF_CAN_BE_EXPLAINED;
  sql_command_flags[SQLCOM_INSERT_SELECT]=  CF_CHANGES_DATA | CF_REEXECUTION_FRAGILE |
                                            CF_CAN_GENERATE_ROW_EVENTS |
                                            CF_OPTIMIZER_TRACE |
                                            CF_CAN_BE_EXPLAINED;
  sql_command_flags[SQLCOM_DELETE]=         CF_CHANGES_DATA | CF_REEXECUTION_FRAGILE |
                                            CF_CAN_GENERATE_ROW_EVENTS |
                                            CF_OPTIMIZER_TRACE |
                                            CF_CAN_BE_EXPLAINED;
  sql_command_flags[SQLCOM_DELETE_MULTI]=   CF_CHANGES_DATA | CF_REEXECUTION_FRAGILE |
                                            CF_CAN_GENERATE_ROW_EVENTS |
                                            CF_OPTIMIZER_TRACE |
                                            CF_CAN_BE_EXPLAINED;
  sql_command_flags[SQLCOM_REPLACE]=        CF_CHANGES_DATA | CF_REEXECUTION_FRAGILE |
                                            CF_CAN_GENERATE_ROW_EVENTS |
                                            CF_OPTIMIZER_TRACE |
                                            CF_CAN_BE_EXPLAINED;
  sql_command_flags[SQLCOM_REPLACE_SELECT]= CF_CHANGES_DATA | CF_REEXECUTION_FRAGILE |
                                            CF_CAN_GENERATE_ROW_EVENTS |
                                            CF_OPTIMIZER_TRACE |
                                            CF_CAN_BE_EXPLAINED;
  sql_command_flags[SQLCOM_SELECT]=         CF_REEXECUTION_FRAGILE |
                                            CF_CAN_GENERATE_ROW_EVENTS |
                                            CF_OPTIMIZER_TRACE |
                                            CF_CAN_BE_EXPLAINED;
  // (1) so that subquery is traced when doing "SET @var = (subquery)"
  /*
    @todo SQLCOM_SET_OPTION should have CF_CAN_GENERATE_ROW_EVENTS
    set, because it may invoke a stored function that generates row
    events. /Sven
  */
  sql_command_flags[SQLCOM_SET_OPTION]=     CF_REEXECUTION_FRAGILE |
                                            CF_AUTO_COMMIT_TRANS |
                                            CF_CAN_GENERATE_ROW_EVENTS |
                                            CF_OPTIMIZER_TRACE; // (1)
  // (1) so that subquery is traced when doing "DO @var := (subquery)"
  sql_command_flags[SQLCOM_DO]=             CF_REEXECUTION_FRAGILE |
                                            CF_CAN_GENERATE_ROW_EVENTS |
                                            CF_OPTIMIZER_TRACE; // (1)

  sql_command_flags[SQLCOM_SHOW_STATUS_PROC]= CF_STATUS_COMMAND | CF_REEXECUTION_FRAGILE;
  sql_command_flags[SQLCOM_SHOW_STATUS]=      CF_STATUS_COMMAND | CF_REEXECUTION_FRAGILE;
  sql_command_flags[SQLCOM_SHOW_DATABASES]=   CF_STATUS_COMMAND | CF_REEXECUTION_FRAGILE;
  sql_command_flags[SQLCOM_SHOW_TRIGGERS]=    CF_STATUS_COMMAND | CF_REEXECUTION_FRAGILE;
  sql_command_flags[SQLCOM_SHOW_EVENTS]=      CF_STATUS_COMMAND | CF_REEXECUTION_FRAGILE;
  sql_command_flags[SQLCOM_SHOW_OPEN_TABLES]= CF_STATUS_COMMAND | CF_REEXECUTION_FRAGILE;
  sql_command_flags[SQLCOM_SHOW_PLUGINS]=     CF_STATUS_COMMAND;
  sql_command_flags[SQLCOM_SHOW_FIELDS]=      CF_STATUS_COMMAND | CF_REEXECUTION_FRAGILE;
  sql_command_flags[SQLCOM_SHOW_KEYS]=        CF_STATUS_COMMAND | CF_REEXECUTION_FRAGILE;
  sql_command_flags[SQLCOM_SHOW_VARIABLES]=   CF_STATUS_COMMAND | CF_REEXECUTION_FRAGILE;
  sql_command_flags[SQLCOM_SHOW_CHARSETS]=    CF_STATUS_COMMAND | CF_REEXECUTION_FRAGILE;
  sql_command_flags[SQLCOM_SHOW_COLLATIONS]=  CF_STATUS_COMMAND | CF_REEXECUTION_FRAGILE;
  sql_command_flags[SQLCOM_SHOW_BINLOGS]=     CF_STATUS_COMMAND;
  sql_command_flags[SQLCOM_SHOW_SLAVE_HOSTS]= CF_STATUS_COMMAND;
  sql_command_flags[SQLCOM_SHOW_BINLOG_EVENTS]= CF_STATUS_COMMAND;
  sql_command_flags[SQLCOM_SHOW_STORAGE_ENGINES]= CF_STATUS_COMMAND;
  sql_command_flags[SQLCOM_SHOW_PRIVILEGES]=  CF_STATUS_COMMAND;
  sql_command_flags[SQLCOM_SHOW_WARNS]=       CF_STATUS_COMMAND | CF_DIAGNOSTIC_STMT;
  sql_command_flags[SQLCOM_SHOW_ERRORS]=      CF_STATUS_COMMAND | CF_DIAGNOSTIC_STMT;
  sql_command_flags[SQLCOM_SHOW_ENGINE_STATUS]= CF_STATUS_COMMAND;
  sql_command_flags[SQLCOM_SHOW_ENGINE_MUTEX]= CF_STATUS_COMMAND;
  sql_command_flags[SQLCOM_SHOW_ENGINE_LOGS]= CF_STATUS_COMMAND;
  sql_command_flags[SQLCOM_SHOW_PROCESSLIST]= CF_STATUS_COMMAND;
  sql_command_flags[SQLCOM_SHOW_GRANTS]=      CF_STATUS_COMMAND;
  sql_command_flags[SQLCOM_SHOW_CREATE_DB]=   CF_STATUS_COMMAND;
  sql_command_flags[SQLCOM_SHOW_CREATE]=  CF_STATUS_COMMAND;
  sql_command_flags[SQLCOM_SHOW_MASTER_STAT]= CF_STATUS_COMMAND;
  sql_command_flags[SQLCOM_SHOW_SLAVE_STAT]=  CF_STATUS_COMMAND;
  sql_command_flags[SQLCOM_SHOW_CREATE_PROC]= CF_STATUS_COMMAND;
  sql_command_flags[SQLCOM_SHOW_CREATE_FUNC]= CF_STATUS_COMMAND;
  sql_command_flags[SQLCOM_SHOW_CREATE_TRIGGER]=  CF_STATUS_COMMAND;
  sql_command_flags[SQLCOM_SHOW_STATUS_FUNC]= CF_STATUS_COMMAND | CF_REEXECUTION_FRAGILE;
  sql_command_flags[SQLCOM_SHOW_PROC_CODE]=   CF_STATUS_COMMAND;
  sql_command_flags[SQLCOM_SHOW_FUNC_CODE]=   CF_STATUS_COMMAND;
  sql_command_flags[SQLCOM_SHOW_CREATE_EVENT]= CF_STATUS_COMMAND;
  sql_command_flags[SQLCOM_SHOW_PROFILES]=    CF_STATUS_COMMAND;
  sql_command_flags[SQLCOM_SHOW_PROFILE]=     CF_STATUS_COMMAND;
  sql_command_flags[SQLCOM_BINLOG_BASE64_EVENT]= CF_STATUS_COMMAND |
                                                 CF_CAN_GENERATE_ROW_EVENTS;

   sql_command_flags[SQLCOM_SHOW_TABLES]=       (CF_STATUS_COMMAND |
                                                 CF_SHOW_TABLE_COMMAND |
                                                 CF_REEXECUTION_FRAGILE);
  sql_command_flags[SQLCOM_SHOW_TABLE_STATUS]= (CF_STATUS_COMMAND |
                                                CF_SHOW_TABLE_COMMAND |
                                                CF_REEXECUTION_FRAGILE);

  sql_command_flags[SQLCOM_CREATE_USER]=       CF_CHANGES_DATA;
  sql_command_flags[SQLCOM_RENAME_USER]=       CF_CHANGES_DATA;
  sql_command_flags[SQLCOM_DROP_USER]=         CF_CHANGES_DATA;
  sql_command_flags[SQLCOM_ALTER_USER]=        CF_CHANGES_DATA;
  sql_command_flags[SQLCOM_GRANT]=             CF_CHANGES_DATA;
  sql_command_flags[SQLCOM_REVOKE]=            CF_CHANGES_DATA;
  sql_command_flags[SQLCOM_REVOKE_ALL]=        CF_CHANGES_DATA;
  sql_command_flags[SQLCOM_OPTIMIZE]=          CF_CHANGES_DATA;
  sql_command_flags[SQLCOM_CREATE_FUNCTION]=   CF_CHANGES_DATA | CF_AUTO_COMMIT_TRANS;
  sql_command_flags[SQLCOM_CREATE_PROCEDURE]=  CF_CHANGES_DATA | CF_AUTO_COMMIT_TRANS;
  sql_command_flags[SQLCOM_CREATE_SPFUNCTION]= CF_CHANGES_DATA | CF_AUTO_COMMIT_TRANS;
  sql_command_flags[SQLCOM_DROP_PROCEDURE]=    CF_CHANGES_DATA | CF_AUTO_COMMIT_TRANS;
  sql_command_flags[SQLCOM_DROP_FUNCTION]=     CF_CHANGES_DATA | CF_AUTO_COMMIT_TRANS;
  sql_command_flags[SQLCOM_ALTER_PROCEDURE]=   CF_CHANGES_DATA | CF_AUTO_COMMIT_TRANS;
  sql_command_flags[SQLCOM_ALTER_FUNCTION]=    CF_CHANGES_DATA | CF_AUTO_COMMIT_TRANS;
  sql_command_flags[SQLCOM_INSTALL_PLUGIN]=    CF_CHANGES_DATA | CF_AUTO_COMMIT_TRANS;
  sql_command_flags[SQLCOM_UNINSTALL_PLUGIN]=  CF_CHANGES_DATA | CF_AUTO_COMMIT_TRANS;

  /* Does not change the contents of the Diagnostics Area. */
  sql_command_flags[SQLCOM_GET_DIAGNOSTICS]= CF_DIAGNOSTIC_STMT;

  /*
    (1): without it, in "CALL some_proc((subq))", subquery would not be
    traced.
  */
  sql_command_flags[SQLCOM_CALL]=      CF_REEXECUTION_FRAGILE |
                                       CF_CAN_GENERATE_ROW_EVENTS |
                                       CF_OPTIMIZER_TRACE; // (1)
  sql_command_flags[SQLCOM_EXECUTE]=   CF_CAN_GENERATE_ROW_EVENTS;

  /*
    The following admin table operations are allowed
    on log tables.
  */
  sql_command_flags[SQLCOM_REPAIR]=    CF_WRITE_LOGS_COMMAND | CF_AUTO_COMMIT_TRANS;
  sql_command_flags[SQLCOM_OPTIMIZE]|= CF_WRITE_LOGS_COMMAND | CF_AUTO_COMMIT_TRANS;
  sql_command_flags[SQLCOM_ANALYZE]=   CF_WRITE_LOGS_COMMAND | CF_AUTO_COMMIT_TRANS;
  sql_command_flags[SQLCOM_CHECK]=     CF_WRITE_LOGS_COMMAND | CF_AUTO_COMMIT_TRANS;

  sql_command_flags[SQLCOM_CREATE_USER]|=       CF_AUTO_COMMIT_TRANS;
  sql_command_flags[SQLCOM_DROP_USER]|=         CF_AUTO_COMMIT_TRANS;
  sql_command_flags[SQLCOM_RENAME_USER]|=       CF_AUTO_COMMIT_TRANS;
  sql_command_flags[SQLCOM_ALTER_USER]|=        CF_AUTO_COMMIT_TRANS;
  sql_command_flags[SQLCOM_REVOKE]|=            CF_AUTO_COMMIT_TRANS;
  sql_command_flags[SQLCOM_REVOKE_ALL]|=        CF_AUTO_COMMIT_TRANS;
  sql_command_flags[SQLCOM_GRANT]|=             CF_AUTO_COMMIT_TRANS;

  sql_command_flags[SQLCOM_ASSIGN_TO_KEYCACHE]= CF_AUTO_COMMIT_TRANS;
  sql_command_flags[SQLCOM_PRELOAD_KEYS]=       CF_AUTO_COMMIT_TRANS;

  sql_command_flags[SQLCOM_FLUSH]=              CF_AUTO_COMMIT_TRANS;
  sql_command_flags[SQLCOM_RESET]=              CF_AUTO_COMMIT_TRANS;
  sql_command_flags[SQLCOM_CREATE_SERVER]=      CF_AUTO_COMMIT_TRANS;
  sql_command_flags[SQLCOM_ALTER_SERVER]=       CF_AUTO_COMMIT_TRANS;
  sql_command_flags[SQLCOM_DROP_SERVER]=        CF_AUTO_COMMIT_TRANS;
  sql_command_flags[SQLCOM_CHANGE_MASTER]=      CF_AUTO_COMMIT_TRANS;
  sql_command_flags[SQLCOM_CHANGE_REPLICATION_FILTER]=    CF_AUTO_COMMIT_TRANS;
  sql_command_flags[SQLCOM_SLAVE_START]=        CF_AUTO_COMMIT_TRANS;
  sql_command_flags[SQLCOM_SLAVE_STOP]=         CF_AUTO_COMMIT_TRANS;
  sql_command_flags[SQLCOM_START_GROUP_REPLICATION]= CF_AUTO_COMMIT_TRANS;
  sql_command_flags[SQLCOM_STOP_GROUP_REPLICATION]=  CF_AUTO_COMMIT_TRANS;

  /*
    The following statements can deal with temporary tables,
    so temporary tables should be pre-opened for those statements to
    simplify privilege checking.

    There are other statements that deal with temporary tables and open
    them, but which are not listed here. The thing is that the order of
    pre-opening temporary tables for those statements is somewhat custom.
  */
  sql_command_flags[SQLCOM_CREATE_TABLE]|=    CF_PREOPEN_TMP_TABLES;
  sql_command_flags[SQLCOM_DROP_TABLE]|=      CF_PREOPEN_TMP_TABLES;
  sql_command_flags[SQLCOM_CREATE_INDEX]|=    CF_PREOPEN_TMP_TABLES;
  sql_command_flags[SQLCOM_ALTER_TABLE]|=     CF_PREOPEN_TMP_TABLES;
  sql_command_flags[SQLCOM_TRUNCATE]|=        CF_PREOPEN_TMP_TABLES;
  sql_command_flags[SQLCOM_LOAD]|=            CF_PREOPEN_TMP_TABLES;
  sql_command_flags[SQLCOM_DROP_INDEX]|=      CF_PREOPEN_TMP_TABLES;
  sql_command_flags[SQLCOM_UPDATE]|=          CF_PREOPEN_TMP_TABLES;
  sql_command_flags[SQLCOM_UPDATE_MULTI]|=    CF_PREOPEN_TMP_TABLES;
  sql_command_flags[SQLCOM_INSERT_SELECT]|=   CF_PREOPEN_TMP_TABLES;
  sql_command_flags[SQLCOM_DELETE]|=          CF_PREOPEN_TMP_TABLES;
  sql_command_flags[SQLCOM_DELETE_MULTI]|=    CF_PREOPEN_TMP_TABLES;
  sql_command_flags[SQLCOM_REPLACE_SELECT]|=  CF_PREOPEN_TMP_TABLES;
  sql_command_flags[SQLCOM_SELECT]|=          CF_PREOPEN_TMP_TABLES;
  sql_command_flags[SQLCOM_SET_OPTION]|=      CF_PREOPEN_TMP_TABLES;
  sql_command_flags[SQLCOM_DO]|=              CF_PREOPEN_TMP_TABLES;
  sql_command_flags[SQLCOM_CALL]|=            CF_PREOPEN_TMP_TABLES;
  sql_command_flags[SQLCOM_CHECKSUM]|=        CF_PREOPEN_TMP_TABLES;
  sql_command_flags[SQLCOM_ANALYZE]|=         CF_PREOPEN_TMP_TABLES;
  sql_command_flags[SQLCOM_CHECK]|=           CF_PREOPEN_TMP_TABLES;
  sql_command_flags[SQLCOM_OPTIMIZE]|=        CF_PREOPEN_TMP_TABLES;
  sql_command_flags[SQLCOM_REPAIR]|=          CF_PREOPEN_TMP_TABLES;
  sql_command_flags[SQLCOM_PRELOAD_KEYS]|=    CF_PREOPEN_TMP_TABLES;
  sql_command_flags[SQLCOM_ASSIGN_TO_KEYCACHE]|= CF_PREOPEN_TMP_TABLES;

  /*
    DDL statements that should start with closing opened handlers.

    We use this flag only for statements for which open HANDLERs
    have to be closed before emporary tables are pre-opened.
  */
  sql_command_flags[SQLCOM_CREATE_TABLE]|=    CF_HA_CLOSE;
  sql_command_flags[SQLCOM_DROP_TABLE]|=      CF_HA_CLOSE;
  sql_command_flags[SQLCOM_ALTER_TABLE]|=     CF_HA_CLOSE;
  sql_command_flags[SQLCOM_TRUNCATE]|=        CF_HA_CLOSE;
  sql_command_flags[SQLCOM_REPAIR]|=          CF_HA_CLOSE;
  sql_command_flags[SQLCOM_OPTIMIZE]|=        CF_HA_CLOSE;
  sql_command_flags[SQLCOM_ANALYZE]|=         CF_HA_CLOSE;
  sql_command_flags[SQLCOM_CHECK]|=           CF_HA_CLOSE;
  sql_command_flags[SQLCOM_CREATE_INDEX]|=    CF_HA_CLOSE;
  sql_command_flags[SQLCOM_DROP_INDEX]|=      CF_HA_CLOSE;
  sql_command_flags[SQLCOM_PRELOAD_KEYS]|=    CF_HA_CLOSE;
  sql_command_flags[SQLCOM_ASSIGN_TO_KEYCACHE]|=  CF_HA_CLOSE;

  /*
    Mark statements that always are disallowed in read-only
    transactions. Note that according to the SQL standard,
    even temporary table DDL should be disallowed.
  */
  sql_command_flags[SQLCOM_CREATE_TABLE]|=     CF_DISALLOW_IN_RO_TRANS;
  sql_command_flags[SQLCOM_ALTER_TABLE]|=      CF_DISALLOW_IN_RO_TRANS;
  sql_command_flags[SQLCOM_DROP_TABLE]|=       CF_DISALLOW_IN_RO_TRANS;
  sql_command_flags[SQLCOM_RENAME_TABLE]|=     CF_DISALLOW_IN_RO_TRANS;
  sql_command_flags[SQLCOM_CREATE_INDEX]|=     CF_DISALLOW_IN_RO_TRANS;
  sql_command_flags[SQLCOM_DROP_INDEX]|=       CF_DISALLOW_IN_RO_TRANS;
  sql_command_flags[SQLCOM_CREATE_DB]|=        CF_DISALLOW_IN_RO_TRANS;
  sql_command_flags[SQLCOM_DROP_DB]|=          CF_DISALLOW_IN_RO_TRANS;
  sql_command_flags[SQLCOM_ALTER_DB_UPGRADE]|= CF_DISALLOW_IN_RO_TRANS;
  sql_command_flags[SQLCOM_ALTER_DB]|=         CF_DISALLOW_IN_RO_TRANS;
  sql_command_flags[SQLCOM_CREATE_VIEW]|=      CF_DISALLOW_IN_RO_TRANS;
  sql_command_flags[SQLCOM_DROP_VIEW]|=        CF_DISALLOW_IN_RO_TRANS;
  sql_command_flags[SQLCOM_CREATE_TRIGGER]|=   CF_DISALLOW_IN_RO_TRANS;
  sql_command_flags[SQLCOM_DROP_TRIGGER]|=     CF_DISALLOW_IN_RO_TRANS;
  sql_command_flags[SQLCOM_CREATE_EVENT]|=     CF_DISALLOW_IN_RO_TRANS;
  sql_command_flags[SQLCOM_ALTER_EVENT]|=      CF_DISALLOW_IN_RO_TRANS;
  sql_command_flags[SQLCOM_DROP_EVENT]|=       CF_DISALLOW_IN_RO_TRANS;
  sql_command_flags[SQLCOM_CREATE_USER]|=      CF_DISALLOW_IN_RO_TRANS;
  sql_command_flags[SQLCOM_RENAME_USER]|=      CF_DISALLOW_IN_RO_TRANS;
  sql_command_flags[SQLCOM_ALTER_USER]|=       CF_DISALLOW_IN_RO_TRANS;
  sql_command_flags[SQLCOM_DROP_USER]|=        CF_DISALLOW_IN_RO_TRANS;
  sql_command_flags[SQLCOM_CREATE_SERVER]|=    CF_DISALLOW_IN_RO_TRANS;
  sql_command_flags[SQLCOM_ALTER_SERVER]|=     CF_DISALLOW_IN_RO_TRANS;
  sql_command_flags[SQLCOM_DROP_SERVER]|=      CF_DISALLOW_IN_RO_TRANS;
  sql_command_flags[SQLCOM_CREATE_FUNCTION]|=  CF_DISALLOW_IN_RO_TRANS;
  sql_command_flags[SQLCOM_CREATE_PROCEDURE]|= CF_DISALLOW_IN_RO_TRANS;
  sql_command_flags[SQLCOM_CREATE_SPFUNCTION]|=CF_DISALLOW_IN_RO_TRANS;
  sql_command_flags[SQLCOM_DROP_PROCEDURE]|=   CF_DISALLOW_IN_RO_TRANS;
  sql_command_flags[SQLCOM_DROP_FUNCTION]|=    CF_DISALLOW_IN_RO_TRANS;
  sql_command_flags[SQLCOM_ALTER_PROCEDURE]|=  CF_DISALLOW_IN_RO_TRANS;
  sql_command_flags[SQLCOM_ALTER_FUNCTION]|=   CF_DISALLOW_IN_RO_TRANS;
  sql_command_flags[SQLCOM_TRUNCATE]|=         CF_DISALLOW_IN_RO_TRANS;
  sql_command_flags[SQLCOM_ALTER_TABLESPACE]|= CF_DISALLOW_IN_RO_TRANS;
  sql_command_flags[SQLCOM_REPAIR]|=           CF_DISALLOW_IN_RO_TRANS;
  sql_command_flags[SQLCOM_OPTIMIZE]|=         CF_DISALLOW_IN_RO_TRANS;
  sql_command_flags[SQLCOM_GRANT]|=            CF_DISALLOW_IN_RO_TRANS;
  sql_command_flags[SQLCOM_REVOKE]|=           CF_DISALLOW_IN_RO_TRANS;
  sql_command_flags[SQLCOM_REVOKE_ALL]|=       CF_DISALLOW_IN_RO_TRANS;
  sql_command_flags[SQLCOM_INSTALL_PLUGIN]|=   CF_DISALLOW_IN_RO_TRANS;
  sql_command_flags[SQLCOM_UNINSTALL_PLUGIN]|= CF_DISALLOW_IN_RO_TRANS;
}

bool sqlcom_can_generate_row_events(const THD *thd)
{
  return (sql_command_flags[thd->lex->sql_command] &
          CF_CAN_GENERATE_ROW_EVENTS);
}
 
bool is_update_query(enum enum_sql_command command)
{
  DBUG_ASSERT(command >= 0 && command <= SQLCOM_END);
  return (sql_command_flags[command] & CF_CHANGES_DATA) != 0;
}


bool is_explainable_query(enum enum_sql_command command)
{
  DBUG_ASSERT(command >= 0 && command <= SQLCOM_END);
  return (sql_command_flags[command] & CF_CAN_BE_EXPLAINED) != 0;
}

/**
  Check if a sql command is allowed to write to log tables.
  @param command The SQL command
  @return true if writing is allowed
*/
bool is_log_table_write_query(enum enum_sql_command command)
{
  DBUG_ASSERT(command >= 0 && command <= SQLCOM_END);
  return (sql_command_flags[command] & CF_WRITE_LOGS_COMMAND) != 0;
}

void execute_init_command(THD *thd, LEX_STRING *init_command,
                          mysql_rwlock_t *var_lock)
{
  Vio* save_vio;
  ulong save_client_capabilities;

  mysql_rwlock_rdlock(var_lock);
  if (!init_command->length)
  {
    mysql_rwlock_unlock(var_lock);
    return;
  }

  /*
    copy the value under a lock, and release the lock.
    init_command has to be executed without a lock held,
    as it may try to change itself
  */
  size_t len= init_command->length;
  char *buf= thd->strmake(init_command->str, len);
  mysql_rwlock_unlock(var_lock);

#if defined(ENABLED_PROFILING)
  thd->profiling.start_new_query();
  thd->profiling.set_query_source(buf, len);
#endif

  THD_STAGE_INFO(thd, stage_execution_of_init_command);
  save_client_capabilities= thd->client_capabilities;
  thd->client_capabilities|= CLIENT_MULTI_QUERIES;
  /*
    We don't need return result of execution to client side.
    To forbid this we should set thd->net.vio to 0.
  */
  save_vio= thd->net.vio;
  thd->net.vio= 0;
  dispatch_command(COM_QUERY, thd, buf, len);
  thd->client_capabilities= save_client_capabilities;
  thd->net.vio= save_vio;

#if defined(ENABLED_PROFILING)
  thd->profiling.finish_current_query();
#endif
}


/* This works because items are allocated with sql_alloc() */

void free_items(Item *item)
{
  Item *next;
  DBUG_ENTER("free_items");
  for (; item ; item=next)
  {
    next=item->next;
    item->delete_self();
  }
  DBUG_VOID_RETURN;
}

/**
   This works because items are allocated with sql_alloc().
   @note The function also handles null pointers (empty list).
*/
void cleanup_items(Item *item)
{
  DBUG_ENTER("cleanup_items");  
  for (; item ; item=item->next)
    item->cleanup();
  DBUG_VOID_RETURN;
}

#ifndef EMBEDDED_LIBRARY

/**
  Read one command from connection and execute it (query or simple command).
  This function is called in loop from thread function.

  For profiling to work, it must never be called recursively.

  @retval
    0  success
  @retval
    1  request of thread shutdown (see dispatch_command() description)
*/

bool do_command(THD *thd)
{
  bool return_value;
  char *packet= 0;
  ulong packet_length;
  NET *net= &thd->net;
  enum enum_server_command command;

  DBUG_ENTER("do_command");

  /*
    indicator of uninitialized lex => normal flow of errors handling
    (see my_message_sql)
  */
  thd->lex->set_current_select(0);

  /*
    This thread will do a blocking read from the client which
    will be interrupted when the next command is received from
    the client, the connection is closed or "net_wait_timeout"
    number of seconds has passed.
  */
  my_net_set_read_timeout(net, thd->variables.net_wait_timeout);

  /*
    XXX: this code is here only to clear possible errors of init_connect. 
    Consider moving to prepare_new_connection_state() instead.
    That requires making sure the DA is cleared before non-parsing statements
    such as COM_QUIT.
  */
  thd->clear_error();				// Clear error message
  thd->get_stmt_da()->reset_diagnostics_area();

  net_new_transaction(net);

  /*
    Synchronization point for testing of KILL_CONNECTION.
    This sync point can wait here, to simulate slow code execution
    between the last test of thd->killed and blocking in read().

    The goal of this test is to verify that a connection does not
    hang, if it is killed at this point of execution.
    (Bug#37780 - main.kill fails randomly)

    Note that the sync point wait itself will be terminated by a
    kill. In this case it consumes a condition broadcast, but does
    not change anything else. The consumed broadcast should not
    matter here, because the read/recv() below doesn't use it.
  */
  DEBUG_SYNC(thd, "before_do_command_net_read");

  /*
    Because of networking layer callbacks in place,
    this call will maintain the following instrumentation:
    - IDLE events
    - SOCKET events
    - STATEMENT events
    - STAGE events
    when reading a new network packet.
    In particular, a new instrumented statement is started.
    See init_net_server_extension()
  */
  thd->m_server_idle= true;
  packet_length= my_net_read(net);
  thd->m_server_idle= false;

  if (packet_length == packet_error)
  {
    DBUG_PRINT("info",("Got error %d reading command from socket %s",
		       net->error,
		       vio_description(net->vio)));

    /* Instrument this broken statement as "statement/com/error" */
    thd->m_statement_psi= MYSQL_REFINE_STATEMENT(thd->m_statement_psi,
                                                 com_statement_info[COM_END].m_key);

    /* Check if we can continue without closing the connection */

    /* The error must be set. */
    DBUG_ASSERT(thd->is_error());
    thd->protocol->end_statement();

    /* Mark the statement completed. */
    MYSQL_END_STATEMENT(thd->m_statement_psi, thd->get_stmt_da());
    thd->m_statement_psi= NULL;
    thd->m_digest= NULL;

    if (net->error != 3)
    {
      return_value= TRUE;                       // We have to close it.
      goto out;
    }

    net->error= 0;
    return_value= FALSE;
    goto out;
  }

  packet= (char*) net->read_pos;
  /*
    'packet_length' contains length of data, as it was stored in packet
    header. In case of malformed header, my_net_read returns zero.
    If packet_length is not zero, my_net_read ensures that the returned
    number of bytes was actually read from network.
    There is also an extra safety measure in my_net_read:
    it sets packet[packet_length]= 0, but only for non-zero packets.
  */
  if (packet_length == 0)                       /* safety */
  {
    /* Initialize with COM_SLEEP packet */
    packet[0]= (uchar) COM_SLEEP;
    packet_length= 1;
  }
  /* Do not rely on my_net_read, extra safety against programming errors. */
  packet[packet_length]= '\0';                  /* safety */

  command= (enum enum_server_command) (uchar) packet[0];

  if (command >= COM_END)
    command= COM_END;				// Wrong command

  DBUG_PRINT("info",("Command on %s = %d (%s)",
                     vio_description(net->vio), command,
                     command_name[command].str));

  /* Restore read timeout value */
  my_net_set_read_timeout(net, thd->variables.net_read_timeout);

  DBUG_ASSERT(packet_length);

  return_value= dispatch_command(command, thd, packet+1,
                                 static_cast<size_t>(packet_length-1));

out:
  /* The statement instrumentation must be closed in all cases. */
  DBUG_ASSERT(thd->m_digest == NULL);
  DBUG_ASSERT(thd->m_statement_psi == NULL);
  DBUG_RETURN(return_value);
}
#endif  /* EMBEDDED_LIBRARY */

/**
  @brief Determine if an attempt to update a non-temporary table while the
    read-only option was enabled has been made.

  This is a helper function to mysql_execute_command.

  @note SQLCOM_UPDATE_MULTI is an exception and delt with elsewhere.

  @see mysql_execute_command
  @returns Status code
    @retval TRUE The statement should be denied.
    @retval FALSE The statement isn't updating any relevant tables.
*/

static my_bool deny_updates_if_read_only_option(THD *thd,
                                                TABLE_LIST *all_tables)
{
  DBUG_ENTER("deny_updates_if_read_only_option");

  if (!opt_readonly)
    DBUG_RETURN(FALSE);

  LEX *lex= thd->lex;

  const my_bool user_is_super=
    (thd->security_context()->check_access(SUPER_ACL));

  if (user_is_super)
    DBUG_RETURN(FALSE);

  if (!(sql_command_flags[lex->sql_command] & CF_CHANGES_DATA))
    DBUG_RETURN(FALSE);

  /* Multi update is an exception and is dealt with later. */
  if (lex->sql_command == SQLCOM_UPDATE_MULTI)
    DBUG_RETURN(FALSE);

  const my_bool create_temp_tables= 
    (lex->sql_command == SQLCOM_CREATE_TABLE) &&
    (lex->create_info.options & HA_LEX_CREATE_TMP_TABLE);

   const my_bool create_real_tables=
     (lex->sql_command == SQLCOM_CREATE_TABLE) &&
     !(lex->create_info.options & HA_LEX_CREATE_TMP_TABLE);

  const my_bool drop_temp_tables= 
    (lex->sql_command == SQLCOM_DROP_TABLE) &&
    lex->drop_temporary;

  const my_bool update_real_tables=
    ((create_real_tables ||
      some_non_temp_table_to_be_updated(thd, all_tables)) &&
     !(create_temp_tables || drop_temp_tables));

  const my_bool create_or_drop_databases=
    (lex->sql_command == SQLCOM_CREATE_DB) ||
    (lex->sql_command == SQLCOM_DROP_DB);

  if (update_real_tables || create_or_drop_databases)
  {
      /*
        An attempt was made to modify one or more non-temporary tables.
      */
      DBUG_RETURN(TRUE);
  }


  /* Assuming that only temporary tables are modified. */
  DBUG_RETURN(FALSE);
}


#ifdef HAVE_MY_TIMER
/**
  Check whether max statement time is applicable to statement or not.


  @param  thd   Thread (session) context.

  @return true  if max statement time is applicable to statement
  @return false otherwise.
*/
static inline bool is_timer_applicable_to_statement(THD *thd)
{
  bool timer_value_is_set= (thd->lex->max_statement_time ||
                            thd->variables.max_statement_time);

  /**
    Following conditions are checked,
      - is SELECT statement.
      - timer support is implemented and it is initialized.
      - statement is not made by the slave threads.
      - timer is not set for statement
      - timer out value of is set
      - SELECT statement is not from any stored programs.
  */
  return (thd->lex->sql_command == SQLCOM_SELECT &&
          (have_statement_timeout == SHOW_OPTION_YES) &&
          !thd->slave_thread &&
          !thd->timer && timer_value_is_set &&
          !thd->sp_runtime_ctx);
}


/**
  Get the maximum execution time for a statement.

  @return Length of time in milliseconds.

  @remark A zero timeout means that no timeout should be
          applied to this particular statement.

*/
static inline ulong get_max_statement_time(THD *thd)
{
  return (thd->lex->max_statement_time ? thd->lex->max_statement_time :
                                        thd->variables.max_statement_time);
}


/**
  Set the time until the currently running statement is aborted.

  @param  thd   Thread (session) context.

  @return true if the timer was armed.
*/
static inline bool set_statement_timer(THD *thd)
{
  ulong max_statement_time= get_max_statement_time(thd);

  /**
    whether timer can be set for the statement or not should be checked before
    calling set_statement_timer function.
  */
  DBUG_ASSERT(is_timer_applicable_to_statement(thd) == true);
  DBUG_ASSERT(thd->timer == NULL);

  thd->timer= thd_timer_set(thd, thd->timer_cache, max_statement_time);
  thd->timer_cache= NULL;

  if (thd->timer)
    thd->status_var.max_statement_time_set++;
  else
    thd->status_var.max_statement_time_set_failed++;

  return thd->timer;
}


/**
  Deactivate the timer associated with the statement that was executed.

  @param  thd   Thread (session) context.
*/

void reset_statement_timer(THD *thd)
{
  DBUG_ASSERT(thd->timer);
  /* Cache the timer object if it can be reused. */
  thd->timer_cache= thd_timer_reset(thd->timer);
  thd->timer= NULL;
}
#endif


/**
  Perform one connection-level (COM_XXXX) command.

  @param command         type of command to perform
  @param thd             connection handle
  @param packet          data for the command, packet is always null-terminated
  @param packet_length   length of packet + 1 (to show that data is
                         null-terminated) except for COM_SLEEP, where it
                         can be zero.

  @todo
    set thd->lex->sql_command to SQLCOM_END here.
  @todo
    The following has to be changed to an 8 byte integer

  @retval
    0   ok
  @retval
    1   request of thread shutdown, i. e. if command is
        COM_QUIT/COM_SHUTDOWN
*/
bool dispatch_command(enum enum_server_command command, THD *thd,
		      char* packet, size_t packet_length)
{
  NET *net= &thd->net;
  bool error= 0;
  Global_THD_manager *thd_manager= Global_THD_manager::get_instance();
  DBUG_ENTER("dispatch_command");
  DBUG_PRINT("info",("packet: '%*.s'; command: %d",
                     static_cast<int>(packet_length), packet, command));

  /* SHOW PROFILE instrumentation, begin */
#if defined(ENABLED_PROFILING)
  thd->profiling.start_new_query();
#endif

  /* DTRACE instrumentation, begin */
  MYSQL_COMMAND_START(thd->thread_id(), command,
                      (char *) thd->security_context()->priv_user().str,
                      (char *) thd->security_context()->host_or_ip().str);

  /* Performance Schema Interface instrumentation, begin */
  thd->m_statement_psi= MYSQL_REFINE_STATEMENT(thd->m_statement_psi,
                                               com_statement_info[command].m_key);

  thd->set_command(command);
  /*
    Commands which always take a long time are logged into
    the slow log only if opt_log_slow_admin_statements is set.
  */
  thd->enable_slow_log= TRUE;
  thd->lex->sql_command= SQLCOM_END; /* to avoid confusing VIEW detectors */
  thd->set_time();
  if (!thd->is_valid_time())
  {
    /*
     If the time has got past 2038 we need to shut this server down
     We do this by making sure every command is a shutdown and we 
     have enough privileges to shut the server down

     TODO: remove this when we have full 64 bit my_time_t support
    */
    ulong master_access= thd->security_context()->master_access();
    thd->security_context()->set_master_access(master_access | SHUTDOWN_ACL);
    command= COM_SHUTDOWN;
  }
  thd->set_query_id(next_query_id());
  thd->rewritten_query.mem_free();
  thd_manager->inc_thread_running();

  if (!(server_command_flags[command] & CF_SKIP_QUESTIONS))
    thd->status_var.questions++;

  /**
    Clear the set of flags that are expected to be cleared at the
    beginning of each command.
  */
  thd->server_status&= ~SERVER_STATUS_CLEAR_SET;

  /**
    Enforce password expiration for all RPC commands, except the
    following:

    COM_QUERY does a more fine-grained check later.
    COM_STMT_CLOSE and COM_STMT_SEND_LONG_DATA don't return anything.
    COM_PING only discloses information that the server is running,
       and that's available through other means.
    COM_QUIT should work even for expired statements.
  */
  if (unlikely(thd->security_context()->password_expired() &&
               command != COM_QUERY &&
               command != COM_STMT_CLOSE &&
               command != COM_STMT_SEND_LONG_DATA &&
               command != COM_PING &&
               command != COM_QUIT))
  {
    my_error(ER_MUST_CHANGE_PASSWORD, MYF(0));
    goto done;
  }

  switch (command) {
  case COM_INIT_DB:
  {
    LEX_STRING tmp;
    thd->status_var.com_stat[SQLCOM_CHANGE_DB]++;
    thd->convert_string(&tmp, system_charset_info,
			packet, packet_length, thd->charset());

    LEX_CSTRING tmp_cstr= {tmp.str, tmp.length};
    if (!mysql_change_db(thd, tmp_cstr, FALSE))
    {
      query_logger.general_log_write(thd, command,
                                     thd->db().str, thd->db().length);
      my_ok(thd);
    }
    break;
  }
#ifdef HAVE_REPLICATION
  case COM_REGISTER_SLAVE:
  {
    if (!register_slave(thd, (uchar*)packet, packet_length))
      my_ok(thd);
    break;
  }
#endif
  case COM_RESET_CONNECTION:
  {
    thd->status_var.com_other++;
    thd->cleanup_connection();
    my_ok(thd);
    break;
  }
  case COM_CHANGE_USER:
  {
    int auth_rc;
    thd->status_var.com_other++;

    thd->cleanup_connection();

    /* acl_authenticate() takes the data from net->read_pos */
    net->read_pos= (uchar*)packet;

    USER_CONN *save_user_connect=
      const_cast<USER_CONN*>(thd->get_user_connect());
    LEX_CSTRING save_db= thd->db();
    Security_context save_security_ctx(*(thd->security_context()));

    auth_rc= acl_authenticate(thd, packet_length);
    MYSQL_AUDIT_NOTIFY_CONNECTION_CHANGE_USER(thd);
    if (auth_rc)
    {
      *thd->security_context()= save_security_ctx;
      thd->set_user_connect(save_user_connect);
      thd->reset_db(save_db);

      my_error(ER_ACCESS_DENIED_CHANGE_USER_ERROR, MYF(0),
               thd->security_context()->user().str,
               thd->security_context()->host_or_ip().str,
               (thd->password ? ER(ER_YES) : ER(ER_NO)));
      thd->killed= THD::KILL_CONNECTION;
      error=true;
    }
    else
    {
#ifndef NO_EMBEDDED_ACCESS_CHECKS
      /* we've authenticated new user */
      if (save_user_connect)
	decrease_user_connections(save_user_connect);
#endif /* NO_EMBEDDED_ACCESS_CHECKS */
      mysql_mutex_lock(&thd->LOCK_thd_data);
      my_free(const_cast<char*>(save_db.str));
      save_db= NULL_CSTR;
      mysql_mutex_unlock(&thd->LOCK_thd_data);
    }
    break;
  }
  case COM_STMT_EXECUTE:
  {
    mysqld_stmt_execute(thd, packet, packet_length);
    break;
  }
  case COM_STMT_FETCH:
  {
    mysqld_stmt_fetch(thd, packet, packet_length);
    break;
  }
  case COM_STMT_SEND_LONG_DATA:
  {
    mysql_stmt_get_longdata(thd, packet, packet_length);
    break;
  }
  case COM_STMT_PREPARE:
  {
    mysqld_stmt_prepare(thd, packet, packet_length);
    break;
  }
  case COM_STMT_CLOSE:
  {
    mysqld_stmt_close(thd, packet, packet_length);
    break;
  }
  case COM_STMT_RESET:
  {
    mysqld_stmt_reset(thd, packet, packet_length);
    break;
  }
  case COM_QUERY:
  {
    DBUG_ASSERT(thd->m_digest == NULL);
    thd->m_digest= & thd->m_digest_state;
    thd->m_digest->reset(thd->m_token_array, max_digest_length);

    if (alloc_query(thd, packet, packet_length))
      break;					// fatal error is set
    MYSQL_QUERY_START(const_cast<char*>(thd->query().str), thd->thread_id(),
                      (char *) (thd->db().str ? thd->db().str : ""),
                      (char *) thd->security_context()->priv_user().str,
                      (char *) thd->security_context()->host_or_ip().str);

    const char *packet_end= thd->query().str + thd->query().length;

    if (opt_general_log_raw)
      query_logger.general_log_write(thd, command, thd->query().str,
                                     thd->query().length);

    DBUG_PRINT("query",("%-.4096s", thd->query().str));

#if defined(ENABLED_PROFILING)
    thd->profiling.set_query_source(thd->query().str, thd->query().length);
#endif

    MYSQL_SET_STATEMENT_TEXT(thd->m_statement_psi, thd->query().str,
                             thd->query().length);

    Parser_state parser_state;
    if (parser_state.init(thd, thd->query().str, thd->query().length))
      break;

    mysql_parse(thd, &parser_state);

    while (!thd->killed && (parser_state.m_lip.found_semicolon != NULL) &&
           ! thd->is_error())
    {
      /*
        Multiple queries exits, execute them individually
      */
      const char *beginning_of_next_stmt= parser_state.m_lip.found_semicolon;

      /* Finalize server status flags after executing a statement. */
      thd->update_server_status();
      thd->protocol->end_statement();
      query_cache.end_of_result(thd);

      mysql_audit_general(thd, MYSQL_AUDIT_GENERAL_STATUS,
                          thd->get_stmt_da()->is_error() ?
                          thd->get_stmt_da()->mysql_errno() : 0,
                          command_name[command].str);

      size_t length= static_cast<size_t>(packet_end - beginning_of_next_stmt);

      log_slow_statement(thd);

      /* Remove garbage at start of query */
      while (length > 0 && my_isspace(thd->charset(), *beginning_of_next_stmt))
      {
        beginning_of_next_stmt++;
        length--;
      }

/* PSI end */
      MYSQL_END_STATEMENT(thd->m_statement_psi, thd->get_stmt_da());
      thd->m_statement_psi= NULL;
      thd->m_digest= NULL;

/* DTRACE end */
      if (MYSQL_QUERY_DONE_ENABLED())
      {
        MYSQL_QUERY_DONE(thd->is_error());
      }

/* SHOW PROFILE end */
#if defined(ENABLED_PROFILING)
      thd->profiling.finish_current_query();
#endif

/* SHOW PROFILE begin */
#if defined(ENABLED_PROFILING)
      thd->profiling.start_new_query("continuing");
      thd->profiling.set_query_source(beginning_of_next_stmt, length);
#endif

/* DTRACE begin */
      MYSQL_QUERY_START(const_cast<char*>(beginning_of_next_stmt),
                        thd->thread_id(),
                        (char *) (thd->db().str ? thd->db().str : ""),
                        (char *) thd->security_context()->priv_user().str,
                        (char *) thd->security_context()->host_or_ip().str);

/* PSI begin */
      thd->m_digest= & thd->m_digest_state;

      thd->m_statement_psi= MYSQL_START_STATEMENT(&thd->m_statement_state,
                                          com_statement_info[command].m_key,
                                          thd->db().str, thd->db().length,
                                          thd->charset(), NULL);
      THD_STAGE_INFO(thd, stage_starting);
      MYSQL_SET_STATEMENT_TEXT(thd->m_statement_psi, beginning_of_next_stmt, length);

      thd->set_query(beginning_of_next_stmt, length);
      thd->set_query_id(next_query_id());
      /*
        Count each statement from the client.
      */
      thd->status_var.questions++;
      thd->set_time(); /* Reset the query start time. */
      parser_state.reset(beginning_of_next_stmt, length);
      /* TODO: set thd->lex->sql_command to SQLCOM_END here */
      mysql_parse(thd, &parser_state);
    }

    DBUG_PRINT("info",("query ready"));
    break;
  }
  case COM_FIELD_LIST:				// This isn't actually needed
  {
    char *fields, *packet_end= packet + packet_length, *arg_end;
    /* Locked closure of all tables */
    TABLE_LIST table_list;
    LEX_STRING table_name;
    LEX_STRING db;
    /*
      SHOW statements should not add the used tables to the list of tables
      used in a transaction.
    */
    MDL_savepoint mdl_savepoint= thd->mdl_context.mdl_savepoint();

    thd->status_var.com_stat[SQLCOM_SHOW_FIELDS]++;
    if (thd->copy_db_to(&db.str, &db.length))
      break;
    /*
      We have name + wildcard in packet, separated by endzero
    */
    arg_end= strend(packet);
    size_t arg_length= static_cast<size_t>(arg_end - packet);

    /* Check given table name length. */
    if (arg_length >= packet_length || arg_length > NAME_LEN)
    {
      my_message(ER_UNKNOWN_COM_ERROR, ER(ER_UNKNOWN_COM_ERROR), MYF(0));
      break;
    }
    thd->convert_string(&table_name, system_charset_info,
			packet, arg_length, thd->charset());
    enum_ident_name_check ident_check_status=
      check_table_name(table_name.str, table_name.length, FALSE);
    if (ident_check_status == IDENT_NAME_WRONG)
    {
      /* this is OK due to convert_string() null-terminating the string */
      my_error(ER_WRONG_TABLE_NAME, MYF(0), table_name.str);
      break;
    }
    else if (ident_check_status == IDENT_NAME_TOO_LONG)
    {
      my_error(ER_TOO_LONG_IDENT, MYF(0), table_name.str);
      break;
    }
    packet= arg_end + 1;
    mysql_reset_thd_for_next_command(thd);
    lex_start(thd);
    /* Must be before we init the table list. */
    if (lower_case_table_names)
      table_name.length= my_casedn_str(files_charset_info, table_name.str);
    table_list.init_one_table(db.str, db.length, table_name.str,
                              table_name.length, table_name.str, TL_READ);
    /*
      Init TABLE_LIST members necessary when the undelrying
      table is view.
    */
    table_list.select_lex= thd->lex->select_lex;
    thd->lex->
      select_lex->table_list.link_in_list(&table_list,
                                         &table_list.next_local);
    thd->lex->add_to_query_tables(&table_list);

    if (is_infoschema_db(table_list.db, table_list.db_length))
    {
      ST_SCHEMA_TABLE *schema_table= find_schema_table(thd, table_list.alias);
      if (schema_table)
        table_list.schema_table= schema_table;
    }

    size_t query_length=
      static_cast<size_t>(packet_end - packet); // Don't count end \0
    if (!(fields= (char *) thd->memdup(packet, query_length + 1)))
      break;
    thd->set_query(fields, query_length);
    query_logger.general_log_print(thd, command, "%s %s",
                                   table_list.table_name, fields);

    if (open_temporary_tables(thd, &table_list))
      break;

    if (check_table_access(thd, SELECT_ACL, &table_list,
                           TRUE, UINT_MAX, FALSE))
      break;
    /*
      Turn on an optimization relevant if the underlying table
      is a view: do not fill derived tables.
    */
    thd->lex->sql_command= SQLCOM_SHOW_FIELDS;

    // See comment in opt_trace_disable_if_no_security_context_access()
    Opt_trace_start ots(thd, &table_list, thd->lex->sql_command, NULL,
                        NULL, 0, NULL, NULL);

    mysqld_list_fields(thd,&table_list,fields);

    thd->lex->unit->cleanup(true);
    /* No need to rollback statement transaction, it's not started. */
    DBUG_ASSERT(thd->get_transaction()->is_empty(Transaction_ctx::STMT));
    close_thread_tables(thd);
    thd->mdl_context.rollback_to_savepoint(mdl_savepoint);

    if (thd->transaction_rollback_request)
    {
      /*
        Transaction rollback was requested since MDL deadlock was
        discovered while trying to open tables. Rollback transaction
        in all storage engines including binary log and release all
        locks.
      */
      trans_rollback_implicit(thd);
      thd->mdl_context.release_transactional_locks();
    }

    thd->cleanup_after_query();
    break;
  }
  case COM_QUIT:
    /* We don't calculate statistics for this command */
    query_logger.general_log_print(thd, command, NullS);
    net->error=0;				// Don't give 'abort' message
    thd->get_stmt_da()->disable_status();              // Don't send anything back
    error=TRUE;					// End server
    break;
#ifndef EMBEDDED_LIBRARY
  case COM_BINLOG_DUMP_GTID:
    error= com_binlog_dump_gtid(thd, packet, packet_length);
    break;
  case COM_BINLOG_DUMP:
    error= com_binlog_dump(thd, packet, packet_length);
    break;
#endif
  case COM_REFRESH:
  {
    int not_used;

    if (packet_length < 1)
    {
      my_error(ER_MALFORMED_PACKET, MYF(0));
      break;
    }

    /*
      Initialize thd->lex since it's used in many base functions, such as
      open_tables(). Otherwise, it remains unitialized and may cause crash
      during execution of COM_REFRESH.
    */
    lex_start(thd);
    
    thd->status_var.com_stat[SQLCOM_FLUSH]++;
    ulong options= (ulong) (uchar) packet[0];
    if (trans_commit_implicit(thd))
      break;
    thd->mdl_context.release_transactional_locks();
    if (check_global_access(thd,RELOAD_ACL))
      break;
    query_logger.general_log_print(thd, command, NullS);
#ifndef DBUG_OFF
    bool debug_simulate= FALSE;
    DBUG_EXECUTE_IF("simulate_detached_thread_refresh", debug_simulate= TRUE;);
    if (debug_simulate)
    {
      /*
        Simulate a reload without a attached thread session.
        Provides a environment similar to that of when the
        server receives a SIGHUP signal and reloads caches
        and flushes tables.
      */
      bool res;
      my_thread_set_THR_THD(NULL);
      res= reload_acl_and_cache(NULL, options | REFRESH_FAST,
                                NULL, &not_used);
      my_thread_set_THR_THD(thd);
      if (res)
        break;
    }
    else
#endif
    if (reload_acl_and_cache(thd, options, (TABLE_LIST*) 0, &not_used))
      break;
    if (trans_commit_implicit(thd))
      break;
    close_thread_tables(thd);
    thd->mdl_context.release_transactional_locks();
    my_ok(thd);
    break;
  }
#ifndef EMBEDDED_LIBRARY
  case COM_SHUTDOWN:
  {
    if (packet_length < 1)
    {
      my_error(ER_MALFORMED_PACKET, MYF(0));
      break;
    }
    thd->status_var.com_other++;
    if (check_global_access(thd,SHUTDOWN_ACL))
      break; /* purecov: inspected */
    /*
      If the client is < 4.1.3, it is going to send us no argument; then
      packet_length is 0, packet[0] is the end 0 of the packet. Note that
      SHUTDOWN_DEFAULT is 0. If client is >= 4.1.3, the shutdown level is in
      packet[0].
    */
    enum mysql_enum_shutdown_level level;
    if (!thd->is_valid_time())
      level= SHUTDOWN_DEFAULT;
    else
      level= (enum mysql_enum_shutdown_level) (uchar) packet[0];
    if (level == SHUTDOWN_DEFAULT)
      level= SHUTDOWN_WAIT_ALL_BUFFERS; // soon default will be configurable
    else if (level != SHUTDOWN_WAIT_ALL_BUFFERS)
    {
      my_error(ER_NOT_SUPPORTED_YET, MYF(0), "this shutdown level");
      break;
    }
    DBUG_PRINT("quit",("Got shutdown command for level %u", level));
    query_logger.general_log_print(thd, command, NullS);
    my_eof(thd);
    kill_mysql();
    error=TRUE;
    break;
  }
#endif
  case COM_STATISTICS:
  {
    STATUS_VAR current_global_status_var;
    ulong uptime;
    size_t length __attribute__((unused));
    ulonglong queries_per_second1000;
    char buff[250];
    size_t buff_len= sizeof(buff);

    query_logger.general_log_print(thd, command, NullS);
    thd->status_var.com_stat[SQLCOM_SHOW_STATUS]++;
    calc_sum_of_all_status(&current_global_status_var);
    if (!(uptime= (ulong) (thd->start_time.tv_sec - server_start_time)))
      queries_per_second1000= 0;
    else
      queries_per_second1000= thd->query_id * 1000LL / uptime;

    length= my_snprintf(buff, buff_len - 1,
                        "Uptime: %lu  Threads: %d  Questions: %lu  "
                        "Slow queries: %llu  Opens: %llu  Flush tables: %lu  "
                        "Open tables: %u  Queries per second avg: %u.%03u",
                        uptime,
                        (int) thd_manager->get_thd_count(), (ulong) thd->query_id,
                        current_global_status_var.long_query_count,
                        current_global_status_var.opened_tables,
                        refresh_version,
                        table_cache_manager.cached_tables(),
                        (uint) (queries_per_second1000 / 1000),
                        (uint) (queries_per_second1000 % 1000));
#ifdef EMBEDDED_LIBRARY
    /* Store the buffer in permanent memory */
    my_ok(thd, 0, 0, buff);
#else
    (void) my_net_write(net, (uchar*) buff, length);
    (void) net_flush(net);
    thd->get_stmt_da()->disable_status();
#endif
    break;
  }
  case COM_PING:
    thd->status_var.com_other++;
    my_ok(thd);				// Tell client we are alive
    break;
  case COM_PROCESS_INFO:
    thd->status_var.com_stat[SQLCOM_SHOW_PROCESSLIST]++;
    if (!thd->security_context()->priv_user().str[0] &&
        check_global_access(thd, PROCESS_ACL))
      break;
    query_logger.general_log_print(thd, command, NullS);
    mysqld_list_processes(
      thd,
      thd->security_context()->check_access(PROCESS_ACL) ?
      NullS : thd->security_context()->priv_user().str, 0);
    break;
  case COM_PROCESS_KILL:
  {
    DBUG_ASSERT(sizeof(my_thread_id) == 4);
    if (packet_length < 4)
      my_error(ER_MALFORMED_PACKET, MYF(0));
    else
    {
      thd->status_var.com_stat[SQLCOM_KILL]++;
      my_thread_id id= static_cast<my_thread_id>(uint4korr(packet));
      sql_kill(thd,id,false);
    }
    break;
  }
  case COM_SET_OPTION:
  {
    if (packet_length < 2)
    {
      my_error(ER_MALFORMED_PACKET, MYF(0));
      break;
    }
    thd->status_var.com_stat[SQLCOM_SET_OPTION]++;
    uint opt_command= uint2korr(packet);

    switch (opt_command) {
    case (int) MYSQL_OPTION_MULTI_STATEMENTS_ON:
      thd->client_capabilities|= CLIENT_MULTI_STATEMENTS;
      my_eof(thd);
      break;
    case (int) MYSQL_OPTION_MULTI_STATEMENTS_OFF:
      thd->client_capabilities&= ~CLIENT_MULTI_STATEMENTS;
      my_eof(thd);
      break;
    default:
      my_message(ER_UNKNOWN_COM_ERROR, ER(ER_UNKNOWN_COM_ERROR), MYF(0));
      break;
    }
    break;
  }
  case COM_DEBUG:
    thd->status_var.com_other++;
    if (check_global_access(thd, SUPER_ACL))
      break;					/* purecov: inspected */
    mysql_print_status();
    query_logger.general_log_print(thd, command, NullS);
    my_eof(thd);
    break;
  case COM_SLEEP:
  case COM_CONNECT:				// Impossible here
  case COM_TIME:				// Impossible from client
  case COM_DELAYED_INSERT: // INSERT DELAYED has been removed.
  case COM_END:
  default:
    my_message(ER_UNKNOWN_COM_ERROR, ER(ER_UNKNOWN_COM_ERROR), MYF(0));
    break;
  }

done:
  DBUG_ASSERT(thd->derived_tables == NULL &&
              (thd->open_tables == NULL ||
               (thd->locked_tables_mode == LTM_LOCK_TABLES)));

  /* Finalize server status flags after executing a command. */
  thd->update_server_status();
  if (thd->killed)
    thd->send_kill_message();
  thd->protocol->end_statement();
  thd->rpl_thd_ctx.session_gtids_ctx().notify_after_response_packet(thd);
  query_cache.end_of_result(thd);

  if (!thd->is_error() && !thd->killed_errno())
    mysql_audit_general(thd, MYSQL_AUDIT_GENERAL_RESULT, 0, 0);

  mysql_audit_general(thd, MYSQL_AUDIT_GENERAL_STATUS,
                      thd->get_stmt_da()->is_error() ?
                      thd->get_stmt_da()->mysql_errno() : 0,
                      command_name[command].str);

  log_slow_statement(thd);

  THD_STAGE_INFO(thd, stage_cleaning_up);

  thd->reset_query();
  thd->set_command(COM_SLEEP);

  /* Performance Schema Interface instrumentation, end */
  MYSQL_END_STATEMENT(thd->m_statement_psi, thd->get_stmt_da());
  thd->m_statement_psi= NULL;
  thd->m_digest= NULL;

  thd_manager->dec_thread_running();
  thd->packet.shrink(thd->variables.net_buffer_length);	// Reclaim some memory
  free_root(thd->mem_root,MYF(MY_KEEP_PREALLOC));

  /* DTRACE instrumentation, end */
  if (MYSQL_QUERY_DONE_ENABLED() && command == COM_QUERY)
  {
    MYSQL_QUERY_DONE(thd->is_error());
  }
  if (MYSQL_COMMAND_DONE_ENABLED())
  {
    MYSQL_COMMAND_DONE(thd->is_error());
  }

  /* SHOW PROFILE instrumentation, end */
#if defined(ENABLED_PROFILING)
  thd->profiling.finish_current_query();
#endif

  DBUG_RETURN(error);
}


/**
  Create a TABLE_LIST object for an INFORMATION_SCHEMA table.

    This function is used in the parser to convert a SHOW or DESCRIBE
    table_name command to a SELECT from INFORMATION_SCHEMA.
    It prepares a SELECT_LEX and a TABLE_LIST object to represent the
    given command as a SELECT parse tree.

  @param thd              thread handle
  @param lex              current lex
  @param table_ident      table alias if it's used
  @param schema_table_idx the type of the INFORMATION_SCHEMA table to be
                          created

  @note
    Due to the way this function works with memory and LEX it cannot
    be used outside the parser (parse tree transformations outside
    the parser break PS and SP).

  @retval
    0                 success
  @retval
    1                 out of memory or SHOW commands are not allowed
                      in this version of the server.
*/

int prepare_schema_table(THD *thd, LEX *lex, Table_ident *table_ident,
                         enum enum_schema_tables schema_table_idx)
{
  SELECT_LEX *schema_select_lex= NULL;
  DBUG_ENTER("prepare_schema_table");

  switch (schema_table_idx) {
  case SCH_SCHEMATA:
    break;

  case SCH_TABLE_NAMES:
  case SCH_TABLES:
  case SCH_VIEWS:
  case SCH_TRIGGERS:
  case SCH_EVENTS:
    {
      LEX_STRING db;
      size_t dummy;
      if (lex->select_lex->db == NULL &&
          lex->copy_db_to(&lex->select_lex->db, &dummy))
        DBUG_RETURN(1);
      if ((schema_select_lex= lex->new_empty_query_block()) == NULL)
        DBUG_RETURN(1);      /* purecov: inspected */
      db.str= schema_select_lex->db= lex->select_lex->db;
      schema_select_lex->table_list.first= NULL;
      db.length= strlen(db.str);

      if (check_and_convert_db_name(&db, FALSE) != IDENT_NAME_OK)
        DBUG_RETURN(1);
      break;
    }
  case SCH_COLUMNS:
  case SCH_STATISTICS:
  {
    DBUG_ASSERT(table_ident);
    TABLE_LIST **query_tables_last= lex->query_tables_last;
    if ((schema_select_lex= lex->new_empty_query_block()) == NULL)
      DBUG_RETURN(1);        /* purecov: inspected */
    if (!schema_select_lex->add_table_to_list(thd, table_ident, 0, 0, TL_READ,
                                              MDL_SHARED_READ))
      DBUG_RETURN(1);
    lex->query_tables_last= query_tables_last;
    break;
  }
  case SCH_PROFILES:
    /* 
      Mark this current profiling record to be discarded.  We don't
      wish to have SHOW commands show up in profiling.
    */
#if defined(ENABLED_PROFILING)
    thd->profiling.discard_current_query();
#endif
    break;
  case SCH_OPTIMIZER_TRACE:
  case SCH_OPEN_TABLES:
  case SCH_VARIABLES:
  case SCH_STATUS:
  case SCH_PROCEDURES:
  case SCH_CHARSETS:
  case SCH_ENGINES:
  case SCH_COLLATIONS:
  case SCH_COLLATION_CHARACTER_SET_APPLICABILITY:
  case SCH_USER_PRIVILEGES:
  case SCH_SCHEMA_PRIVILEGES:
  case SCH_TABLE_PRIVILEGES:
  case SCH_COLUMN_PRIVILEGES:
  case SCH_TABLE_CONSTRAINTS:
  case SCH_KEY_COLUMN_USAGE:
  default:
    break;
  }
  
  SELECT_LEX *select_lex= lex->current_select();
  if (make_schema_select(thd, select_lex, schema_table_idx))
  {
    DBUG_RETURN(1);
  }
  TABLE_LIST *table_list= select_lex->table_list.first;
  table_list->schema_select_lex= schema_select_lex;
  table_list->schema_table_reformed= 1;
  DBUG_RETURN(0);
}


/**
  Read query from packet and store in thd->query.
  Used in COM_QUERY and COM_STMT_PREPARE.

    Sets the following THD variables:
  - query
  - query_length

  @retval
    FALSE ok
  @retval
    TRUE  error;  In this case thd->fatal_error is set
*/

bool alloc_query(THD *thd, const char *packet, size_t packet_length)
{
  /* Remove garbage at start and end of query */
  while (packet_length > 0 && my_isspace(thd->charset(), packet[0]))
  {
    packet++;
    packet_length--;
  }
  const char *pos= packet + packet_length;     // Point at end null
  while (packet_length > 0 &&
	 (pos[-1] == ';' || my_isspace(thd->charset() ,pos[-1])))
  {
    pos--;
    packet_length--;
  }

  char *query= static_cast<char*>(thd->alloc(packet_length + 1));
  if (!query)
    return TRUE;
  memcpy(query, packet, packet_length);
  query[packet_length]= '\0';

  thd->set_query(query, packet_length);

  /* Reclaim some memory */
  thd->packet.shrink(thd->variables.net_buffer_length);
  thd->convert_buffer.shrink(thd->variables.net_buffer_length);

  return FALSE;
}

static
bool sp_process_definer(THD *thd)
{
  DBUG_ENTER("sp_process_definer");

  LEX *lex= thd->lex;

  /*
    If the definer is not specified, this means that CREATE-statement missed
    DEFINER-clause. DEFINER-clause can be missed in two cases:

      - The user submitted a statement w/o the clause. This is a normal
        case, we should assign CURRENT_USER as definer.

      - Our slave received an updated from the master, that does not
        replicate definer for stored rountines. We should also assign
        CURRENT_USER as definer here, but also we should mark this routine
        as NON-SUID. This is essential for the sake of backward
        compatibility.

        The problem is the slave thread is running under "special" user (@),
        that actually does not exist. In the older versions we do not fail
        execution of a stored routine if its definer does not exist and
        continue the execution under the authorization of the invoker
        (BUG#13198). And now if we try to switch to slave-current-user (@),
        we will fail.

        Actually, this leads to the inconsistent state of master and
        slave (different definers, different SUID behaviour), but it seems,
        this is the best we can do.
  */

  if (!lex->definer)
  {
    Prepared_stmt_arena_holder ps_arena_holder(thd);

    lex->definer= create_default_definer(thd);

    /* Error has been already reported. */
    if (lex->definer == NULL)
      DBUG_RETURN(TRUE);

    if (thd->slave_thread && lex->sphead)
      lex->sphead->m_chistics->suid= SP_IS_NOT_SUID;
  }
  else
  {
    /*
      If the specified definer differs from the current user, we
      should check that the current user has SUPER privilege (in order
      to create a stored routine under another user one must have
      SUPER privilege).
    */
    if ((strcmp(lex->definer->user.str,
                thd->security_context()->priv_user().str) ||
         my_strcasecmp(system_charset_info, lex->definer->host.str,
                       thd->security_context()->priv_host().str)) &&
        check_global_access(thd, SUPER_ACL))
    {
      my_error(ER_SPECIFIC_ACCESS_DENIED_ERROR, MYF(0), "SUPER");
      DBUG_RETURN(TRUE);
    }
  }

  /* Check that the specified definer exists. Emit a warning if not. */

#ifndef NO_EMBEDDED_ACCESS_CHECKS
  if (!is_acl_user(lex->definer->host.str, lex->definer->user.str))
  {
    push_warning_printf(thd,
                        Sql_condition::SL_NOTE,
                        ER_NO_SUCH_USER,
                        ER(ER_NO_SUCH_USER),
                        lex->definer->user.str,
                        lex->definer->host.str);
  }
#endif /* NO_EMBEDDED_ACCESS_CHECKS */

  DBUG_RETURN(FALSE);
}


/**
  Auxiliary call that opens and locks tables for LOCK TABLES statement
  and initializes the list of locked tables.

  @param thd     Thread context.
  @param tables  List of tables to be locked.

  @return FALSE in case of success, TRUE in case of error.
*/

static bool lock_tables_open_and_lock_tables(THD *thd, TABLE_LIST *tables)
{
  Lock_tables_prelocking_strategy lock_tables_prelocking_strategy;
  MDL_deadlock_and_lock_abort_error_handler deadlock_handler;
  MDL_savepoint mdl_savepoint= thd->mdl_context.mdl_savepoint();
  uint counter;
  TABLE_LIST *table;

  thd->in_lock_tables= 1;

retry:

  if (open_tables(thd, &tables, &counter, 0, &lock_tables_prelocking_strategy))
    goto err;

  deadlock_handler.init();
  thd->push_internal_handler(&deadlock_handler);

  for (table= tables; table; table= table->next_global)
  {
    if (!table->is_placeholder())
    {
      if (table->table->s->tmp_table)
      {
        /*
          We allow to change temporary tables even if they were locked for read
          by LOCK TABLES. To avoid a discrepancy between lock acquired at LOCK
          TABLES time and by the statement which is later executed under LOCK
          TABLES we ensure that for temporary tables we always request a write
          lock (such discrepancy can cause problems for the storage engine).
          We don't set TABLE_LIST::lock_type in this case as this might result
          in extra warnings from THD::decide_logging_format() even though
          binary logging is totally irrelevant for LOCK TABLES.
        */
        table->table->reginfo.lock_type= TL_WRITE;
      }
      else if (table->lock_type == TL_READ &&
               ! table->prelocking_placeholder &&
               table->table->file->ha_table_flags() & HA_NO_READ_LOCAL_LOCK)
      {
        /*
          In case when LOCK TABLE ... READ LOCAL was issued for table with
          storage engine which doesn't support READ LOCAL option and doesn't
          use THR_LOCK locks we need to upgrade weak SR metadata lock acquired
          in open_tables() to stronger SRO metadata lock.
          This is not needed for tables used through stored routines or
          triggers as we always acquire SRO (or even stronger SNRW) metadata
          lock for them.
        */
        bool result= thd->mdl_context.upgrade_shared_lock(
                                        table->table->mdl_ticket,
                                        MDL_SHARED_READ_ONLY,
                                        thd->variables.lock_wait_timeout);

        if (deadlock_handler.need_reopen())
        {
          /*
            Deadlock occurred during upgrade of metadata lock.
            Let us restart acquring and opening tables for LOCK TABLES.
          */
          thd->pop_internal_handler();
          close_tables_for_reopen(thd, &tables, mdl_savepoint);
          if (open_temporary_tables(thd, tables))
            goto err;
          goto retry;
        }

        if (result)
        {
          thd->pop_internal_handler();
          goto err;
        }
      }
    }
  }

  thd->pop_internal_handler();

  if (lock_tables(thd, tables, counter, 0) ||
      thd->locked_tables_list.init_locked_tables(thd))
    goto err;

  thd->in_lock_tables= 0;

  return FALSE;

err:
  thd->in_lock_tables= 0;

  trans_rollback_stmt(thd);
  /*
    Need to end the current transaction, so the storage engine (InnoDB)
    can free its locks if LOCK TABLES locked some tables before finding
    that it can't lock a table in its list
  */
  trans_rollback(thd);
  /* Close tables and release metadata locks. */
  close_thread_tables(thd);
  DBUG_ASSERT(!thd->locked_tables_mode);
  thd->mdl_context.release_transactional_locks();
  return TRUE;
}


/**
  Execute command saved in thd and lex->sql_command.

  @param thd                       Thread handle

  @todo
    - Invalidate the table in the query cache if something changed
    after unlocking when changes become visible.
    @todo: this is workaround. right way will be move invalidating in
    the unlock procedure.
    - TODO: use check_change_password()

  @retval
    FALSE       OK
  @retval
    TRUE        Error
*/

int
mysql_execute_command(THD *thd)
{
  int res= FALSE;
  LEX  *const lex= thd->lex;
  /* first SELECT_LEX (have special meaning for many of non-SELECTcommands) */
  SELECT_LEX *const select_lex= lex->select_lex;
  /* first table of first SELECT_LEX */
  TABLE_LIST *const first_table= select_lex->get_table_list();
  /* list of all tables in query */
  TABLE_LIST *all_tables;
  /* most outer SELECT_LEX_UNIT of query */
  SELECT_LEX_UNIT *const unit= lex->unit;
  DBUG_ASSERT(select_lex->master_unit() == unit);
  DBUG_ENTER("mysql_execute_command");
  /* EXPLAIN OTHER isn't explainable command, but can have describe flag. */
  DBUG_ASSERT(!lex->describe || is_explainable_query(lex->sql_command) ||
              lex->sql_command == SQLCOM_EXPLAIN_OTHER);

  if (unlikely(lex->is_broken()))
  {
    // Force a Reprepare, to get a fresh LEX
    Reprepare_observer *reprepare_observer= thd->get_reprepare_observer();
    if (reprepare_observer &&
        reprepare_observer->report_error(thd))
    {
      DBUG_ASSERT(thd->is_error());
      DBUG_RETURN(1);
    }
  }

  thd->work_part_info= 0;

  DBUG_ASSERT(thd->get_transaction()->is_empty(Transaction_ctx::STMT) ||
              thd->in_sub_stmt);
  /*
    Each statement or replication event which might produce deadlock
    should handle transaction rollback on its own. So by the start of
    the next statement transaction rollback request should be fulfilled
    already.
  */
  DBUG_ASSERT(! thd->transaction_rollback_request || thd->in_sub_stmt);
  /*
    In many cases first table of main SELECT_LEX have special meaning =>
    check that it is first table in global list and relink it first in
    queries_tables list if it is necessary (we need such relinking only
    for queries with subqueries in select list, in this case tables of
    subqueries will go to global list first)

    all_tables will differ from first_table only if most upper SELECT_LEX
    do not contain tables.

    Because of above in place where should be at least one table in most
    outer SELECT_LEX we have following check:
    DBUG_ASSERT(first_table == all_tables);
    DBUG_ASSERT(first_table == all_tables && first_table != 0);
  */
  lex->first_lists_tables_same();
  /* should be assigned after making first tables same */
  all_tables= lex->query_tables;
  /* set context for commands which do not use setup_tables */
  select_lex->context.resolve_in_table_list_only(select_lex->get_table_list());

  thd->get_stmt_da()->reset_diagnostics_area();
  if ((thd->lex->keep_diagnostics != DA_KEEP_PARSE_ERROR) &&
      (thd->lex->keep_diagnostics != DA_KEEP_DIAGNOSTICS))
  {
    /*
      No parse errors, and it's not a diagnostic statement:
      remove the sql conditions from the DA!
      For diagnostic statements we need to keep the conditions
      around so we can inspec them.
    */
    thd->get_stmt_da()->reset_condition_info(thd);
  }

#ifdef HAVE_REPLICATION
  if (unlikely(thd->slave_thread))
  {
    // Database filters.
    if (lex->sql_command != SQLCOM_BEGIN &&
        lex->sql_command != SQLCOM_COMMIT &&
        lex->sql_command != SQLCOM_SAVEPOINT &&
        lex->sql_command != SQLCOM_ROLLBACK &&
        lex->sql_command != SQLCOM_ROLLBACK_TO_SAVEPOINT &&
        !rpl_filter->db_ok(thd->db().str))
      DBUG_RETURN(0);

    if (lex->sql_command == SQLCOM_DROP_TRIGGER)
    {
      /*
        When dropping a trigger, we need to load its table name
        before checking slave filter rules.
      */
      add_table_for_trigger(thd, lex->spname->m_db,
                            lex->spname->m_name, true, &all_tables);
      
      if (!all_tables)
      {
        /*
          If table name cannot be loaded,
          it means the trigger does not exists possibly because
          CREATE TRIGGER was previously skipped for this trigger
          according to slave filtering rules.
          Returning success without producing any errors in this case.
        */
        DBUG_RETURN(0);
      }
      
      // force searching in slave.cc:tables_ok() 
      all_tables->updating= 1;
    }

    /*
      For fix of BUG#37051, the master stores the table map for update
      in the Query_log_event, and the value is assigned to
      thd->variables.table_map_for_update before executing the update
      query.

      If thd->variables.table_map_for_update is set, then we are
      replicating from a new master, we can use this value to apply
      filter rules without opening all the tables. However If
      thd->variables.table_map_for_update is not set, then we are
      replicating from an old master, so we just skip this and
      continue with the old method. And of course, the bug would still
      exist for old masters.
    */
    if (lex->sql_command == SQLCOM_UPDATE_MULTI &&
        thd->table_map_for_update)
    {
      table_map table_map_for_update= thd->table_map_for_update;
      uint nr= 0;
      TABLE_LIST *table;
      for (table=all_tables; table; table=table->next_global, nr++)
      {
        if (table_map_for_update & ((table_map)1 << nr))
          table->updating= TRUE;
        else
          table->updating= FALSE;
      }

      if (all_tables_not_ok(thd, all_tables))
      {
        /* we warn the slave SQL thread */
        my_message(ER_SLAVE_IGNORED_TABLE, ER(ER_SLAVE_IGNORED_TABLE), MYF(0));
        DBUG_RETURN(0);
      }
      
      for (table=all_tables; table; table=table->next_global)
        table->updating= TRUE;
    }
    
    /*
      Check if statment should be skipped because of slave filtering
      rules

      Exceptions are:
      - UPDATE MULTI: For this statement, we want to check the filtering
        rules later in the code
      - SET: we always execute it (Not that many SET commands exists in
        the binary log anyway -- only 4.1 masters write SET statements,
	in 5.0 there are no SET statements in the binary log)
      - DROP TEMPORARY TABLE IF EXISTS: we always execute it (otherwise we
        have stale files on slave caused by exclusion of one tmp table).
    */
    if (!(lex->sql_command == SQLCOM_UPDATE_MULTI) &&
	!(lex->sql_command == SQLCOM_SET_OPTION) &&
	!(lex->sql_command == SQLCOM_DROP_TABLE &&
          lex->drop_temporary && lex->drop_if_exists) &&
        all_tables_not_ok(thd, all_tables))
    {
      /* we warn the slave SQL thread */
      my_message(ER_SLAVE_IGNORED_TABLE, ER(ER_SLAVE_IGNORED_TABLE), MYF(0));
      DBUG_RETURN(0);
    }
    /* 
       Execute deferred events first
    */
    if (slave_execute_deferred_events(thd))
      DBUG_RETURN(-1);
  }
  else
  {
#endif /* HAVE_REPLICATION */
    /*
      When option readonly is set deny operations which change non-temporary
      tables. Except for the replication thread and the 'super' users.
    */
    if (deny_updates_if_read_only_option(thd, all_tables))
    {
      my_error(ER_OPTION_PREVENTS_STATEMENT, MYF(0), "--read-only");
      DBUG_RETURN(-1);
    }
#ifdef HAVE_REPLICATION
  } /* endif unlikely slave */
#endif

  thd->status_var.com_stat[lex->sql_command]++;

  Opt_trace_start ots(thd, all_tables, lex->sql_command, &lex->var_list,
                      thd->query().str, thd->query().length, NULL,
                      thd->variables.character_set_client);

  Opt_trace_object trace_command(&thd->opt_trace);
  Opt_trace_array trace_command_steps(&thd->opt_trace, "steps");

  DBUG_ASSERT(thd->get_transaction()->cannot_safely_rollback(
      Transaction_ctx::STMT) == false);

  switch (gtid_pre_statement_checks(thd))
  {
  case GTID_STATEMENT_EXECUTE:
    break;
  case GTID_STATEMENT_CANCEL:
    DBUG_RETURN(-1);
  case GTID_STATEMENT_SKIP:
    my_ok(thd);
    DBUG_RETURN(0);
  }

  /*
    End a active transaction so that this command will have it's
    own transaction and will also sync the binary log. If a DDL is
    not run in it's own transaction it may simply never appear on
    the slave in case the outside transaction rolls back.
  */
  if (stmt_causes_implicit_commit(thd, CF_IMPLICIT_COMMIT_BEGIN))
  {
    /*
      Note that this should never happen inside of stored functions
      or triggers as all such statements prohibited there.
    */
    DBUG_ASSERT(! thd->in_sub_stmt);
    /* Statement transaction still should not be started. */
    DBUG_ASSERT(thd->get_transaction()->is_empty(Transaction_ctx::STMT));

    /*
      Implicit commit is not allowed with an active XA transaction.
      In this case we should not release metadata locks as the XA transaction
      will not be rolled back. Therefore we simply return here.
    */
    if (trans_check_state(thd))
      DBUG_RETURN(-1);

    /* Commit the normal transaction if one is active. */
    if (trans_commit_implicit(thd))
      goto error;
    /* Release metadata locks acquired in this transaction. */
    thd->mdl_context.release_transactional_locks();
  }

  DEBUG_SYNC(thd, "after_implicit_pre_commit");

  if (gtid_pre_statement_post_implicit_commit_checks(thd))
    DBUG_RETURN(-1);

#ifndef DBUG_OFF
  if (lex->sql_command != SQLCOM_SET_OPTION)
    DEBUG_SYNC(thd,"before_execute_sql_command");
#endif

  /*
    Check if we are in a read-only transaction and we're trying to
    execute a statement which should always be disallowed in such cases.

    Note that this check is done after any implicit commits.
  */
  if (thd->tx_read_only &&
      (sql_command_flags[lex->sql_command] & CF_DISALLOW_IN_RO_TRANS))
  {
    my_error(ER_CANT_EXECUTE_IN_READ_ONLY_TRANSACTION, MYF(0));
    goto error;
  }

  /*
    Close tables open by HANDLERs before executing DDL statement
    which is going to affect those tables.

    This should happen before temporary tables are pre-opened as
    otherwise we will get errors about attempt to re-open tables
    if table to be changed is open through HANDLER.

    Note that even although this is done before any privilege
    checks there is no security problem here as closing open
    HANDLER doesn't require any privileges anyway.
  */
  if (sql_command_flags[lex->sql_command] & CF_HA_CLOSE)
    mysql_ha_rm_tables(thd, all_tables);

  /*
    Pre-open temporary tables to simplify privilege checking
    for statements which need this.
  */
  if (sql_command_flags[lex->sql_command] & CF_PREOPEN_TMP_TABLES)
  {
    if (open_temporary_tables(thd, all_tables))
      goto error;
  }

  // Save original info for EXPLAIN FOR CONNECTION
  if (!thd->in_sub_stmt)
    thd->query_plan.set_query_plan(lex->sql_command, lex,
                                   !thd->stmt_arena->is_conventional());

  switch (lex->sql_command) {

  case SQLCOM_SHOW_STATUS:
  {
    system_status_var old_status_var= thd->status_var;
    thd->initial_status_var= &old_status_var;

    if (!(res= select_precheck(thd, lex, all_tables, first_table)))
      res= execute_sqlcom_select(thd, all_tables);

    /* Don't log SHOW STATUS commands to slow query log */
    thd->server_status&= ~(SERVER_QUERY_NO_INDEX_USED |
                           SERVER_QUERY_NO_GOOD_INDEX_USED);
    /*
      restore status variables, as we don't want 'show status' to cause
      changes
    */
    mysql_mutex_lock(&LOCK_status);
    add_diff_to_status(&global_status_var, &thd->status_var,
                       &old_status_var);
    thd->status_var= old_status_var;
    mysql_mutex_unlock(&LOCK_status);
    break;
  }
  case SQLCOM_SHOW_EVENTS:
#ifdef EMBEDDED_LIBRARY
    my_error(ER_NOT_SUPPORTED_YET, MYF(0), "embedded server");
    break;
#endif
  case SQLCOM_SHOW_STATUS_PROC:
  case SQLCOM_SHOW_STATUS_FUNC:
  case SQLCOM_SHOW_DATABASES:
  case SQLCOM_SHOW_TABLES:
  case SQLCOM_SHOW_TRIGGERS:
  case SQLCOM_SHOW_TABLE_STATUS:
  case SQLCOM_SHOW_OPEN_TABLES:
  case SQLCOM_SHOW_PLUGINS:
  case SQLCOM_SHOW_FIELDS:
  case SQLCOM_SHOW_KEYS:
  case SQLCOM_SHOW_VARIABLES:
  case SQLCOM_SHOW_CHARSETS:
  case SQLCOM_SHOW_COLLATIONS:
  case SQLCOM_SHOW_STORAGE_ENGINES:
  case SQLCOM_SHOW_PROFILE:
  case SQLCOM_SELECT:
  {
    DBUG_EXECUTE_IF("use_attachable_trx",
                    thd->begin_attachable_transaction(););

    thd->status_var.last_query_cost= 0.0;
    thd->status_var.last_query_partial_plans= 0;

    res= select_precheck(thd, lex, all_tables, first_table);

    if (!res)
      res= execute_sqlcom_select(thd, all_tables);

    DBUG_EXECUTE_IF("use_attachable_trx",
                    thd->end_attachable_transaction(););

    break;
  }
case SQLCOM_PREPARE:
  {
    mysql_sql_stmt_prepare(thd);
    break;
  }
  case SQLCOM_EXECUTE:
  {
    mysql_sql_stmt_execute(thd);
    break;
  }
  case SQLCOM_DEALLOCATE_PREPARE:
  {
    mysql_sql_stmt_close(thd);
    break;
  }
  case SQLCOM_DO:
    if (check_table_access(thd, SELECT_ACL, all_tables, FALSE, UINT_MAX, FALSE)
        || open_and_lock_tables(thd, all_tables, 0))
      goto error;

    res= mysql_do(thd, *lex->do_insert_list);
    break;

  case SQLCOM_EMPTY_QUERY:
    my_ok(thd);
    break;

  case SQLCOM_HELP:
    res= mysqld_help(thd,lex->help_arg);
    break;

#ifndef EMBEDDED_LIBRARY
  case SQLCOM_PURGE:
  {
    if (check_global_access(thd, SUPER_ACL))
      goto error;
    /* PURGE MASTER LOGS TO 'file' */
    res = purge_master_logs(thd, lex->to_log);
    break;
  }
  case SQLCOM_PURGE_BEFORE:
  {
    Item *it;

    if (check_global_access(thd, SUPER_ACL))
      goto error;
    /* PURGE MASTER LOGS BEFORE 'data' */
    it= (Item *)lex->purge_value_list.head();
    if ((!it->fixed && it->fix_fields(lex->thd, &it)) ||
        it->check_cols(1))
    {
      my_error(ER_WRONG_ARGUMENTS, MYF(0), "PURGE LOGS BEFORE");
      goto error;
    }
    it= new Item_func_unix_timestamp(it);
    /*
      it is OK only emulate fix_fieds, because we need only
      value of constant
    */
    it->quick_fix_field();
    time_t purge_time= static_cast<time_t>(it->val_int());
    if (thd->is_error())
      goto error;
    res = purge_master_logs_before_date(thd, purge_time);
    break;
  }
#endif
  case SQLCOM_SHOW_WARNS:
  {
    res= mysqld_show_warnings(thd, (ulong)
			      ((1L << (uint) Sql_condition::SL_NOTE) |
			       (1L << (uint) Sql_condition::SL_WARNING) |
			       (1L << (uint) Sql_condition::SL_ERROR)
			       ));
    break;
  }
  case SQLCOM_SHOW_ERRORS:
  {
    res= mysqld_show_warnings(thd, (ulong)
			      (1L << (uint) Sql_condition::SL_ERROR));
    break;
  }
  case SQLCOM_SHOW_PROFILES:
  {
#if defined(ENABLED_PROFILING)
    thd->profiling.discard_current_query();
    res= thd->profiling.show_profiles();
    if (res)
      goto error;
#else
    my_error(ER_FEATURE_DISABLED, MYF(0), "SHOW PROFILES", "enable-profiling");
    goto error;
#endif
    break;
  }

#ifdef HAVE_REPLICATION
  case SQLCOM_SHOW_SLAVE_HOSTS:
  {
    if (check_global_access(thd, REPL_SLAVE_ACL))
      goto error;
    res= show_slave_hosts(thd);
    break;
  }
  case SQLCOM_SHOW_RELAYLOG_EVENTS:
  {
    if (check_global_access(thd, REPL_SLAVE_ACL))
      goto error;
    res = mysql_show_relaylog_events(thd);
    break;
  }
  case SQLCOM_SHOW_BINLOG_EVENTS:
  {
    if (check_global_access(thd, REPL_SLAVE_ACL))
      goto error;
    res = mysql_show_binlog_events(thd);
    break;
  }
#endif

  case SQLCOM_ASSIGN_TO_KEYCACHE:
  {
    DBUG_ASSERT(first_table == all_tables && first_table != 0);
    if (check_access(thd, INDEX_ACL, first_table->db,
                     &first_table->grant.privilege,
                     &first_table->grant.m_internal,
                     0, 0))
      goto error;
    res= mysql_assign_to_keycache(thd, first_table, &lex->ident);
    break;
  }
  case SQLCOM_PRELOAD_KEYS:
  {
    DBUG_ASSERT(first_table == all_tables && first_table != 0);
    if (check_access(thd, INDEX_ACL, first_table->db,
                     &first_table->grant.privilege,
                     &first_table->grant.m_internal,
                     0, 0))
      goto error;
    res = mysql_preload_keys(thd, first_table);
    break;
  }
#ifdef HAVE_REPLICATION
  case SQLCOM_CHANGE_MASTER:
  {

    if (check_global_access(thd, SUPER_ACL))
      goto error;
    res= change_master_cmd(thd);
    break;
  }
  case SQLCOM_SHOW_SLAVE_STAT:
  {
    /* Accept one of two privileges */
    if (check_global_access(thd, SUPER_ACL | REPL_CLIENT_ACL))
      goto error;
    res= show_slave_status_cmd(thd);
    break;
  }
  case SQLCOM_SHOW_MASTER_STAT:
  {
    /* Accept one of two privileges */
    if (check_global_access(thd, SUPER_ACL | REPL_CLIENT_ACL))
      goto error;
    res = show_master_status(thd);
    break;
  }

#endif /* HAVE_REPLICATION */
  case SQLCOM_SHOW_ENGINE_STATUS:
    {
      if (check_global_access(thd, PROCESS_ACL))
        goto error;
      res = ha_show_status(thd, lex->create_info.db_type, HA_ENGINE_STATUS);
      break;
    }
  case SQLCOM_SHOW_ENGINE_MUTEX:
    {
      if (check_global_access(thd, PROCESS_ACL))
        goto error;
      res = ha_show_status(thd, lex->create_info.db_type, HA_ENGINE_MUTEX);
      break;
    }
  case SQLCOM_CREATE_TABLE:
  {
    DBUG_ASSERT(first_table == all_tables && first_table != 0);
    bool link_to_local;
    TABLE_LIST *create_table= first_table;
    TABLE_LIST *select_tables= lex->create_last_non_select_table->next_global;

    /*
      Code below (especially in mysql_create_table() and select_create
      methods) may modify HA_CREATE_INFO structure in LEX, so we have to
      use a copy of this structure to make execution prepared statement-
      safe. A shallow copy is enough as this code won't modify any memory
      referenced from this structure.
    */
    HA_CREATE_INFO create_info(lex->create_info);
    /*
      We need to copy alter_info for the same reasons of re-execution
      safety, only in case of Alter_info we have to do (almost) a deep
      copy.
    */
    Alter_info alter_info(lex->alter_info, thd->mem_root);

    if (thd->is_fatal_error)
    {
      /* If out of memory when creating a copy of alter_info. */
      res= 1;
      goto end_with_restore_list;
    }

    if ((res= create_table_precheck(thd, select_tables, create_table)))
      goto end_with_restore_list;

    /* Might have been updated in create_table_precheck */
    create_info.alias= create_table->alias;

    /*
      Assign target tablespace name to enable locking in lock_table_names().
      Reject invalid names.
    */
    if (create_info.tablespace)
    {
      if (check_tablespace_name(create_info.tablespace) != IDENT_NAME_OK)
        goto end_with_restore_list;

      if (!thd->make_lex_string(&create_table->target_tablespace_name,
                                create_info.tablespace,
                                strlen(create_info.tablespace), false))
      {
        my_error(ER_OUT_OF_RESOURCES, MYF(ME_FATALERROR));
        goto end_with_restore_list;
      }
    }

    /* Fix names if symlinked or relocated tables */
    if (append_file_to_dir(thd, &create_info.data_file_name,
			   create_table->table_name) ||
	append_file_to_dir(thd, &create_info.index_file_name,
			   create_table->table_name))
      goto end_with_restore_list;

    /*
      If no engine type was given, work out the default now
      rather than at parse-time.
    */
    if (!(create_info.used_fields & HA_CREATE_USED_ENGINE))
      create_info.db_type= create_info.options & HA_LEX_CREATE_TMP_TABLE ?
              ha_default_temp_handlerton(thd) : ha_default_handlerton(thd);
    /*
      If we are using SET CHARSET without DEFAULT, add an implicit
      DEFAULT to not confuse old users. (This may change).
    */
    if ((create_info.used_fields &
	 (HA_CREATE_USED_DEFAULT_CHARSET | HA_CREATE_USED_CHARSET)) ==
	HA_CREATE_USED_CHARSET)
    {
      create_info.used_fields&= ~HA_CREATE_USED_CHARSET;
      create_info.used_fields|= HA_CREATE_USED_DEFAULT_CHARSET;
      create_info.default_table_charset= create_info.table_charset;
      create_info.table_charset= 0;
    }

    {
      partition_info *part_info= thd->lex->part_info;
      if (part_info && !(part_info= thd->lex->part_info->get_clone()))
      {
        res= -1;
        goto end_with_restore_list;
      }
      thd->work_part_info= part_info;
    }

    if (select_lex->item_list.elements)		// With select
    {
      select_result *result;

      /*
        CREATE TABLE...IGNORE/REPLACE SELECT... can be unsafe, unless
        ORDER BY PRIMARY KEY clause is used in SELECT statement. We therefore
        use row based logging if mixed or row based logging is available.
        TODO: Check if the order of the output of the select statement is
        deterministic. Waiting for BUG#42415
      */
      if(lex->is_ignore())
        lex->set_stmt_unsafe(LEX::BINLOG_STMT_UNSAFE_CREATE_IGNORE_SELECT);
      
      if(lex->duplicates == DUP_REPLACE)
        lex->set_stmt_unsafe(LEX::BINLOG_STMT_UNSAFE_CREATE_REPLACE_SELECT);

      /*
        If:
        a) we inside an SP and there was NAME_CONST substitution,
        b) binlogging is on (STMT mode),
        c) we log the SP as separate statements
        raise a warning, as it may cause problems
        (see 'NAME_CONST issues' in 'Binary Logging of Stored Programs')
       */
      if (thd->query_name_consts && 
          mysql_bin_log.is_open() &&
          thd->variables.binlog_format == BINLOG_FORMAT_STMT &&
          !mysql_bin_log.is_query_in_union(thd, thd->query_id))
      {
        List_iterator_fast<Item> it(select_lex->item_list);
        Item *item;
        uint splocal_refs= 0;
        /* Count SP local vars in the top-level SELECT list */
        while ((item= it++))
        {
          if (item->is_splocal())
            splocal_refs++;
        }
        /*
          If it differs from number of NAME_CONST substitution applied,
          we may have a SOME_FUNC(NAME_CONST()) in the SELECT list,
          that may cause a problem with binary log (see BUG#35383),
          raise a warning. 
        */
        if (splocal_refs != thd->query_name_consts)
          push_warning(thd, 
                       Sql_condition::SL_WARNING,
                       ER_UNKNOWN_ERROR,
"Invoked routine ran a statement that may cause problems with "
"binary log, see 'NAME_CONST issues' in 'Binary Logging of Stored Programs' "
"section of the manual.");
      }
      
      unit->set_limit(select_lex);

      /*
        Disable non-empty MERGE tables with CREATE...SELECT. Too
        complicated. See Bug #26379. Empty MERGE tables are read-only
        and don't allow CREATE...SELECT anyway.
      */
      if (create_info.used_fields & HA_CREATE_USED_UNION)
      {
        my_error(ER_WRONG_OBJECT, MYF(0), create_table->db,
                 create_table->table_name, "BASE TABLE");
        res= 1;
        goto end_with_restore_list;
      }

<<<<<<< HEAD
#ifndef MCP_GLOBAL_SCHEMA_LOCK
      Ha_global_schema_lock_guard global_schema_lock(thd);

      if (!(create_info.options & HA_LEX_CREATE_TMP_TABLE))
        (void)global_schema_lock.lock();
#endif
      if (!(res= open_normal_and_derived_tables(thd, all_tables, 0)))
=======
      if (!(res= open_tables_for_query(thd, all_tables, 0)))
>>>>>>> 21940bac
      {
        /* The table already exists */
        if (create_table->table || create_table->is_view())
        {
          if (create_info.options & HA_LEX_CREATE_IF_NOT_EXISTS)
          {
            push_warning_printf(thd, Sql_condition::SL_NOTE,
                                ER_TABLE_EXISTS_ERROR,
                                ER(ER_TABLE_EXISTS_ERROR),
                                create_info.alias);
            my_ok(thd);
          }
          else
          {
            my_error(ER_TABLE_EXISTS_ERROR, MYF(0), create_info.alias);
            res= 1;
          }
          goto end_with_restore_list;
        }

        /*
          Remove target table from main select and name resolution
          context. This can't be done earlier as it will break view merging in
          statements like "CREATE TABLE IF NOT EXISTS existing_view SELECT".
        */
        lex->unlink_first_table(&link_to_local);

        /* Updating any other table is prohibited in CTS statement */
        for (TABLE_LIST *table= lex->query_tables; table;
             table= table->next_global)
          if (table->lock_type >= TL_WRITE_ALLOW_WRITE)
          {
            lex->link_first_table_back(create_table, link_to_local);

            res= 1;
            my_error(ER_CANT_UPDATE_TABLE_IN_CREATE_TABLE_SELECT, MYF(0),
                     table->table_name, create_info.alias);
            goto end_with_restore_list;
          }

        /*
          select_create is currently not re-execution friendly and
          needs to be created for every execution of a PS/SP.
        */
        if ((result= new select_create(create_table,
                                       &create_info,
                                       &alter_info,
                                       select_lex->item_list,
                                       lex->duplicates,
                                       select_tables)))
        {
          Ignore_error_handler ignore_handler;
          Strict_error_handler strict_handler;
          if (thd->lex->is_ignore())
            thd->push_internal_handler(&ignore_handler);
          else if (thd->is_strict_mode())
            thd->push_internal_handler(&strict_handler);

          /*
            CREATE from SELECT give its SELECT_LEX for SELECT,
            and item_list belong to SELECT
          */
          res= handle_query(thd, lex, result, SELECT_NO_UNLOCK, 0);

          if (thd->lex->is_ignore() || thd->is_strict_mode())
            thd->pop_internal_handler();

          delete result;
        }

        lex->link_first_table_back(create_table, link_to_local);
      }
    }
    else
    {
      Strict_error_handler strict_handler;
      /* Push Strict_error_handler */
      if (!thd->lex->is_ignore() && thd->is_strict_mode())
        thd->push_internal_handler(&strict_handler);
      /* regular create */
      if (create_info.options & HA_LEX_CREATE_TABLE_LIKE)
      {
        /* CREATE TABLE ... LIKE ... */
        res= mysql_create_like_table(thd, create_table, select_tables,
                                     &create_info);
      }
      else
      {
        /* Regular CREATE TABLE */
        res= mysql_create_table(thd, create_table,
                                &create_info, &alter_info);
      }
      /* Pop Strict_error_handler */
      if (!thd->lex->is_ignore() && thd->is_strict_mode())
        thd->pop_internal_handler();
      if (!res)
      {
        /* in case of create temp tables if @@session_track_state_change is
           ON then send session state notification in OK packet */
        if(create_info.options & HA_LEX_CREATE_TMP_TABLE &&
           thd->session_tracker.get_tracker(SESSION_STATE_CHANGE_TRACKER)->is_enabled())
          thd->session_tracker.get_tracker(SESSION_STATE_CHANGE_TRACKER)->mark_as_changed(thd, NULL);
        my_ok(thd);
      }
    }

end_with_restore_list:
    break;
  }
  case SQLCOM_CREATE_INDEX:
    /* Fall through */
  case SQLCOM_DROP_INDEX:
  /*
    CREATE INDEX and DROP INDEX are implemented by calling ALTER
    TABLE with proper arguments.

    In the future ALTER TABLE will notice that the request is to
    only add indexes and create these one by one for the existing
    table without having to do a full rebuild.
  */
  {
    /* Prepare stack copies to be re-execution safe */
    HA_CREATE_INFO create_info;
    Alter_info alter_info(lex->alter_info, thd->mem_root);

    if (thd->is_fatal_error) /* out of memory creating a copy of alter_info */
      goto error;

    DBUG_ASSERT(first_table == all_tables && first_table != 0);
    if (check_one_table_access(thd, INDEX_ACL, all_tables))
      goto error; /* purecov: inspected */
    /*
      Currently CREATE INDEX or DROP INDEX cause a full table rebuild
      and thus classify as slow administrative statements just like
      ALTER TABLE.
    */
    thd->enable_slow_log= opt_log_slow_admin_statements;

    memset(&create_info, 0, sizeof(create_info));
    create_info.db_type= 0;
    create_info.row_type= ROW_TYPE_NOT_USED;
    create_info.default_table_charset= thd->variables.collation_database;

    /* Push Strict_error_handler */
    Strict_error_handler strict_handler;
    if (thd->is_strict_mode())
      thd->push_internal_handler(&strict_handler);
    DBUG_ASSERT(!select_lex->order_list.elements);
    res= mysql_alter_table(thd, first_table->db, first_table->table_name,
                           &create_info, first_table, &alter_info);
    /* Pop Strict_error_handler */
    if (thd->is_strict_mode())
      thd->pop_internal_handler();
    break;
  }
#ifdef HAVE_REPLICATION
  case SQLCOM_START_GROUP_REPLICATION:
  {
    res= group_replication_start();

    //To reduce server dependency, server errors are not used here
    switch (res)
    {
      case 1: //GROUP_REPLICATION_CONFIGURATION_ERROR
        my_message(ER_GROUP_REPLICATION_CONFIGURATION,
                   ER(ER_GROUP_REPLICATION_CONFIGURATION), MYF(0));
        goto error;
      case 2: //GROUP_REPLICATION_ALREADY_RUNNING
        my_message(ER_GROUP_REPLICATION_RUNNING,
                   ER(ER_GROUP_REPLICATION_RUNNING), MYF(0));
        goto error;
      case 3: //GROUP_REPLICATION_REPLICATION_APPLIER_INIT_ERROR
        my_message(ER_GROUP_REPLICATION_APPLIER_INIT_ERROR,
                   ER(ER_GROUP_REPLICATION_APPLIER_INIT_ERROR), MYF(0));
        goto error;
      case 4: //GROUP_REPLICATION_COMMUNICATION_LAYER_JOIN_ERROR
        my_message(ER_GROUP_REPLICATION_COMMUNICATION_LAYER_SESSION_ERROR,
                   ER(ER_GROUP_REPLICATION_COMMUNICATION_LAYER_SESSION_ERROR), MYF(0));
        goto error;
      case 5: //GROUP_REPLICATION_COMMUNICATION_LAYER_SESSION_ERROR
        my_message(ER_GROUP_REPLICATION_COMMUNICATION_LAYER_JOIN_ERROR,
                   ER(ER_GROUP_REPLICATION_COMMUNICATION_LAYER_JOIN_ERROR), MYF(0));
        goto error;
    }
    my_ok(thd);
    res= 0;
    break;
  }

  case SQLCOM_STOP_GROUP_REPLICATION:
  {
    res= group_replication_stop();
    if (res == 1) //GROUP_REPLICATION_CONFIGURATION_ERROR
    {
      my_message(ER_GROUP_REPLICATION_CONFIGURATION,
                 ER(ER_GROUP_REPLICATION_CONFIGURATION), MYF(0));
      goto error;
    }
    if (res == 6) //GROUP_REPLICATION_APPLIER_THREAD_TIMEOUT
    {
      my_message(ER_GROUP_REPLICATION_STOP_APPLIER_THREAD_TIMEOUT,
                 ER(ER_GROUP_REPLICATION_STOP_APPLIER_THREAD_TIMEOUT), MYF(0));
      goto error;
    }
    my_ok(thd);
    res= 0;
    break;
  }

  case SQLCOM_SLAVE_START:
  {
    res= start_slave_cmd(thd);
    break;
  }
  case SQLCOM_SLAVE_STOP:
  {
  /*
    If the client thread has locked tables, a deadlock is possible.
    Assume that
    - the client thread does LOCK TABLE t READ.
    - then the master updates t.
    - then the SQL slave thread wants to update t,
      so it waits for the client thread because t is locked by it.
    - then the client thread does SLAVE STOP.
      SLAVE STOP waits for the SQL slave thread to terminate its
      update t, which waits for the client thread because t is locked by it.
    To prevent that, refuse SLAVE STOP if the
    client thread has locked tables
  */
  if (thd->locked_tables_mode ||
      thd->in_active_multi_stmt_transaction() || thd->global_read_lock.is_acquired())
  {
    my_message(ER_LOCK_OR_ACTIVE_TRANSACTION,
               ER(ER_LOCK_OR_ACTIVE_TRANSACTION), MYF(0));
    goto error;
  }

  res= stop_slave_cmd(thd);
  break;
  }
#endif /* HAVE_REPLICATION */

  case SQLCOM_RENAME_TABLE:
  {
    DBUG_ASSERT(first_table == all_tables && first_table != 0);
    TABLE_LIST *table;
    for (table= first_table; table; table= table->next_local->next_local)
    {
      if (check_access(thd, ALTER_ACL | DROP_ACL, table->db,
                       &table->grant.privilege,
                       &table->grant.m_internal,
                       0, 0) ||
          check_access(thd, INSERT_ACL | CREATE_ACL, table->next_local->db,
                       &table->next_local->grant.privilege,
                       &table->next_local->grant.m_internal,
                       0, 0))
	goto error;
      TABLE_LIST old_list, new_list;
      /*
        we do not need initialize old_list and new_list because we will
        come table[0] and table->next[0] there
      */
      old_list= table[0];
      new_list= table->next_local[0];
      if (check_grant(thd, ALTER_ACL | DROP_ACL, &old_list, FALSE, 1, FALSE) ||
         (!test_all_bits(table->next_local->grant.privilege,
                         INSERT_ACL | CREATE_ACL) &&
          check_grant(thd, INSERT_ACL | CREATE_ACL, &new_list, FALSE, 1,
                      FALSE)))
        goto error;
    }

    if (mysql_rename_tables(thd, first_table, 0))
      goto error;
    break;
  }
#ifndef EMBEDDED_LIBRARY
  case SQLCOM_SHOW_BINLOGS:
    {
      if (check_global_access(thd, SUPER_ACL | REPL_CLIENT_ACL))
	goto error;
      res = show_binlogs(thd);
      break;
    }
#endif /* EMBEDDED_LIBRARY */
  case SQLCOM_SHOW_CREATE:
    DBUG_ASSERT(first_table == all_tables && first_table != 0);
    {
     /*
        Access check:
        SHOW CREATE TABLE require any privileges on the table level (ie
        effecting all columns in the table).
        SHOW CREATE VIEW require the SHOW_VIEW and SELECT ACLs on the table
        level.
        NOTE: SHOW_VIEW ACL is checked when the view is created.
      */

      DBUG_PRINT("debug", ("lex->only_view: %d, table: %s.%s",
                           lex->only_view,
                           first_table->db, first_table->table_name));
      if (lex->only_view)
      {
        if (check_table_access(thd, SELECT_ACL, first_table, FALSE, 1, FALSE))
        {
          DBUG_PRINT("debug", ("check_table_access failed"));
          my_error(ER_TABLEACCESS_DENIED_ERROR, MYF(0),
                   "SHOW", thd->security_context()->priv_user().str,
                   thd->security_context()->host_or_ip().str,
                   first_table->alias);
          goto error;
        }
        DBUG_PRINT("debug", ("check_table_access succeeded"));

        /* Ignore temporary tables if this is "SHOW CREATE VIEW" */
        first_table->open_type= OT_BASE_ONLY;

      }
      else
      {
        /*
          Temporary tables should be opened for SHOW CREATE TABLE, but not
          for SHOW CREATE VIEW.
        */
        if (open_temporary_tables(thd, all_tables))
          goto error;

        /*
          The fact that check_some_access() returned FALSE does not mean that
          access is granted. We need to check if first_table->grant.privilege
          contains any table-specific privilege.
        */
        DBUG_PRINT("debug", ("first_table->grant.privilege: %lx",
                             first_table->grant.privilege));
        if (check_some_access(thd, SHOW_CREATE_TABLE_ACLS, first_table) ||
            (first_table->grant.privilege & SHOW_CREATE_TABLE_ACLS) == 0)
        {
          my_error(ER_TABLEACCESS_DENIED_ERROR, MYF(0),
                   "SHOW", thd->security_context()->priv_user().str,
                   thd->security_context()->host_or_ip().str,
                   first_table->alias);
          goto error;
        }
      }

      /* Access is granted. Execute the command.  */
      res= mysqld_show_create(thd, first_table);
      break;
    }
  case SQLCOM_CHECKSUM:
  {
    DBUG_ASSERT(first_table == all_tables && first_table != 0);
    if (check_table_access(thd, SELECT_ACL, all_tables,
                           FALSE, UINT_MAX, FALSE))
      goto error; /* purecov: inspected */

    res = mysql_checksum_table(thd, first_table, &lex->check_opt);
    break;
  }
  case SQLCOM_REPLACE:
#ifndef DBUG_OFF
    if (mysql_bin_log.is_open())
    {
      /*
        Generate an incident log event before writing the real event
        to the binary log.  We put this event is before the statement
        since that makes it simpler to check that the statement was
        not executed on the slave (since incidents usually stop the
        slave).

        Observe that any row events that are generated will be
        generated before.

        This is only for testing purposes and will not be present in a
        release build.
      */

      binary_log::Incident_event::enum_incident incident=
                                     binary_log::Incident_event::INCIDENT_NONE;
      DBUG_PRINT("debug", ("Just before generate_incident()"));
      DBUG_EXECUTE_IF("incident_database_resync_on_replace",
                      incident= binary_log::Incident_event::INCIDENT_LOST_EVENTS;);
      if (incident)
      {
        Incident_log_event ev(thd, incident);
        const char* err_msg= "Generate an incident log event before "
                             "writing the real event to the binary "
                             "log for testing purposes.";
        if (mysql_bin_log.write_incident(&ev, true/*need_lock_log=true*/,
                                         err_msg))
        {
          res= 1;
          break;
        }
      }
      DBUG_PRINT("debug", ("Just after generate_incident()"));
    }
#endif
  case SQLCOM_INSERT:
  case SQLCOM_REPLACE_SELECT:
  case SQLCOM_INSERT_SELECT:
  {
    DBUG_ASSERT(first_table == all_tables && first_table != 0);
    DBUG_ASSERT(lex->m_sql_cmd != NULL);
    res= lex->m_sql_cmd->execute(thd);
    break;
  }
  case SQLCOM_DELETE:
  case SQLCOM_DELETE_MULTI:
  case SQLCOM_UPDATE:
  case SQLCOM_UPDATE_MULTI:
  {
    DBUG_ASSERT(first_table == all_tables && first_table != 0);
    DBUG_ASSERT(lex->m_sql_cmd != NULL);
    res= lex->m_sql_cmd->execute(thd);
    break;
  }
  case SQLCOM_DROP_TABLE:
  {
    DBUG_ASSERT(first_table == all_tables && first_table != 0);
    if (!lex->drop_temporary)
    {
      if (check_table_access(thd, DROP_ACL, all_tables, FALSE, UINT_MAX, FALSE))
	goto error;				/* purecov: inspected */
    }
    /* DDL and binlog write order are protected by metadata locks. */
    res= mysql_rm_table(thd, first_table, lex->drop_if_exists,
			lex->drop_temporary);
    /* when dropping temporary tables if @@session_track_state_change is ON then
       send the boolean tracker in the OK packet */
    if(!res && lex->drop_temporary)
    {
      if (thd->session_tracker.get_tracker(SESSION_STATE_CHANGE_TRACKER)->is_enabled())
        thd->session_tracker.get_tracker(SESSION_STATE_CHANGE_TRACKER)->mark_as_changed(thd, NULL);
    }
  }
  break;
  case SQLCOM_SHOW_PROCESSLIST:
    if (!thd->security_context()->priv_user().str[0] &&
        check_global_access(thd,PROCESS_ACL))
      break;
    mysqld_list_processes(
      thd,
      (thd->security_context()->check_access(PROCESS_ACL) ?
         NullS :
        thd->security_context()->priv_user().str),
      lex->verbose);
    break;
  case SQLCOM_SHOW_PRIVILEGES:
    res= mysqld_show_privileges(thd);
    break;
  case SQLCOM_SHOW_ENGINE_LOGS:
    {
      if (check_access(thd, FILE_ACL, any_db, NULL, NULL, 0, 0))
	goto error;
      res= ha_show_status(thd, lex->create_info.db_type, HA_ENGINE_LOGS);
      break;
    }
  case SQLCOM_CHANGE_DB:
  {
    const LEX_CSTRING db_str= { (char *) select_lex->db,
                                strlen(select_lex->db) };

    if (!mysql_change_db(thd, db_str, FALSE))
      my_ok(thd);

    break;
  }

  case SQLCOM_LOAD:
  {
    DBUG_ASSERT(first_table == all_tables && first_table != 0);
    uint privilege= (lex->duplicates == DUP_REPLACE ?
		     INSERT_ACL | DELETE_ACL : INSERT_ACL) |
                    (lex->local_file ? 0 : FILE_ACL);

    if (lex->local_file)
    {
      if (!(thd->client_capabilities & CLIENT_LOCAL_FILES) ||
          !opt_local_infile)
      {
	my_message(ER_NOT_ALLOWED_COMMAND, ER(ER_NOT_ALLOWED_COMMAND), MYF(0));
	goto error;
      }
    }

    if (check_one_table_access(thd, privilege, all_tables))
      goto error;

    /* Push strict / ignore error handler */
    Ignore_error_handler ignore_handler;
    Strict_error_handler strict_handler;
    if (thd->lex->is_ignore())
      thd->push_internal_handler(&ignore_handler);
    else if (thd->is_strict_mode())
      thd->push_internal_handler(&strict_handler);

    res= mysql_load(thd, lex->exchange, first_table, lex->load_field_list,
                    lex->load_update_list, lex->load_value_list, lex->duplicates,
                    (bool) lex->local_file);

    /* Pop ignore / strict error handler */
    if (thd->lex->is_ignore() || thd->is_strict_mode())
      thd->pop_internal_handler();

    break;
  }

  case SQLCOM_SET_OPTION:
  {
    List<set_var_base> *lex_var_list= &lex->var_list;

    if ((check_table_access(thd, SELECT_ACL, all_tables, FALSE, UINT_MAX, FALSE)
         || open_and_lock_tables(thd, all_tables, 0)))
      goto error;
    if (!(res= sql_set_variables(thd, lex_var_list)))
      my_ok(thd);
    else
    {
      /*
        We encountered some sort of error, but no message was sent.
        Send something semi-generic here since we don't know which
        assignment in the list caused the error.
      */
      if (!thd->is_error())
        my_error(ER_WRONG_ARGUMENTS,MYF(0),"SET");
      goto error;
    }

    break;
  }

  case SQLCOM_UNLOCK_TABLES:
    /*
      It is critical for mysqldump --single-transaction --master-data that
      UNLOCK TABLES does not implicitely commit a connection which has only
      done FLUSH TABLES WITH READ LOCK + BEGIN. If this assumption becomes
      false, mysqldump will not work.
    */
    if (thd->variables.option_bits & OPTION_TABLE_LOCK)
    {
      /*
        Can we commit safely? If not, return to avoid releasing
        transactional metadata locks.
      */
      if (trans_check_state(thd))
        DBUG_RETURN(-1);
      res= trans_commit_implicit(thd);
      thd->locked_tables_list.unlock_locked_tables(thd);
      thd->mdl_context.release_transactional_locks();
      thd->variables.option_bits&= ~(OPTION_TABLE_LOCK);
    }
    if (thd->global_read_lock.is_acquired())
      thd->global_read_lock.unlock_global_read_lock(thd);
    if (res)
      goto error;
    my_ok(thd);
    break;
  case SQLCOM_LOCK_TABLES:
    /*
      Can we commit safely? If not, return to avoid releasing
      transactional metadata locks.
    */
    if (trans_check_state(thd))
      DBUG_RETURN(-1);
    /* We must end the transaction first, regardless of anything */
    res= trans_commit_implicit(thd);
    thd->locked_tables_list.unlock_locked_tables(thd);
    /* Release transactional metadata locks. */
    thd->mdl_context.release_transactional_locks();
    if (res)
      goto error;

    /*
      Here we have to pre-open temporary tables for LOCK TABLES.

      CF_PREOPEN_TMP_TABLES is not set for this SQL statement simply
      because LOCK TABLES calls close_thread_tables() as a first thing
      (it's called from unlock_locked_tables() above). So even if
      CF_PREOPEN_TMP_TABLES was set and the tables would be pre-opened
      in a usual way, they would have been closed.
    */

    if (open_temporary_tables(thd, all_tables))
      goto error;

    if (lock_tables_precheck(thd, all_tables))
      goto error;

    thd->variables.option_bits|= OPTION_TABLE_LOCK;

    res= lock_tables_open_and_lock_tables(thd, all_tables);

    if (res)
    {
      thd->variables.option_bits&= ~(OPTION_TABLE_LOCK);
    }
    else
    {
      if (thd->variables.query_cache_wlock_invalidate)
        query_cache.invalidate_locked_for_write(first_table);
      my_ok(thd);
    }
    break;
  case SQLCOM_CREATE_DB:
  {
    /*
      As mysql_create_db() may modify HA_CREATE_INFO structure passed to
      it, we need to use a copy of LEX::create_info to make execution
      prepared statement- safe.
    */
    HA_CREATE_INFO create_info(lex->create_info);
    char *alias;
    if (!(alias=thd->strmake(lex->name.str, lex->name.length)) ||
        (check_and_convert_db_name(&lex->name, FALSE) != IDENT_NAME_OK))
      break;
    /*
      If in a slave thread :
      CREATE DATABASE DB was certainly not preceded by USE DB.
      For that reason, db_ok() in sql/slave.cc did not check the
      do_db/ignore_db. And as this query involves no tables, tables_ok()
      above was not called. So we have to check rules again here.
    */
#ifdef HAVE_REPLICATION
    if (!db_stmt_db_ok(thd, lex->name.str))
    {
      my_message(ER_SLAVE_IGNORED_TABLE, ER(ER_SLAVE_IGNORED_TABLE), MYF(0));
      break;
    }
#endif
    if (check_access(thd, CREATE_ACL, lex->name.str, NULL, NULL, 1, 0))
      break;
    res= mysql_create_db(thd,(lower_case_table_names == 2 ? alias :
                              lex->name.str), &create_info, 0);
    break;
  }
  case SQLCOM_DROP_DB:
  {
    if (check_and_convert_db_name(&lex->name, FALSE) != IDENT_NAME_OK)
      break;
    /*
      If in a slave thread :
      DROP DATABASE DB may not be preceded by USE DB.
      For that reason, maybe db_ok() in sql/slave.cc did not check the 
      do_db/ignore_db. And as this query involves no tables, tables_ok()
      above was not called. So we have to check rules again here.
    */
#ifdef HAVE_REPLICATION
    if (!db_stmt_db_ok(thd, lex->name.str))
    {
      my_message(ER_SLAVE_IGNORED_TABLE, ER(ER_SLAVE_IGNORED_TABLE), MYF(0));
      break;
    }
#endif
    if (check_access(thd, DROP_ACL, lex->name.str, NULL, NULL, 1, 0))
      break;
    res= mysql_rm_db(thd, to_lex_cstring(lex->name), lex->drop_if_exists, 0);
    break;
  }
  case SQLCOM_ALTER_DB_UPGRADE:
  {
    LEX_STRING *db= & lex->name;
#ifdef HAVE_REPLICATION
    if (!db_stmt_db_ok(thd, lex->name.str))
    {
      res= 1;
      my_message(ER_SLAVE_IGNORED_TABLE, ER(ER_SLAVE_IGNORED_TABLE), MYF(0));
      break;
    }
#endif
    if (check_and_convert_db_name(db, FALSE) != IDENT_NAME_OK)
      break;
    if (check_access(thd, ALTER_ACL, db->str, NULL, NULL, 1, 0) ||
        check_access(thd, DROP_ACL, db->str, NULL, NULL, 1, 0) ||
        check_access(thd, CREATE_ACL, db->str, NULL, NULL, 1, 0))
    {
      res= 1;
      break;
    }
    LEX_CSTRING db_name= {db->str, db->length};
    res= mysql_upgrade_db(thd, db_name);
    if (!res)
      my_ok(thd);
    break;
  }
  case SQLCOM_ALTER_DB:
  {
    LEX_STRING *db= &lex->name;
    HA_CREATE_INFO create_info(lex->create_info);
    if (check_and_convert_db_name(db, FALSE) != IDENT_NAME_OK)
      break;
    /*
      If in a slave thread :
      ALTER DATABASE DB may not be preceded by USE DB.
      For that reason, maybe db_ok() in sql/slave.cc did not check the
      do_db/ignore_db. And as this query involves no tables, tables_ok()
      above was not called. So we have to check rules again here.
    */
#ifdef HAVE_REPLICATION
    if (!db_stmt_db_ok(thd, lex->name.str))
    {
      my_message(ER_SLAVE_IGNORED_TABLE, ER(ER_SLAVE_IGNORED_TABLE), MYF(0));
      break;
    }
#endif
    if (check_access(thd, ALTER_ACL, db->str, NULL, NULL, 1, 0))
      break;
    res= mysql_alter_db(thd, db->str, &create_info);
    break;
  }
  case SQLCOM_SHOW_CREATE_DB:
  {
    DBUG_EXECUTE_IF("4x_server_emul",
                    my_error(ER_UNKNOWN_ERROR, MYF(0)); goto error;);
    if (check_and_convert_db_name(&lex->name, TRUE) != IDENT_NAME_OK)
      break;
    res= mysqld_show_create_db(thd, lex->name.str, &lex->create_info);
    break;
  }
  case SQLCOM_CREATE_EVENT:
  case SQLCOM_ALTER_EVENT:
  #ifndef EMBEDDED_LIBRARY
  do
  {
    DBUG_ASSERT(lex->event_parse_data);
    if (lex->table_or_sp_used())
    {
      my_error(ER_NOT_SUPPORTED_YET, MYF(0), "Usage of subqueries or stored "
               "function calls as part of this statement");
      break;
    }

    res= sp_process_definer(thd);
    if (res)
      break;

    switch (lex->sql_command) {
    case SQLCOM_CREATE_EVENT:
    {
      bool if_not_exists= (lex->create_info.options &
                           HA_LEX_CREATE_IF_NOT_EXISTS);
      res= Events::create_event(thd, lex->event_parse_data, if_not_exists);
      break;
    }
    case SQLCOM_ALTER_EVENT:
    {
      LEX_STRING db_lex_str= NULL_STR;
      if (lex->spname)
      {
        db_lex_str.str= const_cast<char*>(lex->spname->m_db.str);
        db_lex_str.length= lex->spname->m_db.length;
      }

      res= Events::update_event(thd, lex->event_parse_data,
                                lex->spname ? &db_lex_str : NULL,
                                lex->spname ? &lex->spname->m_name : NULL);
      break;
    }
    default:
      DBUG_ASSERT(0);
    }
    DBUG_PRINT("info",("DDL error code=%d", res));
    if (!res)
      my_ok(thd);

  } while (0);
  /* Don't do it, if we are inside a SP */
  if (!thd->sp_runtime_ctx)
  {
    delete lex->sphead;
    lex->sphead= NULL;
  }
  /* lex->unit->cleanup() is called outside, no need to call it here */
  break;
  case SQLCOM_SHOW_CREATE_EVENT:
  {
    LEX_STRING db_lex_str= {const_cast<char*>(lex->spname->m_db.str),
                              lex->spname->m_db.length};
    res= Events::show_create_event(thd, db_lex_str,
                                   lex->spname->m_name);
    break;
  }
  case SQLCOM_DROP_EVENT:
  {
    LEX_STRING db_lex_str= {const_cast<char*>(lex->spname->m_db.str),
                              lex->spname->m_db.length};
    if (!(res= Events::drop_event(thd,
                                  db_lex_str, lex->spname->m_name,
                                  lex->drop_if_exists)))
        my_ok(thd);
    break;
  }
#else
    my_error(ER_NOT_SUPPORTED_YET,MYF(0),"embedded server");
    break;
#endif
  case SQLCOM_CREATE_FUNCTION:                  // UDF function
  {
    if (check_access(thd, INSERT_ACL, "mysql", NULL, NULL, 1, 0))
      break;
#ifdef HAVE_DLOPEN
    if (!(res = mysql_create_function(thd, &lex->udf)))
      my_ok(thd);
#else
    my_error(ER_CANT_OPEN_LIBRARY, MYF(0), lex->udf.dl, 0, "feature disabled");
    res= TRUE;
#endif
    break;
  }
#ifndef NO_EMBEDDED_ACCESS_CHECKS
  case SQLCOM_CREATE_USER:
  {
    if (check_access(thd, INSERT_ACL, "mysql", NULL, NULL, 1, 1) &&
        check_global_access(thd,CREATE_USER_ACL))
      break;
    /* Conditionally writes to binlog */
    if (!(res= mysql_create_user(thd, lex->users_list)))
      my_ok(thd);
    break;
  }
  case SQLCOM_DROP_USER:
  {
    if (check_access(thd, DELETE_ACL, "mysql", NULL, NULL, 1, 1) &&
        check_global_access(thd,CREATE_USER_ACL))
      break;
    /* Conditionally writes to binlog */
    if (!(res= mysql_drop_user(thd, lex->users_list)))
      my_ok(thd);
    break;
  }
  case SQLCOM_RENAME_USER:
  {
    if (check_access(thd, UPDATE_ACL, "mysql", NULL, NULL, 1, 1) &&
        check_global_access(thd,CREATE_USER_ACL))
      break;
    /* Conditionally writes to binlog */
    if (!(res= mysql_rename_user(thd, lex->users_list)))
      my_ok(thd);
    break;
  }
  case SQLCOM_REVOKE_ALL:
  {
    if (check_access(thd, UPDATE_ACL, "mysql", NULL, NULL, 1, 1) &&
        check_global_access(thd,CREATE_USER_ACL))
      break;

    /* Replicate current user as grantor */
    thd->binlog_invoker();

    /* Conditionally writes to binlog */
    if (!(res = mysql_revoke_all(thd, lex->users_list)))
      my_ok(thd);
    break;
  }
  case SQLCOM_REVOKE:
  case SQLCOM_GRANT:
  {
    if (lex->type != TYPE_ENUM_PROXY &&
        check_access(thd, lex->grant | lex->grant_tot_col | GRANT_ACL,
                     first_table ?  first_table->db : select_lex->db,
                     first_table ? &first_table->grant.privilege : NULL,
                     first_table ? &first_table->grant.m_internal : NULL,
                     first_table ? 0 : 1, 0))
      goto error;

    /* Replicate current user as grantor */
    thd->binlog_invoker();

    if (thd->security_context()->user().str)            // If not replication
    {
      LEX_USER *user, *tmp_user;
      bool first_user= TRUE;

      List_iterator <LEX_USER> user_list(lex->users_list);
      while ((tmp_user= user_list++))
      {
        if (!(user= get_current_user(thd, tmp_user)))
          goto error;
        if (specialflag & SPECIAL_NO_RESOLVE &&
            hostname_requires_resolving(user->host.str))
          push_warning(thd, Sql_condition::SL_WARNING,
                       ER_WARN_HOSTNAME_WONT_WORK,
                       ER(ER_WARN_HOSTNAME_WONT_WORK));
        // Are we trying to change a password of another user
        DBUG_ASSERT(user->host.str != 0);

        /*
          GRANT/REVOKE PROXY has the target user as a first entry in the list. 
         */
        if (lex->type == TYPE_ENUM_PROXY && first_user)
        {
          first_user= FALSE;
          if (acl_check_proxy_grant_access (thd, user->host.str, user->user.str,
                                        lex->grant & GRANT_ACL))
            goto error;
        } 
        else if (is_acl_user(user->host.str, user->user.str) &&
                 user->auth.str &&
                 check_change_password (thd, user->host.str, user->user.str,
                                        user->auth.str,
                                        user->auth.length))
          goto error;
      }
    }
    if (first_table)
    {
      if (lex->type == TYPE_ENUM_PROCEDURE ||
          lex->type == TYPE_ENUM_FUNCTION)
      {
        uint grants= lex->all_privileges 
		   ? (PROC_ACLS & ~GRANT_ACL) | (lex->grant & GRANT_ACL)
		   : lex->grant;
        if (check_grant_routine(thd, grants | GRANT_ACL, all_tables,
                                lex->type == TYPE_ENUM_PROCEDURE, 0))
	  goto error;
        /* Conditionally writes to binlog */
        res= mysql_routine_grant(thd, all_tables,
                                 lex->type == TYPE_ENUM_PROCEDURE, 
                                 lex->users_list, grants,
                                 lex->sql_command == SQLCOM_REVOKE, TRUE);
        if (!res)
          my_ok(thd);
      }
      else
      {
	if (check_grant(thd,(lex->grant | lex->grant_tot_col | GRANT_ACL),
                        all_tables, FALSE, UINT_MAX, FALSE))
	  goto error;
        /* Conditionally writes to binlog */
        res= mysql_table_grant(thd, all_tables, lex->users_list,
			       lex->columns, lex->grant,
			       lex->sql_command == SQLCOM_REVOKE);
      }
    }
    else
    {
      if (lex->columns.elements || (lex->type && lex->type != TYPE_ENUM_PROXY))
      {
	my_message(ER_ILLEGAL_GRANT_FOR_TABLE, ER(ER_ILLEGAL_GRANT_FOR_TABLE),
                   MYF(0));
        goto error;
      }
      else
      {
        /* Conditionally writes to binlog */
        res = mysql_grant(thd, select_lex->db, lex->users_list, lex->grant,
                          lex->sql_command == SQLCOM_REVOKE,
                          lex->type == TYPE_ENUM_PROXY);
      }
      if (!res)
      {
	if (lex->sql_command == SQLCOM_GRANT)
	{
	  List_iterator <LEX_USER> str_list(lex->users_list);
	  LEX_USER *user, *tmp_user;
	  while ((tmp_user=str_list++))
          {
            if (!(user= get_current_user(thd, tmp_user)))
              goto error;
	    reset_mqh(user, 0);
          }
	}
      }
    }
    break;
  }
#endif /*!NO_EMBEDDED_ACCESS_CHECKS*/
  case SQLCOM_RESET:
    /*
      RESET commands are never written to the binary log, so we have to
      initialize this variable because RESET shares the same code as FLUSH
    */
    lex->no_write_to_binlog= 1;
  case SQLCOM_FLUSH:
  {
    int write_to_binlog;
    if (check_global_access(thd,RELOAD_ACL))
      goto error;

    if (first_table && lex->type & REFRESH_READ_LOCK)
    {
      /* Check table-level privileges. */
      if (check_table_access(thd, LOCK_TABLES_ACL | SELECT_ACL, all_tables,
                             FALSE, UINT_MAX, FALSE))
        goto error;
      if (flush_tables_with_read_lock(thd, all_tables))
        goto error;
      my_ok(thd);
      break;
    }
    else if (first_table && lex->type & REFRESH_FOR_EXPORT)
    {
      /* Check table-level privileges. */
      if (check_table_access(thd, LOCK_TABLES_ACL | SELECT_ACL, all_tables,
                             FALSE, UINT_MAX, FALSE))
        goto error;
      if (flush_tables_for_export(thd, all_tables))
        goto error;
      my_ok(thd);
      break;
    }

    /*
      reload_acl_and_cache() will tell us if we are allowed to write to the
      binlog or not.
    */
    if (!reload_acl_and_cache(thd, lex->type, first_table, &write_to_binlog))
    {
      /*
        We WANT to write and we CAN write.
        ! we write after unlocking the table.
      */
      /*
        Presumably, RESET and binlog writing doesn't require synchronization
      */

      if (write_to_binlog > 0)  // we should write
      { 
        if (!lex->no_write_to_binlog)
          res= write_bin_log(thd, false, thd->query().str, thd->query().length);
      } else if (write_to_binlog < 0) 
      {
        /* 
           We should not write, but rather report error because 
           reload_acl_and_cache binlog interactions failed 
         */
        res= 1;
      } 

      if (!res)
        my_ok(thd);
    } 
    
    break;
  }
  case SQLCOM_KILL:
  {
    Item *it= (Item *)lex->kill_value_list.head();

    if (lex->table_or_sp_used())
    {
      my_error(ER_NOT_SUPPORTED_YET, MYF(0), "Usage of subqueries or stored "
               "function calls as part of this statement");
      goto error;
    }

    if ((!it->fixed && it->fix_fields(lex->thd, &it)) || it->check_cols(1))
    {
      my_error(ER_SET_CONSTANTS_ONLY, MYF(0));
      goto error;
    }

    my_thread_id thread_id= static_cast<my_thread_id>(it->val_int());
    if (thd->is_error())
      goto error;

    sql_kill(thd, thread_id, lex->type & ONLY_KILL_QUERY);
    break;
  }
#ifndef NO_EMBEDDED_ACCESS_CHECKS
  case SQLCOM_SHOW_GRANTS:
  {
    LEX_USER *grant_user= get_current_user(thd, lex->grant_user);
    if (!grant_user)
      goto error;
    if (!strcmp(thd->security_context()->priv_user().str,
                grant_user->user.str) ||
        !check_access(thd, SELECT_ACL, "mysql", NULL, NULL, 1, 0))
    {
      res = mysql_show_grants(thd, grant_user);
    }
    break;
  }
  case SQLCOM_SHOW_CREATE_USER:
  {
    LEX_USER *show_user= get_current_user(thd, lex->grant_user);
    if (!strcmp(thd->security_context()->priv_user().str, show_user->user.str) ||
        !check_access(thd, SELECT_ACL, "mysql", NULL, NULL, 1, 0))
      res= mysql_show_create_user(thd, show_user);
    break;
  }
#endif
  case SQLCOM_BEGIN:
    if (trans_begin(thd, lex->start_transaction_opt))
      goto error;
    my_ok(thd);
    break;
  case SQLCOM_COMMIT:
  {
    DBUG_ASSERT(thd->lock == NULL ||
                thd->locked_tables_mode == LTM_LOCK_TABLES);
    bool tx_chain= (lex->tx_chain == TVL_YES ||
                    (thd->variables.completion_type == 1 &&
                     lex->tx_chain != TVL_NO));
    bool tx_release= (lex->tx_release == TVL_YES ||
                      (thd->variables.completion_type == 2 &&
                       lex->tx_release != TVL_NO));
    if (trans_commit(thd))
      goto error;
    thd->mdl_context.release_transactional_locks();
    /* Begin transaction with the same isolation level. */
    if (tx_chain)
    {
      if (trans_begin(thd))
      goto error;
    }
    else
    {
      /* Reset the isolation level and access mode if no chaining transaction.*/
      thd->tx_isolation= (enum_tx_isolation) thd->variables.tx_isolation;
      thd->tx_read_only= thd->variables.tx_read_only;
    }
    /* Disconnect the current client connection. */
    if (tx_release)
      thd->killed= THD::KILL_CONNECTION;
    my_ok(thd);
    break;
  }
  case SQLCOM_ROLLBACK:
  {
    DBUG_ASSERT(thd->lock == NULL ||
                thd->locked_tables_mode == LTM_LOCK_TABLES);
    bool tx_chain= (lex->tx_chain == TVL_YES ||
                    (thd->variables.completion_type == 1 &&
                     lex->tx_chain != TVL_NO));
    bool tx_release= (lex->tx_release == TVL_YES ||
                      (thd->variables.completion_type == 2 &&
                       lex->tx_release != TVL_NO));
    if (trans_rollback(thd))
      goto error;
    thd->mdl_context.release_transactional_locks();
    /* Begin transaction with the same isolation level. */
    if (tx_chain)
    {
      if (trans_begin(thd))
        goto error;
    }
    else
    {
      /* Reset the isolation level and access mode if no chaining transaction.*/
      thd->tx_isolation= (enum_tx_isolation) thd->variables.tx_isolation;
      thd->tx_read_only= thd->variables.tx_read_only;
    }
    /* Disconnect the current client connection. */
    if (tx_release)
      thd->killed= THD::KILL_CONNECTION;
    my_ok(thd);
    break;
  }
  case SQLCOM_RELEASE_SAVEPOINT:
    if (trans_release_savepoint(thd, lex->ident))
      goto error;
    my_ok(thd);
    break;
  case SQLCOM_ROLLBACK_TO_SAVEPOINT:
    if (trans_rollback_to_savepoint(thd, lex->ident))
      goto error;
    my_ok(thd);
    break;
  case SQLCOM_SAVEPOINT:
    if (trans_savepoint(thd, lex->ident))
      goto error;
    my_ok(thd);
    break;
  case SQLCOM_CREATE_PROCEDURE:
  case SQLCOM_CREATE_SPFUNCTION:
  {
    uint namelen;
    char *name;

    DBUG_ASSERT(lex->sphead != 0);
    DBUG_ASSERT(lex->sphead->m_db.str); /* Must be initialized in the parser */
    /*
      Verify that the database name is allowed, optionally
      lowercase it.
    */
    if (check_and_convert_db_name(&lex->sphead->m_db, FALSE) != IDENT_NAME_OK)
      goto error;

    if (check_access(thd, CREATE_PROC_ACL, lex->sphead->m_db.str,
                     NULL, NULL, 0, 0))
      goto error;

    name= lex->sphead->name(&namelen);
#ifdef HAVE_DLOPEN
    if (lex->sphead->m_type == SP_TYPE_FUNCTION)
    {
      udf_func *udf = find_udf(name, namelen);

      if (udf)
      {
        my_error(ER_UDF_EXISTS, MYF(0), name);
        goto error;
      }
    }
#endif

    if (sp_process_definer(thd))
      goto error;

    if (! (res= sp_create_routine(thd, lex->sphead)))
    {
#ifndef NO_EMBEDDED_ACCESS_CHECKS
      /* only add privileges if really neccessary */

      Security_context security_context;
      bool restore_backup_context= false;
      Security_context *backup= NULL;
      LEX_USER *definer= thd->lex->definer;
      /*
        We're going to issue an implicit GRANT statement so we close all
        open tables. We have to keep metadata locks as this ensures that
        this statement is atomic against concurent FLUSH TABLES WITH READ
        LOCK. Deadlocks which can arise due to fact that this implicit
        statement takes metadata locks should be detected by a deadlock
        detector in MDL subsystem and reported as errors.

        No need to commit/rollback statement transaction, it's not started.

        TODO: Long-term we should either ensure that implicit GRANT statement
              is written into binary log as a separate statement or make both
              creation of routine and implicit GRANT parts of one fully atomic
              statement.
      */
      DBUG_ASSERT(thd->get_transaction()->is_empty(Transaction_ctx::STMT));
      close_thread_tables(thd);
      /*
        Check if the definer exists on slave, 
        then use definer privilege to insert routine privileges to mysql.procs_priv.

        For current user of SQL thread has GLOBAL_ACL privilege, 
        which doesn't any check routine privileges, 
        so no routine privilege record  will insert into mysql.procs_priv.
      */
      if (thd->slave_thread && is_acl_user(definer->host.str, definer->user.str))
      {
        security_context.change_security_context(thd,
                                                 thd->lex->definer->user,
                                                 thd->lex->definer->host,
                                                 &thd->lex->sphead->m_db,
                                                 &backup);
        restore_backup_context= true;
      }

      if (sp_automatic_privileges && !opt_noacl &&
          check_routine_access(thd, DEFAULT_CREATE_PROC_ACLS,
                               lex->sphead->m_db.str, name,
                               lex->sql_command == SQLCOM_CREATE_PROCEDURE, 1))
      {
        if (sp_grant_privileges(thd, lex->sphead->m_db.str, name,
                                lex->sql_command == SQLCOM_CREATE_PROCEDURE))
          push_warning(thd, Sql_condition::SL_WARNING,
                       ER_PROC_AUTO_GRANT_FAIL, ER(ER_PROC_AUTO_GRANT_FAIL));
        thd->clear_error();
      }

      /*
        Restore current user with GLOBAL_ACL privilege of SQL thread
      */ 
      if (restore_backup_context)
      {
        DBUG_ASSERT(thd->slave_thread == 1);
        thd->security_context()->restore_security_context(thd, backup);
      }
#endif
      my_ok(thd);
    }
    break; /* break super switch */
  } /* end case group bracket */
  case SQLCOM_CALL:
    {
      sp_head *sp;

      /* Here we check for the execute privilege on stored procedure. */
      if (check_routine_access(thd, EXECUTE_ACL, lex->spname->m_db.str,
                               lex->spname->m_name.str,
                               lex->sql_command == SQLCOM_CALL, 0))
        goto error;

      /*
        This will cache all SP and SF and open and lock all tables
        required for execution.
      */
      if (check_table_access(thd, SELECT_ACL, all_tables, FALSE,
                             UINT_MAX, FALSE) ||
          open_and_lock_tables(thd, all_tables, 0))
       goto error;

      /*
        By this moment all needed SPs should be in cache so no need to look 
        into DB. 
      */
      if (!(sp= sp_find_routine(thd, SP_TYPE_PROCEDURE, lex->spname,
                                &thd->sp_proc_cache, TRUE)))
      {
	my_error(ER_SP_DOES_NOT_EXIST, MYF(0), "PROCEDURE",
                 lex->spname->m_qname.str);
	goto error;
      }
      else
      {
	ha_rows select_limit;
        /* bits that should be cleared in thd->server_status */
	uint bits_to_be_cleared= 0;
        /*
          Check that the stored procedure doesn't contain Dynamic SQL
          and doesn't return result sets: such stored procedures can't
          be called from a function or trigger.
        */
        if (thd->in_sub_stmt)
        {
          const char *where= (thd->in_sub_stmt & SUB_STMT_TRIGGER ?
                              "trigger" : "function");
          if (sp->is_not_allowed_in_function(where))
            goto error;
        }

	if (sp->m_flags & sp_head::MULTI_RESULTS)
	{
	  if (! (thd->client_capabilities & CLIENT_MULTI_RESULTS))
	  {
            /*
              The client does not support multiple result sets being sent
              back
            */
	    my_error(ER_SP_BADSELECT, MYF(0), sp->m_qname.str);
	    goto error;
	  }
          /*
            If SERVER_MORE_RESULTS_EXISTS is not set,
            then remember that it should be cleared
          */
	  bits_to_be_cleared= (~thd->server_status &
                               SERVER_MORE_RESULTS_EXISTS);
	  thd->server_status|= SERVER_MORE_RESULTS_EXISTS;
	}

	if (check_routine_access(thd, EXECUTE_ACL,
				 sp->m_db.str, sp->m_name.str, TRUE, FALSE))
	{
	  goto error;
	}
	select_limit= thd->variables.select_limit;
	thd->variables.select_limit= HA_POS_ERROR;

        /*
          We never write CALL statements into binlog:
           - If the mode is non-prelocked, each statement will be logged
             separately.
           - If the mode is prelocked, the invoking statement will care
             about writing into binlog.
          So just execute the statement.
        */
	res= sp->execute_procedure(thd, &lex->call_value_list);

	thd->variables.select_limit= select_limit;

        thd->server_status&= ~bits_to_be_cleared;

	if (!res)
        {
          my_ok(thd, (thd->get_row_count_func() < 0) ? 0 : thd->get_row_count_func());
        }
	else
        {
          DBUG_ASSERT(thd->is_error() || thd->killed);
	  goto error;		// Substatement should already have sent error
        }
      }
      break;
    }
  case SQLCOM_ALTER_PROCEDURE:
  case SQLCOM_ALTER_FUNCTION:
    {
      if (check_routine_access(thd, ALTER_PROC_ACL, lex->spname->m_db.str,
                               lex->spname->m_name.str,
                               lex->sql_command == SQLCOM_ALTER_PROCEDURE,
                               false))
        goto error;

      enum_sp_type sp_type= (lex->sql_command == SQLCOM_ALTER_PROCEDURE) ?
                            SP_TYPE_PROCEDURE : SP_TYPE_FUNCTION;
      /*
        Note that if you implement the capability of ALTER FUNCTION to
        alter the body of the function, this command should be made to
        follow the restrictions that log-bin-trust-function-creators=0
        already puts on CREATE FUNCTION.
      */
      /* Conditionally writes to binlog */
      int sp_result= sp_update_routine(thd, sp_type, lex->spname,
                                       &lex->sp_chistics);
      if (thd->killed)
        goto error;
      switch (sp_result)
      {
      case SP_OK:
	my_ok(thd);
	break;
      case SP_KEY_NOT_FOUND:
	my_error(ER_SP_DOES_NOT_EXIST, MYF(0),
                 SP_COM_STRING(lex), lex->spname->m_qname.str);
	goto error;
      default:
	my_error(ER_SP_CANT_ALTER, MYF(0),
                 SP_COM_STRING(lex), lex->spname->m_qname.str);
	goto error;
      }
      break;
    }
  case SQLCOM_DROP_PROCEDURE:
  case SQLCOM_DROP_FUNCTION:
    {
#ifdef HAVE_DLOPEN
      if (lex->sql_command == SQLCOM_DROP_FUNCTION &&
          ! lex->spname->m_explicit_name)
      {
        /* DROP FUNCTION <non qualified name> */
        udf_func *udf = find_udf(lex->spname->m_name.str,
                                 lex->spname->m_name.length);
        if (udf)
        {
          if (check_access(thd, DELETE_ACL, "mysql", NULL, NULL, 1, 0))
            goto error;

          if (!(res = mysql_drop_function(thd, &lex->spname->m_name)))
          {
            my_ok(thd);
            break;
          }
          my_error(ER_SP_DROP_FAILED, MYF(0),
                   "FUNCTION (UDF)", lex->spname->m_name.str);
          goto error;
        }

        if (lex->spname->m_db.str == NULL)
        {
          if (lex->drop_if_exists)
          {
            push_warning_printf(thd, Sql_condition::SL_NOTE,
                                ER_SP_DOES_NOT_EXIST, ER(ER_SP_DOES_NOT_EXIST),
                                "FUNCTION (UDF)", lex->spname->m_name.str);
            res= FALSE;
            my_ok(thd);
            break;
          }
          my_error(ER_SP_DOES_NOT_EXIST, MYF(0),
                   "FUNCTION (UDF)", lex->spname->m_name.str);
          goto error;
        }
        /* Fall thought to test for a stored function */
      }
#endif

      const char *db= lex->spname->m_db.str;
      char *name= lex->spname->m_name.str;

      if (check_routine_access(thd, ALTER_PROC_ACL, db, name,
                               lex->sql_command == SQLCOM_DROP_PROCEDURE,
                               false))
        goto error;

      enum_sp_type sp_type= (lex->sql_command == SQLCOM_DROP_PROCEDURE) ?
                            SP_TYPE_PROCEDURE : SP_TYPE_FUNCTION;

      /* Conditionally writes to binlog */
      int sp_result= sp_drop_routine(thd, sp_type, lex->spname);

#ifndef NO_EMBEDDED_ACCESS_CHECKS
      /*
        We're going to issue an implicit REVOKE statement so we close all
        open tables. We have to keep metadata locks as this ensures that
        this statement is atomic against concurent FLUSH TABLES WITH READ
        LOCK. Deadlocks which can arise due to fact that this implicit
        statement takes metadata locks should be detected by a deadlock
        detector in MDL subsystem and reported as errors.

        No need to commit/rollback statement transaction, it's not started.

        TODO: Long-term we should either ensure that implicit REVOKE statement
              is written into binary log as a separate statement or make both
              dropping of routine and implicit REVOKE parts of one fully atomic
              statement.
      */
      DBUG_ASSERT(thd->get_transaction()->is_empty(Transaction_ctx::STMT));
      close_thread_tables(thd);

      if (sp_result != SP_KEY_NOT_FOUND &&
          sp_automatic_privileges && !opt_noacl &&
          sp_revoke_privileges(thd, db, name,
                               lex->sql_command == SQLCOM_DROP_PROCEDURE))
      {
        push_warning(thd, Sql_condition::SL_WARNING,
                     ER_PROC_AUTO_REVOKE_FAIL,
                     ER(ER_PROC_AUTO_REVOKE_FAIL));
        /* If this happens, an error should have been reported. */
        goto error;
      }
#endif

      res= sp_result;
      switch (sp_result) {
      case SP_OK:
	my_ok(thd);
	break;
      case SP_KEY_NOT_FOUND:
	if (lex->drop_if_exists)
	{
          res= write_bin_log(thd, true, thd->query().str, thd->query().length);
	  push_warning_printf(thd, Sql_condition::SL_NOTE,
			      ER_SP_DOES_NOT_EXIST, ER(ER_SP_DOES_NOT_EXIST),
                              SP_COM_STRING(lex), lex->spname->m_qname.str);
          if (!res)
            my_ok(thd);
	  break;
	}
	my_error(ER_SP_DOES_NOT_EXIST, MYF(0),
                 SP_COM_STRING(lex), lex->spname->m_qname.str);
	goto error;
      default:
	my_error(ER_SP_DROP_FAILED, MYF(0),
                 SP_COM_STRING(lex), lex->spname->m_qname.str);
	goto error;
      }
      break;
    }
  case SQLCOM_SHOW_CREATE_PROC:
    {
      if (sp_show_create_routine(thd, SP_TYPE_PROCEDURE, lex->spname))
        goto error;
      break;
    }
  case SQLCOM_SHOW_CREATE_FUNC:
    {
      if (sp_show_create_routine(thd, SP_TYPE_FUNCTION, lex->spname))
	goto error;
      break;
    }
  case SQLCOM_SHOW_PROC_CODE:
  case SQLCOM_SHOW_FUNC_CODE:
    {
#ifndef DBUG_OFF
      sp_head *sp;
      enum_sp_type sp_type= (lex->sql_command == SQLCOM_SHOW_PROC_CODE) ?
                            SP_TYPE_PROCEDURE : SP_TYPE_FUNCTION;

      if (sp_cache_routine(thd, sp_type, lex->spname, false, &sp))
        goto error;
      if (!sp || sp->show_routine_code(thd))
      {
        /* We don't distinguish between errors for now */
        my_error(ER_SP_DOES_NOT_EXIST, MYF(0),
                 SP_COM_STRING(lex), lex->spname->m_name.str);
        goto error;
      }
      break;
#else
      my_error(ER_FEATURE_DISABLED, MYF(0),
               "SHOW PROCEDURE|FUNCTION CODE", "--with-debug");
      goto error;
#endif // ifndef DBUG_OFF
    }
  case SQLCOM_SHOW_CREATE_TRIGGER:
    {
      if (lex->spname->m_name.length > NAME_LEN)
      {
        my_error(ER_TOO_LONG_IDENT, MYF(0), lex->spname->m_name.str);
        goto error;
      }

      if (show_create_trigger(thd, lex->spname))
        goto error; /* Error has been already logged. */

      break;
    }
  case SQLCOM_CREATE_VIEW:
    {
      /*
        Note: SQLCOM_CREATE_VIEW also handles 'ALTER VIEW' commands
        as specified through the thd->lex->create_view_mode flag.
      */
      res= mysql_create_view(thd, first_table, thd->lex->create_view_mode);
      break;
    }
  case SQLCOM_DROP_VIEW:
    {
      if (check_table_access(thd, DROP_ACL, all_tables, FALSE, UINT_MAX, FALSE))
        goto error;
      /* Conditionally writes to binlog. */
      res= mysql_drop_view(thd, first_table, thd->lex->drop_mode);
      break;
    }
  case SQLCOM_CREATE_TRIGGER:
  {
    /* Conditionally writes to binlog. */
    res= mysql_create_or_drop_trigger(thd, all_tables, 1);

    break;
  }
  case SQLCOM_DROP_TRIGGER:
  {
    /* Conditionally writes to binlog. */
    res= mysql_create_or_drop_trigger(thd, all_tables, 0);
    break;
  }
  case SQLCOM_ALTER_TABLESPACE:
    if (check_global_access(thd, CREATE_TABLESPACE_ACL))
      break;
    if (!(res= mysql_alter_tablespace(thd, lex->alter_tablespace_info)))
      my_ok(thd);
    break;
  case SQLCOM_BINLOG_BASE64_EVENT:
  {
#ifndef EMBEDDED_LIBRARY
    mysql_client_binlog_statement(thd);
#else /* EMBEDDED_LIBRARY */
    my_error(ER_OPTION_PREVENTS_STATEMENT, MYF(0), "embedded");
#endif /* EMBEDDED_LIBRARY */
    break;
  }
  case SQLCOM_EXPLAIN_OTHER:
  {
    /* EXPLAIN FOR CONNECTION <id> */
    mysql_explain_other(thd);
    break;
  }
  case SQLCOM_ANALYZE:
  case SQLCOM_CHECK:
  case SQLCOM_OPTIMIZE:
  case SQLCOM_REPAIR:
  case SQLCOM_TRUNCATE:
  case SQLCOM_ALTER_TABLE:
  case SQLCOM_HA_OPEN:
  case SQLCOM_HA_READ:
  case SQLCOM_HA_CLOSE:
    DBUG_ASSERT(first_table == all_tables && first_table != 0);
    /* fall through */
  case SQLCOM_CREATE_SERVER:
  case SQLCOM_ALTER_SERVER:
  case SQLCOM_DROP_SERVER:
  case SQLCOM_SIGNAL:
  case SQLCOM_RESIGNAL:
  case SQLCOM_GET_DIAGNOSTICS:
  case SQLCOM_CHANGE_REPLICATION_FILTER:
  case SQLCOM_XA_START:
  case SQLCOM_XA_END:
  case SQLCOM_XA_PREPARE:
  case SQLCOM_XA_COMMIT:
  case SQLCOM_XA_ROLLBACK:
  case SQLCOM_XA_RECOVER:
  case SQLCOM_INSTALL_PLUGIN:
  case SQLCOM_UNINSTALL_PLUGIN:
    DBUG_ASSERT(lex->m_sql_cmd != NULL);
    res= lex->m_sql_cmd->execute(thd);
    break;

#ifndef NO_EMBEDDED_ACCESS_CHECKS
  case SQLCOM_ALTER_USER:
  {
    LEX_USER *user, *tmp_user;

    List_iterator <LEX_USER> user_list(lex->users_list);
    while ((tmp_user= user_list++))
    {
      bool update_password_only= FALSE;

      /* If it is an empty lex_user update it with current user */
      if (!tmp_user->host.str && !tmp_user->user.str)
      {
        /* set user information as of the current user */
        DBUG_ASSERT(thd->security_context()->priv_host().str);
        tmp_user->host.str= (char *) thd->security_context()->priv_host().str;
        tmp_user->host.length= strlen(thd->security_context()->priv_host().str);
        DBUG_ASSERT(thd->security_context()->user().str);
        tmp_user->user.str= (char *) thd->security_context()->user().str;
        tmp_user->user.length= strlen(thd->security_context()->user().str);
      }
      if (!(user= get_current_user(thd, tmp_user)))
        goto error;

      /* copy password expire attributes to individual lex user */
      user->alter_status= thd->lex->alter_password;

      if (user->uses_identified_by_clause &&
          !thd->lex->mqh.specified_limits &&
          !user->alter_status.update_account_locked_column &&
          !user->alter_status.update_password_expired_column &&
          !user->alter_status.expire_after_days &&
          user->alter_status.use_default_password_lifetime &&
          (thd->lex->ssl_type == SSL_TYPE_NOT_SPECIFIED))
        update_password_only= TRUE;

      /*
        if user executes ALTER statement to change password only
        for himself then skip access check.
      */
      if (update_password_only &&
          !(strcmp(thd->security_context()->user().str, user->user.str) ||
          my_strcasecmp(&my_charset_latin1, user->host.str,
                        thd->security_context()->priv_host().str)))
        continue;
      else
      {
        if (check_access(thd, UPDATE_ACL, "mysql", NULL, NULL, 1, 1) &&
            check_global_access(thd, CREATE_USER_ACL))
          goto error;
        else
          break;
      }
      if (update_password_only &&
          !strcmp(thd->security_context()->priv_user().str,""))
      {
        my_message(ER_PASSWORD_ANONYMOUS_USER, ER(ER_PASSWORD_ANONYMOUS_USER),
                   MYF(0));
        goto error;
      }
    }
    /* Conditionally writes to binlog */
    if (!(res= mysql_alter_user(thd, lex->users_list)))
      my_ok(thd);
    break;
  }
#endif
  default:
#ifndef EMBEDDED_LIBRARY
    DBUG_ASSERT(0);                             /* Impossible */
#endif
    my_ok(thd);
    break;
  }
  goto finish;

error:
  res= TRUE;

finish:
  THD_STAGE_INFO(thd, stage_query_end);

  // Cleanup EXPLAIN info
  if (!thd->in_sub_stmt)
  {
    if (is_explainable_query(lex->sql_command))
    {
      DEBUG_SYNC(thd, "before_reset_query_plan");
      /*
        We want EXPLAIN CONNECTION to work until the explained statement ends,
        thus it is only now that we may fully clean up any unit of this statement.
      */
      lex->unit->assert_not_fully_clean();
    }
    thd->query_plan.set_query_plan(SQLCOM_END, NULL, false);
  }

  DBUG_ASSERT(!thd->in_active_multi_stmt_transaction() ||
               thd->in_multi_stmt_transaction_mode());

  if (! thd->in_sub_stmt)
  {
    /* report error issued during command execution */
    if (thd->killed_errno())
      thd->send_kill_message();
    if (thd->is_error() || (thd->variables.option_bits & OPTION_MASTER_SQL_ERROR))
      trans_rollback_stmt(thd);
    else
    {
      /* If commit fails, we should be able to reset the OK status. */
      thd->get_stmt_da()->set_overwrite_status(true);
      trans_commit_stmt(thd);
      thd->get_stmt_da()->set_overwrite_status(false);
    }
    if (thd->killed == THD::KILL_QUERY ||
        thd->killed == THD::KILL_TIMEOUT ||
        thd->killed == THD::KILL_BAD_DATA)
    {
      thd->killed= THD::NOT_KILLED;
      thd->mysys_var->abort= 0;
    }
  }

  lex->unit->cleanup(true);
  /* Free tables */
  THD_STAGE_INFO(thd, stage_closing_tables);
  close_thread_tables(thd);

#ifndef DBUG_OFF
  if (lex->sql_command != SQLCOM_SET_OPTION && ! thd->in_sub_stmt)
    DEBUG_SYNC(thd, "execute_command_after_close_tables");
#endif

  if (! thd->in_sub_stmt && thd->transaction_rollback_request)
  {
    /*
      We are not in sub-statement and transaction rollback was requested by
      one of storage engines (e.g. due to deadlock). Rollback transaction in
      all storage engines including binary log.
    */
    trans_rollback_implicit(thd);
    thd->mdl_context.release_transactional_locks();
  }
  else if (stmt_causes_implicit_commit(thd, CF_IMPLICIT_COMMIT_END))
  {
    /* No transaction control allowed in sub-statements. */
    DBUG_ASSERT(! thd->in_sub_stmt);
    /* If commit fails, we should be able to reset the OK status. */
    thd->get_stmt_da()->set_overwrite_status(true);
    /* Commit the normal transaction if one is active. */
    trans_commit_implicit(thd);
    thd->get_stmt_da()->set_overwrite_status(false);
    thd->mdl_context.release_transactional_locks();
  }
  else if (! thd->in_sub_stmt && ! thd->in_multi_stmt_transaction_mode())
  {
    /*
      - If inside a multi-statement transaction,
      defer the release of metadata locks until the current
      transaction is either committed or rolled back. This prevents
      other statements from modifying the table for the entire
      duration of this transaction.  This provides commit ordering
      and guarantees serializability across multiple transactions.
      - If in autocommit mode, or outside a transactional context,
      automatically release metadata locks of the current statement.
    */
    thd->mdl_context.release_transactional_locks();
  }
  else if (! thd->in_sub_stmt)
  {
    thd->mdl_context.release_statement_locks();
  }

#if defined(VALGRIND_DO_QUICK_LEAK_CHECK)
  // Get incremental leak reports, for easier leak hunting.
  // ./mtr --mem --mysqld='-T 4096' --valgrind-mysqld main.1st
  // Note that with multiple connections, the report below may be misleading.
  if (test_flags & TEST_DO_QUICK_LEAK_CHECK)
  {
    static unsigned long total_leaked_bytes= 0;
    unsigned long leaked= 0;
    unsigned long dubious __attribute__((unused));
    unsigned long reachable __attribute__((unused));
    unsigned long suppressed __attribute__((unused));
    /*
      We could possibly use VALGRIND_DO_CHANGED_LEAK_CHECK here,
      but that is a fairly new addition to the Valgrind api.
      Note: we dont want to check 'reachable' until we have done shutdown,
      and that is handled by the final report anyways.
      We print some extra information, to tell mtr to ignore this report.
    */
    sql_print_information("VALGRIND_DO_QUICK_LEAK_CHECK");
    VALGRIND_DO_QUICK_LEAK_CHECK;
    VALGRIND_COUNT_LEAKS(leaked, dubious, reachable, suppressed);
    if (leaked > total_leaked_bytes)
    {
      sql_print_error("VALGRIND_COUNT_LEAKS reports %lu leaked bytes "
                      "for query '%.*s'", leaked - total_leaked_bytes,
                      static_cast<int>(thd->query().length), thd->query().str);
    }
    total_leaked_bytes= leaked;
  }
#endif
  DBUG_RETURN(res || thd->is_error());
}

static bool execute_sqlcom_select(THD *thd, TABLE_LIST *all_tables)
{
  LEX	*lex= thd->lex;
#ifdef HAVE_MY_TIMER
  bool statement_timer_armed= false;
#endif
  bool res;

  /* assign global limit variable if limit is not given */
  {
    SELECT_LEX *param= lex->unit->global_parameters();
    if (!param->explicit_limit)
      param->select_limit=
        new Item_int((ulonglong) thd->variables.select_limit);
  }

#ifdef HAVE_MY_TIMER
  //check if timer is applicable to statement, if applicable then set timer.
  if (is_timer_applicable_to_statement(thd))
    statement_timer_armed= set_statement_timer(thd);
#endif

  if (!(res= open_tables_for_query(thd, all_tables, 0)))
  {
    MYSQL_SELECT_START(const_cast<char*>(thd->query().str));
    if (lex->is_explain())
    {
      /*
        We always use select_send for EXPLAIN, even if it's an EXPLAIN
        for SELECT ... INTO OUTFILE: a user application should be able
        to prepend EXPLAIN to any query and receive output for it,
        even if the query itself redirects the output.
      */
      select_result *const result= new select_send;
      if (!result)
        return true; /* purecov: inspected */
      res= handle_query(thd, lex, result, 0, 0);
    }
    else
    {
      select_result *result= lex->result;
      if (!result && !(result= new select_send()))
        return true;                            /* purecov: inspected */
      select_result *save_result= result;
      select_result *analyse_result= NULL;
      if (lex->proc_analyse)
      {
        if ((result= analyse_result=
               new select_analyse(result, lex->proc_analyse)) == NULL)
          return true;
      }
      res= handle_query(thd, lex, result, 0, 0);
      delete analyse_result;
      if (save_result != lex->result)
        delete save_result;
    }
    MYSQL_SELECT_DONE((int) res, (ulong) thd->limit_found_rows);
  }

#ifdef HAVE_MY_TIMER
  if (statement_timer_armed && thd->timer)
    reset_statement_timer(thd);
#endif

  DEBUG_SYNC(thd, "after_table_open");
  return res;
}


/****************************************************************************
	Check stack size; Send error if there isn't enough stack to continue
****************************************************************************/


#if STACK_DIRECTION < 0
#define used_stack(A,B) (long) (A - B)
#else
#define used_stack(A,B) (long) (B - A)
#endif

#ifndef DBUG_OFF
long max_stack_used;
#endif

/**
  @note
  Note: The 'buf' parameter is necessary, even if it is unused here.
  - fix_fields functions has a "dummy" buffer large enough for the
    corresponding exec. (Thus we only have to check in fix_fields.)
  - Passing to check_stack_overrun() prevents the compiler from removing it.
*/
bool check_stack_overrun(THD *thd, long margin,
			 uchar *buf __attribute__((unused)))
{
  long stack_used;
  DBUG_ASSERT(thd == current_thd);
  if ((stack_used=used_stack(thd->thread_stack,(char*) &stack_used)) >=
      (long) (my_thread_stack_size - margin))
  {
    /*
      Do not use stack for the message buffer to ensure correct
      behaviour in cases we have close to no stack left.
    */
    char* ebuff= new (std::nothrow) char[MYSQL_ERRMSG_SIZE];
    if (ebuff) {
      my_snprintf(ebuff, MYSQL_ERRMSG_SIZE, ER(ER_STACK_OVERRUN_NEED_MORE),
                  stack_used, my_thread_stack_size, margin);
      my_message(ER_STACK_OVERRUN_NEED_MORE, ebuff, MYF(ME_FATALERROR));
      delete [] ebuff;
    }
    return 1;
  }
#ifndef DBUG_OFF
  max_stack_used= max(max_stack_used, stack_used);
#endif
  return 0;
}


#define MY_YACC_INIT 1000			// Start with big alloc
#define MY_YACC_MAX  32000			// Because of 'short'

bool my_yyoverflow(short **yyss, YYSTYPE **yyvs, YYLTYPE **yyls, ulong *yystacksize)
{
  Yacc_state *state= & current_thd->m_parser_state->m_yacc;
  ulong old_info=0;
  DBUG_ASSERT(state);
  if ((uint) *yystacksize >= MY_YACC_MAX)
    return 1;
  if (!state->yacc_yyvs)
    old_info= *yystacksize;
  *yystacksize= set_zone((*yystacksize)*2,MY_YACC_INIT,MY_YACC_MAX);
  if (!(state->yacc_yyvs= (uchar*)
        my_realloc(key_memory_bison_stack,
                   state->yacc_yyvs,
                   *yystacksize*sizeof(**yyvs),
                   MYF(MY_ALLOW_ZERO_PTR | MY_FREE_ON_ERROR))) ||
      !(state->yacc_yyss= (uchar*)
        my_realloc(key_memory_bison_stack,
                   state->yacc_yyss,
                   *yystacksize*sizeof(**yyss),
                   MYF(MY_ALLOW_ZERO_PTR | MY_FREE_ON_ERROR))) ||
      !(state->yacc_yyls= (uchar*)
        my_realloc(key_memory_bison_stack,
                   state->yacc_yyls,
                   *yystacksize*sizeof(**yyls),
                   MYF(MY_ALLOW_ZERO_PTR | MY_FREE_ON_ERROR))))
    return 1;
  if (old_info)
  {
    /*
      Only copy the old stack on the first call to my_yyoverflow(),
      when replacing a static stack (YYINITDEPTH) by a dynamic stack.
      For subsequent calls, my_realloc already did preserve the old stack.
    */
    memcpy(state->yacc_yyss, *yyss, old_info*sizeof(**yyss));
    memcpy(state->yacc_yyvs, *yyvs, old_info*sizeof(**yyvs));
    memcpy(state->yacc_yyls, *yyls, old_info*sizeof(**yyls));
  }
  *yyss= (short*) state->yacc_yyss;
  *yyvs= (YYSTYPE*) state->yacc_yyvs;
  *yyls= (YYLTYPE*) state->yacc_yyls;
  return 0;
}


/**
  Reset the part of THD responsible for the state of command
  processing.

  This needs to be called before execution of every statement
  (prepared or conventional).  It is not called by substatements of
  routines.

  @todo Remove mysql_reset_thd_for_next_command and only use the
  member function.

  @todo Call it after we use THD for queries, not before.
*/
void mysql_reset_thd_for_next_command(THD *thd)
{
  thd->reset_for_next_command();
}

void THD::reset_for_next_command()
{
  // TODO: Why on earth is this here?! We should probably fix this
  // function and move it to the proper file. /Matz
  THD *thd= this;
  DBUG_ENTER("mysql_reset_thd_for_next_command");
  DBUG_ASSERT(!thd->sp_runtime_ctx); /* not for substatements of routines */
  DBUG_ASSERT(! thd->in_sub_stmt);
  thd->free_list= 0;
  /*
    Those two lines below are theoretically unneeded as
    THD::cleanup_after_query() should take care of this already.
  */
  thd->auto_inc_intervals_in_cur_stmt_for_binlog.empty();
  thd->stmt_depends_on_first_successful_insert_id_in_prev_stmt= 0;

  thd->query_start_usec_used= 0;
  thd->is_fatal_error= thd->time_zone_used= 0;
  /*
    Clear the status flag that are expected to be cleared at the
    beginning of each SQL statement.
  */
  thd->server_status&= ~SERVER_STATUS_CLEAR_SET;
  /*
    If in autocommit mode and not in a transaction, reset flag
    that identifies if a transaction has done some operations
    that cannot be safely rolled back.

    If the flag is set an warning message is printed out in
    ha_rollback_trans() saying that some tables couldn't be
    rolled back.
  */
  if (!thd->in_multi_stmt_transaction_mode())
  {
    thd->get_transaction()->reset_unsafe_rollback_flags(
        Transaction_ctx::SESSION);
  }
  DBUG_ASSERT(thd->security_context()== &thd->m_main_security_ctx);
  thd->thread_specific_used= FALSE;

  if (opt_bin_log)
  {
    thd->user_var_events.clear();
    thd->user_var_events_alloc= thd->mem_root;
  }
  thd->clear_error();
  thd->get_stmt_da()->reset_diagnostics_area();
  thd->get_stmt_da()->reset_statement_cond_count();

  thd->rand_used= 0;
  thd->m_sent_row_count= thd->m_examined_row_count= 0;

  thd->reset_current_stmt_binlog_format_row();
  thd->binlog_unsafe_warning_flags= 0;

  thd->m_trans_end_pos= 0;
  thd->m_trans_log_file= NULL;
  thd->m_trans_fixed_log_file= NULL;
  thd->commit_error= THD::CE_NONE;
  thd->durability_property= HA_REGULAR_DURABILITY;
  thd->set_trans_pos(NULL, 0);

  thd->derived_tables_processing= false;

  // Need explicit setting, else demand all privileges to a table.
  thd->want_privilege= ~NO_ACCESS;

  DBUG_PRINT("debug",
             ("is_current_stmt_binlog_format_row(): %d",
              thd->is_current_stmt_binlog_format_row()));

  DBUG_VOID_RETURN;
}


/**
  Create a select to return the same output as 'SELECT @@var_name'.

  Used for SHOW COUNT(*) [ WARNINGS | ERROR].

  This will crash with a core dump if the variable doesn't exists.

  @param pc                     Current parse context
  @param var_name		Variable name
*/

void create_select_for_variable(Parse_context *pc, const char *var_name)
{
  THD *thd= pc->thd;
  LEX *lex;
  LEX_STRING tmp, null_lex_string;
  Item *var;
  char buff[MAX_SYS_VAR_LENGTH*2+4+8], *end;
  DBUG_ENTER("create_select_for_variable");

  lex= thd->lex;
  lex->sql_command= SQLCOM_SELECT;
  tmp.str= (char*) var_name;
  tmp.length=strlen(var_name);
  memset(&null_lex_string, 0, sizeof(null_lex_string));
  /*
    We set the name of Item to @@session.var_name because that then is used
    as the column name in the output.
  */
  if ((var= get_system_var(pc, OPT_SESSION, tmp, null_lex_string)))
  {
    end= strxmov(buff, "@@session.", var_name, NullS);
    var->item_name.copy(buff, end - buff);
    add_item_to_list(thd, var);
  }
  DBUG_VOID_RETURN;
}


void mysql_init_multi_delete(LEX *lex)
{
  lex->select_lex->select_limit= 0;
  lex->unit->select_limit_cnt= HA_POS_ERROR;
  lex->select_lex->table_list.save_and_clear(&lex->auxiliary_table_list);
  lex->query_tables= NULL;
  lex->query_tables_last= &lex->query_tables;
}

/*
  When you modify mysql_parse(), you may need to mofify
  mysql_test_parse_for_slave() in this same file.
*/

/**
  Parse a query.

  @param       thd     Current thread
  @param       rawbuf  Begining of the query text
  @param       length  Length of the query text
  @param[out]  found_semicolon For multi queries, position of the character of
                               the next query in the query text.
*/

void mysql_parse(THD *thd, Parser_state *parser_state)
{
  int error __attribute__((unused));
  DBUG_ENTER("mysql_parse");
  DBUG_PRINT("mysql_parse", ("query: '%s'", thd->query().str));

  DBUG_EXECUTE_IF("parser_debug", turn_parser_debug_on(););

  /*
    Warning.
    The purpose of query_cache_send_result_to_client() is to lookup the
    query in the query cache first, to avoid parsing and executing it.
    So, the natural implementation would be to:
    - first, call query_cache_send_result_to_client,
    - second, if caching failed, initialise the lexical and syntactic parser.
    The problem is that the query cache depends on a clean initialization
    of (among others) lex->safe_to_cache_query and thd->server_status,
    which are reset respectively in
    - lex_start()
    - mysql_reset_thd_for_next_command()
    So, initializing the lexical analyser *before* using the query cache
    is required for the cache to work properly.
    FIXME: cleanup the dependencies in the code to simplify this.
  */
  mysql_reset_thd_for_next_command(thd);
  lex_start(thd);

  thd->m_parser_state= parser_state;
  invoke_pre_parse_rewrite_plugins(thd);
  thd->m_parser_state= NULL;

  enable_digest_if_any_plugin_needs_it(thd, parser_state);

  if (query_cache.send_result_to_client(thd, thd->query()) <= 0)
  {
    LEX *lex= thd->lex;

    bool err= parse_sql(thd, parser_state, NULL);
    if (!err)
      err= invoke_post_parse_rewrite_plugins(thd, false);

    const char *found_semicolon= parser_state->m_lip.found_semicolon;

    if (!err)
    {
      /*
        See whether we can do any query rewriting. opt_general_log_raw only controls
        writing to the general log, so rewriting still needs to happen because
        the other logs (binlog, slow query log, ...) can not be set to raw mode
        for security reasons.
        Query-cache only handles SELECT, which we don't rewrite, so it's no
        concern of ours.
        We're not general-logging if we're the slave, or if we've already
        done raw-logging earlier.
        Sub-routines of mysql_rewrite_query() should try to only rewrite when
        necessary (e.g. not do password obfuscation when query contains no
        password), but we can optimize out even those necessary rewrites when
        no logging happens at all. If rewriting does not happen here,
        thd->rewritten_query is still empty from being reset in alloc_query().
      */
      bool general= (opt_general_log &&
                     !(opt_general_log_raw || thd->slave_thread));

      if (general || opt_slow_log || opt_bin_log)
      {
        mysql_rewrite_query(thd);

        if (thd->rewritten_query.length())
          lex->safe_to_cache_query= false; // see comments below
      }

      if (general)
      {
        if (thd->rewritten_query.length())
          query_logger.general_log_write(thd, COM_QUERY,
                                         thd->rewritten_query.c_ptr_safe(),
                                         thd->rewritten_query.length());
        else
        {
          size_t qlen= found_semicolon
            ? (found_semicolon - thd->query().str)
            : thd->query().length;
          
          query_logger.general_log_write(thd, COM_QUERY,
                                         thd->query().str, qlen);
        }
      }

      /* Audit_log notification when general log is disabled */
      if (!opt_general_log && !opt_general_log_raw)
        mysql_audit_general_log(thd, command_name[COM_QUERY].str,
                                command_name[COM_QUERY].length);
    }

    if (!err)
    {
      thd->m_statement_psi= MYSQL_REFINE_STATEMENT(thd->m_statement_psi,
                                                   sql_statement_info[thd->lex->sql_command].m_key);

#ifndef NO_EMBEDDED_ACCESS_CHECKS
      if (mqh_used && thd->get_user_connect() &&
	  check_mqh(thd, lex->sql_command))
      {
	thd->net.error = 0;
      }
      else
#endif
      {
	if (! thd->is_error())
	{
          /*
            Binlog logs a string starting from thd->query and having length
            thd->query_length; so we set thd->query_length correctly (to not
            log several statements in one event, when we executed only first).
            We set it to not see the ';' (otherwise it would get into binlog
            and Query_log_event::print() would give ';;' output).
            This also helps display only the current query in SHOW
            PROCESSLIST.
          */
          if (found_semicolon && (ulong) (found_semicolon - thd->query().str))
            thd->set_query(thd->query().str,
                           static_cast<size_t>(found_semicolon -
                                               thd->query().str - 1));
          /* Actually execute the query */
          if (found_semicolon)
          {
            lex->safe_to_cache_query= 0;
            thd->server_status|= SERVER_MORE_RESULTS_EXISTS;
          }
          lex->set_trg_event_type_for_tables();
          MYSQL_QUERY_EXEC_START(
            const_cast<char*>(thd->query().str),
            thd->thread_id(),
            (char *) (thd->db().str ? thd->db().str : ""),
            (char *) thd->security_context()->priv_user().str,
            (char *) thd->security_context()->host_or_ip().str,
            0);
          if (unlikely(thd->security_context()->password_expired() &&
                       !lex->is_set_password_sql &&
                       lex->sql_command != SQLCOM_SET_OPTION &&
                       lex->sql_command != SQLCOM_ALTER_USER))
          {
            my_error(ER_MUST_CHANGE_PASSWORD, MYF(0));
            error= 1;
          }
          else
            error= mysql_execute_command(thd);

          /*
            This performs end-of-transaction actions needed by GTIDs:
            in particular, it generates an empty transaction if
            needed (e.g., if the statement was filtered out).

            It is executed at the end of an implicitly or explicitly
            committing statement.

            In addition, it is executed after CREATE TEMPORARY TABLE
            or DROP TEMPORARY TABLE when they occur outside
            transactional context.  When enforce_gtid_consistency is
            enabled, these statements cannot occur in transactional
            context, and then they behave exactly as implicitly
            committing: they are written to the binary log
            immediately, not wrapped in BEGIN/COMMIT, and cannot be
            rolled back. However, they do not count as implicitly
            committing according to stmt_causes_implicit_commit(), so
            we need to add special cases in the condition below. Hence
            the clauses for SQLCOM_CREATE_TABLE and SQLCOM_DROP_TABLE.

            If enforce_gtid_consistency=off, CREATE TEMPORARY TABLE
            and DROP TEMPORARY TABLE can occur in the middle of a
            transaction.  Then they do not behave as DDL; they are
            written to the binary log inside BEGIN/COMMIT.

            (For base tables, SQLCOM_[CREATE|DROP]_TABLE match both
            the stmt_causes_implicit_commit(...) clause and the
            thd->lex->sql_command == SQLCOM_* clause; for temporary
            tables they match only thd->lex->sql_command == SQLCOM_*.)
          */
          if (error == 0 &&
              (thd->lex->sql_command == SQLCOM_COMMIT ||
               stmt_causes_implicit_commit(thd, CF_IMPLICIT_COMMIT_END) ||
               ((thd->lex->sql_command == SQLCOM_CREATE_TABLE ||
                 thd->lex->sql_command == SQLCOM_DROP_TABLE) &&
                !thd->in_multi_stmt_transaction_mode())))
            mysql_bin_log.gtid_end_transaction(thd);
          MYSQL_QUERY_EXEC_DONE(error);
	}
      }
    }
    else
    {
      /* Instrument this broken statement as "statement/sql/error" */
      thd->m_statement_psi= MYSQL_REFINE_STATEMENT(thd->m_statement_psi,
                                                   sql_statement_info[SQLCOM_END].m_key);

      DBUG_ASSERT(thd->is_error());
      DBUG_PRINT("info",("Command aborted. Fatal_error: %d",
			 thd->is_fatal_error));

      query_cache.abort(&thd->query_cache_tls);
    }

    THD_STAGE_INFO(thd, stage_freeing_items);
    sp_cache_enforce_limit(thd->sp_proc_cache, stored_program_cache_size);
    sp_cache_enforce_limit(thd->sp_func_cache, stored_program_cache_size);
    thd->end_statement();
    thd->cleanup_after_query();
    DBUG_ASSERT(thd->change_list.is_empty());
  }
  else
  {
    /*
      Query cache hit. We need to write the general log here if
      we haven't already logged the statement earlier due to --log-raw.
      Right now, we only cache SELECT results; if the cache ever
      becomes more generic, we should also cache the rewritten
      query-string together with the original query-string (which
      we'd still use for the matching) when we first execute the
      query, and then use the obfuscated query-string for logging
      here when the query is given again.
    */
    thd->m_statement_psi= MYSQL_REFINE_STATEMENT(thd->m_statement_psi,
                                                 sql_statement_info[SQLCOM_SELECT].m_key);
    if (!opt_general_log_raw)
      query_logger.general_log_write(thd, COM_QUERY, thd->query().str,
                                     thd->query().length);
    parser_state->m_lip.found_semicolon= NULL;
  }

  DBUG_VOID_RETURN;
}


#ifdef HAVE_REPLICATION
/**
  Usable by the replication SQL thread only: just parse a query to know if it
  can be ignored because of replicate-*-table rules.

  @retval
    0	cannot be ignored
  @retval
    1	can be ignored
*/

bool mysql_test_parse_for_slave(THD *thd)
{
  LEX *lex= thd->lex;
  bool ignorable= false;
  sql_digest_state *parent_digest= thd->m_digest;
  PSI_statement_locker *parent_locker= thd->m_statement_psi;
  DBUG_ENTER("mysql_test_parse_for_slave");

  DBUG_ASSERT(thd->slave_thread);

  Parser_state parser_state;
  if (parser_state.init(thd, thd->query().str, thd->query().length) == 0)
  {
    lex_start(thd);
    mysql_reset_thd_for_next_command(thd);

    thd->m_digest= NULL;
    thd->m_statement_psi= NULL;
    if (parse_sql(thd, & parser_state, NULL) == 0)
    {
      if (all_tables_not_ok(thd, lex->select_lex->table_list.first))
        ignorable= true;
      else if (lex->sql_command != SQLCOM_BEGIN &&
               lex->sql_command != SQLCOM_COMMIT &&
               lex->sql_command != SQLCOM_SAVEPOINT &&
               lex->sql_command != SQLCOM_ROLLBACK &&
               lex->sql_command != SQLCOM_ROLLBACK_TO_SAVEPOINT &&
               !rpl_filter->db_ok(thd->db().str))
        ignorable= true;
    }
    thd->m_digest= parent_digest;
    thd->m_statement_psi= parent_locker;
    thd->end_statement();
  }
  thd->cleanup_after_query();
  DBUG_RETURN(ignorable);
}
#endif



/**
  Store field definition for create.

  @return
    Return 0 if ok
*/

bool add_field_to_list(THD *thd, LEX_STRING *field_name, enum_field_types type,
		       char *length, char *decimals,
		       uint type_modifier,
		       Item *default_value, Item *on_update_value,
                       LEX_STRING *comment,
		       char *change,
                       List<String> *interval_list, const CHARSET_INFO *cs,
		       uint uint_geom_type,
                       Generated_column *gcol_info)
{
  Create_field *new_field;
  LEX  *lex= thd->lex;
  uint8 datetime_precision= decimals ? atoi(decimals) : 0;
  DBUG_ENTER("add_field_to_list");

  LEX_CSTRING field_name_cstr= {field_name->str, field_name->length};

  if (check_string_char_length(field_name_cstr, "", NAME_CHAR_LEN,
                               system_charset_info, 1))
  {
    my_error(ER_TOO_LONG_IDENT, MYF(0), field_name->str); /* purecov: inspected */
    DBUG_RETURN(1);				/* purecov: inspected */
  }
  if (type_modifier & PRI_KEY_FLAG)
  {
    Key *key;
    lex->col_list.push_back(new Key_part_spec(*field_name, 0));
    key= new Key(KEYTYPE_PRIMARY, null_lex_str,
                      &default_key_create_info,
                      0, lex->col_list);
    lex->alter_info.key_list.push_back(key);
    lex->col_list.empty();
  }
  if (type_modifier & (UNIQUE_FLAG | UNIQUE_KEY_FLAG))
  {
    Key *key;
    lex->col_list.push_back(new Key_part_spec(*field_name, 0));
    key= new Key(KEYTYPE_UNIQUE, null_lex_str,
                 &default_key_create_info, 0,
                 lex->col_list);
    lex->alter_info.key_list.push_back(key);
    lex->col_list.empty();
  }

  if (default_value)
  {
    /* 
      Default value should be literal => basic constants =>
      no need fix_fields()

      We allow only CURRENT_TIMESTAMP as function default for the TIMESTAMP or
      DATETIME types.
    */
    if (default_value->type() == Item::FUNC_ITEM && 
        (static_cast<Item_func*>(default_value)->functype() !=
         Item_func::NOW_FUNC ||
         (!real_type_with_now_as_default(type)) ||
         default_value->decimals != datetime_precision))
    {
      my_error(ER_INVALID_DEFAULT, MYF(0), field_name->str);
      DBUG_RETURN(1);
    }
    else if (default_value->type() == Item::NULL_ITEM)
    {
      default_value= 0;
      if ((type_modifier & (NOT_NULL_FLAG | AUTO_INCREMENT_FLAG)) ==
	  NOT_NULL_FLAG)
      {
	my_error(ER_INVALID_DEFAULT, MYF(0), field_name->str);
	DBUG_RETURN(1);
      }
    }
    else if (type_modifier & AUTO_INCREMENT_FLAG)
    {
      my_error(ER_INVALID_DEFAULT, MYF(0), field_name->str);
      DBUG_RETURN(1);
    }
  }

  if (on_update_value &&
      (!real_type_with_now_on_update(type) ||
       on_update_value->decimals != datetime_precision))
  {
    my_error(ER_INVALID_ON_UPDATE, MYF(0), field_name->str);
    DBUG_RETURN(1);
  }

  if (!(new_field= new Create_field()) ||
      new_field->init(thd, field_name->str, type, length, decimals, type_modifier,
                      default_value, on_update_value, comment, change,
                      interval_list, cs, uint_geom_type, gcol_info))
    DBUG_RETURN(1);

  lex->alter_info.create_list.push_back(new_field);
  lex->last_field=new_field;
  DBUG_RETURN(0);
}


/** Store position for column in ALTER TABLE .. ADD column. */

void store_position_for_column(const char *name)
{
  current_thd->lex->last_field->after=(char*) (name);
}


/**
  save order by and tables in own lists.
*/

void add_to_list(SQL_I_List<ORDER> &list, ORDER *order)
{
  DBUG_ENTER("add_to_list");
  order->item= &order->item_ptr;
  order->used_alias= false;
  order->used=0;
  list.link_in_list(order, &order->next);
  DBUG_VOID_RETURN;
}


/**
  Add a table to list of used tables.

  @param table		Table to add
  @param alias		alias for table (or null if no alias)
  @param table_options	A set of the following bits:
                         - TL_OPTION_UPDATING : Table will be updated
                         - TL_OPTION_FORCE_INDEX : Force usage of index
                         - TL_OPTION_ALIAS : an alias in multi table DELETE
  @param lock_type	How table should be locked
  @param mdl_type       Type of metadata lock to acquire on the table.
  @param use_index	List of indexed used in USE INDEX
  @param ignore_index	List of indexed used in IGNORE INDEX

  @retval
      0		Error
  @retval
    \#	Pointer to TABLE_LIST element added to the total table list
*/

TABLE_LIST *st_select_lex::add_table_to_list(THD *thd,
					     Table_ident *table,
					     LEX_STRING *alias,
					     ulong table_options,
					     thr_lock_type lock_type,
					     enum_mdl_type mdl_type,
					     List<Index_hint> *index_hints_arg,
                                             List<String> *partition_names,
                                             LEX_STRING *option)
{
  TABLE_LIST *ptr;
  TABLE_LIST *previous_table_ref= NULL; /* The table preceding the current one. */
  const char *alias_str;
  LEX *lex= thd->lex;
  DBUG_ENTER("add_table_to_list");

  if (!table)
    DBUG_RETURN(0);				// End of memory
  alias_str= alias ? alias->str : table->table.str;
  if (!MY_TEST(table_options & TL_OPTION_ALIAS))
  {
    enum_ident_name_check ident_check_status=
      check_table_name(table->table.str, table->table.length, FALSE);
    if (ident_check_status == IDENT_NAME_WRONG)
    {
      my_error(ER_WRONG_TABLE_NAME, MYF(0), table->table.str);
      DBUG_RETURN(0);
    }
    else if (ident_check_status == IDENT_NAME_TOO_LONG)
    {
      my_error(ER_TOO_LONG_IDENT, MYF(0), table->table.str);
      DBUG_RETURN(0);
    }
  }
  LEX_STRING db= to_lex_string(table->db);
  if (table->is_derived_table() == FALSE && table->db.str &&
      (check_and_convert_db_name(&db, FALSE) != IDENT_NAME_OK))
    DBUG_RETURN(0);

  if (!alias)					/* Alias is case sensitive */
  {
    if (table->sel)
    {
      my_message(ER_DERIVED_MUST_HAVE_ALIAS,
                 ER(ER_DERIVED_MUST_HAVE_ALIAS), MYF(0));
      DBUG_RETURN(0);
    }
    if (!(alias_str= (char*) thd->memdup(alias_str,table->table.length+1)))
      DBUG_RETURN(0);
  }
  if (!(ptr = (TABLE_LIST *) thd->mem_calloc(sizeof(TABLE_LIST))))
    DBUG_RETURN(0);				/* purecov: inspected */
  if (table->db.str)
  {
    ptr->is_fqtn= TRUE;
    ptr->db= const_cast<char*>(table->db.str);
    ptr->db_length= table->db.length;
  }
  else if (lex->copy_db_to((char**)&ptr->db, &ptr->db_length))
    DBUG_RETURN(0);
  else
    ptr->is_fqtn= FALSE;

  ptr->alias= const_cast<char*>(alias_str);
  ptr->is_alias= alias ? TRUE : FALSE;
  if (lower_case_table_names && table->table.length)
    table->table.length= my_casedn_str(files_charset_info,
                                       const_cast<char*>(table->table.str));
  ptr->table_name= const_cast<char*>(table->table.str);
  ptr->table_name_length= table->table.length;
  ptr->set_tableno(0);
  ptr->lock_type=   lock_type;
  ptr->updating=    MY_TEST(table_options & TL_OPTION_UPDATING);
  /* TODO: remove TL_OPTION_FORCE_INDEX as it looks like it's not used */
  ptr->force_index= MY_TEST(table_options & TL_OPTION_FORCE_INDEX);
  ptr->ignore_leaves= MY_TEST(table_options & TL_OPTION_IGNORE_LEAVES);
  ptr->set_derived_unit(table->sel);
  if (!ptr->is_derived() && is_infoschema_db(ptr->db, ptr->db_length))
  {
    ST_SCHEMA_TABLE *schema_table;
    if (ptr->updating &&
        /* Special cases which are processed by commands itself */
        lex->sql_command != SQLCOM_CHECK &&
        lex->sql_command != SQLCOM_CHECKSUM)
    {
      my_error(ER_DBACCESS_DENIED_ERROR, MYF(0),
               thd->security_context()->priv_user().str,
               thd->security_context()->priv_host().str,
               INFORMATION_SCHEMA_NAME.str);
      DBUG_RETURN(0);
    }
    schema_table= find_schema_table(thd, ptr->table_name);
    if (!schema_table ||
        (schema_table->hidden && 
         ((sql_command_flags[lex->sql_command] & CF_STATUS_COMMAND) == 0 || 
          /*
            this check is used for show columns|keys from I_S hidden table
          */
          lex->sql_command == SQLCOM_SHOW_FIELDS ||
          lex->sql_command == SQLCOM_SHOW_KEYS)))
    {
      my_error(ER_UNKNOWN_TABLE, MYF(0),
               ptr->table_name, INFORMATION_SCHEMA_NAME.str);
      DBUG_RETURN(0);
    }
    ptr->schema_table_name= const_cast<char*>(ptr->table_name);
    ptr->schema_table= schema_table;
  }
  ptr->select_lex= this;
  ptr->cacheable_table= 1;
  ptr->index_hints= index_hints_arg;
  ptr->option= option ? option->str : 0;
  /* check that used name is unique */
  if (lock_type != TL_IGNORE)
  {
    TABLE_LIST *first_table= table_list.first;
    if (lex->sql_command == SQLCOM_CREATE_VIEW)
      first_table= first_table ? first_table->next_local : NULL;
    for (TABLE_LIST *tables= first_table ;
	 tables ;
	 tables=tables->next_local)
    {
      if (!my_strcasecmp(table_alias_charset, alias_str, tables->alias) &&
	  !strcmp(ptr->db, tables->db))
      {
	my_error(ER_NONUNIQ_TABLE, MYF(0), alias_str); /* purecov: tested */
	DBUG_RETURN(0);				/* purecov: tested */
      }
    }
  }
  /* Store the table reference preceding the current one. */
  if (table_list.elements > 0)
  {
    /*
      table_list.next points to the last inserted TABLE_LIST->next_local'
      element
      We don't use the offsetof() macro here to avoid warnings from gcc
    */
    previous_table_ref= (TABLE_LIST*) ((char*) table_list.next -
                                       ((char*) &(ptr->next_local) -
                                        (char*) ptr));
    /*
      Set next_name_resolution_table of the previous table reference to point
      to the current table reference. In effect the list
      TABLE_LIST::next_name_resolution_table coincides with
      TABLE_LIST::next_local. Later this may be changed in
      store_top_level_join_columns() for NATURAL/USING joins.
    */
    previous_table_ref->next_name_resolution_table= ptr;
  }

  /*
    Link the current table reference in a local list (list for current select).
    Notice that as a side effect here we set the next_local field of the
    previous table reference to 'ptr'. Here we also add one element to the
    list 'table_list'.
  */
  table_list.link_in_list(ptr, &ptr->next_local);
  ptr->next_name_resolution_table= NULL;
  ptr->partition_names= partition_names;
  /* Link table in global list (all used tables) */
  lex->add_to_query_tables(ptr);

  // Pure table aliases do not need to be locked:
  if (!MY_TEST(table_options & TL_OPTION_ALIAS))
  {
    MDL_REQUEST_INIT(& ptr->mdl_request,
                     MDL_key::TABLE, ptr->db, ptr->table_name, mdl_type,
                     MDL_TRANSACTION);
  }
  if (table->is_derived_table())
  {
    ptr->derived_key_list.empty();
    derived_table_count++;
  }
  DBUG_RETURN(ptr);
}


/**
  Initialize a new table list for a nested join.

    The function initializes a structure of the TABLE_LIST type
    for a nested join. It sets up its nested join list as empty.
    The created structure is added to the front of the current
    join list in the st_select_lex object. Then the function
    changes the current nest level for joins to refer to the newly
    created empty list after having saved the info on the old level
    in the initialized structure.

  @param thd         current thread

  @retval
    0   if success
  @retval
    1   otherwise
*/

bool st_select_lex::init_nested_join(THD *thd)
{
  DBUG_ENTER("init_nested_join");

  TABLE_LIST *const ptr=
    TABLE_LIST::new_nested_join(thd->mem_root, "(nested_join)",
                                embedding, join_list, this);
  if (ptr == NULL)
    DBUG_RETURN(true);

  join_list->push_front(ptr);
  embedding= ptr;
  join_list= &ptr->nested_join->join_list;

  DBUG_RETURN(false);
}


/**
  End a nested join table list.

    The function returns to the previous join nest level.
    If the current level contains only one member, the function
    moves it one level up, eliminating the nest.

  @param thd         current thread

  @return
    - Pointer to TABLE_LIST element added to the total table list, if success
    - 0, otherwise
*/

TABLE_LIST *st_select_lex::end_nested_join(THD *thd)
{
  TABLE_LIST *ptr;
  NESTED_JOIN *nested_join;
  DBUG_ENTER("end_nested_join");

  DBUG_ASSERT(embedding);
  ptr= embedding;
  join_list= ptr->join_list;
  embedding= ptr->embedding;
  nested_join= ptr->nested_join;
  if (nested_join->join_list.elements == 1)
  {
    TABLE_LIST *embedded= nested_join->join_list.head();
    join_list->pop();
    embedded->join_list= join_list;
    embedded->embedding= embedding;
    join_list->push_front(embedded);
    ptr= embedded;
  }
  else if (nested_join->join_list.elements == 0)
  {
    join_list->pop();
    ptr= 0;                                     // return value
  }
  DBUG_RETURN(ptr);
}


/**
  Nest last join operation.

    The function nest last join operation as if it was enclosed in braces.

  @param thd         current thread

  @retval
    0  Error
  @retval
    \#  Pointer to TABLE_LIST element created for the new nested join
*/

TABLE_LIST *st_select_lex::nest_last_join(THD *thd)
{
  DBUG_ENTER("nest_last_join");

  TABLE_LIST *const ptr=
    TABLE_LIST::new_nested_join(thd->mem_root, "(nest_last_join)",
                                embedding, join_list, this);
  if (ptr == NULL)
    DBUG_RETURN(NULL);

  List<TABLE_LIST> *const embedded_list= &ptr->nested_join->join_list;

  for (uint i=0; i < 2; i++)
  {
    TABLE_LIST *table= join_list->pop();
    table->join_list= embedded_list;
    table->embedding= ptr;
    embedded_list->push_back(table);
    if (table->natural_join)
    {
      ptr->is_natural_join= TRUE;
      /*
        If this is a JOIN ... USING, move the list of joined fields to the
        table reference that describes the join.
      */
      if (prev_join_using)
        ptr->join_using_fields= prev_join_using;
    }
  }
  join_list->push_front(ptr);

  DBUG_RETURN(ptr);
}


/**
  Add a table to the current join list.

    The function puts a table in front of the current join list
    of st_select_lex object.
    Thus, joined tables are put into this list in the reverse order
    (the most outer join operation follows first).

  @param table       the table to add

  @return
    None
*/

void st_select_lex::add_joined_table(TABLE_LIST *table)
{
  DBUG_ENTER("add_joined_table");
  join_list->push_front(table);
  table->join_list= join_list;
  table->embedding= embedding;
  DBUG_VOID_RETURN;
}


/**
  Convert a right join into equivalent left join.

    The function takes the current join list t[0],t[1] ... and
    effectively converts it into the list t[1],t[0] ...
    Although the outer_join flag for the new nested table contains
    JOIN_TYPE_RIGHT, it will be handled as the inner table of a left join
    operation.

  EXAMPLES
  @verbatim
    SELECT * FROM t1 RIGHT JOIN t2 ON on_expr =>
      SELECT * FROM t2 LEFT JOIN t1 ON on_expr

    SELECT * FROM t1,t2 RIGHT JOIN t3 ON on_expr =>
      SELECT * FROM t1,t3 LEFT JOIN t2 ON on_expr

    SELECT * FROM t1,t2 RIGHT JOIN (t3,t4) ON on_expr =>
      SELECT * FROM t1,(t3,t4) LEFT JOIN t2 ON on_expr

    SELECT * FROM t1 LEFT JOIN t2 ON on_expr1 RIGHT JOIN t3  ON on_expr2 =>
      SELECT * FROM t3 LEFT JOIN (t1 LEFT JOIN t2 ON on_expr2) ON on_expr1
   @endverbatim

  @param thd         current thread

  @return
    - Pointer to the table representing the inner table, if success
    - 0, otherwise
*/

TABLE_LIST *st_select_lex::convert_right_join()
{
  TABLE_LIST *tab2= join_list->pop();
  TABLE_LIST *tab1= join_list->pop();
  DBUG_ENTER("convert_right_join");

  join_list->push_front(tab2);
  join_list->push_front(tab1);
  tab1->outer_join|= JOIN_TYPE_RIGHT;

  DBUG_RETURN(tab1);
}

/**
  Set lock for all tables in current select level.

  @param lock_type			Lock to set for tables

  @note
    If lock is a write lock, then tables->updating is set 1
    This is to get tables_ok to know that the table is updated by the
    query
    Set type of metadata lock to request according to lock_type.
*/

void st_select_lex::set_lock_for_tables(thr_lock_type lock_type)
{
  bool for_update= lock_type >= TL_READ_NO_INSERT;
  enum_mdl_type mdl_type= mdl_type_for_dml(lock_type);
  DBUG_ENTER("set_lock_for_tables");
  DBUG_PRINT("enter", ("lock_type: %d  for_update: %d", lock_type,
		       for_update));
  for (TABLE_LIST *tables= table_list.first;
       tables;
       tables= tables->next_local)
  {
    tables->lock_type= lock_type;
    tables->updating=  for_update;
    tables->mdl_request.set_type(mdl_type);
  }
  DBUG_VOID_RETURN;
}


/**
  Create a fake SELECT_LEX for a unit.

    The method create a fake SELECT_LEX object for a unit.
    This object is created for any union construct containing a union
    operation and also for any single select union construct of the form
    @verbatim
    (SELECT ... ORDER BY order_list [LIMIT n]) ORDER BY ... 
    @endvarbatim
    or of the form
    @varbatim
    (SELECT ... ORDER BY LIMIT n) ORDER BY ...
    @endvarbatim
  
  @param thd_arg       thread handle

  @note
    The object is used to retrieve rows from the temporary table
    where the result on the union is obtained.

  @retval
    1     on failure to create the object
  @retval
    0     on success
*/

bool st_select_lex_unit::add_fake_select_lex(THD *thd_arg)
{
  SELECT_LEX *first_sl= first_select();
  DBUG_ENTER("add_fake_select_lex");
  DBUG_ASSERT(!fake_select_lex);
  DBUG_ASSERT(thd_arg == thd);

  if (!(fake_select_lex= thd_arg->lex->new_empty_query_block()))
    DBUG_RETURN(true);       /* purecov: inspected */
  fake_select_lex->include_standalone(this, &fake_select_lex);
  fake_select_lex->select_number= INT_MAX;
  fake_select_lex->linkage= GLOBAL_OPTIONS_TYPE;
  fake_select_lex->select_limit= 0;

  fake_select_lex->set_context(first_sl->context.outer_context);

  /* allow item list resolving in fake select for ORDER BY */
  fake_select_lex->context.resolve_in_select_list= TRUE;

  if (!is_union())
  {
    /* 
      This works only for 
      (SELECT ... ORDER BY list [LIMIT n]) ORDER BY order_list [LIMIT m],
      (SELECT ... LIMIT n) ORDER BY order_list [LIMIT m]
      just before the parser starts processing order_list
    */ 
    fake_select_lex->no_table_names_allowed= 1;
  }
  thd->lex->pop_context();
  DBUG_RETURN(false);
}


/**
  Push a new name resolution context for a JOIN ... ON clause to the
  context stack of a query block.

    Create a new name resolution context for a JOIN ... ON clause,
    set the first and last leaves of the list of table references
    to be used for name resolution, and push the newly created
    context to the stack of contexts of the query.

  @param pc        current parse context
  @param left_op   left  operand of the JOIN
  @param right_op  rigth operand of the JOIN

  @todo Research if we should set the "outer_context" member of the new ON
  context.

  @retval
    FALSE  if all is OK
  @retval
    TRUE   if a memory allocation error occured
*/

bool
push_new_name_resolution_context(Parse_context *pc,
                                 TABLE_LIST *left_op, TABLE_LIST *right_op)
{
  THD *thd= pc->thd;
  Name_resolution_context *on_context;
  if (!(on_context= new (thd->mem_root) Name_resolution_context))
    return TRUE;
  on_context->init();
  on_context->first_name_resolution_table=
    left_op->first_leaf_for_name_resolution();
  on_context->last_name_resolution_table=
    right_op->last_leaf_for_name_resolution();
  on_context->select_lex= pc->select;
  on_context->next_context= pc->select->first_context;
  pc->select->first_context= on_context;

  return thd->lex->push_context(on_context);
}


/**
  Add an ON condition to the second operand of a JOIN ... ON.

    Add an ON condition to the right operand of a JOIN ... ON clause.

  @param b     the second operand of a JOIN ... ON
  @param expr  the condition to be added to the ON clause
*/

void add_join_on(TABLE_LIST *b, Item *expr)
{
  if (expr)
  {
    b->set_join_cond_optim((Item*)1); // m_join_cond_optim is not ready
    if (!b->join_cond())
      b->set_join_cond(expr);
    else
    {
      /*
        If called from the parser, this happens if you have both a
        right and left join. If called later, it happens if we add more
        than one condition to the ON clause.
      */
      b->set_join_cond(new Item_cond_and(b->join_cond(), expr));
    }
    b->join_cond()->top_level_item();
  }
}


/**
  Mark that there is a NATURAL JOIN or JOIN ... USING between two
  tables.

    This function marks that table b should be joined with a either via
    a NATURAL JOIN or via JOIN ... USING. Both join types are special
    cases of each other, so we treat them together. The function
    setup_conds() creates a list of equal condition between all fields
    of the same name for NATURAL JOIN or the fields in 'using_fields'
    for JOIN ... USING. The list of equality conditions is stored
    either in b->join_cond(), or in JOIN::conds, depending on whether there
    was an outer join.

  EXAMPLE
  @verbatim
    SELECT * FROM t1 NATURAL LEFT JOIN t2
     <=>
    SELECT * FROM t1 LEFT JOIN t2 ON (t1.i=t2.i and t1.j=t2.j ... )

    SELECT * FROM t1 NATURAL JOIN t2 WHERE <some_cond>
     <=>
    SELECT * FROM t1, t2 WHERE (t1.i=t2.i and t1.j=t2.j and <some_cond>)

    SELECT * FROM t1 JOIN t2 USING(j) WHERE <some_cond>
     <=>
    SELECT * FROM t1, t2 WHERE (t1.j=t2.j and <some_cond>)
   @endverbatim

  @param a		  Left join argument
  @param b		  Right join argument
  @param using_fields    Field names from USING clause
*/

void add_join_natural(TABLE_LIST *a, TABLE_LIST *b, List<String> *using_fields,
                      SELECT_LEX *lex)
{
  b->natural_join= a;
  lex->prev_join_using= using_fields;
}


/**
  kill on thread.

  @param thd			Thread class
  @param id			Thread id
  @param only_kill_query        Should it kill the query or the connection

  @note
    This is written such that we have a short lock on LOCK_thd_list
*/


static uint kill_one_thread(THD *thd, my_thread_id id, bool only_kill_query)
{
  THD *tmp= NULL;
  uint error=ER_NO_SUCH_THREAD;
  Find_thd_with_id find_thd_with_id(id);

  DBUG_ENTER("kill_one_thread");
  DBUG_PRINT("enter", ("id=%u only_kill=%d", id, only_kill_query));
  tmp= Global_THD_manager::get_instance()->find_thd(&find_thd_with_id);
  if (tmp)
  {
    /*
      If we're SUPER, we can KILL anything, including system-threads.
      No further checks.

      KILLer: thd->m_security_ctx->user could in theory be NULL while
      we're still in "unauthenticated" state. This is a theoretical
      case (the code suggests this could happen, so we play it safe).

      KILLee: tmp->m_security_ctx->user will be NULL for system threads.
      We need to check so Jane Random User doesn't crash the server
      when trying to kill a) system threads or b) unauthenticated users'
      threads (Bug#43748).

      If user of both killer and killee are non-NULL, proceed with
      slayage if both are string-equal.
    */

    if ((thd->security_context()->check_access(SUPER_ACL)) ||
        thd->security_context()->user_matches(tmp->security_context()))
    {
      /* process the kill only if thread is not already undergoing any kill
         connection.
      */
      if (tmp->killed != THD::KILL_CONNECTION)
      {
        tmp->awake(only_kill_query ? THD::KILL_QUERY : THD::KILL_CONNECTION);
      }
      error= 0;
    }
    else
      error=ER_KILL_DENIED_ERROR;
    mysql_mutex_unlock(&tmp->LOCK_thd_data);
  }
  DEBUG_SYNC(thd, "kill_thd_end");
  DBUG_PRINT("exit", ("%d", error));
  DBUG_RETURN(error);
}


/*
  kills a thread and sends response

  SYNOPSIS
    sql_kill()
    thd			Thread class
    id			Thread id
    only_kill_query     Should it kill the query or the connection
*/

static
void sql_kill(THD *thd, my_thread_id id, bool only_kill_query)
{
  uint error;
  if (!(error= kill_one_thread(thd, id, only_kill_query)))
  {
    if (! thd->killed)
      my_ok(thd);
  }
  else
    my_error(error, MYF(0), id);
}

/**
  This class implements callback function used by killall_non_super_threads
  to kill all threads that do not have the SUPER privilege
*/

class Kill_non_super_conn : public Do_THD_Impl
{
private:
  /* THD of connected client. */
  THD *m_client_thd;

public:
  Kill_non_super_conn(THD *thd) :
	    m_client_thd(thd)
  {
    DBUG_ASSERT(m_client_thd->security_context()->check_access(SUPER_ACL));
  }

  virtual void operator()(THD *thd_to_kill)
  {
    mysql_mutex_lock(&thd_to_kill->LOCK_thd_data);

    /* Kill only if non super thread and non slave thread */
    if (!(thd_to_kill->security_context()->check_access(SUPER_ACL))
	&& thd_to_kill->killed != THD::KILL_CONNECTION
	&& !thd_to_kill->slave_thread)
      thd_to_kill->awake(THD::KILL_CONNECTION);

    mysql_mutex_unlock(&thd_to_kill->LOCK_thd_data);
  }
};

/*
  kills all the threads that do not have the
  SUPER privilege.

  SYNOPSIS
    killall_non_super_threads()
    thd                 Thread class
*/

void killall_non_super_threads(THD *thd)
{
  Kill_non_super_conn kill_non_super_conn(thd);
  Global_THD_manager *thd_manager= Global_THD_manager::get_instance();
  thd_manager->do_for_all_thd(&kill_non_super_conn);
}

/** If pointer is not a null pointer, append filename to it. */

bool append_file_to_dir(THD *thd, const char **filename_ptr,
                        const char *table_name)
{
  char buff[FN_REFLEN],*ptr, *end;
  if (!*filename_ptr)
    return 0;					// nothing to do

  /* Check that the filename is not too long and it's a hard path */
  if (strlen(*filename_ptr)+strlen(table_name) >= FN_REFLEN-1 ||
      !test_if_hard_path(*filename_ptr))
  {
    my_error(ER_WRONG_TABLE_NAME, MYF(0), *filename_ptr);
    return 1;
  }
  /* Fix is using unix filename format on dos */
  my_stpcpy(buff,*filename_ptr);
  end=convert_dirname(buff, *filename_ptr, NullS);
  if (!(ptr= (char*) thd->alloc((size_t) (end-buff) + strlen(table_name)+1)))
    return 1;					// End of memory
  *filename_ptr=ptr;
  strxmov(ptr,buff,table_name,NullS);
  return 0;
}


Comp_creator *comp_eq_creator(bool invert)
{
  return invert?(Comp_creator *)&ne_creator:(Comp_creator *)&eq_creator;
}


Comp_creator *comp_ge_creator(bool invert)
{
  return invert?(Comp_creator *)&lt_creator:(Comp_creator *)&ge_creator;
}


Comp_creator *comp_gt_creator(bool invert)
{
  return invert?(Comp_creator *)&le_creator:(Comp_creator *)&gt_creator;
}


Comp_creator *comp_le_creator(bool invert)
{
  return invert?(Comp_creator *)&gt_creator:(Comp_creator *)&le_creator;
}


Comp_creator *comp_lt_creator(bool invert)
{
  return invert?(Comp_creator *)&ge_creator:(Comp_creator *)&lt_creator;
}


Comp_creator *comp_ne_creator(bool invert)
{
  return invert?(Comp_creator *)&eq_creator:(Comp_creator *)&ne_creator;
}


/**
  Construct ALL/ANY/SOME subquery Item.

  @param left_expr   pointer to left expression
  @param cmp         compare function creator
  @param all         true if we create ALL subquery
  @param select_lex  pointer on parsed subquery structure

  @return
    constructed Item (or 0 if out of memory)
*/
Item * all_any_subquery_creator(Item *left_expr,
				chooser_compare_func_creator cmp,
				bool all,
				SELECT_LEX *select_lex)
{
  if ((cmp == &comp_eq_creator) && !all)       //  = ANY <=> IN
    return new Item_in_subselect(left_expr, select_lex);

  if ((cmp == &comp_ne_creator) && all)        // <> ALL <=> NOT IN
    return new Item_func_not(new Item_in_subselect(left_expr, select_lex));

  Item_allany_subselect *it=
    new Item_allany_subselect(left_expr, cmp, select_lex, all);
  if (all)
    return it->upper_item= new Item_func_not_all(it);	/* ALL */

  return it->upper_item= new Item_func_nop_all(it);      /* ANY/SOME */
}


/**
   Set proper open mode and table type for element representing target table
   of CREATE TABLE statement, also adjust statement table list if necessary.
*/

void create_table_set_open_action_and_adjust_tables(LEX *lex)
{
  TABLE_LIST *create_table= lex->query_tables;

  if (lex->create_info.options & HA_LEX_CREATE_TMP_TABLE)
    create_table->open_type= OT_TEMPORARY_ONLY;
  else
    create_table->open_type= OT_BASE_ONLY;

  if (!lex->select_lex->item_list.elements)
  {
    /*
      Avoid opening and locking target table for ordinary CREATE TABLE
      or CREATE TABLE LIKE for write (unlike in CREATE ... SELECT we
      won't do any insertions in it anyway). Not doing this causes
      problems when running CREATE TABLE IF NOT EXISTS for already
      existing log table.
    */
    create_table->lock_type= TL_READ;
  }
}


/**
  negate given expression.

  @param pc   current parse context
  @param expr expression for negation

  @return
    negated expression
*/

Item *negate_expression(Parse_context *pc, Item *expr)
{
  Item *negated;
  if (expr->type() == Item::FUNC_ITEM &&
      ((Item_func *) expr)->functype() == Item_func::NOT_FUNC)
  {
    /* it is NOT(NOT( ... )) */
    Item *arg= ((Item_func *) expr)->arguments()[0];
    enum_parsing_context place= pc->select->parsing_place;
    if (arg->is_bool_func() || place == CTX_WHERE || place == CTX_HAVING)
      return arg;
    /*
      if it is not boolean function then we have to emulate value of
      not(not(a)), it will be a != 0
    */
    return new Item_func_ne(arg, new Item_int_0());
  }

  if ((negated= expr->neg_transformer(pc->thd)) != 0)
    return negated;
  return new Item_func_not(expr);
}

/**
  Set the specified definer to the default value, which is the
  current user in the thread.
 
  @param[in]  thd       thread handler
  @param[out] definer   definer
*/
 
void get_default_definer(THD *thd, LEX_USER *definer)
{
  const Security_context *sctx= thd->security_context();

  definer->user.str= (char *) sctx->priv_user().str;
  definer->user.length= strlen(definer->user.str);

  definer->host.str= (char *) sctx->priv_host().str;
  definer->host.length= strlen(definer->host.str);

  definer->plugin= EMPTY_CSTR;
  definer->auth= NULL_CSTR;
  definer->uses_identified_with_clause= false;
  definer->uses_identified_by_clause= false;
  definer->uses_authentication_string_clause= false;
  definer->uses_identified_by_password_clause= false;
  definer->alter_status.update_password_expired_column= false;
  definer->alter_status.use_default_password_lifetime= true;
  definer->alter_status.expire_after_days= 0;
  definer->alter_status.update_account_locked_column= false;
  definer->alter_status.account_locked= false;
}


/**
  Create default definer for the specified THD.

  @param[in] thd         thread handler

  @return
    - On success, return a valid pointer to the created and initialized
    LEX_USER, which contains definer information.
    - On error, return 0.
*/

LEX_USER *create_default_definer(THD *thd)
{
  LEX_USER *definer;

  if (! (definer= (LEX_USER*) thd->alloc(sizeof(LEX_USER))))
    return 0;

  thd->get_definer(definer);

  return definer;
}


/**
  Retuns information about user or current user.

  @param[in] thd          thread handler
  @param[in] user         user

  @return
    - On success, return a valid pointer to initialized
    LEX_USER, which contains user information.
    - On error, return 0.
*/

LEX_USER *get_current_user(THD *thd, LEX_USER *user)
{
  if (!user->user.str)  // current_user
  {
    LEX_USER *default_definer= create_default_definer(thd);
    if (default_definer)
    {
      /*
        Inherit parser semantics from the statement in which the user parameter
        was used.
        This is needed because a st_lex_user is both used as a component in an
        AST and as a specifier for a particular user in the ACL subsystem.
      */
      default_definer->uses_authentication_string_clause=
        user->uses_authentication_string_clause;
      default_definer->uses_identified_by_clause=
        user->uses_identified_by_clause;
      default_definer->uses_identified_by_password_clause=
        user->uses_identified_by_password_clause;
      default_definer->uses_identified_with_clause=
        user->uses_identified_with_clause;
      default_definer->plugin.str= user->plugin.str;
      default_definer->plugin.length= user->plugin.length;
      default_definer->auth.str= user->auth.str;
      default_definer->auth.length= user->auth.length;
      default_definer->alter_status= user->alter_status;

      return default_definer;
    }
  }

  return user;
}


/**
  Check that byte length of a string does not exceed some limit.

  @param str         string to be checked
  @param err_msg     error message to be displayed if the string is too long
  @param max_length  max length

  @retval
    FALSE   the passed string is not longer than max_length
  @retval
    TRUE    the passed string is longer than max_length

  NOTE
    The function is not used in existing code but can be useful later?
*/

static bool check_string_byte_length(const LEX_CSTRING &str,
                                     const char *err_msg,
                                     size_t max_byte_length)
{
  if (str.length <= max_byte_length)
    return FALSE;

  my_error(ER_WRONG_STRING_LENGTH, MYF(0), str.str, err_msg, max_byte_length);

  return TRUE;
}


/*
  Check that char length of a string does not exceed some limit.

  SYNOPSIS
  check_string_char_length()
      str              string to be checked
      err_msg          error message to be displayed if the string is too long
      max_char_length  max length in symbols
      cs               string charset

  RETURN
    FALSE   the passed string is not longer than max_char_length
    TRUE    the passed string is longer than max_char_length
*/


bool check_string_char_length(const LEX_CSTRING &str, const char *err_msg,
                              size_t max_char_length, const CHARSET_INFO *cs,
                              bool no_error)
{
  int well_formed_error;
  size_t res= cs->cset->well_formed_len(cs, str.str, str.str + str.length,
                                        max_char_length, &well_formed_error);

  if (!well_formed_error &&  str.length == res)
    return FALSE;

  if (!no_error)
  {
    ErrConvString err(str.str, str.length, cs);
    my_error(ER_WRONG_STRING_LENGTH, MYF(0), err.ptr(), err_msg, max_char_length);
  }
  return TRUE;
}


/*
  Check if path does not contain mysql data home directory
  SYNOPSIS
    test_if_data_home_dir()
    dir                     directory
    conv_home_dir           converted data home directory
    home_dir_len            converted data home directory length

  RETURN VALUES
    0	ok
    1	error  
*/
C_MODE_START

int test_if_data_home_dir(const char *dir)
{
  char path[FN_REFLEN];
  size_t dir_len;
  DBUG_ENTER("test_if_data_home_dir");

  if (!dir)
    DBUG_RETURN(0);

  (void) fn_format(path, dir, "", "",
                   (MY_RETURN_REAL_PATH|MY_RESOLVE_SYMLINKS));
  dir_len= strlen(path);
  if (mysql_unpacked_real_data_home_len<= dir_len)
  {
    if (dir_len > mysql_unpacked_real_data_home_len &&
        path[mysql_unpacked_real_data_home_len] != FN_LIBCHAR)
      DBUG_RETURN(0);

    if (lower_case_file_system)
    {
      if (!my_strnncoll(default_charset_info, (const uchar*) path,
                        mysql_unpacked_real_data_home_len,
                        (const uchar*) mysql_unpacked_real_data_home,
                        mysql_unpacked_real_data_home_len))
        DBUG_RETURN(1);
    }
    else if (!memcmp(path, mysql_unpacked_real_data_home,
                     mysql_unpacked_real_data_home_len))
      DBUG_RETURN(1);
  }
  DBUG_RETURN(0);
}

C_MODE_END


/**
  Check that host name string is valid.

  @param[in] str string to be checked

  @return             Operation status
    @retval  FALSE    host name is ok
    @retval  TRUE     host name string is longer than max_length or
                      has invalid symbols
*/

bool check_host_name(const LEX_CSTRING &str)
{
  const char *name= str.str;
  const char *end= str.str + str.length;
  if (check_string_byte_length(str, ER(ER_HOSTNAME), HOSTNAME_LENGTH))
    return TRUE;

  while (name != end)
  {
    if (*name == '@')
    {
      my_printf_error(ER_UNKNOWN_ERROR, 
                      "Malformed hostname (illegal symbol: '%c')", MYF(0),
                      *name);
      return TRUE;
    }
    name++;
  }
  return FALSE;
}


extern int MYSQLparse(class THD *thd); // from sql_yacc.cc


/**
  This is a wrapper of MYSQLparse(). All the code should call parse_sql()
  instead of MYSQLparse().

  As a by product of parsing, the parser can also generate a query digest.
  To compute a digest, invoke this function as follows.

  @verbatim
    THD *thd = ...;
    const char *query_text = ...;
    uint query_length = ...;
    Object_creation_ctx *ctx = ...;
    bool rc;

    Parser_state parser_state;
    if (parser_state.init(thd, query_text, query_length)
    {
      ... handle error
    }

    parser_state.m_input.m_compute_digest= true;
    
    rc= parse_sql(the, &parser_state, ctx);
    if (! rc)
    {
      unsigned char md5[MD5_HASH_SIZE];
      char digest_text[1024];
      bool truncated;
      const sql_digest_storage *digest= & thd->m_digest->m_digest_storage;

      compute_digest_md5(digest, & md5[0]);
      compute_digest_text(digest, & digest_text[0], sizeof(digest_text), & truncated);
    }
  @endverbatim

  @param thd Thread context.
  @param parser_state Parser state.
  @param creation_ctx Object creation context.

  @return Error status.
    @retval FALSE on success.
    @retval TRUE on parsing error.
*/

bool parse_sql(THD *thd,
               Parser_state *parser_state,
               Object_creation_ctx *creation_ctx)
{
  DBUG_ENTER("parse_sql");
  bool ret_value;
  DBUG_ASSERT(thd->m_parser_state == NULL);
  // TODO fix to allow parsing gcol exprs after main query.
//  DBUG_ASSERT(thd->lex->m_sql_cmd == NULL);

  MYSQL_QUERY_PARSE_START(const_cast<char*>(thd->query().str));
  /* Backup creation context. */

  Object_creation_ctx *backup_ctx= NULL;

  if (creation_ctx)
    backup_ctx= creation_ctx->set_n_backup(thd);

  /* Set parser state. */

  thd->m_parser_state= parser_state;

  parser_state->m_digest_psi= NULL;
  parser_state->m_lip.m_digest= NULL;

  if (thd->m_digest != NULL)
  {
    /* Start Digest */
    parser_state->m_digest_psi= MYSQL_DIGEST_START(thd->m_statement_psi);

    if (parser_state->m_input.m_compute_digest ||
       (parser_state->m_digest_psi != NULL))
    {
      /*
        If either:
        - the caller wants to compute a digest
        - the performance schema wants to compute a digest
        set the digest listener in the lexer.
      */
      parser_state->m_lip.m_digest= thd->m_digest;
      parser_state->m_lip.m_digest->m_digest_storage.m_charset_number= thd->charset()->number;
    }
  }

  /* Parse the query. */

  /*
    Use a temporary DA while parsing. We don't know until after parsing
    whether the current command is a diagnostic statement, in which case
    we'll need to have the previous DA around to answer questions about it.
  */
  Diagnostics_area *parser_da= thd->get_parser_da();
  Diagnostics_area *da=        thd->get_stmt_da();

  thd->push_diagnostics_area(parser_da, false);

  bool mysql_parse_status= MYSQLparse(thd) != 0;

  /*
    Unwind diagnostics area.

    If any issues occurred during parsing, they will become
    the sole conditions for the current statement.

    Otherwise, if we have a diagnostic statement on our hands,
    we'll preserve the previous diagnostics area here so we
    can answer questions about it.  This specifically means
    that repeatedly asking about a DA won't clear it.

    Otherwise, it's a regular command with no issues during
    parsing, so we'll just clear the DA in preparation for
    the processing of this command.
  */

  if (parser_da->current_statement_cond_count() != 0)
  {
    /*
      Error/warning during parsing: top DA should contain parse error(s)!  Any
      pre-existing conditions will be replaced. The exception is diagnostics
      statements, in which case we wish to keep the errors so they can be sent
      to the client.
    */
    if (thd->lex->sql_command != SQLCOM_SHOW_WARNS &&
        thd->lex->sql_command != SQLCOM_GET_DIAGNOSTICS)
      da->reset_condition_info(thd);

    /*
      We need to put any errors in the DA as well as the condition list.
    */
    if (parser_da->is_error())
    {
      da->set_error_status(parser_da->mysql_errno(),
                           parser_da->message_text(),
                           parser_da->returned_sqlstate());
    }

    da->copy_sql_conditions_from_da(thd, parser_da);

    parser_da->reset_diagnostics_area();
    parser_da->reset_condition_info(thd);

    /*
      Do not clear the condition list when starting execution as it
      now contains not the results of the previous executions, but
      a non-zero number of errors/warnings thrown during parsing!
    */
    thd->lex->keep_diagnostics= DA_KEEP_PARSE_ERROR;
  }

  thd->pop_diagnostics_area();

  /*
    Check that if MYSQLparse() failed either thd->is_error() is set, or an
    internal error handler is set.

    The assert will not catch a situation where parsing fails without an
    error reported if an error handler exists. The problem is that the
    error handler might have intercepted the error, so thd->is_error() is
    not set. However, there is no way to be 100% sure here (the error
    handler might be for other errors than parsing one).
  */

  DBUG_ASSERT(!mysql_parse_status ||
              (mysql_parse_status && thd->is_error()) ||
              (mysql_parse_status && thd->get_internal_handler()));

  /* Reset parser state. */

  thd->m_parser_state= NULL;

  /* Restore creation context. */

  if (creation_ctx)
    creation_ctx->restore_env(thd, backup_ctx);

  /* That's it. */

  ret_value= mysql_parse_status || thd->is_fatal_error;

  if ((ret_value == 0) &&
      (parser_state->m_digest_psi != NULL))
  {
    /*
      On parsing success, record the digest in the performance schema.
    */
    DBUG_ASSERT(thd->m_digest != NULL);
    MYSQL_DIGEST_END(parser_state->m_digest_psi,
                     & thd->m_digest->m_digest_storage);
  }

  MYSQL_QUERY_PARSE_DONE(ret_value);
  DBUG_RETURN(ret_value);
}

/**
  @} (end of group Runtime_Environment)
*/



/**
  Check and merge "CHARACTER SET cs [ COLLATE cl ]" clause

  @param cs character set pointer.
  @param cl collation pointer.

  Check if collation "cl" is applicable to character set "cs".

  If "cl" is NULL (e.g. when COLLATE clause is not specified),
  then simply "cs" is returned.
  
  @return Error status.
    @retval NULL, if "cl" is not applicable to "cs".
    @retval pointer to merged CHARSET_INFO on success.
*/


const CHARSET_INFO*
merge_charset_and_collation(const CHARSET_INFO *cs, const CHARSET_INFO *cl)
{
  if (cl)
  {
    if (!my_charset_same(cs, cl))
    {
      my_error(ER_COLLATION_CHARSET_MISMATCH, MYF(0), cl->name, cs->csname);
      return NULL;
    }
    return cl;
  }
  return cs;
}<|MERGE_RESOLUTION|>--- conflicted
+++ resolved
@@ -2797,17 +2797,13 @@
         goto end_with_restore_list;
       }
 
-<<<<<<< HEAD
 #ifndef MCP_GLOBAL_SCHEMA_LOCK
       Ha_global_schema_lock_guard global_schema_lock(thd);
 
       if (!(create_info.options & HA_LEX_CREATE_TMP_TABLE))
         (void)global_schema_lock.lock();
 #endif
-      if (!(res= open_normal_and_derived_tables(thd, all_tables, 0)))
-=======
       if (!(res= open_tables_for_query(thd, all_tables, 0)))
->>>>>>> 21940bac
       {
         /* The table already exists */
         if (create_table->table || create_table->is_view())
