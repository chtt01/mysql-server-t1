--- conflicted
+++ resolved
@@ -1893,12 +1893,8 @@
 {
   /*
     Use READ UNCOMMITTED isolation, so this method works correctly when
-<<<<<<< HEAD
-    called from the middle of atomic DROP TABLE/DATABASE statement.
-=======
     called from the middle of atomic DROP TABLE/DATABASE or
     RENAME TABLE statements.
->>>>>>> 7e114949
   */
   dd::Transaction_ro trx(m_thd, ISO_READ_UNCOMMITTED);
 
@@ -2299,8 +2295,6 @@
 
   element->set_object(object);
   element->recreate_keys();
-<<<<<<< HEAD
-=======
 
   // Check if the object is already registered. This could happen if
   // the object is dropped twice in the same statement. Currently
@@ -2321,7 +2315,6 @@
     delete dropped_ele;
   }
 
->>>>>>> 7e114949
   m_registry_dropped.put(element);
 }
 
