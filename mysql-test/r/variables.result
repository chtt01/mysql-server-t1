--- conflicted
+++ resolved
@@ -513,7 +513,11 @@
 Variable_name	Value
 table_cache	1
 SET GLOBAL table_cache=DEFAULT;
-<<<<<<< HEAD
+set character_set_results=NULL;
+select ifnull(@@character_set_results,"really null");
+ifnull(@@character_set_results,"really null")
+really null
+set names latin1;
 create table t1 (a int);
 select a into @x from t1;
 Warnings:
@@ -538,13 +542,6 @@
 select @@max_heap_table_size > 0;
 @@max_heap_table_size > 0
 1
-=======
-set character_set_results=NULL;
-select ifnull(@@character_set_results,"really null");
-ifnull(@@character_set_results,"really null")
-really null
-set names latin1;
->>>>>>> 9dc0da7c
 select @@have_innodb;
 @@have_innodb
 #