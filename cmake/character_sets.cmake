# Copyright (c) 2009, 2011, Oracle and/or its affiliates. All rights reserved.
# 
# This program is free software; you can redistribute it and/or modify
# it under the terms of the GNU General Public License as published by
# the Free Software Foundation; version 2 of the License.
#
# This program is distributed in the hope that it will be useful,
# but WITHOUT ANY WARRANTY; without even the implied warranty of
# MERCHANTABILITY or FITNESS FOR A PARTICULAR PURPOSE.  See the
# GNU General Public License for more details.
#
# You should have received a copy of the GNU General Public License
# along with this program; if not, write to the Free Software
# Foundation, Inc., 51 Franklin St, Fifth Floor, Boston, MA  02110-1301  USA 

# Charsets and collations
IF(NOT DEFAULT_CHARSET)
  SET(DEFAULT_CHARSET "latin1")
ENDIF()

IF(NOT DEFAULT_COLLATION)
  SET(DEFAULT_COLLATION "latin1_swedish_ci")
ENDIF()

SET(CHARSETS ${DEFAULT_CHARSET} latin1 utf8 utf8mb4)
<<<<<<< HEAD
SET(CHARSETS_COMPLEX big5 cp1250 cp932 eucjpms euckr gb2312 gbk latin1 latin2 sjis tis620 ucs2 ujis utf8 utf8mb4 utf16 utf16le utf32)
=======
SET(CHARSETS_COMPLEX
  big5 cp1250 cp932 eucjpms euckr gb2312 gbk latin1 latin2
  sjis tis620 ucs2 ujis utf8 utf8mb4 utf16 utf32)
>>>>>>> 73235971

SET(CHARSETS_AVAILABLE 
binary armscii8 ascii big5 cp1250 cp1251 cp1256 cp1257
cp850 cp852 cp866 cp932 dec8 eucjpms euckr gb2312 gbk geostd8
greek hebrew hp8 keybcs2 koi8r koi8u
latin1 latin2 latin5 latin7 macce macroman
sjis swe7 tis620 ucs2 ujis utf8 utf8mb4 utf16 utf16le utf32)


SET (EXTRA_CHARSETS "all")
SET(WITH_EXTRA_CHARSETS ${EXTRA_CHARSETS} CACHE 
  STRING "Options are: none, complex, all")


IF(WITH_EXTRA_CHARSETS MATCHES "complex")
  SET(CHARSETS ${CHARSETS} ${CHARSETS_COMPLEX})
ELSEIF(WITH_EXTRA_CHARSETS MATCHES "all")
  SET(CHARSETS ${CHARSETS} ${CHARSETS_AVAILABLE})
ENDIF()

SET(MYSQL_DEFAULT_CHARSET_NAME "${DEFAULT_CHARSET}") 
SET(MYSQL_DEFAULT_COLLATION_NAME "${DEFAULT_COLLATION}")

FOREACH(cs in ${CHARSETS})
  SET(HAVE_CHARSET_${cs} 1)
ENDFOREACH()

SET(HAVE_UCA_COLLATIONS 1)

SET(HAVE_UTF8_GENERAL_CS 1)
SET(USE_MB 1)
SET(USE_MB_IDENT 1)
<|MERGE_RESOLUTION|>--- conflicted
+++ resolved
@@ -23,13 +23,9 @@
 ENDIF()
 
 SET(CHARSETS ${DEFAULT_CHARSET} latin1 utf8 utf8mb4)
-<<<<<<< HEAD
-SET(CHARSETS_COMPLEX big5 cp1250 cp932 eucjpms euckr gb2312 gbk latin1 latin2 sjis tis620 ucs2 ujis utf8 utf8mb4 utf16 utf16le utf32)
-=======
 SET(CHARSETS_COMPLEX
   big5 cp1250 cp932 eucjpms euckr gb2312 gbk latin1 latin2
-  sjis tis620 ucs2 ujis utf8 utf8mb4 utf16 utf32)
->>>>>>> 73235971
+  sjis tis620 ucs2 ujis utf8 utf8mb4 utf16 utf16le utf32)
 
 SET(CHARSETS_AVAILABLE 
 binary armscii8 ascii big5 cp1250 cp1251 cp1256 cp1257
