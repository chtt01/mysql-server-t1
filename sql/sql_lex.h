--- conflicted
+++ resolved
@@ -1,8 +1,4 @@
-<<<<<<< HEAD
-/* Copyright 2000-2008 MySQL AB, 2008 Sun Microsystems, Inc.
-=======
 /* Copyright (c) 2000, 2011, Oracle and/or its affiliates. All rights reserved.
->>>>>>> d64648d8
 
    This program is free software; you can redistribute it and/or modify
    it under the terms of the GNU General Public License as published by
@@ -15,11 +11,7 @@
 
    You should have received a copy of the GNU General Public License
    along with this program; if not, write to the Free Software
-<<<<<<< HEAD
-   Foundation, Inc., 59 Temple Place, Suite 330, Boston, MA  02111-1307  USA */
-=======
    Foundation, Inc., 51 Franklin St, Fifth Floor, Boston, MA 02110-1301  USA */
->>>>>>> d64648d8
 
 /**
   @defgroup Semantic_Analysis Semantic Analysis
@@ -300,12 +292,9 @@
   char *relay_log_name;
   ulong relay_log_pos;
   DYNAMIC_ARRAY repl_ignore_server_ids;
-<<<<<<< HEAD
 #ifndef MCP_WL3127
   char *bind_addr;
 #endif
-=======
->>>>>>> d64648d8
 } LEX_MASTER_INFO;
 
 
@@ -1005,36 +994,14 @@
 #define ALTER_REMOVE_PARTITIONING (1L << 21)
 #define ALTER_FOREIGN_KEY        (1L << 22)
 #define ALTER_TRUNCATE_PARTITION (1L << 23)
-<<<<<<< HEAD
 #endif
 /* #ifdef MCP_WL3749 */
-=======
-
->>>>>>> d64648d8
 enum enum_alter_table_change_level
 {
   ALTER_TABLE_METADATA_ONLY= 0,
   ALTER_TABLE_DATA_CHANGED= 1,
   ALTER_TABLE_INDEX_CHANGED= 2
 };
-
-
-/**
-  Temporary hack to enable a class bound forward declaration
-  of the enum_alter_table_change_level enumeration. To be
-  removed once Alter_info is moved to the sql_alter.h
-  header.
-*/
-class Alter_table_change_level
-{
-private:
-  typedef enum enum_alter_table_change_level enum_type;
-  enum_type value;
-public:
-  void operator = (enum_type v) { value = v; }
-  operator enum_type () { return value; }
-};
-
 
 /**
   Temporary hack to enable a class bound forward declaration
@@ -1073,13 +1040,10 @@
   enum tablespace_op_type       tablespace_op;
   List<char>                    partition_names;
   uint                          num_parts;
-<<<<<<< HEAD
 #ifndef MCP_WL3749
   enum ha_build_method          build_method;
 #endif
 /* #else */
-=======
->>>>>>> d64648d8
   enum_alter_table_change_level change_level;
 /* #endif */
   Create_field                 *datetime_field;
@@ -1091,12 +1055,9 @@
     keys_onoff(LEAVE_AS_IS),
     tablespace_op(NO_TABLESPACE_OP),
     num_parts(0),
-<<<<<<< HEAD
 #ifndef MCP_WL3749
     build_method(HA_BUILD_DEFAULT),
 #else
-=======
->>>>>>> d64648d8
     change_level(ALTER_TABLE_METADATA_ONLY),
 #endif
     datetime_field(NULL),
@@ -1362,16 +1323,6 @@
   /**
     Flag the current (top-level) statement as unsafe.
     The flag will be reset after the statement has finished.
-<<<<<<< HEAD
-
-    @param unsafe_type The type of unsafety: one of the @c
-    BINLOG_STMT_FLAG_UNSAFE_* flags in @c enum_binlog_stmt_flag.
-  */
-  inline void set_stmt_unsafe(enum_binlog_stmt_unsafe unsafe_type) {
-    DBUG_ENTER("set_stmt_unsafe");
-    DBUG_ASSERT(unsafe_type >= 0 && unsafe_type < BINLOG_STMT_UNSAFE_COUNT);
-    binlog_stmt_flags|= (1U << unsafe_type);
-=======
 
     @param unsafe_type The type of unsafety: one of the @c
     BINLOG_STMT_FLAG_UNSAFE_* flags in @c enum_binlog_stmt_flag.
@@ -1395,29 +1346,10 @@
     DBUG_ENTER("set_stmt_unsafe_flags");
     DBUG_ASSERT((flags & ~BINLOG_STMT_UNSAFE_ALL_FLAGS) == 0);
     binlog_stmt_flags|= flags;
->>>>>>> d64648d8
     DBUG_VOID_RETURN;
   }
 
   /**
-<<<<<<< HEAD
-    Set the bits of binlog_stmt_flags determining the type of
-    unsafeness of the current statement.  No existing bits will be
-    cleared, but new bits may be set.
-
-    @param flags A binary combination of zero or more bits, (1<<flag)
-    where flag is a member of enum_binlog_stmt_unsafe.
-  */
-  inline void set_stmt_unsafe_flags(uint32 flags) {
-    DBUG_ENTER("set_stmt_unsafe_flags");
-    DBUG_ASSERT((flags & ~BINLOG_STMT_UNSAFE_ALL_FLAGS) == 0);
-    binlog_stmt_flags|= flags;
-    DBUG_VOID_RETURN;
-  }
-
-  /**
-=======
->>>>>>> d64648d8
     Return a binary combination of all unsafe warnings for the
     statement.  If the statement has been marked as unsafe by the
     'flag' member of enum_binlog_stmt_unsafe, then the return value
