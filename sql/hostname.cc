--- conflicted
+++ resolved
@@ -32,15 +32,9 @@
                                                 // sql_print_information
 #include "violite.h"                            // vio_getnameinfo,
                                                 // vio_get_normalized_ip_string
-<<<<<<< HEAD
 
 #ifdef HAVE_ARPA_INET_H
 #include <arpa/inet.h>
-=======
-#include <string>
-#ifdef	__cplusplus
-extern "C" {					// Because of SCO 3.2V4.2
->>>>>>> 59085186
 #endif
 #ifdef HAVE_SYS_UN_H
 #include <sys/un.h>
@@ -554,6 +548,7 @@
                     err_code= 0;
                   }
                   );
+
 
   DBUG_EXECUTE_IF ("getnameinfo_fake_max_length",
                   {
