--- conflicted
+++ resolved
@@ -136,11 +136,7 @@
 	DB_FTS_TOO_MANY_WORDS_IN_PHRASE,
 					/*< Too many words in a phrase */
 
-<<<<<<< HEAD
-	DB_ABORTED,			/*!< Transaction was forced to rollback
-=======
 	DB_FORCED_ABORT,		/*!< Transaction was forced to rollback
->>>>>>> 1b1c0db8
 					by a higher priority transaction */
 
 	DB_TABLESPACE_TRUNCATED,	/*!< tablespace was truncated */
