--- conflicted
+++ resolved
@@ -28,10 +28,7 @@
 #include "sql_parse.h"                          // end_trans, ROLLBACK
 #include "rpl_slave.h"
 #include "rpl_rli_pdb.h"
-<<<<<<< HEAD
-=======
 #include "rpl_info_factory.h"
->>>>>>> 23ac7487
 #include <mysql/plugin.h>
 #include <mysql/service_thd_wait.h>
 
@@ -51,12 +48,8 @@
   "group_master_log_name",
   "group_master_log_pos",
   "sql_delay",
-<<<<<<< HEAD
-  "number_of_workers"
-=======
   "number_of_workers",
   "id"
->>>>>>> 23ac7487
 };
 
 Relay_log_info::Relay_log_info(bool is_slave_recovery
@@ -69,10 +62,7 @@
                                PSI_mutex_key *param_key_info_stop_cond,
                                PSI_mutex_key *param_key_info_sleep_cond
 #endif
-<<<<<<< HEAD
-=======
                                , uint param_id
->>>>>>> 23ac7487
                               )
    :Rpl_info("SQL"
 #ifdef HAVE_PSI_INTERFACE
@@ -81,10 +71,7 @@
              param_key_info_data_cond, param_key_info_start_cond,
              param_key_info_stop_cond, param_key_info_sleep_cond
 #endif
-<<<<<<< HEAD
-=======
              , param_id
->>>>>>> 23ac7487
             ),
    replicate_same_server_id(::replicate_same_server_id),
    cur_log_fd(-1), relay_log(&sync_relaylog_period),
@@ -163,11 +150,7 @@
   */
   mts_groups_assigned= mts_events_assigned= pending_jobs= wq_size_waits_cnt= 0;
   mts_wq_excess_cnt= mts_wq_no_underrun_cnt= mts_wq_overfill_cnt= 0;
-<<<<<<< HEAD
-
-=======
   mts_last_online_stat= 0;
->>>>>>> 23ac7487
   my_init_dynamic_array(&workers, sizeof(Slave_worker *), n_workers, 4);
 }
 
@@ -283,7 +266,6 @@
       mysql_mutex_unlock(&data_lock);
   }
 }
-<<<<<<< HEAD
 
 /**
    Reset recovery info from Worker info table and 
@@ -294,34 +276,16 @@
 bool Relay_log_info::mts_finalize_recovery()
 {
   bool ret= false;
-
-  DBUG_ENTER("Relay_log_info::mts_finalize_recovery");
-
-  for (uint i= 0; !ret && i < workers.elements; i++)
-=======
-
-/**
-   Reset recovery info from Worker info table and 
-   mark MTS recovery is completed.
-
-   @return false on success true when @c reset_notified_checkpoint failed.
-*/
-bool Relay_log_info::mts_finalize_recovery()
-{
-  bool ret= false;
   uint i;
   uint repo_type= get_rpl_info_handler()->get_rpl_info_type();
 
   DBUG_ENTER("Relay_log_info::mts_finalize_recovery");
 
   for (i= 0; !ret && i < workers.elements; i++)
->>>>>>> 23ac7487
   {
     Slave_worker *w= *(Slave_worker **) dynamic_array_ptr(&workers, i);
     ret= w->reset_recovery_info();
     DBUG_EXECUTE_IF("mts_debug_recovery_reset_fails", ret= true;);
-<<<<<<< HEAD
-=======
   }
   /*
     The loop is traversed in the worker index descending order due
@@ -335,7 +299,6 @@
       Rpl_info_factory::create_worker(repo_type, i - 1, this, true);
     ret= w->remove_info();
     delete w;
->>>>>>> 23ac7487
   }
   recovery_parallel_workers= slave_parallel_workers;
 
@@ -898,7 +861,6 @@
       break;
     }
     global_sid_lock->unlock();
-<<<<<<< HEAD
 
     DBUG_PRINT("info",("Waiting for master update"));
 
@@ -1091,200 +1053,6 @@
   group_master_log_name[0]= 0;
   group_master_log_pos= 0;
 
-=======
-
-    DBUG_PRINT("info",("Waiting for master update"));
-
-    /*
-      We are going to mysql_cond_(timed)wait(); if the SQL thread stops it
-      will wake us up.
-    */
-    thd_wait_begin(thd, THD_WAIT_BINLOG);
-    if (timeout > 0)
-    {
-      /*
-        Note that mysql_cond_timedwait checks for the timeout
-        before for the condition ; i.e. it returns ETIMEDOUT
-        if the system time equals or exceeds the time specified by abstime
-        before the condition variable is signaled or broadcast, _or_ if
-        the absolute time specified by abstime has already passed at the time
-        of the call.
-        For that reason, mysql_cond_timedwait will do the "timeoutting" job
-        even if its condition is always immediately signaled (case of a loaded
-        master).
-      */
-      error= mysql_cond_timedwait(&data_cond, &data_lock, &abstime);
-    }
-    else
-      mysql_cond_wait(&data_cond, &data_lock);
-    thd_wait_end(thd);
-    DBUG_PRINT("info",("Got signal of master update or timed out"));
-    if (error == ETIMEDOUT || error == ETIME)
-    {
-#ifndef DBUG_OFF
-      /*
-        Doing this to generate a stack trace and make debugging
-        easier. 
-      */
-      if (DBUG_EVALUATE_IF("debug_crash_slave_time_out", 1, 0))
-        DBUG_ASSERT(0);
-#endif
-      error= -1;
-      break;
-    }
-    error=0;
-    event_count++;
-    DBUG_PRINT("info",("Testing if killed or SQL thread not running"));
-  }
-
-err:
-  thd->EXIT_COND(&old_stage);
-  DBUG_PRINT("exit",("killed: %d  abort: %d  slave_running: %d \
-improper_arguments: %d  timed_out: %d",
-                     thd->killed_errno(),
-                     (int) (init_abort_pos_wait != abort_pos_wait),
-                     (int) slave_running,
-                     (int) (error == -2),
-                     (int) (error == -1)));
-  if (thd->killed || init_abort_pos_wait != abort_pos_wait ||
-      !slave_running)
-  {
-    error= -2;
-  }
-  DBUG_RETURN( error ? error : event_count );
-}
-
-int Relay_log_info::inc_group_relay_log_pos(ulonglong log_pos,
-                                            bool need_data_lock)
-{
-  int error= 0;
-  DBUG_ENTER("Relay_log_info::inc_group_relay_log_pos");
-
-  if (need_data_lock)
-    mysql_mutex_lock(&data_lock);
-  else
-    mysql_mutex_assert_owner(&data_lock);
-
-  inc_event_relay_log_pos();
-  group_relay_log_pos= event_relay_log_pos;
-  strmake(group_relay_log_name,event_relay_log_name,
-          sizeof(group_relay_log_name)-1);
-
-  notify_group_relay_log_name_update();
-
-  /*
-    In 4.x we used the event's len to compute the positions here. This is
-    wrong if the event was 3.23/4.0 and has been converted to 5.0, because
-    then the event's len is not what is was in the master's binlog, so this
-    will make a wrong group_master_log_pos (yes it's a bug in 3.23->4.0
-    replication: Exec_master_log_pos is wrong). Only way to solve this is to
-    have the original offset of the end of the event the relay log. This is
-    what we do in 5.0: log_pos has become "end_log_pos" (because the real use
-    of log_pos in 4.0 was to compute the end_log_pos; so better to store
-    end_log_pos instead of begin_log_pos.
-    If we had not done this fix here, the problem would also have appeared
-    when the slave and master are 5.0 but with different event length (for
-    example the slave is more recent than the master and features the event
-    UID). It would give false MASTER_POS_WAIT, false Exec_master_log_pos in
-    SHOW SLAVE STATUS, and so the user would do some CHANGE MASTER using this
-    value which would lead to badly broken replication.
-    Even the relay_log_pos will be corrupted in this case, because the len is
-    the relay log is not "val".
-    With the end_log_pos solution, we avoid computations involving lengthes.
-  */
-  DBUG_PRINT("info", ("log_pos: %lu  group_master_log_pos: %lu",
-                      (long) log_pos, (long) group_master_log_pos));
-
-  if (log_pos > 0)  // 3.23 binlogs don't have log_posx
-    group_master_log_pos= log_pos;
-
-  /*
-    In MTS mode FD or Rotate event commit their solitary group to
-    Coordinator's info table. Callers make sure that Workers have been
-    executed all assignements.
-    Broadcast to master_pos_wait() waiters should be done after
-    the table is updated.
-  */
-  DBUG_ASSERT(!is_parallel_exec() ||
-              mts_group_status != Relay_log_info::MTS_IN_GROUP);
-  /*
-    We do not force synchronization at this point, note the
-    parameter false, because a non-transactional change is
-    being committed.
-
-    For that reason, the synchronization here is subjected to
-    the option sync_relay_log_info.
-
-    See sql/rpl_rli.h for further information on this behavior.
-  */
-  error= flush_info(FALSE);
-
-  mysql_cond_broadcast(&data_cond);
-  if (need_data_lock)
-    mysql_mutex_unlock(&data_lock);
-  DBUG_RETURN(error);
-}
-
-
-void Relay_log_info::close_temporary_tables()
-{
-  TABLE *table,*next;
-  DBUG_ENTER("Relay_log_info::close_temporary_tables");
-
-  for (table=save_temporary_tables ; table ; table=next)
-  {
-    next=table->next;
-    /*
-      Don't ask for disk deletion. For now, anyway they will be deleted when
-      slave restarts, but it is a better intention to not delete them.
-    */
-    DBUG_PRINT("info", ("table: 0x%lx", (long) table));
-    close_temporary(table, 1, 0);
-  }
-  save_temporary_tables= 0;
-  slave_open_temp_tables= 0;
-  DBUG_VOID_RETURN;
-}
-
-/**
-  Purges relay logs. It assumes to have a run lock on rli and that no
-  slave thread are running.
-
-  @param[in]   THD         connection,
-  @param[in]   just_reset  if false, it tells that logs should be purged
-                           and @c init_relay_log_pos() should be called,
-  @errmsg[out] errmsg      store pointer to an error message.
-
-  @retval 0 successfuly executed,
-  @retval 1 otherwise error, where errmsg is set to point to the error message.
-*/
-
-int Relay_log_info::purge_relay_logs(THD *thd, bool just_reset,
-                                     const char** errmsg)
-{
-  int error=0;
-  DBUG_ENTER("Relay_log_info::purge_relay_logs");
-
-  /*
-    Even if inited==0, we still try to empty master_log_* variables. Indeed,
-    inited==0 does not imply that they already are empty.
-
-    It could be that slave's info initialization partly succeeded: for example
-    if relay-log.info existed but *relay-bin*.* have been manually removed,
-    init_info reads the old relay-log.info and fills rli->master_log_*, then
-    init_info checks for the existence of the relay log, this fails and 
-    init_info leaves inited to 0.
-    In that pathological case, master_log_pos* will be properly reinited at
-    the next START SLAVE (as RESET SLAVE or CHANGE MASTER, the callers of
-    purge_relay_logs, will delete bogus *.info files or replace them with
-    correct files), however if the user does SHOW SLAVE STATUS before START
-    SLAVE, he will see old, confusing master_log_*. In other words, we reinit
-    master_log_* for SHOW SLAVE STATUS to display fine in any case.
-  */
-  group_master_log_name[0]= 0;
-  group_master_log_pos= 0;
-
->>>>>>> 23ac7487
   if (!inited)
   {
     DBUG_PRINT("info", ("inited == 0"));
@@ -2013,23 +1781,14 @@
     will be values to be read. Please, do not move this call after
     the handler->init_info(). 
   */
-<<<<<<< HEAD
-  check_return= check_info();
-  if (check_return == ERROR_CHECKING_REPOSITORY)
-=======
   if ((check_return= check_info()) == ERROR_CHECKING_REPOSITORY)
->>>>>>> 23ac7487
   {
     msg= "Error checking relay log repository";
     error= 1;
     goto err;
   }
 
-<<<<<<< HEAD
-  if (handler->init_info(uidx, nidx))
-=======
   if (handler->init_info())
->>>>>>> 23ac7487
   {
     msg= "Error reading relay log configuration";
     error= 1;
@@ -2111,11 +1870,7 @@
   DBUG_RETURN(error);
 
 err:
-<<<<<<< HEAD
-  handler->end_info(uidx, nidx);
-=======
   handler->end_info();
->>>>>>> 23ac7487
   inited= 0;
   error_on_rli_init_info= true;
   if (msg)
@@ -2132,11 +1887,7 @@
   if (!inited)
     DBUG_VOID_RETURN;
 
-<<<<<<< HEAD
-  handler->end_info(uidx, nidx);
-=======
   handler->end_info();
->>>>>>> 23ac7487
 
   if (cur_log_fd >= 0)
   {
@@ -2247,11 +1998,7 @@
   if (write_info(handler))
     goto err;
 
-<<<<<<< HEAD
-  if (handler->flush_info(uidx, nidx, force))
-=======
   if (handler->flush_info(force))
->>>>>>> 23ac7487
     goto err;
 
   DBUG_RETURN(0);
@@ -2273,10 +2020,7 @@
   ulong temp_group_relay_log_pos= 0;
   ulong temp_group_master_log_pos= 0;
   int temp_sql_delay= 0;
-<<<<<<< HEAD
-=======
   int temp_internal_id= 0;
->>>>>>> 23ac7487
 
   DBUG_ENTER("Relay_log_info::read_info");
 
@@ -2318,11 +2062,7 @@
     it is line count and not binlog name (new format) it will be
     overwritten by the second row later.
   */
-<<<<<<< HEAD
-  if (from->prepare_info_for_read(nidx) ||
-=======
   if (from->prepare_info_for_read() ||
->>>>>>> 23ac7487
       from->get_info(group_relay_log_name, (size_t) sizeof(group_relay_log_name),
                      (char *) ""))
     DBUG_RETURN(TRUE);
@@ -2351,11 +2091,7 @@
 
   if (lines >= LINES_IN_RELAY_LOG_INFO_WITH_DELAY)
   {
-<<<<<<< HEAD
-    if (from->get_info((int *) &temp_sql_delay,(int) 0))
-=======
     if (from->get_info((int *) &temp_sql_delay, (int) 0))
->>>>>>> 23ac7487
       DBUG_RETURN(TRUE);
   }
 
@@ -2365,12 +2101,6 @@
       DBUG_RETURN(TRUE);
   }
 
-<<<<<<< HEAD
-  group_relay_log_pos=  temp_group_relay_log_pos;
-  group_master_log_pos= temp_group_master_log_pos;
-  sql_delay= (int32) temp_sql_delay;
-
-=======
   if (lines >= LINES_IN_RELAY_LOG_INFO_WITH_ID)
   {
     if (from->get_info(&temp_internal_id, (int) 1))
@@ -2384,7 +2114,6 @@
 
   DBUG_ASSERT(lines < LINES_IN_RELAY_LOG_INFO_WITH_ID ||
              (lines >= LINES_IN_RELAY_LOG_INFO_WITH_ID && internal_id == 1));
->>>>>>> 23ac7487
   DBUG_RETURN(FALSE);
 }
 
@@ -2398,24 +2127,15 @@
   */
   //DBUG_ASSERT(!belongs_to_client());
 
-<<<<<<< HEAD
-  if (to->prepare_info_for_write(nidx) ||
-      to->set_info((int) LINES_IN_RELAY_LOG_INFO_WITH_WORKERS) ||
-=======
   if (to->prepare_info_for_write() ||
       to->set_info((int) LINES_IN_RELAY_LOG_INFO_WITH_ID) ||
->>>>>>> 23ac7487
       to->set_info(group_relay_log_name) ||
       to->set_info((ulong) group_relay_log_pos) ||
       to->set_info(group_master_log_name) ||
       to->set_info((ulong) group_master_log_pos) ||
       to->set_info((int) sql_delay) ||
-<<<<<<< HEAD
-      to->set_info(recovery_parallel_workers))
-=======
       to->set_info(recovery_parallel_workers) ||
       to->set_info((int) internal_id))
->>>>>>> 23ac7487
     DBUG_RETURN(TRUE);
 
   DBUG_RETURN(FALSE);
