--- conflicted
+++ resolved
@@ -35,7 +35,19 @@
 
 SET GLOBAL debug=@old_debug;
 
-<<<<<<< HEAD
+--echo #
+--echo # Bug #56709: Memory leaks at running the 5.1 test suite
+--echo # 
+
+SET @old_local_debug = @@debug;
+
+SET @@debug='d,foo';
+SELECT @@debug;
+SET @@debug='';
+SELECT @@debug;
+
+SET @@debug = @old_local_debug;
+
 --echo End of 5.1 tests
 
 
@@ -111,20 +123,4 @@
 SET SESSION debug= '-O';
 
 SET GLOBAL  debug= @old_globaldebug;
-SET SESSION debug= @old_sessiondebug;
-=======
---echo #
---echo # Bug #56709: Memory leaks at running the 5.1 test suite
---echo # 
-
-SET @old_local_debug = @@debug;
-
-SET @@debug='d,foo';
-SELECT @@debug;
-SET @@debug='';
-SELECT @@debug;
-
-SET @@debug = @old_local_debug;
-
---echo End of 5.1 tests
->>>>>>> e1e83816
+SET SESSION debug= @old_sessiondebug;