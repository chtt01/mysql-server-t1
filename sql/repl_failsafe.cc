/*
   Copyright (C) 2001-2006 MySQL AB & Sasha
    All rights reserved. Use is subject to license terms.

   This program is free software; you can redistribute it and/or modify
   it under the terms of the GNU General Public License as published by
   the Free Software Foundation; version 2 of the License.

   This program is distributed in the hope that it will be useful,
   but WITHOUT ANY WARRANTY; without even the implied warranty of
   MERCHANTABILITY or FITNESS FOR A PARTICULAR PURPOSE.  See the
   GNU General Public License for more details.

   You should have received a copy of the GNU General Public License
   along with this program; if not, write to the Free Software
   Foundation, Inc., 51 Franklin St, Fifth Floor, Boston, MA 02110-1301  USA
*/

/**
  @file

  All of the functions defined in this file which are not used (the ones to
  handle failsafe) are not used; their code has not been updated for more
  than one year now so should be considered as BADLY BROKEN. Do not enable
  it. The used functions (to handle LOAD DATA FROM MASTER, plus some small
  functions like register_slave()) are working.
*/

#include "mysql_priv.h"
#ifdef HAVE_REPLICATION

#include "repl_failsafe.h"
#include "sql_repl.h"
#include "slave.h"
#include "rpl_mi.h"
#include "rpl_filter.h"
#include "log_event.h"
#include <mysql.h>

#define SLAVE_LIST_CHUNK 128
#define SLAVE_ERRMSG_SIZE (FN_REFLEN+64)


RPL_STATUS rpl_status=RPL_NULL;
pthread_mutex_t LOCK_rpl_status;
pthread_cond_t COND_rpl_status;
HASH slave_list;

const char *rpl_role_type[] = {"MASTER","SLAVE",NullS};
TYPELIB rpl_role_typelib = {array_elements(rpl_role_type)-1,"",
			    rpl_role_type, NULL};

const char* rpl_status_type[]=
{
  "AUTH_MASTER","ACTIVE_SLAVE","IDLE_SLAVE", "LOST_SOLDIER","TROOP_SOLDIER",
  "RECOVERY_CAPTAIN","NULL",NullS
};
TYPELIB rpl_status_typelib= {array_elements(rpl_status_type)-1,"",
			     rpl_status_type, NULL};


static Slave_log_event* find_slave_event(IO_CACHE* log,
					 const char* log_file_name,
					 char* errmsg);

/*
  All of the functions defined in this file which are not used (the ones to
  handle failsafe) are not used; their code has not been updated for more than
  one year now so should be considered as BADLY BROKEN. Do not enable it.
  The used functions (to handle LOAD DATA FROM MASTER, plus some small
  functions like register_slave()) are working.
*/

#if NOT_USED
static int init_failsafe_rpl_thread(THD* thd)
{
  DBUG_ENTER("init_failsafe_rpl_thread");
  thd->system_thread = SYSTEM_THREAD_DELAYED_INSERT;
  /*
    thd->bootstrap is to report errors barely to stderr; if this code is
    enable again one day, one should check if bootstrap is still needed (maybe
    this thread has no other error reporting method).
  */
  thd->bootstrap = 1;
  thd->security_ctx->skip_grants();
  my_net_init(&thd->net, 0);
  thd->net.read_timeout = slave_net_timeout;
  thd->max_client_packet_length=thd->net.max_packet;
  pthread_mutex_lock(&LOCK_thread_count);
  thd->thread_id= thd->variables.pseudo_thread_id= thread_id++;
  pthread_mutex_unlock(&LOCK_thread_count);

  if (init_thr_lock() || thd->store_globals())
  {
    /* purecov: begin inspected */
    close_connection(thd, ER_OUT_OF_RESOURCES, 1); // is this needed?
    statistic_increment(aborted_connects,&LOCK_status);
    one_thread_per_connection_end(thd,0);
    DBUG_RETURN(-1);
    /* purecov: end */
  }

  thd->mem_root->free= thd->mem_root->used= 0;
  if (thd->variables.max_join_size == HA_POS_ERROR)
    thd->options|= OPTION_BIG_SELECTS;

  thd_proc_info(thd, "Thread initialized");
  thd->version=refresh_version;
  thd->set_time();
  DBUG_RETURN(0);
}
#endif

void change_rpl_status(RPL_STATUS from_status, RPL_STATUS to_status)
{
  pthread_mutex_lock(&LOCK_rpl_status);
  if (rpl_status == from_status || rpl_status == RPL_ANY)
    rpl_status = to_status;
  pthread_cond_signal(&COND_rpl_status);
  pthread_mutex_unlock(&LOCK_rpl_status);
}


#define get_object(p, obj, msg) \
{\
  uint len = (uint)*p++;  \
  if (p + len > p_end || len >= sizeof(obj)) \
  {\
    errmsg= msg;\
    goto err; \
  }\
  strmake(obj,(char*) p,len); \
  p+= len; \
}\


static inline int cmp_master_pos(Slave_log_event* sev, LEX_MASTER_INFO* mi)
{
  return cmp_master_pos(sev->master_log, sev->master_pos, mi->log_file_name,
			mi->pos);
}


void unregister_slave(THD* thd, bool only_mine, bool need_mutex)
{
  if (thd->server_id)
  {
    if (need_mutex)
      pthread_mutex_lock(&LOCK_slave_list);

    SLAVE_INFO* old_si;
    if ((old_si = (SLAVE_INFO*)hash_search(&slave_list,
					   (uchar*)&thd->server_id, 4)) &&
	(!only_mine || old_si->thd == thd))
    hash_delete(&slave_list, (uchar*)old_si);

    if (need_mutex)
      pthread_mutex_unlock(&LOCK_slave_list);
  }
}


/**
  Register slave in 'slave_list' hash table.

  @return
    0	ok
  @return
    1	Error.   Error message sent to client
*/

int register_slave(THD* thd, uchar* packet, uint packet_length)
{
  int res;
  SLAVE_INFO *si;
  uchar *p= packet, *p_end= packet + packet_length;
  const char *errmsg= "Wrong parameters to function register_slave";

  if (check_access(thd, REPL_SLAVE_ACL, any_db,0,0,0,0))
    return 1;
  if (!(si = (SLAVE_INFO*)my_malloc(sizeof(SLAVE_INFO), MYF(MY_WME))))
    goto err2;

  thd->server_id= si->server_id= uint4korr(p);
  p+= 4;
  get_object(p,si->host, "Failed to register slave: too long 'report-host'");
  get_object(p,si->user, "Failed to register slave: too long 'report-user'");
  get_object(p,si->password, "Failed to register slave; too long 'report-password'");
  if (p+10 > p_end)
    goto err;
  si->port= uint2korr(p);
  p += 2;
  si->rpl_recovery_rank= uint4korr(p);
  p += 4;
  if (!(si->master_id= uint4korr(p)))
    si->master_id= server_id;
  si->thd= thd;

  pthread_mutex_lock(&LOCK_slave_list);
  unregister_slave(thd,0,0);
  res= my_hash_insert(&slave_list, (uchar*) si);
  pthread_mutex_unlock(&LOCK_slave_list);
  return res;

err:
  my_free(si, MYF(MY_WME));
  my_message(ER_UNKNOWN_ERROR, errmsg, MYF(0)); /* purecov: inspected */
err2:
  return 1;
}

extern "C" uint32
*slave_list_key(SLAVE_INFO* si, size_t *len,
		my_bool not_used __attribute__((unused)))
{
  *len = 4;
  return &si->server_id;
}

extern "C" void slave_info_free(void *s)
{
  my_free(s, MYF(MY_WME));
}

void init_slave_list()
{
  hash_init(&slave_list, system_charset_info, SLAVE_LIST_CHUNK, 0, 0,
	    (hash_get_key) slave_list_key, (hash_free_key) slave_info_free, 0);
  pthread_mutex_init(&LOCK_slave_list, MY_MUTEX_INIT_FAST);
}

void end_slave_list()
{
  /* No protection by a mutex needed as we are only called at shutdown */
  if (hash_inited(&slave_list))
  {
    hash_free(&slave_list);
    pthread_mutex_destroy(&LOCK_slave_list);
  }
}

static int find_target_pos(LEX_MASTER_INFO *mi, IO_CACHE *log, char *errmsg)
{
  my_off_t log_pos =	    (my_off_t) mi->pos;
  uint32 target_server_id = mi->server_id;

  for (;;)
  {
    Log_event* ev;
    if (!(ev = Log_event::read_log_event(log, (pthread_mutex_t*) 0, 0)))
    {
      if (log->error > 0)
	strmov(errmsg, "Binary log truncated in the middle of event");
      else if (log->error < 0)
	strmov(errmsg, "I/O error reading binary log");
      else
	strmov(errmsg, "Could not find target event in the binary log");
      return 1;
    }

    if (ev->log_pos >= log_pos && ev->server_id == target_server_id)
    {
      delete ev;
      mi->pos = my_b_tell(log);
      return 0;
    }
    delete ev;
  }
  /* Impossible */
}

/**
  @details 
  Before 4.0.15 we had a member of THD called log_pos, it was meant for
  failsafe replication code in repl_failsafe.cc which is disabled until
  it is reworked. Event's log_pos used to be preserved through 
  log-slave-updates to make code in repl_failsafe.cc work (this 
  function, SHOW NEW MASTER); but on the other side it caused unexpected
  values in Exec_Master_Log_Pos in A->B->C replication setup, 
  synchronization problems in master_pos_wait(), ... So we 
  (Dmitri & Guilhem) removed it.
  
  So for now this function is broken. 
*/

int translate_master(THD* thd, LEX_MASTER_INFO* mi, char* errmsg)
{
  LOG_INFO linfo;
  char last_log_name[FN_REFLEN];
  IO_CACHE log;
  File file = -1, last_file = -1;
  pthread_mutex_t *log_lock;
  const char* errmsg_p;
  Slave_log_event* sev = 0;
  my_off_t last_pos = 0;
  int error = 1;
  int cmp_res;
  LINT_INIT(cmp_res);
  DBUG_ENTER("translate_master");

  if (!mysql_bin_log.is_open())
  {
    strmov(errmsg,"Binary log is not open");
    DBUG_RETURN(1);
  }

  if (!server_id_supplied)
  {
    strmov(errmsg, "Misconfigured master - server id was not set");
    DBUG_RETURN(1);
  }

  if (mysql_bin_log.find_log_pos(&linfo, NullS, 1))
  {
    strmov(errmsg,"Could not find first log");
    DBUG_RETURN(1);
  }
  thd->current_linfo = &linfo;

  bzero((char*) &log,sizeof(log));
  log_lock = mysql_bin_log.get_log_lock();
  pthread_mutex_lock(log_lock);

  for (;;)
  {
    if ((file=open_binlog(&log, linfo.log_file_name, &errmsg_p)) < 0)
    {
      strmov(errmsg, errmsg_p);
      goto err;
    }

    if (!(sev = find_slave_event(&log, linfo.log_file_name, errmsg)))
      goto err;

    cmp_res = cmp_master_pos(sev, mi);
    delete sev;

    if (!cmp_res)
    {
      /* Copy basename */
      fn_format(mi->log_file_name, linfo.log_file_name, "","",1);
      mi->pos = my_b_tell(&log);
      goto mi_inited;
    }
    else if (cmp_res > 0)
    {
      if (!last_pos)
      {
	strmov(errmsg,
	       "Slave event in first log points past the target position");
	goto err;
      }
      end_io_cache(&log);
      (void) my_close(file, MYF(MY_WME));
      if (init_io_cache(&log, (file = last_file), IO_SIZE, READ_CACHE, 0, 0,
			MYF(MY_WME)))
      {
	errmsg[0] = 0;
	goto err;
      }
      break;
    }

    strmov(last_log_name, linfo.log_file_name);
    last_pos = my_b_tell(&log);

    switch (mysql_bin_log.find_next_log(&linfo, 1)) {
    case LOG_INFO_EOF:
      if (last_file >= 0)
       (void)my_close(last_file, MYF(MY_WME));
      last_file = -1;
      goto found_log;
    case 0:
      break;
    default:
      strmov(errmsg, "Error reading log index");
      goto err;
    }

    end_io_cache(&log);
    if (last_file >= 0)
     (void) my_close(last_file, MYF(MY_WME));
    last_file = file;
  }

found_log:
  my_b_seek(&log, last_pos);
  if (find_target_pos(mi,&log,errmsg))
    goto err;
  fn_format(mi->log_file_name, last_log_name, "","",1);  /* Copy basename */

mi_inited:
  error = 0;
err:
  pthread_mutex_unlock(log_lock);
  end_io_cache(&log);
  pthread_mutex_lock(&LOCK_thread_count);
  thd->current_linfo = 0;
  pthread_mutex_unlock(&LOCK_thread_count);
  if (file >= 0)
    (void) my_close(file, MYF(MY_WME));
  if (last_file >= 0 && last_file != file)
    (void) my_close(last_file, MYF(MY_WME));

  DBUG_RETURN(error);
}


/**
  Caller must delete result when done.
*/

static Slave_log_event* find_slave_event(IO_CACHE* log,
					 const char* log_file_name,
					 char* errmsg)
{
  Log_event* ev;
  int i;
  bool slave_event_found = 0;
  LINT_INIT(ev);

  for (i = 0; i < 2; i++)
  {
    if (!(ev = Log_event::read_log_event(log, (pthread_mutex_t*)0, 0)))
    {
      my_snprintf(errmsg, SLAVE_ERRMSG_SIZE,
		  "Error reading event in log '%s'",
		  (char*)log_file_name);
      return 0;
    }
    if (ev->get_type_code() == SLAVE_EVENT)
    {
      slave_event_found = 1;
      break;
    }
    delete ev;
  }
  if (!slave_event_found)
  {
    my_snprintf(errmsg, SLAVE_ERRMSG_SIZE,
		"Could not find slave event in log '%s'",
		(char*)log_file_name);
    return 0;
  }

  return (Slave_log_event*)ev;
}

/**
  This function is broken now. 

  @seealso translate_master()
*/

bool show_new_master(THD* thd)
{
  Protocol *protocol= thd->protocol;
  DBUG_ENTER("show_new_master");
  List<Item> field_list;
  char errmsg[SLAVE_ERRMSG_SIZE];
  LEX_MASTER_INFO* lex_mi= &thd->lex->mi;

  errmsg[0]=0;					// Safety
  if (translate_master(thd, lex_mi, errmsg))
  {
    if (errmsg[0])
      my_error(ER_ERROR_WHEN_EXECUTING_COMMAND, MYF(0),
               "SHOW NEW MASTER", errmsg);
    DBUG_RETURN(TRUE);
  }
  else
  {
    field_list.push_back(new Item_empty_string("Log_name", 20));
    field_list.push_back(new Item_return_int("Log_pos", 10,
					     MYSQL_TYPE_LONGLONG));
    if (protocol->send_fields(&field_list,
                              Protocol::SEND_NUM_ROWS | Protocol::SEND_EOF))
      DBUG_RETURN(TRUE);
    protocol->prepare_for_resend();
    protocol->store(lex_mi->log_file_name, &my_charset_bin);
    protocol->store((ulonglong) lex_mi->pos);
    if (protocol->write())
      DBUG_RETURN(TRUE);
    my_eof(thd);
    DBUG_RETURN(FALSE);
  }
}

/**
  Asks the master for the list of its other connected slaves.

  This is for failsafe replication:
  in order for failsafe replication to work, the servers involved in
  replication must know of each other. We accomplish this by having each
  slave report to the master how to reach it, and on connection, each
  slave receives information about where the other slaves are.

  @param mysql           pre-existing connection to the master
  @param mi              master info

  @note
    mi is used only to give detailed error messages which include the
    hostname/port of the master, the username used by the slave to connect to
    the master.
    If the user used by the slave to connect to the master does not have the
    REPLICATION SLAVE privilege, it will pop in this function because
    SHOW SLAVE HOSTS will fail on the master.

  @retval
    1           error
  @retval
    0           success
*/

int update_slave_list(MYSQL* mysql, Master_info* mi)
{
  MYSQL_RES* res=0;
  MYSQL_ROW row;
  const char* error=0;
  bool have_auth_info;
  int port_ind;
  DBUG_ENTER("update_slave_list");

  if (mysql_real_query(mysql, STRING_WITH_LEN("SHOW SLAVE HOSTS")) ||
      !(res = mysql_store_result(mysql)))
  {
    error= mysql_error(mysql);
    goto err;
  }

  switch (mysql_num_fields(res)) {
  case 5:
    have_auth_info = 0;
    port_ind=2;
    break;
  case 7:
    have_auth_info = 1;
    port_ind=4;
    break;
  default:
    error= "the master returned an invalid number of fields for SHOW SLAVE \
HOSTS";
    goto err;
  }

  pthread_mutex_lock(&LOCK_slave_list);

  while ((row= mysql_fetch_row(res)))
  {
    uint32 log_server_id;
    SLAVE_INFO* si, *old_si;
    log_server_id = atoi(row[0]);
    if ((old_si= (SLAVE_INFO*)hash_search(&slave_list,
					  (uchar*)&log_server_id,4)))
      si = old_si;
    else
    {
      if (!(si = (SLAVE_INFO*)my_malloc(sizeof(SLAVE_INFO), MYF(MY_WME))))
      {
	error= "the slave is out of memory";
	pthread_mutex_unlock(&LOCK_slave_list);
	goto err;
      }
      si->server_id = log_server_id;
      if (my_hash_insert(&slave_list, (uchar*)si))
      {
        error= "the slave is out of memory";
        pthread_mutex_unlock(&LOCK_slave_list);
        goto err;
      }
    }
    strmake(si->host, row[1], sizeof(si->host)-1);
    si->port = atoi(row[port_ind]);
    si->rpl_recovery_rank = atoi(row[port_ind+1]);
    si->master_id = atoi(row[port_ind+2]);
    if (have_auth_info)
    {
      strmake(si->user, row[2], sizeof(si->user)-1);
      strmake(si->password, row[3], sizeof(si->password)-1);
    }
  }
  pthread_mutex_unlock(&LOCK_slave_list);

err:
  if (res)
    mysql_free_result(res);
  if (error)
  {
    sql_print_error("While trying to obtain the list of slaves from the master "
                    "'%s:%d', user '%s' got the following error: '%s'", 
                    mi->host, mi->port, mi->user, error);
    DBUG_RETURN(1);
  }
  DBUG_RETURN(0);
}


#if NOT_USED
int find_recovery_captain(THD* thd, MYSQL* mysql)
{
  return 0;
}
#endif

#if NOT_USED
pthread_handler_t handle_failsafe_rpl(void *arg)
{
  DBUG_ENTER("handle_failsafe_rpl");
  THD *thd = new THD;
  thd->thread_stack = (char*)&thd;
  MYSQL* recovery_captain = 0;
  const char* msg;

  pthread_detach_this_thread();
  if (init_failsafe_rpl_thread(thd) || !(recovery_captain=mysql_init(0)))
  {
    sql_print_error("Could not initialize failsafe replication thread");
    goto err;
  }
  pthread_mutex_lock(&LOCK_rpl_status);
  msg= thd->enter_cond(&COND_rpl_status,
                       &LOCK_rpl_status, "Waiting for request");
  while (!thd->killed && !abort_loop)
  {
    bool break_req_chain = 0;
    pthread_cond_wait(&COND_rpl_status, &LOCK_rpl_status);
    thd_proc_info(thd, "Processing request");
    while (!break_req_chain)
    {
      switch (rpl_status) {
      case RPL_LOST_SOLDIER:
	if (find_recovery_captain(thd, recovery_captain))
	  rpl_status=RPL_TROOP_SOLDIER;
	else
	  rpl_status=RPL_RECOVERY_CAPTAIN;
	break_req_chain=1; /* for now until other states are implemented */
	break;
      default:
	break_req_chain=1;
	break;
      }
    }
  }
  thd->exit_cond(msg);
err:
  if (recovery_captain)
    mysql_close(recovery_captain);
  delete thd;

  DBUG_LEAVE;                                   // Must match DBUG_ENTER()
  my_thread_end();
  pthread_exit(0);
  return 0;                                     // Avoid compiler warnings
}
#endif


/**
  Execute a SHOW SLAVE HOSTS statement.

  @param thd Pointer to THD object for the client thread executing the
  statement.

  @retval FALSE success
  @retval TRUE failure
*/
bool show_slave_hosts(THD* thd)
{
  List<Item> field_list;
  Protocol *protocol= thd->protocol;
  DBUG_ENTER("show_slave_hosts");

  field_list.push_back(new Item_return_int("Server_id", 10,
					   MYSQL_TYPE_LONG));
  field_list.push_back(new Item_empty_string("Host", 20));
  if (opt_show_slave_auth_info)
  {
    field_list.push_back(new Item_empty_string("User",20));
    field_list.push_back(new Item_empty_string("Password",20));
  }
  field_list.push_back(new Item_return_int("Port", 7, MYSQL_TYPE_LONG));
  field_list.push_back(new Item_return_int("Rpl_recovery_rank", 7,
					   MYSQL_TYPE_LONG));
  field_list.push_back(new Item_return_int("Master_id", 10,
					   MYSQL_TYPE_LONG));

  if (protocol->send_fields(&field_list,
                            Protocol::SEND_NUM_ROWS | Protocol::SEND_EOF))
    DBUG_RETURN(TRUE);

  pthread_mutex_lock(&LOCK_slave_list);

  for (uint i = 0; i < slave_list.records; ++i)
  {
    SLAVE_INFO* si = (SLAVE_INFO*) hash_element(&slave_list, i);
    protocol->prepare_for_resend();
    protocol->store((uint32) si->server_id);
    protocol->store(si->host, &my_charset_bin);
    if (opt_show_slave_auth_info)
    {
      protocol->store(si->user, &my_charset_bin);
      protocol->store(si->password, &my_charset_bin);
    }
    protocol->store((uint32) si->port);
    protocol->store((uint32) si->rpl_recovery_rank);
    protocol->store((uint32) si->master_id);
    if (protocol->write())
    {
      pthread_mutex_unlock(&LOCK_slave_list);
      DBUG_RETURN(TRUE);
    }
  }
  pthread_mutex_unlock(&LOCK_slave_list);
  my_eof(thd);
  DBUG_RETURN(FALSE);
}


int connect_to_master(THD *thd, MYSQL* mysql, Master_info* mi)
{
  DBUG_ENTER("connect_to_master");

  if (!mi->host || !*mi->host)			/* empty host */
  {
    strmov(mysql->net.last_error, "Master is not configured");
    DBUG_RETURN(1);
  }
  mysql_options(mysql, MYSQL_OPT_CONNECT_TIMEOUT, (char *) &slave_net_timeout);
  mysql_options(mysql, MYSQL_OPT_READ_TIMEOUT, (char *) &slave_net_timeout);

<<<<<<< HEAD
  if (mi->bind_addr && (mi->bind_addr[0] != 0))
=======
#ifndef MCP_WL3127
  if (mi->bind_addr && !strcmp(mi->bind_addr,"0.0.0.0"))
>>>>>>> 8733bcfa
  {
    DBUG_PRINT("info",("rpl failsafe BIND ADDR: %s",mi->bind_addr));
    mysql_options(mysql, MYSQL_OPT_BIND, mi->bind_addr);
  }
#endif
#ifdef HAVE_OPENSSL
  if (mi->ssl)
  {
    mysql_ssl_set(mysql, 
        mi->ssl_key[0]?mi->ssl_key:0,
        mi->ssl_cert[0]?mi->ssl_cert:0,
        mi->ssl_ca[0]?mi->ssl_ca:0, 
        mi->ssl_capath[0]?mi->ssl_capath:0,
        mi->ssl_cipher[0]?mi->ssl_cipher:0);
    mysql_options(mysql, MYSQL_OPT_SSL_VERIFY_SERVER_CERT,
                  &mi->ssl_verify_server_cert);
  }
#endif
    
  mysql_options(mysql, MYSQL_SET_CHARSET_NAME, default_charset_info->csname);
  mysql_options(mysql, MYSQL_SET_CHARSET_DIR, (char *) charsets_dir);
  if (!mysql_real_connect(mysql, mi->host, mi->user, mi->password, 0,
			mi->port, 0, 0))
    DBUG_RETURN(1);
  mysql->reconnect= 1;
  DBUG_RETURN(0);
}


static inline void cleanup_mysql_results(MYSQL_RES* db_res,
					 MYSQL_RES** cur, MYSQL_RES** start)
{
  for (; cur >= start; --cur)
  {
    if (*cur)
      mysql_free_result(*cur);
  }
  mysql_free_result(db_res);
}


static int fetch_db_tables(THD *thd, MYSQL *mysql, const char *db,
			   MYSQL_RES *table_res, Master_info *mi)
{
  MYSQL_ROW row;
  for (row = mysql_fetch_row(table_res); row;
       row = mysql_fetch_row(table_res))
  {
    TABLE_LIST table;
    const char* table_name= row[0];
    int error;
    if (rpl_filter->is_on())
    {
      bzero((char*) &table, sizeof(table)); //just for safe
      table.db= (char*) db;
      table.table_name= (char*) table_name;
      table.updating= 1;

      if (!rpl_filter->tables_ok(thd->db, &table))
	continue;
    }
    /* download master's table and overwrite slave's table */
    if ((error= fetch_master_table(thd, db, table_name, mi, mysql, 1)))
      return error;
  }
  return 0;
}

/**
  Load all MyISAM tables from master to this slave.

  REQUIREMENTS
    - No active transaction (flush_relay_log_info would not work in this case).

  @todo
    - add special option, not enabled
    by default, to allow inclusion of mysql database into load
    data from master
*/

bool load_master_data(THD* thd)
{
  MYSQL mysql;
  MYSQL_RES* master_status_res = 0;
  int error = 0;
  const char* errmsg=0;
  int restart_thread_mask;
  HA_CREATE_INFO create_info;

  mysql_init(&mysql);

  /*
    We do not want anyone messing with the slave at all for the entire
    duration of the data load.
  */
  pthread_mutex_lock(&LOCK_active_mi);
  lock_slave_threads(active_mi);
  init_thread_mask(&restart_thread_mask,active_mi,0 /*not inverse*/);
  if (restart_thread_mask &&
      (error=terminate_slave_threads(active_mi,restart_thread_mask,
				     1 /*skip lock*/)))
  {
    my_message(error, ER(error), MYF(0));
    unlock_slave_threads(active_mi);
    pthread_mutex_unlock(&LOCK_active_mi);
    return TRUE;
  }
  
  if (connect_to_master(thd, &mysql, active_mi))
  {
    my_error(error= ER_CONNECT_TO_MASTER, MYF(0), mysql_error(&mysql));
    goto err;
  }

  // now that we are connected, get all database and tables in each
  {
    MYSQL_RES *db_res, **table_res, **table_res_end, **cur_table_res;
    uint num_dbs;

    if (mysql_real_query(&mysql, STRING_WITH_LEN("SHOW DATABASES")) ||
	!(db_res = mysql_store_result(&mysql)))
    {
      my_error(error= ER_QUERY_ON_MASTER, MYF(0), mysql_error(&mysql));
      goto err;
    }

    if (!(num_dbs = (uint) mysql_num_rows(db_res)))
      goto err;
    /*
      In theory, the master could have no databases at all
      and run with skip-grant
    */

    if (!(table_res = (MYSQL_RES**)thd->alloc(num_dbs * sizeof(MYSQL_RES*))))
    {
      my_message(error = ER_OUTOFMEMORY, ER(ER_OUTOFMEMORY), MYF(0));
      goto err;
    }

    /*
      This is a temporary solution until we have online backup
      capabilities - to be replaced once online backup is working
      we wait to issue FLUSH TABLES WITH READ LOCK for as long as we
      can to minimize the lock time.
    */
    if (mysql_real_query(&mysql,
                         STRING_WITH_LEN("FLUSH TABLES WITH READ LOCK")) ||
	mysql_real_query(&mysql, STRING_WITH_LEN("SHOW MASTER STATUS")) ||
	!(master_status_res = mysql_store_result(&mysql)))
    {
      my_error(error= ER_QUERY_ON_MASTER, MYF(0), mysql_error(&mysql));
      goto err;
    }

    /*
      Go through every table in every database, and if the replication
      rules allow replicating it, get it
    */

    table_res_end = table_res + num_dbs;

    for (cur_table_res = table_res; cur_table_res < table_res_end;
	 cur_table_res++)
    {
      // since we know how many rows we have, this can never be NULL
      MYSQL_ROW row = mysql_fetch_row(db_res);
      char* db = row[0];

      /*
	Do not replicate databases excluded by rules. We also test
	replicate_wild_*_table rules (replicate_wild_ignore_table='db1.%' will
	be considered as "ignore the 'db1' database as a whole, as it already
	works for CREATE DATABASE and DROP DATABASE).
	Also skip 'mysql' database - in most cases the user will
	mess up and not exclude mysql database with the rules when
	he actually means to - in this case, he is up for a surprise if
	his priv tables get dropped and downloaded from master
	TODO - add special option, not enabled
	by default, to allow inclusion of mysql database into load
	data from master
      */

      if (!rpl_filter->db_ok(db) || 
	  !rpl_filter->db_ok_with_wild_table(db) || 
	  !strcmp(db,"mysql") ||
          is_schema_db(db))
      {
	*cur_table_res = 0;
	continue;
      }

      bzero((char*) &create_info, sizeof(create_info));
      create_info.options= HA_LEX_CREATE_IF_NOT_EXISTS;

      if (mysql_create_db(thd, db, &create_info, 1))
      {
	cleanup_mysql_results(db_res, cur_table_res - 1, table_res);
	goto err;
      }
      /* Clear the result of mysql_create_db(). */
      thd->main_da.reset_diagnostics_area();

      if (mysql_select_db(&mysql, db) ||
	  mysql_real_query(&mysql, STRING_WITH_LEN("SHOW TABLES")) ||
	  !(*cur_table_res = mysql_store_result(&mysql)))
      {
	my_error(error= ER_QUERY_ON_MASTER, MYF(0), mysql_error(&mysql));
	cleanup_mysql_results(db_res, cur_table_res - 1, table_res);
	goto err;
      }

      if ((error = fetch_db_tables(thd,&mysql,db,*cur_table_res,active_mi)))
      {
	// we do not report the error - fetch_db_tables handles it
	cleanup_mysql_results(db_res, cur_table_res, table_res);
	goto err;
      }
    }

    cleanup_mysql_results(db_res, cur_table_res - 1, table_res);

    // adjust replication coordinates from the master
    if (master_status_res)
    {
      MYSQL_ROW row = mysql_fetch_row(master_status_res);

      /*
	We need this check because the master may not be running with
	log-bin, but it will still allow us to do all the steps
	of LOAD DATA FROM MASTER - no reason to forbid it, really,
	although it does not make much sense for the user to do it
      */
      if (row && row[0] && row[1])
      {
        /*
          If the slave's master info is not inited, we init it, then we write
          the new coordinates to it. Must call init_master_info() *before*
          setting active_mi, because init_master_info() sets active_mi with
          defaults.
        */
        int error_2;

        if (init_master_info(active_mi, master_info_file, relay_log_info_file, 
			     0, (SLAVE_IO | SLAVE_SQL)))
          my_message(ER_MASTER_INFO, ER(ER_MASTER_INFO), MYF(0));
	strmake(active_mi->master_log_name, row[0],
		sizeof(active_mi->master_log_name) -1);
	active_mi->master_log_pos= my_strtoll10(row[1], (char**) 0, &error_2);
        /* at least in recent versions, the condition below should be false */
	if (active_mi->master_log_pos < BIN_LOG_HEADER_SIZE)
	  active_mi->master_log_pos = BIN_LOG_HEADER_SIZE;
        /*
          Relay log's IO_CACHE may not be inited (even if we are sure that some
          host was specified; there could have been a problem when replication
          started, which led to relay log's IO_CACHE to not be inited.
        */
        if (flush_master_info(active_mi, FALSE, FALSE))
          sql_print_error("Failed to flush master info file");
      }
      mysql_free_result(master_status_res);
    }

    if (mysql_real_query(&mysql, STRING_WITH_LEN("UNLOCK TABLES")))
    {
      my_error(error= ER_QUERY_ON_MASTER, MYF(0), mysql_error(&mysql));
      goto err;
    }
  }
  thd_proc_info(thd, "purging old relay logs");
  if (purge_relay_logs(&active_mi->rli,thd,
		       0 /* not only reset, but also reinit */,
		       &errmsg))
  {
    my_error(ER_RELAY_LOG_FAIL, MYF(0), errmsg);
    unlock_slave_threads(active_mi);
    pthread_mutex_unlock(&LOCK_active_mi);
    return TRUE;
  }
  pthread_mutex_lock(&active_mi->rli.data_lock);
  active_mi->rli.group_master_log_pos = active_mi->master_log_pos;
  strmake(active_mi->rli.group_master_log_name,active_mi->master_log_name,
	  sizeof(active_mi->rli.group_master_log_name)-1);
  /*
     Cancel the previous START SLAVE UNTIL, as the fact to download
     a new copy logically makes UNTIL irrelevant.
  */
  active_mi->rli.clear_until_condition();

  /*
    No need to update rli.event* coordinates, they will be when the slave
    threads start ; only rli.group* coordinates are necessary here.
  */
  flush_relay_log_info(&active_mi->rli);
  pthread_cond_broadcast(&active_mi->rli.data_cond);
  pthread_mutex_unlock(&active_mi->rli.data_lock);
  thd_proc_info(thd, "starting slave");
  if (restart_thread_mask)
  {
    error=start_slave_threads(0 /* mutex not needed */,
			      1 /* wait for start */,
			      active_mi,master_info_file,relay_log_info_file,
			      restart_thread_mask);
  }

err:
  unlock_slave_threads(active_mi);
  pthread_mutex_unlock(&LOCK_active_mi);
  thd_proc_info(thd, 0);

  mysql_close(&mysql); // safe to call since we always do mysql_init()
  if (!error)
    my_ok(thd);

  return error;
}

#endif /* HAVE_REPLICATION */
<|MERGE_RESOLUTION|>--- conflicted
+++ resolved
@@ -728,12 +728,8 @@
   mysql_options(mysql, MYSQL_OPT_CONNECT_TIMEOUT, (char *) &slave_net_timeout);
   mysql_options(mysql, MYSQL_OPT_READ_TIMEOUT, (char *) &slave_net_timeout);
 
-<<<<<<< HEAD
+#ifndef MCP_WL3127
   if (mi->bind_addr && (mi->bind_addr[0] != 0))
-=======
-#ifndef MCP_WL3127
-  if (mi->bind_addr && !strcmp(mi->bind_addr,"0.0.0.0"))
->>>>>>> 8733bcfa
   {
     DBUG_PRINT("info",("rpl failsafe BIND ADDR: %s",mi->bind_addr));
     mysql_options(mysql, MYSQL_OPT_BIND, mi->bind_addr);
