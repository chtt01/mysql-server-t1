# Copyright (c) 2009, 2010, Oracle and/or its affiliates. All rights reserved.
# 
# This program is free software; you can redistribute it and/or modify
# it under the terms of the GNU General Public License as published by
# the Free Software Foundation; version 2 of the License.
#
# This program is distributed in the hope that it will be useful,
# but WITHOUT ANY WARRANTY; without even the implied warranty of
# MERCHANTABILITY or FITNESS FOR A PARTICULAR PURPOSE.  See the
# GNU General Public License for more details.
#
# You should have received a copy of the GNU General Public License
# along with this program; if not, write to the Free Software
# Foundation, Inc., 51 Franklin St, Fifth Floor, Boston, MA  02110-1301  USA 

INSTALL(
  DIRECTORY .
  DESTINATION ${INSTALL_MYSQLTESTDIR}
  PATTERN "var/" EXCLUDE
  PATTERN "lib/My/SafeProcess" EXCLUDE
  PATTERN "CPack" EXCLUDE
  PATTERN "CMake*" EXCLUDE
  PATTERN "mtr.out*" EXCLUDE
  PATTERN ".cvsignore" EXCLUDE
  PATTERN "*.am" EXCLUDE
  PATTERN "*.in" EXCLUDE
)



IF(NOT ${CMAKE_SOURCE_DIR} STREQUAL ${CMAKE_BINARY_DIR})
  # Enable running mtr from build directory
  CONFIGURE_FILE(
    ${CMAKE_CURRENT_SOURCE_DIR}/mtr.out-of-source 
    ${CMAKE_CURRENT_BINARY_DIR}/mysql-test-run.pl
    @ONLY
  )
ENDIF()
IF(UNIX)
  EXECUTE_PROCESS(
    COMMAND chmod +x  mysql-test-run.pl
    COMMAND ${CMAKE_COMMAND} -E create_symlink 
     ./mysql-test-run.pl mtr
    COMMAND ${CMAKE_COMMAND} -E create_symlink 
     ./mysql-test-run.pl mysql-test-run
    WORKING_DIRECTORY ${CMAKE_CURRENT_BINARY_DIR}
  ) 
  INSTALL(FILES ${CMAKE_CURRENT_BINARY_DIR}/mtr 
<<<<<<< HEAD
    ${CMAKE_CURRENT_BINARY_DIR}/mysql-test-run DESTINATION mysql-test)
=======
    ${CMAKE_CURRENT_BINARY_DIR}/mysql-test-run 
    DESTINATION ${INSTALL_MYSQLTESTDIR})
>>>>>>> 78a96586
ENDIF()

IF(CMAKE_GENERATOR MATCHES "Visual Studio")
  SET(SETCONFIG_COMMAND set MTR_VS_CONFIG=${CMAKE_CFG_INTDIR})
ELSEIF(CMAKE_GENERATOR MATCHES "Xcode")
  SET(SETCONFIG_COMMAND export MTR_VS_CONFIG=${CMAKE_CFG_INTDIR})
ELSE()
  SET(SETCONFIG_COMMAND echo Running tests)
ENDIF()
IF(CYGWIN)
  # On cygwin, pretend to be "Unix" system
  SET(SETOS_COMMAND export MTR_CYGWIN_IS_UNIX=1)
ELSE()
  SET(SETOS_COMMAND echo OS=${CMAKE_SYSTEM_NAME})
ENDIF()



SET(EXP --experimental=collections/default.experimental)
IF(WIN32)
  SET(SET_ENV set)
ELSE()
  SET(SET_ENV export)
ENDIF()

SET(TEST_BT_START
  COMMAND ${SETCONFIG_COMMAND}
  COMMAND ${SETOS_COMMAND}
  COMMAND ${SET_ENV} MTR_BUILD_THREAD=auto
)

ADD_CUSTOM_TARGET(test-force
  ${TEST_BT_START}
  COMMAND perl ./mysql-test-run.pl --force ${EXP}
)

FOREACH(collection test-bt test-bt-fast test-bt-debug)
  IF(NOT EXISTS ${CMAKE_CURRENT_SOURCE_DIR}/collections/${collection})
    MESSAGE(FATAL_ERROR 
      "${CMAKE_CURRENT_SOURCE_DIR}/collections/${collection} does not exist")
  ENDIF()
  SET(SCRIPT ${CMAKE_CURRENT_SOURCE_DIR}/collections/${collection})
  CONFIGURE_FILE(${CMAKE_SOURCE_DIR}/cmake/run_collection.cmake.in 
    ${CMAKE_CURRENT_BINARY_DIR}/run_collection_${collection}.cmake @ONLY)
  ADD_CUSTOM_TARGET(
    ${collection}
    COMMAND ${TEST_BT_START}
    COMMAND ${CMAKE_COMMAND} -P run_collection_${collection}.cmake
  )
ENDFOREACH()<|MERGE_RESOLUTION|>--- conflicted
+++ resolved
@@ -46,12 +46,8 @@
     WORKING_DIRECTORY ${CMAKE_CURRENT_BINARY_DIR}
   ) 
   INSTALL(FILES ${CMAKE_CURRENT_BINARY_DIR}/mtr 
-<<<<<<< HEAD
-    ${CMAKE_CURRENT_BINARY_DIR}/mysql-test-run DESTINATION mysql-test)
-=======
     ${CMAKE_CURRENT_BINARY_DIR}/mysql-test-run 
     DESTINATION ${INSTALL_MYSQLTESTDIR})
->>>>>>> 78a96586
 ENDIF()
 
 IF(CMAKE_GENERATOR MATCHES "Visual Studio")
