--- conflicted
+++ resolved
@@ -3502,11 +3502,7 @@
       table->field[3]->store(STRING_WITH_LEN("SYSTEM VIEW"),
                              system_charset_info);
     }
-<<<<<<< HEAD
-    if (thd->is_error() && thd->get_stmt_da()->sql_errno() == ER_NO_SUCH_TABLE)
-=======
     else
->>>>>>> 2786a6e2
     {
       enum legacy_db_type not_used;
       char path[FN_REFLEN + 1];
@@ -3528,7 +3524,7 @@
       default:
         DBUG_ASSERT(0);
       }
-      if (thd->is_error() && thd->stmt_da->sql_errno() == ER_NO_SUCH_TABLE)
+    if (thd->is_error() && thd->get_stmt_da()->sql_errno() == ER_NO_SUCH_TABLE)
       {
         thd->clear_error();
         return 0;
