--- conflicted
+++ resolved
@@ -7355,17 +7355,11 @@
   case DECIMAL_RESULT:
     return new Item_cache_decimal();
   case STRING_RESULT:
-<<<<<<< HEAD
-    if (item->field_type() == MYSQL_TYPE_DATE ||
-        item->field_type() == MYSQL_TYPE_DATETIME ||
-        item->field_type() == MYSQL_TYPE_TIME)
-=======
     /* Not all functions that return DATE/TIME are actually DATE/TIME funcs. */
     if ((item->field_type() == MYSQL_TYPE_DATE ||
          item->field_type() == MYSQL_TYPE_DATETIME ||
          item->field_type() == MYSQL_TYPE_TIME) &&
         (const_cast<Item*>(item))->result_as_longlong())
->>>>>>> fad01fbe
       return new Item_cache_datetime(item->field_type());
     return new Item_cache_str(item);
   case ROW_RESULT:
