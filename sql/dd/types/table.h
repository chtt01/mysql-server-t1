--- conflicted
+++ resolved
@@ -226,9 +226,8 @@
 
   virtual const Partition_collection &partitions() const = 0;
 
-<<<<<<< HEAD
   virtual void fix_partitions() = 0;
-=======
+
   /////////////////////////////////////////////////////////////////////////
   // Trigger collection.
   /////////////////////////////////////////////////////////////////////////
@@ -268,7 +267,7 @@
                       are copied.
   */
 
-  virtual void copy_triggers(Table *tab_obj) = 0;
+  virtual void copy_triggers(const Table *tab_obj) = 0;
 
 
   /**
@@ -352,7 +351,6 @@
 
 
 public:
->>>>>>> 5f34df2c
 
   /**
     Allocate a new object graph and invoke the copy contructor for
