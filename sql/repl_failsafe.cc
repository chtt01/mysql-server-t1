/* Copyright (C) 2001-2006 MySQL AB & Sasha

   This program is free software; you can redistribute it and/or modify
   it under the terms of the GNU General Public License as published by
   the Free Software Foundation; version 2 of the License.

   This program is distributed in the hope that it will be useful,
   but WITHOUT ANY WARRANTY; without even the implied warranty of
   MERCHANTABILITY or FITNESS FOR A PARTICULAR PURPOSE.  See the
   GNU General Public License for more details.

   You should have received a copy of the GNU General Public License
   along with this program; if not, write to the Free Software
   Foundation, Inc., 59 Temple Place, Suite 330, Boston, MA  02111-1307  USA */

#include "mysql_priv.h"
#ifdef HAVE_REPLICATION

#include "repl_failsafe.h"
#include "sql_repl.h"
#include "slave.h"
#include "log_event.h"
#include <mysql.h>

#define SLAVE_LIST_CHUNK 128
#define SLAVE_ERRMSG_SIZE (FN_REFLEN+64)


RPL_STATUS rpl_status=RPL_NULL;
pthread_mutex_t LOCK_rpl_status;
pthread_cond_t COND_rpl_status;
HASH slave_list;

const char *rpl_role_type[] = {"MASTER","SLAVE",NullS};
TYPELIB rpl_role_typelib = {array_elements(rpl_role_type)-1,"",
			    rpl_role_type, NULL};

const char* rpl_status_type[]=
{
  "AUTH_MASTER","ACTIVE_SLAVE","IDLE_SLAVE", "LOST_SOLDIER","TROOP_SOLDIER",
  "RECOVERY_CAPTAIN","NULL",NullS
};
TYPELIB rpl_status_typelib= {array_elements(rpl_status_type)-1,"",
			     rpl_status_type, NULL};


static Slave_log_event* find_slave_event(IO_CACHE* log,
					 const char* log_file_name,
					 char* errmsg);

/*
  All of the functions defined in this file which are not used (the ones to
  handle failsafe) are not used; their code has not been updated for more than
  one year now so should be considered as BADLY BROKEN. Do not enable it.
  The used functions (to handle LOAD DATA FROM MASTER, plus some small
  functions like register_slave()) are working.
*/

#if NOT_USED
static int init_failsafe_rpl_thread(THD* thd)
{
  DBUG_ENTER("init_failsafe_rpl_thread");
  /*
    thd->bootstrap is to report errors barely to stderr; if this code is
    enable again one day, one should check if bootstrap is still needed (maybe
    this thread has no other error reporting method).
  */
  thd->system_thread = thd->bootstrap = 1;
  thd->security_ctx->skip_grants();
  my_net_init(&thd->net, 0);
  thd->net.read_timeout = slave_net_timeout;
  thd->max_client_packet_length=thd->net.max_packet;
  pthread_mutex_lock(&LOCK_thread_count);
  thd->thread_id = thread_id++;
  pthread_mutex_unlock(&LOCK_thread_count);

  if (init_thr_lock() || thd->store_globals())
  {
    close_connection(thd, ER_OUT_OF_RESOURCES, 1); // is this needed?
    statistic_increment(aborted_connects,&LOCK_status);
    end_thread(thd,0);
    DBUG_RETURN(-1);
  }

#if !defined(__WIN__) && !defined(OS2) && !defined(__NETWARE__)
  sigset_t set;
  VOID(sigemptyset(&set));			// Get mask in use
  VOID(pthread_sigmask(SIG_UNBLOCK,&set,&thd->block_signals));
#endif

  thd->mem_root->free= thd->mem_root->used= 0;
  if (thd->variables.max_join_size == HA_POS_ERROR)
    thd->options|= OPTION_BIG_SELECTS;

  thd->proc_info="Thread initialized";
  thd->version=refresh_version;
  thd->set_time();
  DBUG_RETURN(0);
}
#endif

void change_rpl_status(RPL_STATUS from_status, RPL_STATUS to_status)
{
  pthread_mutex_lock(&LOCK_rpl_status);
  if (rpl_status == from_status || rpl_status == RPL_ANY)
    rpl_status = to_status;
  pthread_cond_signal(&COND_rpl_status);
  pthread_mutex_unlock(&LOCK_rpl_status);
}


#define get_object(p, obj) \
{\
  uint len = (uint)*p++;  \
  if (p + len > p_end || len >= sizeof(obj)) \
    goto err; \
  strmake(obj,(char*) p,len); \
  p+= len; \
}\


static inline int cmp_master_pos(Slave_log_event* sev, LEX_MASTER_INFO* mi)
{
  return cmp_master_pos(sev->master_log, sev->master_pos, mi->log_file_name,
			mi->pos);
}


void unregister_slave(THD* thd, bool only_mine, bool need_mutex)
{
  if (thd->server_id)
  {
    if (need_mutex)
      pthread_mutex_lock(&LOCK_slave_list);

    SLAVE_INFO* old_si;
    if ((old_si = (SLAVE_INFO*)hash_search(&slave_list,
					   (byte*)&thd->server_id, 4)) &&
	(!only_mine || old_si->thd == thd))
    hash_delete(&slave_list, (byte*)old_si);

    if (need_mutex)
      pthread_mutex_unlock(&LOCK_slave_list);
  }
}


/*
  Register slave in 'slave_list' hash table

  RETURN VALUES
  0	ok
  1	Error.   Error message sent to client
*/

int register_slave(THD* thd, uchar* packet, uint packet_length)
{
  int res;
  SLAVE_INFO *si;
  uchar *p= packet, *p_end= packet + packet_length;

  if (check_access(thd, REPL_SLAVE_ACL, any_db,0,0,0,0))
    return 1;
  if (!(si = (SLAVE_INFO*)my_malloc(sizeof(SLAVE_INFO), MYF(MY_WME))))
    goto err2;

  thd->server_id= si->server_id= uint4korr(p);
  p+= 4;
  get_object(p,si->host);
  get_object(p,si->user);
  get_object(p,si->password);
  if (p+10 > p_end)
    goto err;
  si->port= uint2korr(p);
  p += 2;
  si->rpl_recovery_rank= uint4korr(p);
  p += 4;
  if (!(si->master_id= uint4korr(p)))
    si->master_id= server_id;
  si->thd= thd;

  pthread_mutex_lock(&LOCK_slave_list);
  unregister_slave(thd,0,0);
  res= my_hash_insert(&slave_list, (byte*) si);
  pthread_mutex_unlock(&LOCK_slave_list);
  return res;

err:
  my_free((gptr) si, MYF(MY_WME));
  my_message(ER_UNKNOWN_ERROR, "Wrong parameters to function register_slave",
	     MYF(0));
err2:
  return 1;
}

extern "C" uint32
*slave_list_key(SLAVE_INFO* si, uint* len,
		my_bool not_used __attribute__((unused)))
{
  *len = 4;
  return &si->server_id;
}

extern "C" void slave_info_free(void *s)
{
  my_free((gptr) s, MYF(MY_WME));
}

void init_slave_list()
{
  hash_init(&slave_list, system_charset_info, SLAVE_LIST_CHUNK, 0, 0,
	    (hash_get_key) slave_list_key, (hash_free_key) slave_info_free, 0);
  pthread_mutex_init(&LOCK_slave_list, MY_MUTEX_INIT_FAST);
}

void end_slave_list()
{
  /* No protection by a mutex needed as we are only called at shutdown */
  if (hash_inited(&slave_list))
  {
    hash_free(&slave_list);
    pthread_mutex_destroy(&LOCK_slave_list);
  }
}

static int find_target_pos(LEX_MASTER_INFO *mi, IO_CACHE *log, char *errmsg)
{
  my_off_t log_pos =	    (my_off_t) mi->pos;
  uint32 target_server_id = mi->server_id;

  for (;;)
  {
    Log_event* ev;
    if (!(ev = Log_event::read_log_event(log, (pthread_mutex_t*) 0, 0)))
    {
      if (log->error > 0)
	strmov(errmsg, "Binary log truncated in the middle of event");
      else if (log->error < 0)
	strmov(errmsg, "I/O error reading binary log");
      else
	strmov(errmsg, "Could not find target event in the binary log");
      return 1;
    }

    if (ev->log_pos >= log_pos && ev->server_id == target_server_id)
    {
      delete ev;
      mi->pos = my_b_tell(log);
      return 0;
    }
    delete ev;
  }
  /* Impossible */
}

/* 
  Before 4.0.15 we had a member of THD called log_pos, it was meant for
  failsafe replication code in repl_failsafe.cc which is disabled until
  it is reworked. Event's log_pos used to be preserved through 
  log-slave-updates to make code in repl_failsafe.cc work (this 
  function, SHOW NEW MASTER); but on the other side it caused unexpected
  values in Exec_Master_Log_Pos in A->B->C replication setup, 
  synchronization problems in master_pos_wait(), ... So we 
  (Dmitri & Guilhem) removed it.
  
  So for now this function is broken. 
*/

int translate_master(THD* thd, LEX_MASTER_INFO* mi, char* errmsg)
{
  LOG_INFO linfo;
  char last_log_name[FN_REFLEN];
  IO_CACHE log;
  File file = -1, last_file = -1;
  pthread_mutex_t *log_lock;
  const char* errmsg_p;
  Slave_log_event* sev = 0;
  my_off_t last_pos = 0;
  int error = 1;
  int cmp_res;
  LINT_INIT(cmp_res);
  DBUG_ENTER("translate_master");

  if (!mysql_bin_log.is_open())
  {
    strmov(errmsg,"Binary log is not open");
    DBUG_RETURN(1);
  }

  if (!server_id_supplied)
  {
    strmov(errmsg, "Misconfigured master - server id was not set");
    DBUG_RETURN(1);
  }

  if (mysql_bin_log.find_log_pos(&linfo, NullS, 1))
  {
    strmov(errmsg,"Could not find first log");
    DBUG_RETURN(1);
  }
  thd->current_linfo = &linfo;

  bzero((char*) &log,sizeof(log));
  log_lock = mysql_bin_log.get_log_lock();
  pthread_mutex_lock(log_lock);

  for (;;)
  {
    if ((file=open_binlog(&log, linfo.log_file_name, &errmsg_p)) < 0)
    {
      strmov(errmsg, errmsg_p);
      goto err;
    }

    if (!(sev = find_slave_event(&log, linfo.log_file_name, errmsg)))
      goto err;

    cmp_res = cmp_master_pos(sev, mi);
    delete sev;

    if (!cmp_res)
    {
      /* Copy basename */
      fn_format(mi->log_file_name, linfo.log_file_name, "","",1);
      mi->pos = my_b_tell(&log);
      goto mi_inited;
    }
    else if (cmp_res > 0)
    {
      if (!last_pos)
      {
	strmov(errmsg,
	       "Slave event in first log points past the target position");
	goto err;
      }
      end_io_cache(&log);
      (void) my_close(file, MYF(MY_WME));
      if (init_io_cache(&log, (file = last_file), IO_SIZE, READ_CACHE, 0, 0,
			MYF(MY_WME)))
      {
	errmsg[0] = 0;
	goto err;
      }
      break;
    }

    strmov(last_log_name, linfo.log_file_name);
    last_pos = my_b_tell(&log);

    switch (mysql_bin_log.find_next_log(&linfo, 1)) {
    case LOG_INFO_EOF:
      if (last_file >= 0)
       (void)my_close(last_file, MYF(MY_WME));
      last_file = -1;
      goto found_log;
    case 0:
      break;
    default:
      strmov(errmsg, "Error reading log index");
      goto err;
    }

    end_io_cache(&log);
    if (last_file >= 0)
     (void) my_close(last_file, MYF(MY_WME));
    last_file = file;
  }

found_log:
  my_b_seek(&log, last_pos);
  if (find_target_pos(mi,&log,errmsg))
    goto err;
  fn_format(mi->log_file_name, last_log_name, "","",1);  /* Copy basename */

mi_inited:
  error = 0;
err:
  pthread_mutex_unlock(log_lock);
  end_io_cache(&log);
  pthread_mutex_lock(&LOCK_thread_count);
  thd->current_linfo = 0;
  pthread_mutex_unlock(&LOCK_thread_count);
  if (file >= 0)
    (void) my_close(file, MYF(MY_WME));
  if (last_file >= 0 && last_file != file)
    (void) my_close(last_file, MYF(MY_WME));

  DBUG_RETURN(error);
}


/*
  Caller must delete result when done
*/

static Slave_log_event* find_slave_event(IO_CACHE* log,
					 const char* log_file_name,
					 char* errmsg)
{
  Log_event* ev;
  int i;
  bool slave_event_found = 0;
  LINT_INIT(ev);

  for (i = 0; i < 2; i++)
  {
    if (!(ev = Log_event::read_log_event(log, (pthread_mutex_t*)0, 0)))
    {
      my_snprintf(errmsg, SLAVE_ERRMSG_SIZE,
		  "Error reading event in log '%s'",
		  (char*)log_file_name);
      return 0;
    }
    if (ev->get_type_code() == SLAVE_EVENT)
    {
      slave_event_found = 1;
      break;
    }
    delete ev;
  }
  if (!slave_event_found)
  {
    my_snprintf(errmsg, SLAVE_ERRMSG_SIZE,
		"Could not find slave event in log '%s'",
		(char*)log_file_name);
    return 0;
  }

  return (Slave_log_event*)ev;
}

/*
   This function is broken now. See comment for translate_master().
 */

bool show_new_master(THD* thd)
{
  Protocol *protocol= thd->protocol;
  DBUG_ENTER("show_new_master");
  List<Item> field_list;
  char errmsg[SLAVE_ERRMSG_SIZE];
  LEX_MASTER_INFO* lex_mi= &thd->lex->mi;

  errmsg[0]=0;					// Safety
  if (translate_master(thd, lex_mi, errmsg))
  {
    if (errmsg[0])
      my_error(ER_ERROR_WHEN_EXECUTING_COMMAND, MYF(0),
               "SHOW NEW MASTER", errmsg);
    DBUG_RETURN(TRUE);
  }
  else
  {
    field_list.push_back(new Item_empty_string("Log_name", 20));
    field_list.push_back(new Item_return_int("Log_pos", 10,
					     MYSQL_TYPE_LONGLONG));
    if (protocol->send_fields(&field_list,
                              Protocol::SEND_NUM_ROWS | Protocol::SEND_EOF))
      DBUG_RETURN(TRUE);
    protocol->prepare_for_resend();
    protocol->store(lex_mi->log_file_name, &my_charset_bin);
    protocol->store((ulonglong) lex_mi->pos);
    if (protocol->write())
      DBUG_RETURN(TRUE);
    send_eof(thd);
    DBUG_RETURN(FALSE);
  }
}

/*
  Asks the master for the list of its other connected slaves.
  This is for failsafe replication: 
  in order for failsafe replication to work, the servers involved in
  replication must know of each other. We accomplish this by having each
  slave report to the master how to reach it, and on connection, each
  slave receives information about where the other slaves are.

  SYNOPSIS
    update_slave_list()
    mysql           pre-existing connection to the master
    mi              master info

  NOTES
    mi is used only to give detailed error messages which include the
    hostname/port of the master, the username used by the slave to connect to
    the master.
    If the user used by the slave to connect to the master does not have the
    REPLICATION SLAVE privilege, it will pop in this function because
    SHOW SLAVE HOSTS will fail on the master.

  RETURN VALUES
    1           error
    0           success
 */

int update_slave_list(MYSQL* mysql, MASTER_INFO* mi)
{
  MYSQL_RES* res=0;
  MYSQL_ROW row;
  const char* error=0;
  bool have_auth_info;
  int port_ind;
  DBUG_ENTER("update_slave_list");

  if (mysql_real_query(mysql, STRING_WITH_LEN("SHOW SLAVE HOSTS")) ||
      !(res = mysql_store_result(mysql)))
  {
    error= mysql_error(mysql);
    goto err;
  }

  switch (mysql_num_fields(res)) {
  case 5:
    have_auth_info = 0;
    port_ind=2;
    break;
  case 7:
    have_auth_info = 1;
    port_ind=4;
    break;
  default:
    error= "the master returned an invalid number of fields for SHOW SLAVE \
HOSTS";
    goto err;
  }

  pthread_mutex_lock(&LOCK_slave_list);

  while ((row= mysql_fetch_row(res)))
  {
    uint32 server_id;
    SLAVE_INFO* si, *old_si;
    server_id = atoi(row[0]);
    if ((old_si= (SLAVE_INFO*)hash_search(&slave_list,
					  (byte*)&server_id,4)))
      si = old_si;
    else
    {
      if (!(si = (SLAVE_INFO*)my_malloc(sizeof(SLAVE_INFO), MYF(MY_WME))))
      {
	error= "the slave is out of memory";
	pthread_mutex_unlock(&LOCK_slave_list);
	goto err;
      }
      si->server_id = server_id;
      my_hash_insert(&slave_list, (byte*)si);
    }
    strmake(si->host, row[1], sizeof(si->host)-1);
    si->port = atoi(row[port_ind]);
    si->rpl_recovery_rank = atoi(row[port_ind+1]);
    si->master_id = atoi(row[port_ind+2]);
    if (have_auth_info)
    {
      strmake(si->user, row[2], sizeof(si->user)-1);
      strmake(si->password, row[3], sizeof(si->password)-1);
    }
  }
  pthread_mutex_unlock(&LOCK_slave_list);

err:
  if (res)
    mysql_free_result(res);
  if (error)
  {
    sql_print_error("While trying to obtain the list of slaves from the master \
'%s:%d', user '%s' got the following error: '%s'", 
                    mi->host, mi->port, mi->user, error);
    DBUG_RETURN(1);
  }
  DBUG_RETURN(0);
}


#if NOT_USED
int find_recovery_captain(THD* thd, MYSQL* mysql)
{
  return 0;
}
#endif

<<<<<<< HEAD

pthread_handler_t handle_failsafe_rpl(void *arg)
=======
#if NOT_USED
pthread_handler_decl(handle_failsafe_rpl,arg)
>>>>>>> 7eaa82ea
{
  DBUG_ENTER("handle_failsafe_rpl");
  THD *thd = new THD;
  thd->thread_stack = (char*)&thd;
  MYSQL* recovery_captain = 0;
  const char* msg;

  pthread_detach_this_thread();
  if (init_failsafe_rpl_thread(thd) || !(recovery_captain=mysql_init(0)))
  {
    sql_print_error("Could not initialize failsafe replication thread");
    goto err;
  }
  pthread_mutex_lock(&LOCK_rpl_status);
  msg= thd->enter_cond(&COND_rpl_status,
                       &LOCK_rpl_status, "Waiting for request");
  while (!thd->killed && !abort_loop)
  {
    bool break_req_chain = 0;
    pthread_cond_wait(&COND_rpl_status, &LOCK_rpl_status);
    thd->proc_info="Processing request";
    while (!break_req_chain)
    {
      switch (rpl_status) {
      case RPL_LOST_SOLDIER:
	if (find_recovery_captain(thd, recovery_captain))
	  rpl_status=RPL_TROOP_SOLDIER;
	else
	  rpl_status=RPL_RECOVERY_CAPTAIN;
	break_req_chain=1; /* for now until other states are implemented */
	break;
      default:
	break_req_chain=1;
	break;
      }
    }
  }
  thd->exit_cond(msg);
err:
  if (recovery_captain)
    mysql_close(recovery_captain);
  delete thd;
  my_thread_end();
  pthread_exit(0);
  DBUG_RETURN(0);
}
#endif

bool show_slave_hosts(THD* thd)
{
  List<Item> field_list;
  Protocol *protocol= thd->protocol;
  DBUG_ENTER("show_slave_hosts");

  field_list.push_back(new Item_return_int("Server_id", 10,
					   MYSQL_TYPE_LONG));
  field_list.push_back(new Item_empty_string("Host", 20));
  if (opt_show_slave_auth_info)
  {
    field_list.push_back(new Item_empty_string("User",20));
    field_list.push_back(new Item_empty_string("Password",20));
  }
  field_list.push_back(new Item_return_int("Port", 7, MYSQL_TYPE_LONG));
  field_list.push_back(new Item_return_int("Rpl_recovery_rank", 7,
					   MYSQL_TYPE_LONG));
  field_list.push_back(new Item_return_int("Master_id", 10,
					   MYSQL_TYPE_LONG));

  if (protocol->send_fields(&field_list,
                            Protocol::SEND_NUM_ROWS | Protocol::SEND_EOF))
    DBUG_RETURN(TRUE);

  pthread_mutex_lock(&LOCK_slave_list);

  for (uint i = 0; i < slave_list.records; ++i)
  {
    SLAVE_INFO* si = (SLAVE_INFO*) hash_element(&slave_list, i);
    protocol->prepare_for_resend();
    protocol->store((uint32) si->server_id);
    protocol->store(si->host, &my_charset_bin);
    if (opt_show_slave_auth_info)
    {
      protocol->store(si->user, &my_charset_bin);
      protocol->store(si->password, &my_charset_bin);
    }
    protocol->store((uint32) si->port);
    protocol->store((uint32) si->rpl_recovery_rank);
    protocol->store((uint32) si->master_id);
    if (protocol->write())
    {
      pthread_mutex_unlock(&LOCK_slave_list);
      DBUG_RETURN(TRUE);
    }
  }
  pthread_mutex_unlock(&LOCK_slave_list);
  send_eof(thd);
  DBUG_RETURN(FALSE);
}


int connect_to_master(THD *thd, MYSQL* mysql, MASTER_INFO* mi)
{
  DBUG_ENTER("connect_to_master");

  if (!mi->host || !*mi->host)			/* empty host */
  {
    strmov(mysql->net.last_error, "Master is not configured");
    DBUG_RETURN(1);
  }
  mysql_options(mysql, MYSQL_OPT_CONNECT_TIMEOUT, (char *) &slave_net_timeout);
  mysql_options(mysql, MYSQL_OPT_READ_TIMEOUT, (char *) &slave_net_timeout);

#ifdef HAVE_OPENSSL
  if (mi->ssl)
    mysql_ssl_set(mysql, 
        mi->ssl_key[0]?mi->ssl_key:0,
        mi->ssl_cert[0]?mi->ssl_cert:0,
        mi->ssl_ca[0]?mi->ssl_ca:0, 
        mi->ssl_capath[0]?mi->ssl_capath:0,
        mi->ssl_cipher[0]?mi->ssl_cipher:0);
#endif
    
  mysql_options(mysql, MYSQL_SET_CHARSET_NAME, default_charset_info->csname);
  mysql_options(mysql, MYSQL_SET_CHARSET_DIR, (char *) charsets_dir);
  if (!mysql_real_connect(mysql, mi->host, mi->user, mi->password, 0,
			mi->port, 0, 0))
    DBUG_RETURN(1);
  mysql->reconnect= 1;
  DBUG_RETURN(0);
}


static inline void cleanup_mysql_results(MYSQL_RES* db_res,
					 MYSQL_RES** cur, MYSQL_RES** start)
{
  for (; cur >= start; --cur)
  {
    if (*cur)
      mysql_free_result(*cur);
  }
  mysql_free_result(db_res);
}


static int fetch_db_tables(THD *thd, MYSQL *mysql, const char *db,
			   MYSQL_RES *table_res, MASTER_INFO *mi)
{
  MYSQL_ROW row;
  for (row = mysql_fetch_row(table_res); row;
       row = mysql_fetch_row(table_res))
  {
    TABLE_LIST table;
    const char* table_name= row[0];
    int error;
    if (table_rules_on)
    {
      bzero((char*) &table, sizeof(table)); //just for safe
      table.db= (char*) db;
      table.table_name= (char*) table_name;
      table.updating= 1;

      if (!tables_ok(thd, &table))
	continue;
    }
    /* download master's table and overwrite slave's table */
    if ((error= fetch_master_table(thd, db, table_name, mi, mysql, 1)))
      return error;
  }
  return 0;
}

/*
  Load all MyISAM tables from master to this slave.

  REQUIREMENTS
   - No active transaction (flush_relay_log_info would not work in this case)
*/

bool load_master_data(THD* thd)
{
  MYSQL mysql;
  MYSQL_RES* master_status_res = 0;
  int error = 0;
  const char* errmsg=0;
  int restart_thread_mask;
  HA_CREATE_INFO create_info;

  mysql_init(&mysql);

  /*
    We do not want anyone messing with the slave at all for the entire
    duration of the data load.
  */
  pthread_mutex_lock(&LOCK_active_mi);
  lock_slave_threads(active_mi);
  init_thread_mask(&restart_thread_mask,active_mi,0 /*not inverse*/);
  if (restart_thread_mask &&
      (error=terminate_slave_threads(active_mi,restart_thread_mask,
				     1 /*skip lock*/)))
  {
    my_message(error, ER(error), MYF(0));
    unlock_slave_threads(active_mi);
    pthread_mutex_unlock(&LOCK_active_mi);
    return TRUE;
  }
  
  if (connect_to_master(thd, &mysql, active_mi))
  {
    my_error(error= ER_CONNECT_TO_MASTER, MYF(0), mysql_error(&mysql));
    goto err;
  }

  // now that we are connected, get all database and tables in each
  {
    MYSQL_RES *db_res, **table_res, **table_res_end, **cur_table_res;
    uint num_dbs;

    if (mysql_real_query(&mysql, STRING_WITH_LEN("SHOW DATABASES")) ||
	!(db_res = mysql_store_result(&mysql)))
    {
      my_error(error= ER_QUERY_ON_MASTER, MYF(0), mysql_error(&mysql));
      goto err;
    }

    if (!(num_dbs = (uint) mysql_num_rows(db_res)))
      goto err;
    /*
      In theory, the master could have no databases at all
      and run with skip-grant
    */

    if (!(table_res = (MYSQL_RES**)thd->alloc(num_dbs * sizeof(MYSQL_RES*))))
    {
      my_message(error = ER_OUTOFMEMORY, ER(ER_OUTOFMEMORY), MYF(0));
      goto err;
    }

    /*
      This is a temporary solution until we have online backup
      capabilities - to be replaced once online backup is working
      we wait to issue FLUSH TABLES WITH READ LOCK for as long as we
      can to minimize the lock time.
    */
    if (mysql_real_query(&mysql,
                         STRING_WITH_LEN("FLUSH TABLES WITH READ LOCK")) ||
	mysql_real_query(&mysql, STRING_WITH_LEN("SHOW MASTER STATUS")) ||
	!(master_status_res = mysql_store_result(&mysql)))
    {
      my_error(error= ER_QUERY_ON_MASTER, MYF(0), mysql_error(&mysql));
      goto err;
    }

    /*
      Go through every table in every database, and if the replication
      rules allow replicating it, get it
    */

    table_res_end = table_res + num_dbs;

    for (cur_table_res = table_res; cur_table_res < table_res_end;
	 cur_table_res++)
    {
      // since we know how many rows we have, this can never be NULL
      MYSQL_ROW row = mysql_fetch_row(db_res);
      char* db = row[0];

      /*
	Do not replicate databases excluded by rules. We also test
	replicate_wild_*_table rules (replicate_wild_ignore_table='db1.%' will
	be considered as "ignore the 'db1' database as a whole, as it already
	works for CREATE DATABASE and DROP DATABASE).
	Also skip 'mysql' database - in most cases the user will
	mess up and not exclude mysql database with the rules when
	he actually means to - in this case, he is up for a surprise if
	his priv tables get dropped and downloaded from master
	TODO - add special option, not enabled
	by default, to allow inclusion of mysql database into load
	data from master
      */

      if (!db_ok(db, replicate_do_db, replicate_ignore_db) ||
          !db_ok_with_wild_table(db) ||
	  !strcmp(db,"mysql") ||
          is_schema_db(db))
      {
	*cur_table_res = 0;
	continue;
      }

      bzero((char*) &create_info, sizeof(create_info));
      create_info.options= HA_LEX_CREATE_IF_NOT_EXISTS;

      if (mysql_create_db(thd, db, &create_info, 1))
      {
	cleanup_mysql_results(db_res, cur_table_res - 1, table_res);
	goto err;
      }

      if (mysql_select_db(&mysql, db) ||
	  mysql_real_query(&mysql, STRING_WITH_LEN("SHOW TABLES")) ||
	  !(*cur_table_res = mysql_store_result(&mysql)))
      {
	my_error(error= ER_QUERY_ON_MASTER, MYF(0), mysql_error(&mysql));
	cleanup_mysql_results(db_res, cur_table_res - 1, table_res);
	goto err;
      }

      if ((error = fetch_db_tables(thd,&mysql,db,*cur_table_res,active_mi)))
      {
	// we do not report the error - fetch_db_tables handles it
	cleanup_mysql_results(db_res, cur_table_res, table_res);
	goto err;
      }
    }

    cleanup_mysql_results(db_res, cur_table_res - 1, table_res);

    // adjust replication coordinates from the master
    if (master_status_res)
    {
      MYSQL_ROW row = mysql_fetch_row(master_status_res);

      /*
	We need this check because the master may not be running with
	log-bin, but it will still allow us to do all the steps
	of LOAD DATA FROM MASTER - no reason to forbid it, really,
	although it does not make much sense for the user to do it
      */
      if (row && row[0] && row[1])
      {
        /*
          If the slave's master info is not inited, we init it, then we write
          the new coordinates to it. Must call init_master_info() *before*
          setting active_mi, because init_master_info() sets active_mi with
          defaults.
        */
        int error;

        if (init_master_info(active_mi, master_info_file, relay_log_info_file, 
			     0, (SLAVE_IO | SLAVE_SQL)))
          my_message(ER_MASTER_INFO, ER(ER_MASTER_INFO), MYF(0));
	strmake(active_mi->master_log_name, row[0],
		sizeof(active_mi->master_log_name));
	active_mi->master_log_pos= my_strtoll10(row[1], (char**) 0, &error);
        /* at least in recent versions, the condition below should be false */
	if (active_mi->master_log_pos < BIN_LOG_HEADER_SIZE)
	  active_mi->master_log_pos = BIN_LOG_HEADER_SIZE;
        /*
          Relay log's IO_CACHE may not be inited (even if we are sure that some
          host was specified; there could have been a problem when replication
          started, which led to relay log's IO_CACHE to not be inited.
        */
        if (flush_master_info(active_mi, 0))
          sql_print_error("Failed to flush master info file");
      }
      mysql_free_result(master_status_res);
    }

    if (mysql_real_query(&mysql, STRING_WITH_LEN("UNLOCK TABLES")))
    {
      my_error(error= ER_QUERY_ON_MASTER, MYF(0), mysql_error(&mysql));
      goto err;
    }
  }
  thd->proc_info="purging old relay logs";
  if (purge_relay_logs(&active_mi->rli,thd,
		       0 /* not only reset, but also reinit */,
		       &errmsg))
  {
    my_error(ER_RELAY_LOG_FAIL, MYF(0), errmsg);
    unlock_slave_threads(active_mi);
    pthread_mutex_unlock(&LOCK_active_mi);
    return TRUE;
  }
  pthread_mutex_lock(&active_mi->rli.data_lock);
  active_mi->rli.group_master_log_pos = active_mi->master_log_pos;
  strmake(active_mi->rli.group_master_log_name,active_mi->master_log_name,
	  sizeof(active_mi->rli.group_master_log_name)-1);
  /*
     Cancel the previous START SLAVE UNTIL, as the fact to download
     a new copy logically makes UNTIL irrelevant.
  */
  clear_until_condition(&active_mi->rli);

  /*
    No need to update rli.event* coordinates, they will be when the slave
    threads start ; only rli.group* coordinates are necessary here.
  */
  flush_relay_log_info(&active_mi->rli);
  pthread_cond_broadcast(&active_mi->rli.data_cond);
  pthread_mutex_unlock(&active_mi->rli.data_lock);
  thd->proc_info = "starting slave";
  if (restart_thread_mask)
  {
    error=start_slave_threads(0 /* mutex not needed */,
			      1 /* wait for start */,
			      active_mi,master_info_file,relay_log_info_file,
			      restart_thread_mask);
  }

err:
  unlock_slave_threads(active_mi);
  pthread_mutex_unlock(&LOCK_active_mi);
  thd->proc_info = 0;

  mysql_close(&mysql); // safe to call since we always do mysql_init()
  if (!error)
    send_ok(thd);

  return error;
}

#endif /* HAVE_REPLICATION */
<|MERGE_RESOLUTION|>--- conflicted
+++ resolved
@@ -578,13 +578,8 @@
 }
 #endif
 
-<<<<<<< HEAD
-
+#if NOT_USED
 pthread_handler_t handle_failsafe_rpl(void *arg)
-=======
-#if NOT_USED
-pthread_handler_decl(handle_failsafe_rpl,arg)
->>>>>>> 7eaa82ea
 {
   DBUG_ENTER("handle_failsafe_rpl");
   THD *thd = new THD;
