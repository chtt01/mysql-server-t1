--- conflicted
+++ resolved
@@ -1,17 +1,8 @@
 select * from performance_schema.events_waits_current
 where event_name like 'Wait/Synch/%' limit 1;
-<<<<<<< HEAD
-select * from performance_schema.EVENTS_WAITS_CURRENT
-where event_name='FOO';
-insert into performance_schema.EVENTS_WAITS_CURRENT
-=======
-THREAD_ID	EVENT_ID	EVENT_NAME	SOURCE	TIMER_START	TIMER_END	TIMER_WAIT	SPINS	OBJECT_SCHEMA	OBJECT_NAME	OBJECT_TYPE	OBJECT_INSTANCE_BEGIN	NESTING_EVENT_ID	OPERATION	NUMBER_OF_BYTES	FLAGS
-#	#	#	#	#	#	#	#	NULL	NULL	NULL	#	NULL	#	NULL	0
 select * from performance_schema.events_waits_current
 where event_name='FOO';
-THREAD_ID	EVENT_ID	EVENT_NAME	SOURCE	TIMER_START	TIMER_END	TIMER_WAIT	SPINS	OBJECT_SCHEMA	OBJECT_NAME	OBJECT_TYPE	OBJECT_INSTANCE_BEGIN	NESTING_EVENT_ID	OPERATION	NUMBER_OF_BYTES	FLAGS
 insert into performance_schema.events_waits_current
->>>>>>> d782fe04
 set thread_id='1', event_id=1,
 event_name='FOO', timer_start=1, timer_end=2, timer_wait=3;
 ERROR 42000: INSERT command denied to user 'root'@'localhost' for table 'events_waits_current'
@@ -23,23 +14,12 @@
 ERROR 42000: UPDATE command denied to user 'root'@'localhost' for table 'events_waits_current'
 delete from performance_schema.events_waits_current
 where thread_id=1;
-<<<<<<< HEAD
-ERROR 42000: DELETE command denied to user 'root'@'localhost' for table 'EVENTS_WAITS_CURRENT'
-delete from performance_schema.EVENTS_WAITS_CURRENT;
-ERROR 42000: DELETE command denied to user 'root'@'localhost' for table 'EVENTS_WAITS_CURRENT'
-LOCK TABLES performance_schema.EVENTS_WAITS_CURRENT READ;
-ERROR 42000: SELECT, LOCK TABLES command denied to user 'root'@'localhost' for table 'EVENTS_WAITS_CURRENT'
-UNLOCK TABLES;
-LOCK TABLES performance_schema.EVENTS_WAITS_CURRENT WRITE;
-ERROR 42000: SELECT, LOCK TABLES command denied to user 'root'@'localhost' for table 'EVENTS_WAITS_CURRENT'
-=======
 ERROR 42000: DELETE command denied to user 'root'@'localhost' for table 'events_waits_current'
 delete from performance_schema.events_waits_current;
 ERROR 42000: DELETE command denied to user 'root'@'localhost' for table 'events_waits_current'
 LOCK TABLES performance_schema.events_waits_current READ;
-ERROR 42000: SELECT,LOCK TABL command denied to user 'root'@'localhost' for table 'events_waits_current'
+ERROR 42000: SELECT, LOCK TABLES command denied to user 'root'@'localhost' for table 'events_waits_current'
 UNLOCK TABLES;
 LOCK TABLES performance_schema.events_waits_current WRITE;
-ERROR 42000: SELECT,LOCK TABL command denied to user 'root'@'localhost' for table 'events_waits_current'
->>>>>>> d782fe04
+ERROR 42000: SELECT, LOCK TABLES command denied to user 'root'@'localhost' for table 'events_waits_current'
 UNLOCK TABLES;