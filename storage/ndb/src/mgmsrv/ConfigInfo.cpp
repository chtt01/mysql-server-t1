/* Copyright (C) 2003-2008 MySQL AB, 2008 Sun Microsystems, Inc.

   This program is free software; you can redistribute it and/or modify
   it under the terms of the GNU General Public License as published by
   the Free Software Foundation; version 2 of the License.

   This program is distributed in the hope that it will be useful,
   but WITHOUT ANY WARRANTY; without even the implied warranty of
   MERCHANTABILITY or FITNESS FOR A PARTICULAR PURPOSE.  See the
   GNU General Public License for more details.

   You should have received a copy of the GNU General Public License
   along with this program; if not, write to the Free Software
   Foundation, Inc., 59 Temple Place, Suite 330, Boston, MA  02111-1307  USA */

#include <ndb_global.h>
#ifndef NDB_MGMAPI
#include <ndb_opt_defaults.h>

#include <NdbTCP.h>
#include "ConfigInfo.hpp"
#include <mgmapi_config_parameters.h>
#include <ndb_limits.h>
#include "InitConfigFileParser.hpp"
#include <m_string.h>
#include <Bitmask.hpp>
#include <ndb_opts.h>
#include <ndb_version.h>

#else
#include "ConfigInfo.hpp"
#include <mgmapi_config_parameters.h>
#endif /* NDB_MGMAPI */

#define MAX_LINE_LENGTH 255
#define KEY_INTERNAL 0
#define MAX_INT_RNIL 0xfffffeff
#define MAX_PORT_NO 65535

#define _STR_VALUE(x) #x
#define STR_VALUE(x) _STR_VALUE(x)

/****************************************************************************
 * Section names
 ****************************************************************************/

#define DB_TOKEN_PRINT  "ndbd(DB)"
#define MGM_TOKEN_PRINT "ndb_mgmd(MGM)"
#define API_TOKEN_PRINT "mysqld(API)"

#define DB_TOKEN "DB"
#define MGM_TOKEN "MGM"
#define API_TOKEN "API"

#ifndef NDB_MGMAPI
const ConfigInfo::AliasPair
ConfigInfo::m_sectionNameAliases[]={
  {API_TOKEN, "MYSQLD"},
  {DB_TOKEN,  "NDBD"},
  {MGM_TOKEN, "NDB_MGMD"},
  {0, 0}
};

const char* 
ConfigInfo::m_sectionNames[]={
  "SYSTEM",
  "COMPUTER",

  DB_TOKEN,
  MGM_TOKEN,
  API_TOKEN,

  "TCP",
  "SCI",
  "SHM"
};
const int ConfigInfo::m_noOfSectionNames = 
sizeof(m_sectionNames)/sizeof(char*);

/****************************************************************************
 * Section Rules declarations
 ****************************************************************************/
static bool transformComputer(InitConfigFileParser::Context & ctx, const char *);
static bool transformSystem(InitConfigFileParser::Context & ctx, const char *);
static bool transformNode(InitConfigFileParser::Context & ctx, const char *);
static bool checkConnectionSupport(InitConfigFileParser::Context & ctx, const char *);
static bool transformConnection(InitConfigFileParser::Context & ctx, const char *);
static bool applyDefaultValues(InitConfigFileParser::Context & ctx, const char *);
static bool checkMandatory(InitConfigFileParser::Context & ctx, const char *);
static bool fixPortNumber(InitConfigFileParser::Context & ctx, const char *);
static bool fixShmKey(InitConfigFileParser::Context & ctx, const char *);
static bool checkDbConstraints(InitConfigFileParser::Context & ctx, const char *);
static bool checkConnectionConstraints(InitConfigFileParser::Context &, const char *);
static bool checkTCPConstraints(InitConfigFileParser::Context &, const char *);
static bool fixNodeHostname(InitConfigFileParser::Context & ctx, const char * data);
static bool fixHostname(InitConfigFileParser::Context & ctx, const char * data);
static bool fixNodeId(InitConfigFileParser::Context & ctx, const char * data);
static bool fixDepricated(InitConfigFileParser::Context & ctx, const char *);
static bool fixFileSystemPath(InitConfigFileParser::Context & ctx, const char * data);
static bool fixBackupDataDir(InitConfigFileParser::Context & ctx, const char * data);
static bool fixShmUniqueId(InitConfigFileParser::Context & ctx, const char * data);
static bool checkLocalhostHostnameMix(InitConfigFileParser::Context & ctx, const char * data);

const ConfigInfo::SectionRule 
ConfigInfo::m_SectionRules[] = {
  { "SYSTEM", transformSystem, 0 },
  { "COMPUTER", transformComputer, 0 },

  { DB_TOKEN,   transformNode, 0 },
  { API_TOKEN,  transformNode, 0 },
  { MGM_TOKEN,  transformNode, 0 },

  { MGM_TOKEN,  fixShmUniqueId, 0 },

  { "TCP",  checkConnectionSupport, 0 },
  { "SHM",  checkConnectionSupport, 0 },
  { "SCI",  checkConnectionSupport, 0 },

  { "TCP",  transformConnection, 0 },
  { "SHM",  transformConnection, 0 },
  { "SCI",  transformConnection, 0 },

  { DB_TOKEN,   fixNodeHostname, 0 },
  { API_TOKEN,  fixNodeHostname, 0 },
  { MGM_TOKEN,  fixNodeHostname, 0 },

  { "TCP",  fixNodeId, "NodeId1" },
  { "TCP",  fixNodeId, "NodeId2" },
  { "SHM",  fixNodeId, "NodeId1" },
  { "SHM",  fixNodeId, "NodeId2" },
  { "SCI",  fixNodeId, "NodeId1" },
  { "SCI",  fixNodeId, "NodeId2" },

  { "TCP",  fixHostname, "HostName1" },
  { "TCP",  fixHostname, "HostName2" },
  { "SHM",  fixHostname, "HostName1" },
  { "SHM",  fixHostname, "HostName2" },
  { "SCI",  fixHostname, "HostName1" },
  { "SCI",  fixHostname, "HostName2" },
  { "SHM",  fixHostname, "HostName1" },
  { "SHM",  fixHostname, "HostName2" },

  { "TCP",  fixPortNumber, 0 }, // has to come after fixHostName
  { "SHM",  fixPortNumber, 0 }, // has to come after fixHostName
  { "SCI",  fixPortNumber, 0 }, // has to come after fixHostName

  { "*",    applyDefaultValues, "user" },
  { "*",    fixDepricated, 0 },
  { "*",    applyDefaultValues, "system" },

  { "SHM",  fixShmKey, 0 }, // has to come after apply default values

  { DB_TOKEN,   checkLocalhostHostnameMix, 0 },
  { API_TOKEN,  checkLocalhostHostnameMix, 0 },
  { MGM_TOKEN,  checkLocalhostHostnameMix, 0 },

  { DB_TOKEN,   fixFileSystemPath, 0 },
  { DB_TOKEN,   fixBackupDataDir, 0 },

  { DB_TOKEN,   checkDbConstraints, 0 },

  { "TCP",  checkConnectionConstraints, 0 },
  { "SHM",  checkConnectionConstraints, 0 },
  { "SCI",  checkConnectionConstraints, 0 },

  { "TCP",  checkTCPConstraints, "HostName1" },
  { "TCP",  checkTCPConstraints, "HostName2" },
  { "SCI",  checkTCPConstraints, "HostName1" },
  { "SCI",  checkTCPConstraints, "HostName2" },
  { "SHM",  checkTCPConstraints, "HostName1" },
  { "SHM",  checkTCPConstraints, "HostName2" },
  
  { "*",    checkMandatory, 0 }
};
const int ConfigInfo::m_NoOfRules = sizeof(m_SectionRules)/sizeof(SectionRule);

/****************************************************************************
 * Config Rules declarations
 ****************************************************************************/
static bool add_system_section(Vector<ConfigInfo::ConfigRuleSection>&sections,
                               struct InitConfigFileParser::Context &ctx,
                               const char * rule_data);
static bool sanity_checks(Vector<ConfigInfo::ConfigRuleSection>&sections, 
			  struct InitConfigFileParser::Context &ctx, 
			  const char * rule_data);
static bool add_node_connections(Vector<ConfigInfo::ConfigRuleSection>&sections, 
				 struct InitConfigFileParser::Context &ctx, 
				 const char * rule_data);
static bool set_connection_priorities(Vector<ConfigInfo::ConfigRuleSection>&sections, 
				 struct InitConfigFileParser::Context &ctx, 
				 const char * rule_data);
static bool check_node_vs_replicas(Vector<ConfigInfo::ConfigRuleSection>&sections, 
			    struct InitConfigFileParser::Context &ctx, 
			    const char * rule_data);


static bool saveSectionsInConfigValues(Vector<ConfigInfo::ConfigRuleSection>&,
                                       struct InitConfigFileParser::Context &,
                                       const char * rule_data);

const ConfigInfo::ConfigRule 
ConfigInfo::m_ConfigRules[] = {
  { add_system_section, 0 },
  { sanity_checks, 0 },
  { add_node_connections, 0 },
  { set_connection_priorities, 0 },
  { check_node_vs_replicas, 0 },
  { saveSectionsInConfigValues, "SYSTEM,Node,Connection" },
  { 0, 0 }
};
	  
struct DepricationTransform {
  const char * m_section;
  const char * m_oldName;
  const char * m_newName;
  double m_add;
  double m_mul;
};

static
const DepricationTransform f_deprication[] = {
  { DB_TOKEN, "Discless", "Diskless", 0, 1 },
  { DB_TOKEN, "Id", "NodeId", 0, 1 },
  { API_TOKEN, "Id", "NodeId", 0, 1 },
  { MGM_TOKEN, "Id", "NodeId", 0, 1 },
  { 0, 0, 0, 0, 0}
};
#endif /* NDB_MGMAPI */

/**
 * The default constructors create objects with suitable values for the
 * configuration parameters. 
 *
 * Some are however given the value MANDATORY which means that the value
 * must be specified in the configuration file. 
 *
 * Min and max values are also given for some parameters.
 * - Attr1:  Name in file (initial config file)
 * - Attr2:  Name in prop (properties object)
 * - Attr3:  Name of Section (in init config file)
 * - Attr4:  Updateable
 * - Attr5:  Type of parameter (INT or BOOL)
 * - Attr6:  Default Value (number only)
 * - Attr7:  Min value
 * - Attr8:  Max value
 * 
 * Parameter constraints are coded in file Config.cpp.
 *
 * *******************************************************************
 * Parameters used under development should be marked "NOTIMPLEMENTED"
 * *******************************************************************
 */

const ConfigInfo::ParamInfo ConfigInfo::m_ParamInfo[] = {

  /****************************************************************************
   * COMPUTER
   ***************************************************************************/
  {
    KEY_INTERNAL,
    "COMPUTER",
    "COMPUTER",
    "Computer section",
    ConfigInfo::CI_INTERNAL,
    false,
    ConfigInfo::CI_SECTION,
    0,
    0, 0 },
  
  {
    KEY_INTERNAL,
    "Id",
    "COMPUTER",
    "Name of computer",
    ConfigInfo::CI_USED,
    false,
    ConfigInfo::CI_STRING,
    MANDATORY,
    0, 0 },

  {
    KEY_INTERNAL,
    "HostName",
    "COMPUTER",
    "Hostname of computer (e.g. mysql.com)",
    ConfigInfo::CI_USED,
    false,
    ConfigInfo::CI_STRING,
    MANDATORY,
    0, 0 },

  {
    KEY_INTERNAL,
    "ByteOrder",
    "COMPUTER",
    0,
    ConfigInfo::CI_DEPRICATED,
    false,
    ConfigInfo::CI_STRING,
    UNDEFINED,
    0,
    0 },
  
  /****************************************************************************
   * SYSTEM
   ***************************************************************************/
  {
    CFG_SECTION_SYSTEM,
    "SYSTEM",
    "SYSTEM",
    "System section",
    ConfigInfo::CI_USED,
    false,
    ConfigInfo::CI_SECTION,
    (const char *)CFG_SECTION_SYSTEM,
    0, 0 },

  {
    CFG_SYS_NAME,
    "Name",
    "SYSTEM",
    "Name of system (NDB Cluster)",
    ConfigInfo::CI_USED,
    false,
    ConfigInfo::CI_STRING,
    MANDATORY,
    0, 0 },
  
  {
    CFG_SYS_PRIMARY_MGM_NODE,
    "PrimaryMGMNode",
    "SYSTEM",
    "Node id of Primary "MGM_TOKEN_PRINT" node",
    ConfigInfo::CI_USED,
    false,
    ConfigInfo::CI_INT,
    "0",
    "0",
    STR_VALUE(MAX_INT_RNIL) },

  /***************************************************************************
   * DB
   ***************************************************************************/

  {
    CFG_SYS_CONFIG_GENERATION,
    "ConfigGenerationNumber",
    "SYSTEM",
    "Configuration generation number",
    ConfigInfo::CI_USED,
    false,
    ConfigInfo::CI_INT,
    "0",
    "0",
    STR_VALUE(MAX_INT_RNIL) },

  { 
    CFG_DB_SUBSCRIPTIONS,
    "MaxNoOfSubscriptions",
    DB_TOKEN,
    "Max no of subscriptions (default 0 == MaxNoOfTables)",
    ConfigInfo::CI_USED,
    false,
    ConfigInfo::CI_INT,
    "0",
    "0",
    STR_VALUE(MAX_INT_RNIL) },

  {
    CFG_DB_SUBSCRIBERS,
    "MaxNoOfSubscribers",
    DB_TOKEN,
    "Max no of subscribers (default 0 == 2 * MaxNoOfTables)",
    ConfigInfo::CI_USED,
    false,
    ConfigInfo::CI_INT,
    "0",
    "0",
    STR_VALUE(MAX_INT_RNIL) },

  {
    CFG_DB_SUB_OPERATIONS,
    "MaxNoOfConcurrentSubOperations",
    DB_TOKEN,
    "Max no of concurrent subscriber operations",
    ConfigInfo::CI_USED,
    false,
    ConfigInfo::CI_INT,
    "256",
    "0",
    STR_VALUE(MAX_INT_RNIL) },

  {
    KEY_INTERNAL,
    "TcpBind_INADDR_ANY",
    DB_TOKEN,
    "Bind IP_ADDR_ANY so that connections can be made from anywhere (for autogenerated connections)",
    ConfigInfo::CI_USED,
    false,
    ConfigInfo::CI_BOOL,
    "false",
    "false",
    "true"},

  {
    CFG_SECTION_NODE,
    DB_TOKEN,
    DB_TOKEN,
    "Node section",
    ConfigInfo::CI_USED,
    false,
    ConfigInfo::CI_SECTION,
    (const char *)NODE_TYPE_DB, 
    0, 0
  },

  {
    CFG_NODE_HOST,
    "HostName",
    DB_TOKEN,
    "Name of computer for this node",
    ConfigInfo::CI_INTERNAL,
    false,
    ConfigInfo::CI_STRING,
    "localhost",
    0, 0 },

  {
    CFG_NODE_SYSTEM,
    "System",
    DB_TOKEN,
    "Name of system for this node",
    ConfigInfo::CI_INTERNAL,
    false,
    ConfigInfo::CI_STRING,
    UNDEFINED,
    0, 0 },

  {
    KEY_INTERNAL,
    "Id",
    DB_TOKEN,
    "",
    ConfigInfo::CI_DEPRICATED,
    false,
    ConfigInfo::CI_INT,
    MANDATORY,
    "1",
    STR_VALUE(MAX_DATA_NODE_ID) },

  {
    CFG_NODE_ID,
    "NodeId",
    DB_TOKEN,
    "Number identifying the database node ("DB_TOKEN_PRINT")",
    ConfigInfo::CI_USED,
    false,
    ConfigInfo::CI_INT,
    MANDATORY,
    "1",
    STR_VALUE(MAX_DATA_NODE_ID) },

  {
    KEY_INTERNAL,
    "ServerPort",
    DB_TOKEN,
    "Port used to setup transporter",
    ConfigInfo::CI_USED,
    false,
    ConfigInfo::CI_INT,
    UNDEFINED,
    "1",
    STR_VALUE(MAX_PORT_NO) },

  {
    CFG_DB_NO_REPLICAS,
    "NoOfReplicas",
    DB_TOKEN,
    "Number of copies of all data in the database (1-4)",
    ConfigInfo::CI_USED,
    false,
    ConfigInfo::CI_INT,
    MANDATORY,
    "1",
    "4" },

  {
    CFG_DB_NO_ATTRIBUTES,
    "MaxNoOfAttributes",
    DB_TOKEN,
    "Total number of attributes stored in database. I.e. sum over all tables",
    ConfigInfo::CI_USED,
    false,
    ConfigInfo::CI_INT,
    "1000",
    "32",
    STR_VALUE(MAX_INT_RNIL) },
  
  {
    CFG_DB_NO_TABLES,
    "MaxNoOfTables",
    DB_TOKEN,
    "Total number of tables stored in the database",
    ConfigInfo::CI_USED,
    false,
    ConfigInfo::CI_INT,
    "128",
    "8",
    STR_VALUE(NDB_MAX_TABLES) },
  
  {
    CFG_DB_NO_ORDERED_INDEXES,
    "MaxNoOfOrderedIndexes",
    DB_TOKEN,
    "Total number of ordered indexes that can be defined in the system",
    ConfigInfo::CI_USED,
    false,
    ConfigInfo::CI_INT,
    "128",
    "0",
    STR_VALUE(MAX_INT_RNIL) },

  {
    CFG_DB_NO_UNIQUE_HASH_INDEXES,
    "MaxNoOfUniqueHashIndexes",
    DB_TOKEN,
    "Total number of unique hash indexes that can be defined in the system",
    ConfigInfo::CI_USED,
    false,
    ConfigInfo::CI_INT,
    "64",
    "0",
    STR_VALUE(MAX_INT_RNIL) },

  {
    CFG_DB_NO_INDEXES,
    "MaxNoOfIndexes",
    DB_TOKEN,
    "Total number of indexes that can be defined in the system",
    ConfigInfo::CI_DEPRICATED,
    false,
    ConfigInfo::CI_INT,
    "128",
    "0",
    STR_VALUE(MAX_INT_RNIL) },

  {
    CFG_DB_NO_INDEX_OPS,
    "MaxNoOfConcurrentIndexOperations",
    DB_TOKEN,
    "Total number of index operations that can execute simultaneously on one "DB_TOKEN_PRINT" node",
    ConfigInfo::CI_USED,
    false,
    ConfigInfo::CI_INT,
    "8K",
    "0",
    STR_VALUE(MAX_INT_RNIL) 
   },

  {
    CFG_DB_NO_TRIGGERS,
    "MaxNoOfTriggers",
    DB_TOKEN,
    "Total number of triggers that can be defined in the system",
    ConfigInfo::CI_USED,
    false,
    ConfigInfo::CI_INT,
    "768",
    "0",
    STR_VALUE(MAX_INT_RNIL) },

  {
    CFG_DB_NO_TRIGGER_OPS,
    "MaxNoOfFiredTriggers",
    DB_TOKEN,
    "Total number of triggers that can fire simultaneously in one "DB_TOKEN_PRINT" node",
    ConfigInfo::CI_USED,
    false,
    ConfigInfo::CI_INT,
    "4000",
    "0",
    STR_VALUE(MAX_INT_RNIL) },

  {
    KEY_INTERNAL,
    "ExecuteOnComputer",
    DB_TOKEN,
    "String referencing an earlier defined COMPUTER",
    ConfigInfo::CI_USED,
    false,
    ConfigInfo::CI_STRING,
    UNDEFINED,
    0, 0 },
  
  {
    CFG_DB_NO_SAVE_MSGS,
    "MaxNoOfSavedMessages",
    DB_TOKEN,
    "Max number of error messages in error log and max number of trace files",
    ConfigInfo::CI_USED,
    true,
    ConfigInfo::CI_INT,
    "25",
    "0",
    STR_VALUE(MAX_INT_RNIL) },

  {
    CFG_DB_EXECUTE_LOCK_CPU,
    "LockExecuteThreadToCPU",
    DB_TOKEN,
    "CPU list indicating which CPU will run the execution thread(s)",
    ConfigInfo::CI_USED,
    true,
    ConfigInfo::CI_STRING,
    UNDEFINED,
    "0",
    "65535" },

  {
    CFG_DB_MAINT_LOCK_CPU,
    "LockMaintThreadsToCPU",
    DB_TOKEN,
    "CPU ID indicating which CPU will run the maintenance threads",
    ConfigInfo::CI_USED,
    true,
    ConfigInfo::CI_INT,
    UNDEFINED,
    "0",
    "65535" },

  {
    CFG_DB_REALTIME_SCHEDULER,
    "RealtimeScheduler",
    DB_TOKEN,
    "If yes, then NDB Cluster threads will be scheduled as real-time threads",
    ConfigInfo::CI_USED,
    true,
    ConfigInfo::CI_BOOL,
    "false",
    "false",
    "true" },

  {
    CFG_DB_MEMLOCK,
    "LockPagesInMainMemory",
    DB_TOKEN,
    "If set to yes, then NDB Cluster data will not be swapped out to disk",
    ConfigInfo::CI_USED,
    true,
    ConfigInfo::CI_INT,
    "0",
    "0",
    "2" },

  {
    CFG_DB_WATCHDOG_INTERVAL,
    "TimeBetweenWatchDogCheck",
    DB_TOKEN,
    "Time between execution checks inside a database node",
    ConfigInfo::CI_USED,
    true,
    ConfigInfo::CI_INT,
    "6000",
    "70",
    STR_VALUE(MAX_INT_RNIL) },

  {
    CFG_DB_SCHED_EXEC_TIME,
    "SchedulerExecutionTimer",
    DB_TOKEN,
    "Number of microseconds to execute in scheduler before sending",
    ConfigInfo::CI_USED,
    false,
    ConfigInfo::CI_INT,
    "50",
    "0",
    "11000" },

  {
    CFG_DB_SCHED_SPIN_TIME,
    "SchedulerSpinTimer",
    DB_TOKEN,
    "Number of microseconds to execute in scheduler before sleeping",
    ConfigInfo::CI_USED,
    false,
    ConfigInfo::CI_INT,
    "0",
    "0",
    "500" },

  {
    CFG_DB_WATCHDOG_INTERVAL_INITIAL,
    "TimeBetweenWatchDogCheckInitial",
    DB_TOKEN,
    "Time between execution checks inside a database node in the early start phases when memory is allocated",
    ConfigInfo::CI_USED,
    true,
    ConfigInfo::CI_INT,
    "6000",
    "70",
    STR_VALUE(MAX_INT_RNIL) },

  {
    CFG_DB_STOP_ON_ERROR,
    "StopOnError",
    DB_TOKEN,
    "If set to N, "DB_TOKEN_PRINT" automatically restarts/recovers in case of node failure",
    ConfigInfo::CI_USED,
    true,
    ConfigInfo::CI_BOOL,
    "true",
    "false",
    "true" },

  { 
    CFG_DB_STOP_ON_ERROR_INSERT,
    "RestartOnErrorInsert",
    DB_TOKEN,
    "See src/kernel/vm/Emulator.hpp NdbRestartType for details",
    ConfigInfo::CI_INTERNAL,
    true,
    ConfigInfo::CI_INT,
    "2",
    "0",
    "4" },
  
  {
    CFG_DB_NO_OPS,
    "MaxNoOfConcurrentOperations",
    DB_TOKEN,
    "Max number of operation records in transaction coordinator",
    ConfigInfo::CI_USED,
    false,
    ConfigInfo::CI_INT,
    "32k",
    "32",
    STR_VALUE(MAX_INT_RNIL) },

  {
    CFG_DB_NO_LOCAL_OPS,
    "MaxNoOfLocalOperations",
    DB_TOKEN,
    "Max number of operation records defined in the local storage node",
    ConfigInfo::CI_USED,
    false,
    ConfigInfo::CI_INT,
    UNDEFINED,
    "32",
    STR_VALUE(MAX_INT_RNIL) },

  {
    CFG_DB_NO_LOCAL_SCANS,
    "MaxNoOfLocalScans",
    DB_TOKEN,
    "Max number of fragment scans in parallel in the local storage node",
    ConfigInfo::CI_USED,
    false,
    ConfigInfo::CI_INT,
    UNDEFINED,
    "32",
    STR_VALUE(MAX_INT_RNIL) },

  {
    CFG_DB_BATCH_SIZE,
    "BatchSizePerLocalScan",
    DB_TOKEN,
    "Used to calculate the number of lock records for scan with hold lock",
    ConfigInfo::CI_USED,
    false,
    ConfigInfo::CI_INT,
    STR_VALUE(DEF_BATCH_SIZE),
    "1",
    STR_VALUE(MAX_PARALLEL_OP_PER_SCAN) },

  {
    CFG_DB_NO_TRANSACTIONS,
    "MaxNoOfConcurrentTransactions",
    DB_TOKEN,
    "Max number of transaction executing concurrently on the "DB_TOKEN_PRINT" node",
    ConfigInfo::CI_USED,
    false,
    ConfigInfo::CI_INT,
    "4096",
    "32",
    STR_VALUE(MAX_INT_RNIL) },

  {
    CFG_DB_NO_SCANS,
    "MaxNoOfConcurrentScans",
    DB_TOKEN,
    "Max number of scans executing concurrently on the "DB_TOKEN_PRINT" node",
    ConfigInfo::CI_USED,
    false,
    ConfigInfo::CI_INT,
    "256",
    "2",
    "500" },

  {
    CFG_DB_TRANS_BUFFER_MEM,
    "TransactionBufferMemory",
    DB_TOKEN,
    "Dynamic buffer space (in bytes) for key and attribute data allocated for each "DB_TOKEN_PRINT" node",
    ConfigInfo::CI_USED,
    false,
    ConfigInfo::CI_INT,
    "1M",
    "1K",
    STR_VALUE(MAX_INT_RNIL) },
 
  {
    CFG_DB_INDEX_MEM,
    "IndexMemory",
    DB_TOKEN,
    "Number bytes on each "DB_TOKEN_PRINT" node allocated for storing indexes",
    ConfigInfo::CI_USED,
    false,
    ConfigInfo::CI_INT64,
    "18M",
    "1M",
    "1024G" },

  {
    CFG_DB_DATA_MEM,
    "DataMemory",
    DB_TOKEN,
    "Number bytes on each "DB_TOKEN_PRINT" node allocated for storing data",
    ConfigInfo::CI_USED,
    false,
    ConfigInfo::CI_INT64,
    "80M",
    "1M",
    "1024G" },

  {
    CFG_DB_UNDO_INDEX_BUFFER,
    "UndoIndexBuffer",
    DB_TOKEN,
    "Number bytes on each "DB_TOKEN_PRINT" node allocated for writing UNDO logs for index part",
    ConfigInfo::CI_USED,
    false,
    ConfigInfo::CI_INT,
    "2M",
    "1M",
    STR_VALUE(MAX_INT_RNIL)},

  {
    CFG_DB_UNDO_DATA_BUFFER,
    "UndoDataBuffer",
    DB_TOKEN,
    "Number bytes on each "DB_TOKEN_PRINT" node allocated for writing UNDO logs for data part",
    ConfigInfo::CI_USED,
    false,
    ConfigInfo::CI_INT,
    "16M",
    "1M",
    STR_VALUE(MAX_INT_RNIL)},

  {
    CFG_DB_REDO_BUFFER,
    "RedoBuffer",
    DB_TOKEN,
    "Number bytes on each "DB_TOKEN_PRINT" node allocated for writing REDO logs",
    ConfigInfo::CI_USED,
    false,
    ConfigInfo::CI_INT,
    "32M",
    "1M",
    STR_VALUE(MAX_INT_RNIL)},

  {
    CFG_DB_LONG_SIGNAL_BUFFER,
    "LongMessageBuffer",
    DB_TOKEN,
    "Number bytes on each "DB_TOKEN_PRINT" node allocated for internal long messages",
    ConfigInfo::CI_USED,
    false,
    ConfigInfo::CI_INT,
    "4M",
    "512k",
    STR_VALUE(MAX_INT_RNIL)},

  {
    CFG_DB_DISK_PAGE_BUFFER_MEMORY,
    "DiskPageBufferMemory",
    DB_TOKEN,
    "Number bytes on each "DB_TOKEN_PRINT" node allocated for disk page buffer cache",
    ConfigInfo::CI_USED,
    false,
    ConfigInfo::CI_INT64,
    "64M",
    "4M",
    "1024G" },

  {
    CFG_DB_SGA,
    "SharedGlobalMemory",
    DB_TOKEN,
    "Total number bytes on each "DB_TOKEN_PRINT" node allocated for any use",
    ConfigInfo::CI_USED,
    false,
    ConfigInfo::CI_INT64,
    "20M",
    "0",
    "65536G" }, // 32k pages * 32-bit i value
  
  {
    CFG_DB_START_PARTIAL_TIMEOUT,
    "StartPartialTimeout",
    DB_TOKEN,
    "Time to wait before trying to start wo/ all nodes. 0=Wait forever",
    ConfigInfo::CI_USED,
    true,
    ConfigInfo::CI_INT,
    "30000",
    "0",
    STR_VALUE(MAX_INT_RNIL) },

  {
    CFG_DB_START_PARTITION_TIMEOUT,
    "StartPartitionedTimeout",
    DB_TOKEN,
    "Time to wait before trying to start partitioned. 0=Wait forever",
    ConfigInfo::CI_USED,
    true,
    ConfigInfo::CI_INT,
    "60000",
    "0",
    STR_VALUE(MAX_INT_RNIL) },
  
  {
    CFG_DB_START_FAILURE_TIMEOUT,
    "StartFailureTimeout",
    DB_TOKEN,
    "Time to wait before terminating. 0=Wait forever",
    ConfigInfo::CI_USED,
    true,
    ConfigInfo::CI_INT,
    "0",
    "0",
    STR_VALUE(MAX_INT_RNIL) },
  
  {
    CFG_DB_HEARTBEAT_INTERVAL,
    "HeartbeatIntervalDbDb",
    DB_TOKEN,
    "Time between "DB_TOKEN_PRINT"-"DB_TOKEN_PRINT" heartbeats. "DB_TOKEN_PRINT" considered dead after 3 missed HBs",
    ConfigInfo::CI_USED,
    true,
    ConfigInfo::CI_INT,
    "1500",
    "10",
    STR_VALUE(MAX_INT_RNIL) },

  {
    CFG_DB_API_HEARTBEAT_INTERVAL,
    "HeartbeatIntervalDbApi",
    DB_TOKEN,
    "Time between "API_TOKEN_PRINT"-"DB_TOKEN_PRINT" heartbeats. "API_TOKEN_PRINT" connection closed after 3 missed HBs",
    ConfigInfo::CI_USED,
    true,
    ConfigInfo::CI_INT,
    "1500",
    "100",
    STR_VALUE(MAX_INT_RNIL) },

  {
    CFG_DB_LCP_INTERVAL,
    "TimeBetweenLocalCheckpoints",
    DB_TOKEN,
    "Time between taking snapshots of the database (expressed in 2log of bytes)",
    ConfigInfo::CI_USED,
    true,
    ConfigInfo::CI_INT,
    "20",
    "0",
    "31" },

  {
    CFG_DB_GCP_INTERVAL,
    "TimeBetweenGlobalCheckpoints",
    DB_TOKEN,
    "Time between doing group commit of transactions to disk",
    ConfigInfo::CI_USED,
    true,
    ConfigInfo::CI_INT,
    "2000",
    "20",
    "32000" },

  {
    CFG_DB_MICRO_GCP_INTERVAL,
    "TimeBetweenEpochs",
    DB_TOKEN,
    "Time between epochs (syncronization used e.g for replication)",
    ConfigInfo::CI_USED,
    true,
    ConfigInfo::CI_INT,
    "100",
    "0",
    "32000" },

  {
    CFG_DB_MICRO_GCP_TIMEOUT,
    "TimeBetweenEpochsTimeout",
    DB_TOKEN,
    "Timeout for time between epochs.  Exceeding will cause node shutdown.",
    ConfigInfo::CI_USED,
    true,
    ConfigInfo::CI_INT,
    "4000",
    "0",
    "32000" },

  {
    CFG_DB_MAX_BUFFERED_EPOCHS,
    "MaxBufferedEpochs",
    DB_TOKEN,
    "Allowed numbered of epochs that a subscribing node can lag behind (unprocessed epochs).  Exceeding will cause lagging subscribers to be disconnected.",
    ConfigInfo::CI_USED,
    true,
    ConfigInfo::CI_INT,
    "100",
    "0",
    "100000" },

  {
    CFG_DB_NO_REDOLOG_FILES,
    "NoOfFragmentLogFiles",
    DB_TOKEN,
    "No of 16 Mbyte Redo log files in each of 4 file sets belonging to "DB_TOKEN_PRINT" node",
    ConfigInfo::CI_USED,
    false,
    ConfigInfo::CI_INT,
    "16",
    "3",
    STR_VALUE(MAX_INT_RNIL) },

  {
    CFG_DB_REDOLOG_FILE_SIZE,
    "FragmentLogFileSize",
    DB_TOKEN,
    "Size of each Redo log file",
    ConfigInfo::CI_USED,
    false,
    ConfigInfo::CI_INT,
    "16M",
    "4M",
    "1G" },

  {
    CFG_DB_INIT_REDO,
    "InitFragmentLogFiles",
    DB_TOKEN,
    "Initialize fragment logfiles (sparse/full)",
    ConfigInfo::CI_USED,
    false,
    ConfigInfo::CI_STRING,
    UNDEFINED,
    0, 0 },

  {
    CFG_DB_THREAD_POOL,
    "DiskIOThreadPool",
    DB_TOKEN,
    "No of unbound threads for file access (currently only for DD)",
    ConfigInfo::CI_USED,
    false,
    ConfigInfo::CI_INT,
    "8",
    "0",  
    STR_VALUE(MAX_INT_RNIL) },

  {
    CFG_DB_MAX_OPEN_FILES,
    "MaxNoOfOpenFiles",
    DB_TOKEN,
    "Max number of files open per "DB_TOKEN_PRINT" node.(One thread is created per file)",
    ConfigInfo::CI_USED,
    false,
    ConfigInfo::CI_INT,
    "0",
    "20",
    STR_VALUE(MAX_INT_RNIL) },
  
  {
    CFG_DB_INITIAL_OPEN_FILES,
    "InitialNoOfOpenFiles",
    DB_TOKEN,
    "Initial number of files open per "DB_TOKEN_PRINT" node.(One thread is created per file)",
    ConfigInfo::CI_USED,
    false,
    ConfigInfo::CI_INT,
    "27",
    "20",
    STR_VALUE(MAX_INT_RNIL) },
  
  {
    CFG_DB_TRANSACTION_CHECK_INTERVAL,
    "TimeBetweenInactiveTransactionAbortCheck",
    DB_TOKEN,
    "Time between inactive transaction checks",
    ConfigInfo::CI_USED,
    true,
    ConfigInfo::CI_INT,
    "1000",
    "1000",
    STR_VALUE(MAX_INT_RNIL) },
  
  {
    CFG_DB_TRANSACTION_INACTIVE_TIMEOUT,
    "TransactionInactiveTimeout",
    DB_TOKEN,
    "Time application can wait before executing another transaction part (ms).\n"
    "This is the time the transaction coordinator waits for the application\n"
    "to execute or send another part (query, statement) of the transaction.\n"
    "If the application takes too long time, the transaction gets aborted.\n"
    "Timeout set to 0 means that we don't timeout at all on application wait.",
    ConfigInfo::CI_USED,
    true,
    ConfigInfo::CI_INT,
    STR_VALUE(MAX_INT_RNIL),
    "0",
    STR_VALUE(MAX_INT_RNIL) },

  {
    CFG_DB_TRANSACTION_DEADLOCK_TIMEOUT,
    "TransactionDeadlockDetectionTimeout",
    DB_TOKEN,
    "Time transaction can be executing in a DB node (ms).\n"
    "This is the time the transaction coordinator waits for each database node\n"
    "of the transaction to execute a request. If the database node takes too\n"
    "long time, the transaction gets aborted.",
    ConfigInfo::CI_USED,
    true,
    ConfigInfo::CI_INT,
    "1200",
    "50",
    STR_VALUE(MAX_INT_RNIL) },

  {
    CFG_DB_LCP_DISC_PAGES_TUP_SR,
    "NoOfDiskPagesToDiskDuringRestartTUP",
    DB_TOKEN,
    "DiskCheckpointSpeedSr",
    ConfigInfo::CI_DEPRICATED,
    true,
    ConfigInfo::CI_INT,
    "40",
    "1",
    STR_VALUE(MAX_INT_RNIL) },

  {
    CFG_DB_LCP_DISC_PAGES_TUP,
    "NoOfDiskPagesToDiskAfterRestartTUP",
    DB_TOKEN,
    "DiskCheckpointSpeed",
    ConfigInfo::CI_DEPRICATED,
    true,
    ConfigInfo::CI_INT,
    "40",
    "1",
    STR_VALUE(MAX_INT_RNIL) },

  {
    CFG_DB_LCP_DISC_PAGES_ACC_SR,
    "NoOfDiskPagesToDiskDuringRestartACC",
    DB_TOKEN,
    "DiskCheckpointSpeedSr",
    ConfigInfo::CI_DEPRICATED,
    true,
    ConfigInfo::CI_INT,
    "20",
    "1",
    STR_VALUE(MAX_INT_RNIL) },

  {
    CFG_DB_LCP_DISC_PAGES_ACC,
    "NoOfDiskPagesToDiskAfterRestartACC",
    DB_TOKEN,
    "DiskCheckpointSpeed",
    ConfigInfo::CI_DEPRICATED,
    true,
    ConfigInfo::CI_INT,
    "20",
    "1",
    STR_VALUE(MAX_INT_RNIL) },
  

  {
    CFG_DB_DISCLESS,
    "Diskless",
    DB_TOKEN,
    "Run wo/ disk",
    ConfigInfo::CI_USED,
    true,
    ConfigInfo::CI_BOOL,
    "false",
    "false",
    "true"},

  {
    KEY_INTERNAL,
    "Discless",
    DB_TOKEN,
    "Diskless",
    ConfigInfo::CI_DEPRICATED,
    true,
    ConfigInfo::CI_BOOL,
    "false",
    "false",
    "true"},
  

  
  {
    CFG_DB_ARBIT_TIMEOUT,
    "ArbitrationTimeout",
    DB_TOKEN,
    "Max time (milliseconds) database partion waits for arbitration signal",
    ConfigInfo::CI_USED,
    false,
    ConfigInfo::CI_INT,
    "3000",
    "10",
    STR_VALUE(MAX_INT_RNIL) },

  {
    CFG_NODE_DATADIR,
    "DataDir",
    DB_TOKEN,
    "Data directory for this node",
    ConfigInfo::CI_USED,
    false,
    ConfigInfo::CI_STRING,
    ".",
    0, 0 },

  {
    CFG_DB_FILESYSTEM_PATH,
    "FileSystemPath",
    DB_TOKEN,
    "Path to directory where the "DB_TOKEN_PRINT" node stores its data (directory must exist)",
    ConfigInfo::CI_USED,
    false,
    ConfigInfo::CI_STRING,
    UNDEFINED,
    0, 0 },

  {
    CFG_LOGLEVEL_STARTUP,
    "LogLevelStartup",
    DB_TOKEN,
    "Node startup info printed on stdout",
    ConfigInfo::CI_USED,
    false,
    ConfigInfo::CI_INT,
    "1",
    "0",
    "15" },
  
  {
    CFG_LOGLEVEL_SHUTDOWN,
    "LogLevelShutdown",
    DB_TOKEN,
    "Node shutdown info printed on stdout",
    ConfigInfo::CI_USED,
    false,
    ConfigInfo::CI_INT,
    "0",
    "0",
    "15" },

  {
    CFG_LOGLEVEL_STATISTICS,
    "LogLevelStatistic",
    DB_TOKEN,
    "Transaction, operation, transporter info printed on stdout",
    ConfigInfo::CI_USED,
    false,
    ConfigInfo::CI_INT,
    "0",
    "0",
    "15" },

  {
    CFG_LOGLEVEL_CHECKPOINT,
    "LogLevelCheckpoint",
    DB_TOKEN,
    "Local and Global checkpoint info printed on stdout",
    ConfigInfo::CI_USED,
    false,
    ConfigInfo::CI_INT,
    "0",
    "0",
    "15" },

  {
    CFG_LOGLEVEL_NODERESTART,
    "LogLevelNodeRestart",
    DB_TOKEN,
    "Node restart, node failure info printed on stdout",
    ConfigInfo::CI_USED,
    false,
    ConfigInfo::CI_INT,
    "0",
    "0",
    "15" },

  {
    CFG_LOGLEVEL_CONNECTION,
    "LogLevelConnection",
    DB_TOKEN,
    "Node connect/disconnect info printed on stdout",
    ConfigInfo::CI_USED,
    false,
    ConfigInfo::CI_INT,
    "0",
    "0",
    "15" },

  {
    CFG_LOGLEVEL_CONGESTION,
    "LogLevelCongestion",
    DB_TOKEN,
    "Congestion info printed on stdout",
    ConfigInfo::CI_USED,
    false,
    ConfigInfo::CI_INT,
    "0",
    "0",
    "15" },

  {
    CFG_LOGLEVEL_ERROR,
    "LogLevelError",
    DB_TOKEN,
    "Transporter, heartbeat errors printed on stdout",
    ConfigInfo::CI_USED,
    false,
    ConfigInfo::CI_INT,
    "0",
    "0",
    "15" },

  {
    CFG_LOGLEVEL_INFO,
    "LogLevelInfo",
    DB_TOKEN,
    "Heartbeat and log info printed on stdout",
    ConfigInfo::CI_USED,
    false,
    ConfigInfo::CI_INT,
    "0",
    "0",
    "15" },

  /**
   * Backup
   */
  { 
    CFG_DB_PARALLEL_BACKUPS,
    "ParallelBackups",
    DB_TOKEN,
    "Maximum number of parallel backups",
    ConfigInfo::CI_NOTIMPLEMENTED,
    false,
    ConfigInfo::CI_INT,
    "1",
    "1",
    "1" },
  
  { 
    CFG_DB_BACKUP_DATADIR,
    "BackupDataDir",
    DB_TOKEN,
    "Path to where to store backups",
    ConfigInfo::CI_USED,
    false,
    ConfigInfo::CI_STRING,
    UNDEFINED,
    0, 0 },
  
  { 
    CFG_DB_DISK_SYNCH_SIZE,
    "DiskSyncSize",
    DB_TOKEN,
    "Data written to a file before a synch is forced",
    ConfigInfo::CI_USED,
    false,
    ConfigInfo::CI_INT,
    "4M",
    "32k",
    STR_VALUE(MAX_INT_RNIL) },
  
  { 
    CFG_DB_CHECKPOINT_SPEED,
    "DiskCheckpointSpeed",
    DB_TOKEN,
    "Bytes per second allowed to be written by checkpoint",
    ConfigInfo::CI_USED,
    false,
    ConfigInfo::CI_INT,
    "10M",
    "1M",
    STR_VALUE(MAX_INT_RNIL) },
  
  { 
    CFG_DB_CHECKPOINT_SPEED_SR,
    "DiskCheckpointSpeedInRestart",
    DB_TOKEN,
    "Bytes per second allowed to be written by checkpoint during restart",
    ConfigInfo::CI_USED,
    false,
    ConfigInfo::CI_INT,
    "100M",
    "1M",
    STR_VALUE(MAX_INT_RNIL) },
  
  { 
    CFG_DB_BACKUP_MEM,
    "BackupMemory",
    DB_TOKEN,
    "Total memory allocated for backups per node (in bytes)",
    ConfigInfo::CI_USED,
    false,
    ConfigInfo::CI_INT,
    "32M", // sum of BackupDataBufferSize and BackupLogBufferSize
    "0",
    STR_VALUE(MAX_INT_RNIL) },
  
  { 
    CFG_DB_BACKUP_DATA_BUFFER_MEM,
    "BackupDataBufferSize",
    DB_TOKEN,
    "Default size of databuffer for a backup (in bytes)",
    ConfigInfo::CI_USED,
    false,
    ConfigInfo::CI_INT,
    "16M", // remember to change BackupMemory
    "0",
    STR_VALUE(MAX_INT_RNIL) },

  { 
    CFG_DB_BACKUP_LOG_BUFFER_MEM,
    "BackupLogBufferSize",
    DB_TOKEN,
    "Default size of logbuffer for a backup (in bytes)",
    ConfigInfo::CI_USED,
    false,
    ConfigInfo::CI_INT,
    "16M", // remember to change BackupMemory
    "0",
    STR_VALUE(MAX_INT_RNIL) },

  { 
    CFG_DB_BACKUP_WRITE_SIZE,
    "BackupWriteSize",
    DB_TOKEN,
    "Default size of filesystem writes made by backup (in bytes)",
    ConfigInfo::CI_USED,
    false,
    ConfigInfo::CI_INT,
    "256K",
    "2K",
    STR_VALUE(MAX_INT_RNIL) },

  { 
    CFG_DB_BACKUP_MAX_WRITE_SIZE,
    "BackupMaxWriteSize",
    DB_TOKEN,
    "Max size of filesystem writes made by backup (in bytes)",
    ConfigInfo::CI_USED,
    false,
    ConfigInfo::CI_INT,
    "1M",
    "2K",
    STR_VALUE(MAX_INT_RNIL) },

  { 
    CFG_DB_STRING_MEMORY,
    "StringMemory",
    DB_TOKEN,
    "Default size of string memory (0 -> 5% of max 1-100 -> %of max, >100 -> actual bytes)",
    ConfigInfo::CI_USED,
    false,
    ConfigInfo::CI_INT,
    "0",
    "0",
    STR_VALUE(MAX_INT_RNIL) },

  { 
    CFG_DB_MAX_ALLOCATE,
    "MaxAllocate",
    DB_TOKEN,
    "Maximum size of allocation to use when allocating memory for tables",
    ConfigInfo::CI_USED,
    false,
    ConfigInfo::CI_INT,
    "32M",
    "1M",
    "1G" },

  { 
    CFG_DB_MEMREPORT_FREQUENCY,
    "MemReportFrequency",
    DB_TOKEN,
    "Frequency of mem reports in seconds, 0 = only when passing %-limits",
    ConfigInfo::CI_USED,
    false,
    ConfigInfo::CI_INT,
    "0",
    "0",
    STR_VALUE(MAX_INT_RNIL) },
  
  { 
    CFG_DB_BACKUP_REPORT_FREQUENCY,
    "BackupReportFrequency",
    DB_TOKEN,
    "Frequency of backup status reports during backup in seconds",
    ConfigInfo::CI_USED,
    false,
    ConfigInfo::CI_INT,
    "0",
    "0",
    STR_VALUE(MAX_INT_RNIL) },

   {
    CFG_DB_STARTUP_REPORT_FREQUENCY,
    "StartupStatusReportFrequency",
    DB_TOKEN,
    "Frequency of various status reports during startup in seconds",
    ConfigInfo::CI_USED,
    false,
    ConfigInfo::CI_INT,
    "0",
    "0",
    STR_VALUE(MAX_INT_RNIL) },
 
  {
    CFG_DB_O_DIRECT,
    "ODirect",
    DB_TOKEN,
    "Use O_DIRECT file write/read when possible",
    ConfigInfo::CI_USED,
    true,
    ConfigInfo::CI_BOOL,
    "false",
    "false",
    "true"},
  {
    CFG_DB_COMPRESSED_BACKUP,
    "CompressedBackup",
    DB_TOKEN,
    "Use zlib to compress BACKUPs as they are written",
    ConfigInfo::CI_USED,
    true,
    ConfigInfo::CI_BOOL,
    "false",
    "false",
    "true"},
  {
    CFG_DB_COMPRESSED_LCP,
    "CompressedLCP",
    DB_TOKEN,
    "Write compressed LCPs using zlib",
    ConfigInfo::CI_USED,
    true,
    ConfigInfo::CI_BOOL,
    "false",
    "false",
    "true"},

  {
    CFG_TOTAL_SEND_BUFFER_MEMORY,
    "TotalSendBufferMemory",
    DB_TOKEN,
    "Total memory to use for send buffers in all transporters",
    ConfigInfo::CI_USED,
    false,
    ConfigInfo::CI_INT,
    "0",
    "256K",
    STR_VALUE(MAX_INT_RNIL)
  },

  {
    CFG_RESERVED_SEND_BUFFER_MEMORY,
    "ReservedSendBufferMemory",
    DB_TOKEN,
    "Amount of bytes (out of TotalSendBufferMemory) to reserve for connection\n"
    "between data nodes. This memory will not be available for connections to\n"
    "management server or API nodes.",
    ConfigInfo::CI_USED,
    false,
    ConfigInfo::CI_INT,
    "0",
    "256K",
    STR_VALUE(MAX_INT_RNIL)
  },

  {
    CFG_DB_NODEGROUP,
    "Nodegroup",
    DB_TOKEN,
    "Nodegroup for node, only used during initial cluster start",
    ConfigInfo::CI_USED,
    false,
    ConfigInfo::CI_INT,
    UNDEFINED,
    "0",
    STR_VALUE(NDB_NO_NODEGROUP)
  },

  {
    CFG_DB_MT_THREADS,
    "MaxNoOfExecutionThreads",
    DB_TOKEN,
    "For ndbmtd, specify max no of execution threads",
    ConfigInfo::CI_USED,
    false,
    ConfigInfo::CI_INT,
    "2",
    "2",
    "8"
  },

  {
    CFG_NDBMT_LQH_WORKERS,
    "__ndbmt_lqh_workers",
    DB_TOKEN,
    "For ndbmtd specify no of lqh workers",
    ConfigInfo::CI_USED,
    false,
    ConfigInfo::CI_INT,
    UNDEFINED,
    "1",
    "4"
  },

  {
    CFG_NDBMT_LQH_THREADS,
    "__ndbmt_lqh_threads",
    DB_TOKEN,
    "For ndbmtd specify no of lqh threads",
    ConfigInfo::CI_USED,
    false,
    ConfigInfo::CI_INT,
    UNDEFINED,
    "1",
    "4"
  },
  
  {
    CFG_NDBMT_CLASSIC,
    "__ndbmt_classic",
    DB_TOKEN,
    "For ndbmtd use \"mt-classic\"",
    ConfigInfo::CI_USED,
    false,
    ConfigInfo::CI_BOOL,
    UNDEFINED,
    "false",
    "true"
  },

  {
    CFG_DB_DD_FILESYSTEM_PATH,
    "FileSystemPathDD",
    DB_TOKEN,
    "Path to directory where the "DB_TOKEN_PRINT" node stores its disk-data/undo-files",
    ConfigInfo::CI_USED,
    false,
    ConfigInfo::CI_STRING,
    UNDEFINED,
    0, 0 },

  {
    CFG_DB_DD_DATAFILE_PATH,
    "FileSystemPathDataFiles",
    DB_TOKEN,
    "Path to directory where the "DB_TOKEN_PRINT" node stores its disk-data-files",
    ConfigInfo::CI_USED,
    false,
    ConfigInfo::CI_STRING,
    UNDEFINED,
    0, 0 },

  {
    CFG_DB_DD_UNDOFILE_PATH,
    "FileSystemPathUndoFiles",
    DB_TOKEN,
    "Path to directory where the "DB_TOKEN_PRINT" node stores its disk-undo-files",
    ConfigInfo::CI_USED,
    false,
    ConfigInfo::CI_STRING,
    UNDEFINED,
    0, 0 },

  {
    CFG_DB_DD_LOGFILEGROUP_SPEC,
    "InitialLogfileGroup",
    DB_TOKEN,
    "Logfile group that will be created during initial start",
    ConfigInfo::CI_USED,
    false,
    ConfigInfo::CI_STRING,
    UNDEFINED,
    0, 0 },

  {
    CFG_DB_DD_TABLEPACE_SPEC,
    "InitialTablespace",
    DB_TOKEN,
    "Tablespace that will be created during initial start",
    ConfigInfo::CI_USED,
    false,
    ConfigInfo::CI_STRING,
    UNDEFINED,
    0, 0 },

  {
    CFG_DB_LCP_TRY_LOCK_TIMEOUT,
    "MaxLCPStartDelay",
    DB_TOKEN,
    "Time in seconds that LCP will poll for checkpoint mutex, before putting it self in lock-queue",
    ConfigInfo::CI_USED,
    false,
    ConfigInfo::CI_INT,
    "0",
    "0",
    "600" },

  /***************************************************************************
   * API
   ***************************************************************************/
  {
    CFG_SECTION_NODE,
    API_TOKEN,
    API_TOKEN,
    "Node section",
    ConfigInfo::CI_USED,
    false,
    ConfigInfo::CI_SECTION,
    (const char *)NODE_TYPE_API, 
    0, 0
  },

  {
    KEY_INTERNAL,
    "wan",
    API_TOKEN,
    "Use WAN TCP setting as default",
    ConfigInfo::CI_USED,
    false,
    ConfigInfo::CI_BOOL,
    "false",
    "false",
    "true"
  },
  
  {
    CFG_NODE_HOST,
    "HostName",
    API_TOKEN,
    "Name of computer for this node",
    ConfigInfo::CI_INTERNAL,
    false,
    ConfigInfo::CI_STRING,
    "",
    0, 0 },

  {
    CFG_NODE_SYSTEM,
    "System",
    API_TOKEN,
    "Name of system for this node",
    ConfigInfo::CI_INTERNAL,
    false,
    ConfigInfo::CI_STRING,
    UNDEFINED,
    0, 0 },

  {
    KEY_INTERNAL,
    "Id",
    API_TOKEN,
    "",
    ConfigInfo::CI_DEPRICATED,
    false,
    ConfigInfo::CI_INT,
    MANDATORY,
    "1",
    STR_VALUE(MAX_NODES_ID) },

  {
    CFG_NODE_ID,
    "NodeId",
    API_TOKEN,
    "Number identifying application node ("API_TOKEN_PRINT")",
    ConfigInfo::CI_USED,
    false,
    ConfigInfo::CI_INT,
    MANDATORY,
    "1",
    STR_VALUE(MAX_NODES_ID) },

  {
    KEY_INTERNAL,
    "ExecuteOnComputer",
    API_TOKEN,
    "String referencing an earlier defined COMPUTER",
    ConfigInfo::CI_USED,
    false,
    ConfigInfo::CI_STRING,
    UNDEFINED,
    0, 0 },

  {
    CFG_NODE_ARBIT_RANK,
    "ArbitrationRank",
    API_TOKEN,
    "If 0, then "API_TOKEN_PRINT" is not arbitrator. Kernel selects arbitrators in order 1, 2",
    ConfigInfo::CI_USED,
    false,
    ConfigInfo::CI_INT,
    "0",
    "0",
    "2" },

  {
    CFG_NODE_ARBIT_DELAY,
    "ArbitrationDelay",
    API_TOKEN,
    "When asked to arbitrate, arbitrator waits this long before voting (msec)",
    ConfigInfo::CI_USED,
    false,
    ConfigInfo::CI_INT,
    "0",
    "0",
    STR_VALUE(MAX_INT_RNIL) },

  {
    CFG_MAX_SCAN_BATCH_SIZE,
    "MaxScanBatchSize",
    "API",
    "The maximum collective batch size for one scan",
    ConfigInfo::CI_USED,
    false,
    ConfigInfo::CI_INT,
    STR_VALUE(MAX_SCAN_BATCH_SIZE),
    "32k",
    "16M" },
  
  {
    CFG_BATCH_BYTE_SIZE,
    "BatchByteSize",
    "API",
    "The default batch size in bytes",
    ConfigInfo::CI_USED,
    false,
    ConfigInfo::CI_INT,
    STR_VALUE(SCAN_BATCH_SIZE),
    "1k",
    "1M" },

  {
    CFG_BATCH_SIZE,
    "BatchSize",
    "API",
    "The default batch size in number of records",
    ConfigInfo::CI_USED,
    false,
    ConfigInfo::CI_INT,
    STR_VALUE(DEF_BATCH_SIZE),
    "1",
    STR_VALUE(MAX_PARALLEL_OP_PER_SCAN) },

  {
    KEY_INTERNAL,
    "ConnectionMap",
    "API",
    "Specifies which DB nodes to connect",
    ConfigInfo::CI_USED,
    false,
    ConfigInfo::CI_STRING,
    UNDEFINED,
    0,
    0
  },

  {
    CFG_TOTAL_SEND_BUFFER_MEMORY,
    "TotalSendBufferMemory",
    "API",
    "Total memory to use for send buffers in all transporters",
    ConfigInfo::CI_USED,
    false,
    ConfigInfo::CI_INT,
    "0",
    "256K",
    STR_VALUE(MAX_INT_RNIL)
  },


  /****************************************************************************
   * MGM
   ***************************************************************************/
  {
    CFG_SECTION_NODE,
    MGM_TOKEN,
    MGM_TOKEN,
    "Node section",
    ConfigInfo::CI_USED,
    false,
    ConfigInfo::CI_SECTION,
    (const char *)NODE_TYPE_MGM, 
    0, 0
  },

  {
    KEY_INTERNAL,
    "wan",
    MGM_TOKEN,
    "Use WAN TCP setting as default",
    ConfigInfo::CI_USED,
    false,
    ConfigInfo::CI_BOOL,
    "false",
    "false",
    "true"
  },
  
  {
    CFG_NODE_HOST,
    "HostName",
    MGM_TOKEN,
    "Name of computer for this node",
    ConfigInfo::CI_INTERNAL,
    false,
    ConfigInfo::CI_STRING,
    "",
    0, 0 },

  {
    CFG_NODE_DATADIR,
    "DataDir",
    MGM_TOKEN,
    "Data directory for this node",
    ConfigInfo::CI_USED,
    false,
    ConfigInfo::CI_STRING,
    "",
    0, 0 },

  {
    CFG_NODE_SYSTEM,
    "System",
    MGM_TOKEN,
    "Name of system for this node",
    ConfigInfo::CI_INTERNAL,
    false,
    ConfigInfo::CI_STRING,
    UNDEFINED,
    0, 0 },

  {
    KEY_INTERNAL,
    "Id",
    MGM_TOKEN,
    "",
    ConfigInfo::CI_DEPRICATED,
    false,
    ConfigInfo::CI_INT,
    MANDATORY,
    "1",
    STR_VALUE(MAX_NODES_ID) },
  
  {
    CFG_NODE_ID,
    "NodeId",
    MGM_TOKEN,
    "Number identifying the management server node ("MGM_TOKEN_PRINT")",
    ConfigInfo::CI_USED,
    false,
    ConfigInfo::CI_INT,
    MANDATORY,
    "1",
    STR_VALUE(MAX_NODES_ID) },
  
  {
    CFG_LOG_DESTINATION,
    "LogDestination",
    MGM_TOKEN,
    "String describing where logmessages are sent",
    ConfigInfo::CI_USED,
    false,
    ConfigInfo::CI_STRING,
    0,
    0, 0 },
  
  {
    KEY_INTERNAL,
    "ExecuteOnComputer",
    MGM_TOKEN,
    "String referencing an earlier defined COMPUTER",
    ConfigInfo::CI_USED,
    false,
    ConfigInfo::CI_STRING,
    0,
    0, 0 },

  {
    KEY_INTERNAL,
    "MaxNoOfSavedEvents",
    MGM_TOKEN,
    "",
    ConfigInfo::CI_USED,
    false,
    ConfigInfo::CI_INT,
    "100",
    "0",
    STR_VALUE(MAX_INT_RNIL) },

  {
    CFG_MGM_PORT,
    "PortNumber",
    MGM_TOKEN,
    "Port number to give commands to/fetch configurations from management server",
    ConfigInfo::CI_USED,
    false,
    ConfigInfo::CI_INT,
    NDB_PORT,
    "0",
    STR_VALUE(MAX_PORT_NO) },

  {
    KEY_INTERNAL,
    "PortNumberStats",
    MGM_TOKEN,
    "Port number used to get statistical information from a management server",
    ConfigInfo::CI_USED,
    false,
    ConfigInfo::CI_INT,
    UNDEFINED,
    "0",
    STR_VALUE(MAX_PORT_NO) },

  {
    CFG_NODE_ARBIT_RANK,
    "ArbitrationRank",
    MGM_TOKEN,
    "If 0, then "MGM_TOKEN_PRINT" is not arbitrator. Kernel selects arbitrators in order 1, 2",
    ConfigInfo::CI_USED,
    false,
    ConfigInfo::CI_INT,
    "1",
    "0",
    "2" },

  {
    CFG_NODE_ARBIT_DELAY,
    "ArbitrationDelay",
    MGM_TOKEN,
    "",
    ConfigInfo::CI_USED,
    false,
    ConfigInfo::CI_INT,
    "0",
    "0",
    STR_VALUE(MAX_INT_RNIL) },

  {
    CFG_TOTAL_SEND_BUFFER_MEMORY,
    "TotalSendBufferMemory",
    MGM_TOKEN,
    "Total memory to use for send buffers in all transporters",
    ConfigInfo::CI_USED,
    false,
    ConfigInfo::CI_INT,
    "0",
    "256K",
    STR_VALUE(MAX_INT_RNIL)
  },

  /****************************************************************************
   * TCP
   ***************************************************************************/
  {
    CFG_SECTION_CONNECTION,
    "TCP",
    "TCP",
    "Connection section",
    ConfigInfo::CI_USED,
    false,
    ConfigInfo::CI_SECTION,
    (const char *)CONNECTION_TYPE_TCP, 
    0, 0
  },

  {
    CFG_CONNECTION_HOSTNAME_1,
    "HostName1",
    "TCP",
    "Name/IP of computer on one side of the connection",
    ConfigInfo::CI_INTERNAL,
    false,
    ConfigInfo::CI_STRING,
    UNDEFINED,
    0, 0 },

  {
    CFG_CONNECTION_HOSTNAME_2,
    "HostName2",
    "TCP",
    "Name/IP of computer on one side of the connection",
    ConfigInfo::CI_INTERNAL,
    false,
    ConfigInfo::CI_STRING,
    UNDEFINED,
    0, 0 },

  {
    CFG_CONNECTION_NODE_1,
    "NodeId1",
    "TCP",
    "Id of node ("DB_TOKEN_PRINT", "API_TOKEN_PRINT" or "MGM_TOKEN_PRINT") on one side of the connection",
    ConfigInfo::CI_USED,
    false,
    ConfigInfo::CI_STRING,
    MANDATORY,
    0, 0 },

  {
    CFG_CONNECTION_NODE_2,
    "NodeId2",
    "TCP",
    "Id of node ("DB_TOKEN_PRINT", "API_TOKEN_PRINT" or "MGM_TOKEN_PRINT") on one side of the connection",
    ConfigInfo::CI_USED,
    false,
    ConfigInfo::CI_STRING,
    MANDATORY,
    0, 0 },

  {
    CFG_CONNECTION_GROUP,
    "Group",
    "TCP",
    "",
    ConfigInfo::CI_USED,
    false,
    ConfigInfo::CI_INT,
    "55",
    "0", "200" },

  {
    CFG_CONNECTION_NODE_ID_SERVER,
    "NodeIdServer",
    "TCP",
    "",
    ConfigInfo::CI_USED,
    false,
    ConfigInfo::CI_INT,
    MANDATORY,
    "1", "63" },

  {
    CFG_CONNECTION_SEND_SIGNAL_ID,
    "SendSignalId",
    "TCP",
    "Sends id in each signal.  Used in trace files.",
    ConfigInfo::CI_USED,
    false,
    ConfigInfo::CI_BOOL,
    "true",
    "false",
    "true" },


  {
    CFG_CONNECTION_CHECKSUM,
    "Checksum",
    "TCP",
    "If checksum is enabled, all signals between nodes are checked for errors",
    ConfigInfo::CI_USED,
    false,
    ConfigInfo::CI_BOOL,
    "false",
    "false",
    "true" },

  {
    CFG_CONNECTION_SERVER_PORT,
    "PortNumber",
    "TCP",
    "Port used for this transporter",
    ConfigInfo::CI_USED,
    false,
    ConfigInfo::CI_INT,
    MANDATORY,
    "0",
    STR_VALUE(MAX_PORT_NO) },

  {
    CFG_TCP_SEND_BUFFER_SIZE,
    "SendBufferMemory",
    "TCP",
    "Bytes of buffer for signals sent from this node",
    ConfigInfo::CI_USED,
    false,
    ConfigInfo::CI_INT,
    "2M",
    "64K",
    STR_VALUE(MAX_INT_RNIL) },

  {
    CFG_TCP_RECEIVE_BUFFER_SIZE,
    "ReceiveBufferMemory",
    "TCP",
    "Bytes of buffer for signals received by this node",
    ConfigInfo::CI_USED,
    false,
    ConfigInfo::CI_INT,
    "2M",
    "16K",
    STR_VALUE(MAX_INT_RNIL) },

  {
    CFG_TCP_PROXY,
    "Proxy",
    "TCP",
    "",
    ConfigInfo::CI_USED,
    false,
    ConfigInfo::CI_STRING,
    UNDEFINED,
    0, 0 },

  {
    CFG_CONNECTION_NODE_1_SYSTEM,
    "NodeId1_System",
    "TCP",
    "System for node 1 in connection",
    ConfigInfo::CI_INTERNAL,
    false,
    ConfigInfo::CI_STRING,
    UNDEFINED,
    0, 0 },

  {
    CFG_CONNECTION_NODE_2_SYSTEM,
    "NodeId2_System",
    "TCP",
    "System for node 2 in connection",
    ConfigInfo::CI_INTERNAL,
    false,
    ConfigInfo::CI_STRING,
    UNDEFINED,
    0, 0 },

  {
    CFG_TCP_SND_BUF_SIZE,
    "TCP_SND_BUF_SIZE",
    "TCP",
    "Value used for SO_SNDBUF",
    ConfigInfo::CI_USED,
    false,
    ConfigInfo::CI_INT,
    "71540",
    "1", 
    "2G"
  },

  {
    CFG_TCP_RCV_BUF_SIZE,
    "TCP_RCV_BUF_SIZE",
    "TCP",
    "Value used for SO_RCVBUF",
    ConfigInfo::CI_USED,
    false,
    ConfigInfo::CI_INT,
    "70080",
    "1", 
    "2G" 
  },
  
  {
    CFG_TCP_MAXSEG_SIZE,
    "TCP_MAXSEG_SIZE",
    "TCP",
    "Value used for TCP_MAXSEG",
    ConfigInfo::CI_USED,
    false,
    ConfigInfo::CI_INT,
    "0",
    "0", 
    "2G" 
  },

  {
    CFG_TCP_BIND_INADDR_ANY,
    "TcpBind_INADDR_ANY",
    "TCP",
    "Bind InAddrAny instead of hostname for server part of connection",
    ConfigInfo::CI_USED,
    false,
    ConfigInfo::CI_BOOL,
    "false",
    "false", "true" },

  {
    CFG_CONNECTION_OVERLOAD,
    "OverloadLimit",
    "TCP",
    "Number of unsent bytes that must be in the send buffer before the\n"
    "connection is considered overloaded",
    ConfigInfo::CI_USED,
    "false",
    ConfigInfo::CI_INT,
    "0",
    "0",
    "0"
  },

  /****************************************************************************
   * SHM
   ***************************************************************************/
  {
    CFG_SECTION_CONNECTION,
    "SHM",
    "SHM",
    "Connection section",
    ConfigInfo::CI_USED,
    false,
    ConfigInfo::CI_SECTION,
    (const char *)CONNECTION_TYPE_SHM, 
    0, 0 },

  {
    CFG_CONNECTION_HOSTNAME_1,
    "HostName1",
    "SHM",
    "Name/IP of computer on one side of the connection",
    ConfigInfo::CI_INTERNAL,
    false,
    ConfigInfo::CI_STRING,
    UNDEFINED,
    0, 0 },

  {
    CFG_CONNECTION_HOSTNAME_2,
    "HostName2",
    "SHM",
    "Name/IP of computer on one side of the connection",
    ConfigInfo::CI_INTERNAL,
    false,
    ConfigInfo::CI_STRING,
    UNDEFINED,
    0, 0 },

  {
    CFG_CONNECTION_SERVER_PORT,
    "PortNumber",
    "SHM",
    "Port used for this transporter",
    ConfigInfo::CI_USED,
    false,
    ConfigInfo::CI_INT,
    MANDATORY,
    "0", 
    STR_VALUE(MAX_PORT_NO) },

  {
    CFG_SHM_SIGNUM,
    "Signum",
    "SHM",
    "Signum to be used for signalling",
    ConfigInfo::CI_USED,
    false,
    ConfigInfo::CI_INT,
    UNDEFINED,
    "0", 
    STR_VALUE(MAX_INT_RNIL) },

  {
    CFG_CONNECTION_NODE_1,
    "NodeId1",
    "SHM",
    "Id of node ("DB_TOKEN_PRINT", "API_TOKEN_PRINT" or "MGM_TOKEN_PRINT") on one side of the connection",
    ConfigInfo::CI_USED,
    false,
    ConfigInfo::CI_STRING,
    MANDATORY,
    0, 0 },
  
  {
    CFG_CONNECTION_NODE_2,
    "NodeId2",
    "SHM",
    "Id of node ("DB_TOKEN_PRINT", "API_TOKEN_PRINT" or "MGM_TOKEN_PRINT") on one side of the connection",
    ConfigInfo::CI_USED,
    false,
    ConfigInfo::CI_STRING,
    MANDATORY,
    0, 0 },
  
  {
    CFG_CONNECTION_GROUP,
    "Group",
    "SHM",
    "",
    ConfigInfo::CI_USED,
    false,
    ConfigInfo::CI_INT,
    "35",
    "0", "200" },

  {
    CFG_CONNECTION_NODE_ID_SERVER,
    "NodeIdServer",
    "SHM",
    "",
    ConfigInfo::CI_USED,
    false,
    ConfigInfo::CI_INT,
    MANDATORY,
    "1", "63" },

  {
    CFG_CONNECTION_SEND_SIGNAL_ID,
    "SendSignalId",
    "SHM",
    "Sends id in each signal.  Used in trace files.",
    ConfigInfo::CI_USED,
    false,
    ConfigInfo::CI_BOOL,
    "false",
    "false",
    "true" },
  
  
  {
    CFG_CONNECTION_CHECKSUM,
    "Checksum",
    "SHM",
    "If checksum is enabled, all signals between nodes are checked for errors",
    ConfigInfo::CI_USED,
    false,
    ConfigInfo::CI_BOOL,
    "true",
    "false",
    "true" },
  
  {
    CFG_SHM_KEY,
    "ShmKey",
    "SHM",
    "A shared memory key",
    ConfigInfo::CI_USED,
    false,
    ConfigInfo::CI_INT,
    UNDEFINED,
    "0",
    STR_VALUE(MAX_INT_RNIL) },
  
  {
    CFG_SHM_BUFFER_MEM,
    "ShmSize",
    "SHM",
    "Size of shared memory segment",
    ConfigInfo::CI_USED,
    false,
    ConfigInfo::CI_INT,
    "1M",
    "64K",
    STR_VALUE(MAX_INT_RNIL) },

  {
    CFG_CONNECTION_NODE_1_SYSTEM,
    "NodeId1_System",
    "SHM",
    "System for node 1 in connection",
    ConfigInfo::CI_INTERNAL,
    false,
    ConfigInfo::CI_STRING,
    UNDEFINED,
    0, 0 },

  {
    CFG_CONNECTION_NODE_2_SYSTEM,
    "NodeId2_System",
    "SHM",
    "System for node 2 in connection",
    ConfigInfo::CI_INTERNAL,
    false,
    ConfigInfo::CI_STRING,
    UNDEFINED,
    0, 0 },

  {
    CFG_CONNECTION_OVERLOAD,
    "OverloadLimit",
    "SHM",
    "Number of unsent bytes that must be in the send buffer before the\n"
    "connection is considered overloaded",
    ConfigInfo::CI_USED,
    "false",
    ConfigInfo::CI_INT,
    "0",
    "0",
    STR_VALUE(MAX_INT_RNIL)
  },

  /****************************************************************************
   * SCI
   ***************************************************************************/
  {
    CFG_SECTION_CONNECTION,
    "SCI",
    "SCI",
    "Connection section",
    ConfigInfo::CI_USED,
    false,
    ConfigInfo::CI_SECTION,
    (const char *)CONNECTION_TYPE_SCI, 
    0, 0 
  },

  {
    CFG_CONNECTION_NODE_1,
    "NodeId1",
    "SCI",
    "Id of node ("DB_TOKEN_PRINT", "API_TOKEN_PRINT" or "MGM_TOKEN_PRINT") on one side of the connection",
    ConfigInfo::CI_USED,
    false,
    ConfigInfo::CI_STRING,
    MANDATORY,
    "0",
    STR_VALUE(MAX_INT_RNIL) },

  {
    CFG_CONNECTION_NODE_2,
    "NodeId2",
    "SCI",
    "Id of node ("DB_TOKEN_PRINT", "API_TOKEN_PRINT" or "MGM_TOKEN_PRINT") on one side of the connection",
    ConfigInfo::CI_USED,
    false,
    ConfigInfo::CI_STRING,
    MANDATORY,
    "0",
    STR_VALUE(MAX_INT_RNIL) },

  {
    CFG_CONNECTION_GROUP,
    "Group",
    "SCI",
    "",
    ConfigInfo::CI_USED,
    false,
    ConfigInfo::CI_INT,
    "15",
    "0", "200" },

  {
    CFG_CONNECTION_NODE_ID_SERVER,
    "NodeIdServer",
    "SCI",
    "",
    ConfigInfo::CI_USED,
    false,
    ConfigInfo::CI_INT,
    MANDATORY,
    "1", "63" },

  {
    CFG_CONNECTION_HOSTNAME_1,
    "HostName1",
    "SCI",
    "Name/IP of computer on one side of the connection",
    ConfigInfo::CI_INTERNAL,
    false,
    ConfigInfo::CI_STRING,
    UNDEFINED,
    0, 0 },

  {
    CFG_CONNECTION_HOSTNAME_2,
    "HostName2",
    "SCI",
    "Name/IP of computer on one side of the connection",
    ConfigInfo::CI_INTERNAL,
    false,
    ConfigInfo::CI_STRING,
    UNDEFINED,
    0, 0 },

  {
    CFG_CONNECTION_SERVER_PORT,
    "PortNumber",
    "SCI",
    "Port used for this transporter",
    ConfigInfo::CI_USED,
    false,
    ConfigInfo::CI_INT,
    MANDATORY,
    "0", 
    STR_VALUE(MAX_PORT_NO) },

  {
    CFG_SCI_HOST1_ID_0,
    "Host1SciId0",
    "SCI",
    "SCI-node id for adapter 0 on Host1 (a computer can have two adapters)",
    ConfigInfo::CI_USED,
    false,
    ConfigInfo::CI_INT,
    MANDATORY,
    "0",
    STR_VALUE(MAX_INT_RNIL) },

  {
    CFG_SCI_HOST1_ID_1,
    "Host1SciId1",
    "SCI",
    "SCI-node id for adapter 1 on Host1 (a computer can have two adapters)",
    ConfigInfo::CI_USED,
    false,
    ConfigInfo::CI_INT,
    "0",
    "0",
    STR_VALUE(MAX_INT_RNIL) },

  {
    CFG_SCI_HOST2_ID_0,
    "Host2SciId0",
    "SCI",
    "SCI-node id for adapter 0 on Host2 (a computer can have two adapters)",
    ConfigInfo::CI_USED,
    false,
    ConfigInfo::CI_INT,
    MANDATORY,
    "0",
    STR_VALUE(MAX_INT_RNIL) },

  {
    CFG_SCI_HOST2_ID_1,
    "Host2SciId1",
    "SCI",
    "SCI-node id for adapter 1 on Host2 (a computer can have two adapters)",
    ConfigInfo::CI_USED,
    false,
    ConfigInfo::CI_INT,
    "0",
    "0",
    STR_VALUE(MAX_INT_RNIL) },

  {
    CFG_CONNECTION_SEND_SIGNAL_ID,
    "SendSignalId",
    "SCI",
    "Sends id in each signal.  Used in trace files.",
    ConfigInfo::CI_USED,
    false,
    ConfigInfo::CI_BOOL,
    "true",
    "false",
    "true" },

  {
    CFG_CONNECTION_CHECKSUM,
    "Checksum",
    "SCI",
    "If checksum is enabled, all signals between nodes are checked for errors",
    ConfigInfo::CI_USED,
    false,
    ConfigInfo::CI_BOOL,
    "false",
    "false",
    "true" },

  {
    CFG_SCI_SEND_LIMIT,
    "SendLimit",
    "SCI",
    "Transporter send buffer contents are sent when this no of bytes is buffered",
    ConfigInfo::CI_USED,
    false,
    ConfigInfo::CI_INT,
    "8K",
    "128",
    "32K" },

  {
    CFG_SCI_BUFFER_MEM,
    "SharedBufferSize",
    "SCI",
    "Size of shared memory segment",
    ConfigInfo::CI_USED,
    false,
    ConfigInfo::CI_INT,
    "1M",
    "64K",
    STR_VALUE(MAX_INT_RNIL) },

  {
    CFG_CONNECTION_NODE_1_SYSTEM,
    "NodeId1_System",
    "SCI",
    "System for node 1 in connection",
    ConfigInfo::CI_INTERNAL,
    false,
    ConfigInfo::CI_STRING,
    UNDEFINED,
    0, 0 },

  {
    CFG_CONNECTION_NODE_2_SYSTEM,
    "NodeId2_System",
    "SCI",
    "System for node 2 in connection",
    ConfigInfo::CI_INTERNAL,
    false,
    ConfigInfo::CI_STRING,
    UNDEFINED,
    0, 0 },

  {
    CFG_CONNECTION_OVERLOAD,
    "OverloadLimit",
    "SCI",
    "Number of unsent bytes that must be in the send buffer before the\n"
    "connection is considered overloaded",
    ConfigInfo::CI_USED,
    "false",
    ConfigInfo::CI_INT,
    "0",
    "0",
    STR_VALUE(MAX_INT_RNIL)
  }
};

const int ConfigInfo::m_NoOfParams = sizeof(m_ParamInfo) / sizeof(ParamInfo);

#ifndef NDB_MGMAPI
/****************************************************************************
 * Ctor
 ****************************************************************************/
static void require(bool v)
{
  if(!v)
  {
    if (opt_core)
      abort();
    else
      exit(-1);
  }
}

ConfigInfo::ConfigInfo()
  : m_info(true), m_systemDefaults(true)
{
  int i;
  Properties *section;
  const Properties *oldpinfo;

  for (i=0; i<m_NoOfParams; i++) {
    const ParamInfo & param = m_ParamInfo[i];
    Uint64 default_uint64;
    bool   default_bool;
    
    // Create new section if it did not exist
    if (!m_info.getCopy(param._section, &section)) {
      Properties newsection(true);
      m_info.put(param._section, &newsection);

      // Get copy of section
      m_info.getCopy(param._section, &section);
    }

    // Create pinfo (parameter info) entry 
    Properties pinfo(true); 
    pinfo.put("Id",          param._paramId);
    pinfo.put("Fname",       param._fname);
    pinfo.put("Description", param._description);
    pinfo.put("Updateable",  param._updateable);
    pinfo.put("Type",        param._type);
    pinfo.put("Status",      param._status);

    switch (param._type) {
      case CI_BOOL:
      {
	bool tmp_bool;
	require(InitConfigFileParser::convertStringToBool(param._min, tmp_bool));
	pinfo.put64("Min", tmp_bool);
	require(InitConfigFileParser::convertStringToBool(param._max, tmp_bool));
	pinfo.put64("Max", tmp_bool);

        if(param._default == MANDATORY)
          pinfo.put("Mandatory", (Uint32)1);
        else if(param._default != UNDEFINED)
        {
          require(InitConfigFileParser::convertStringToBool(param._default,
                                                            tmp_bool));
          pinfo.put("Default", tmp_bool);
        }

	break;
      }
      case CI_INT:
      case CI_INT64:
      {
	Uint64 tmp_uint64;
	require(InitConfigFileParser::convertStringToUint64(param._min, tmp_uint64));
	pinfo.put64("Min", tmp_uint64);
	require(InitConfigFileParser::convertStringToUint64(param._max, tmp_uint64));
	pinfo.put64("Max", tmp_uint64);

        if(param._default == MANDATORY)
          pinfo.put("Mandatory", (Uint32)1);
        else if(param._default != UNDEFINED)
        {
          require(InitConfigFileParser::convertStringToUint64(param._default,
                                                              tmp_uint64));
          pinfo.put64("Default", tmp_uint64);
        }
	break;
      }
      case CI_SECTION:
	pinfo.put("SectionType", (Uint32)UintPtr(param._default));
	break;
      case CI_STRING:
        if(param._default == MANDATORY)
          pinfo.put("Mandatory", (Uint32)1);
        else if(param._default != UNDEFINED)
          pinfo.put("Default", param._default);
	break;
    }

    // Check that pinfo is really new
    if (section->get(param._fname, &oldpinfo)) {
      ndbout << "Error: Parameter " << param._fname
	     << " defined twice in section " << param._section
	     << "." << endl;
      require(false);
    }
    
    // Add new pinfo to section
    section->put(param._fname, &pinfo);

    // Replace section with modified section
    m_info.put(param._section, section, true);
    delete section;
    
    if(param._type != ConfigInfo::CI_SECTION){
      Properties * p;
      if(!m_systemDefaults.getCopy(param._section, &p)){
	p = new Properties(true);
      }
      if(param._default != UNDEFINED &&
	 param._default != MANDATORY){
	switch (param._type)
        {
	  case CI_SECTION:
	    break;
	  case CI_STRING:
	    require(p->put(param._fname, param._default));
	    break;
	  case CI_BOOL:
	    {
	      require(InitConfigFileParser::convertStringToBool(param._default, default_bool));
	      require(p->put(param._fname, default_bool));

	      break;
	    }
	  case CI_INT:
	  case CI_INT64:
	    {
	      require(InitConfigFileParser::convertStringToUint64(param._default, default_uint64));
	      require(p->put64(param._fname, Uint64(default_uint64)));
	      break;
	    }
	}
      }
      require(m_systemDefaults.put(param._section, p, true));
      delete p;
    }
  }
  
  for (i=0; i<m_NoOfParams; i++) {
    if(m_ParamInfo[i]._section == NULL){
      ndbout << "Check that each entry has a section failed." << endl;
      ndbout << "Parameter \"" << m_ParamInfo[i]._fname << endl; 
      ndbout << "Edit file " << __FILE__ << "." << endl;
      require(false);
    }
    
    if(m_ParamInfo[i]._type == ConfigInfo::CI_SECTION)
      continue;

    const Properties * p = getInfo(m_ParamInfo[i]._section);
    if (!p || !p->contains(m_ParamInfo[i]._fname)) {
      ndbout << "Check that each pname has an fname failed." << endl;
      ndbout << "Parameter \"" << m_ParamInfo[i]._fname 
	     << "\" does not exist in section \"" 
	     << m_ParamInfo[i]._section << "\"." << endl;
      ndbout << "Edit file " << __FILE__ << "." << endl;
      require(false);
    }
  }
}

/****************************************************************************
 * Getters
 ****************************************************************************/
inline void warning(const char * src, const char * arg){
  ndbout << "Illegal call to ConfigInfo::" << src << "() - " << arg << endl;
  require(false);
}

const Properties * 
ConfigInfo::getInfo(const char * section) const {
  const Properties * p;
  if(!m_info.get(section, &p)){
    return 0;
    //    warning("getInfo", section);
  }
  return p;
}

const Properties * 
ConfigInfo::getDefaults(const char * section) const {
  const Properties * p;
  if(!m_systemDefaults.get(section, &p)){
    return 0;
    //warning("getDefaults", section);
  }
  return p;
}

static
Uint64
getInfoInt(const Properties * section, 
	   const char* fname, const char * type){
  Uint32 val32;
  const Properties * p;
  if (section->get(fname, &p) && p->get(type, &val32)) {
    return val32;
  }

  Uint64 val64;
  if(p && p->get(type, &val64)){
    return val64;
  }
  
  section->print();
  if(section->get(fname, &p)){
    p->print();
  }

  warning(type, fname);
  return 0;
}

static
const char *
getInfoString(const Properties * section, 
	      const char* fname, const char * type){
  const char* val;
  const Properties * p;
  if (section->get(fname, &p) && p->get(type, &val)) {
    return val;
  }
  warning(type, fname);
  return val;
}

Uint64
ConfigInfo::getMax(const Properties * section, const char* fname) const {
  return getInfoInt(section, fname, "Max");
}

Uint64
ConfigInfo::getMin(const Properties * section, const char* fname) const {
  return getInfoInt(section, fname, "Min");
}

Uint64
ConfigInfo::getDefault(const Properties * section, const char* fname) const {
  return getInfoInt(section, fname, "Default");
}

const char*
ConfigInfo::getDefaultString(const Properties * section,
                             const char* fname) const {
  return getInfoString(section, fname, "Default");
}

bool
ConfigInfo::hasDefault(const Properties * section, const char* fname) const {
  const Properties * p;
  require(section->get(fname, &p));
  return p->contains("Default");
}

bool
ConfigInfo::getMandatory(const Properties * section, const char* fname) const {
  const Properties * p;
  require(section->get(fname, &p));
  return p->contains("Mandatory");
}

const char*
ConfigInfo::getDescription(const Properties * section,
                           const char* fname) const {
  return getInfoString(section, fname, "Description");
}

bool
ConfigInfo::isSection(const char * section) const {
  for (int i = 0; i<m_noOfSectionNames; i++) {
    if(!strcasecmp(section, m_sectionNames[i])) return true;
  }
  return false;
}

const char*
ConfigInfo::nameToAlias(const char * name) {
  for (int i = 0; m_sectionNameAliases[i].name != 0; i++)
    if(!strcasecmp(name, m_sectionNameAliases[i].name))
      return m_sectionNameAliases[i].alias;
  return 0;
}

const char*
ConfigInfo::getAlias(const char * section) {
  for (int i = 0; m_sectionNameAliases[i].name != 0; i++)
    if(!strcasecmp(section, m_sectionNameAliases[i].alias))
      return m_sectionNameAliases[i].name;
  return 0;
}

<<<<<<< HEAD

const char*
ConfigInfo::sectionName(Uint32 section_type, Uint32 type) const {

  switch (section_type){
  case CFG_SECTION_SYSTEM:
    return "SYSTEM";
    break;

  case CFG_SECTION_NODE:
    switch(type){
    case NODE_TYPE_DB:
      return DB_TOKEN_PRINT;
      break;
    case NODE_TYPE_MGM:
      return MGM_TOKEN_PRINT;
      break;
    case NODE_TYPE_API:
      return API_TOKEN_PRINT;
      break;
    default:
      assert(false);
      break;
    }
    break;

  case CFG_SECTION_CONNECTION:
    switch(type){
    case CONNECTION_TYPE_TCP:
      return "TCP";
      break;
    case CONNECTION_TYPE_SHM:
      return "SHM";
      break;
    case CONNECTION_TYPE_SCI:
      return "SCI";
      break;
    default:
      assert(false);
      break;
    }
    break;

  default:
    assert(false);
    break;
  }

  return "<unknown section>";
=======
const ConfigInfo::AliasPair
section2PrimaryKeys[]={
  {API_TOKEN, "NodeId"},
  {DB_TOKEN,  "NodeId"},
  {MGM_TOKEN, "NodeId"},
  {"TCP", "NodeId1,NodeId2"},
  {"SCI", "NodeId1,NodeId2"},
  {"SHM", "NodeId1,NodeId2"},
  {0, 0}
};

static const char*
sectionPrimaryKeys(const char * name) {
  for (int i = 0; section2PrimaryKeys[i].name != 0; i++)
    if(!strcasecmp(name, section2PrimaryKeys[i].name))
      return section2PrimaryKeys[i].alias;
  return 0;
>>>>>>> 99452e1a
}

bool
ConfigInfo::verify(const Properties * section, const char* fname, 
		   Uint64 value) const {
  Uint64 min, max;

  min = getInfoInt(section, fname, "Min");
  max = getInfoInt(section, fname, "Max");
  if(min > max){
    warning("verify", fname);
  }
  if (value >= min && value <= max)
    return true;
  else 
    return false;
}

ConfigInfo::Type 
ConfigInfo::getType(const Properties * section, const char* fname) const {
  return (ConfigInfo::Type) getInfoInt(section, fname, "Type");
}

ConfigInfo::Status
ConfigInfo::getStatus(const Properties * section, const char* fname) const {
  return (ConfigInfo::Status) getInfoInt(section, fname, "Status");
}

/****************************************************************************
 * Printers
 ****************************************************************************/

class ConfigPrinter {
protected:
  FILE* m_out;
public:
  ConfigPrinter(FILE* out = stdout) :
    m_out(out)
    {}
  virtual ~ConfigPrinter() {};

  virtual void start() {}
  virtual void end() {}

  virtual void section_start(const char* name, const char* alias,
                             const char* primarykeys = NULL) {}
  virtual void section_end(const char* name) {}

  virtual void parameter(const char* section_name,
                         const Properties* section,
                         const char* param_name,
                         const ConfigInfo& info){}
};


class PrettyPrinter : public ConfigPrinter {
public:
  PrettyPrinter(FILE* out = stdout) : ConfigPrinter(out) {}
  virtual ~PrettyPrinter() {}

  virtual void section_start(const char* name, const char* alias,
                             const char* primarykeys = NULL) {
    fprintf(m_out, "****** %s ******\n\n", name);
  }

  virtual void parameter(const char* section_name,
                         const Properties* section,
                         const char* param_name,
                         const ConfigInfo& info){
    switch (info.getType(section, param_name)) {
    case ConfigInfo::CI_BOOL:
      fprintf(m_out, "%s (Boolean value)\n", param_name);
      fprintf(m_out, "%s\n", info.getDescription(section, param_name));

      if (info.getMandatory(section, param_name))
        fprintf(m_out, "MANDATORY (Legal values: Y, N)\n");
      else if (info.hasDefault(section, param_name))
      {
        if (info.getDefault(section, param_name) == false)
          fprintf(m_out, "Default: N (Legal values: Y, N)\n");
        else if (info.getDefault(section, param_name) == true)
          fprintf(m_out, "Default: Y (Legal values: Y, N)\n");
        else
          fprintf(m_out, "UNKNOWN\n");
      }
      fprintf(m_out, "\n");
      break;

    case ConfigInfo::CI_INT:
    case ConfigInfo::CI_INT64:
      fprintf(m_out, "%s (Non-negative Integer)\n", param_name);
      fprintf(m_out, "%s\n", info.getDescription(section, param_name));
      if (info.getMandatory(section, param_name))
        fprintf(m_out, "MANDATORY (");
      else if (info.hasDefault(section, param_name))
        fprintf(m_out, "Default: %llu (",
                info.getDefault(section, param_name));
      else
        fprintf(m_out, "(");
      fprintf(m_out, "Min: %llu, ", info.getMin(section, param_name));
      fprintf(m_out, "Max: %llu)\n", info.getMax(section, param_name));
      fprintf(m_out, "\n");
      break;

    case ConfigInfo::CI_STRING:
      fprintf(m_out, "%s (String)\n", param_name);
      fprintf(m_out, "%s\n", info.getDescription(section, param_name));
      if (info.getMandatory(section, param_name))
        fprintf(m_out, "MANDATORY\n");
      else if (info.hasDefault(section, param_name))
        fprintf(m_out, "Default: %s\n",
              info.getDefaultString(section, param_name));
      fprintf(m_out, "\n");
      break;
    case ConfigInfo::CI_SECTION:
      break;
    }
  }
};


class XMLPrinter : public ConfigPrinter {
  int m_indent;

  void print_xml(const char* name, const Properties& pairs,
                 bool close = true) {
    const char* value;
    Properties::Iterator it(&pairs);
    for (int i= 0; i < m_indent; i++)
      fprintf(m_out, "  ");
    fprintf(m_out, "<%s", name);
    for (const char* name = it.first(); name != NULL; name = it.next()) {
      require(pairs.get(name, &value));
      fprintf(m_out, " %s=\"%s\"", name, value);
    }
    if (close)
      fprintf(m_out, "/");
    fprintf(m_out, ">\n");
  }

public:
  XMLPrinter(FILE* out = stdout) : ConfigPrinter(out), m_indent(0) {}
  virtual ~XMLPrinter() {
    assert(m_indent == 0);
  }

  virtual void start() {
    BaseString buf;
    Properties pairs;
    pairs.put("protocolversion", "1");
    pairs.put("ndbversionstring", ndbGetOwnVersionString());
    Uint32 ndbversion = ndbGetOwnVersion();
    buf.assfmt("%u", ndbversion);
    pairs.put("ndbversion", buf.c_str());
    buf.assfmt("%u", ndbGetMajor(ndbversion));
    pairs.put("ndbversionmajor", buf.c_str());
    buf.assfmt("%u", ndbGetMinor(ndbversion));
    pairs.put("ndbversionminor", buf.c_str());
    buf.assfmt("%u", ndbGetBuild(ndbversion));
    pairs.put("ndbversionbuild", buf.c_str());

    print_xml("configvariables", pairs, false);
    m_indent++;
  }
  virtual void end() {
    m_indent--;
    Properties pairs;
    print_xml("/configvariables", pairs, false);
  }

  virtual void section_start(const char* name, const char* alias,
                             const char* primarykeys = NULL) {
    Properties pairs;
    pairs.put("name", alias ? alias : name);
    if (primarykeys)
      pairs.put("primarykeys", primarykeys);
    print_xml("section", pairs, false);
    m_indent++;
  }
  virtual void section_end(const char* name) {
    m_indent--;
    Properties pairs;
    print_xml("/section", pairs, false);
  }

  virtual void parameter(const char* section_name,
                         const Properties* section,
                         const char* param_name,
                         const ConfigInfo& info){
    BaseString buf;
    Properties pairs;
    pairs.put("name", param_name);
    pairs.put("comment", info.getDescription(section, param_name));

    switch (info.getType(section, param_name)) {
    case ConfigInfo::CI_BOOL:
      pairs.put("type", "bool");

      if (info.getMandatory(section, param_name))
        pairs.put("mandatory", "true");
      else if (info.hasDefault(section, param_name))
      {
        if (info.getDefault(section, param_name) == false)
          pairs.put("default", "false");
        else if (info.getDefault(section, param_name) == true)
          pairs.put("default", "true");
      }
      break;

    case ConfigInfo::CI_INT:
    case ConfigInfo::CI_INT64:
      pairs.put("type", "unsigned");

      if (info.getMandatory(section, param_name))
        pairs.put("mandatory", "true");
      else if (info.hasDefault(section, param_name))
      {
        buf.assfmt("%llu", info.getDefault(section, param_name));
        pairs.put("default", buf.c_str());
      }
      buf.assfmt("%llu", info.getMin(section, param_name));
      pairs.put("min", buf.c_str());
      buf.assfmt("%llu", info.getMax(section, param_name));
      pairs.put("max", buf.c_str());
    break;

    case ConfigInfo::CI_STRING:
      pairs.put("type", "string");

      if (info.getMandatory(section, param_name))
        pairs.put("mandatory", "true");
      else if (info.hasDefault(section, param_name))
        pairs.put("default", info.getDefaultString(section, param_name));
      break;

    case ConfigInfo::CI_SECTION:
      return; // Don't print anything for the section itself
    }
    print_xml("param", pairs);
  }
};

void ConfigInfo::print(const char* section) const {
  PrettyPrinter pretty_printer;
  print_impl(section, pretty_printer);
}

void ConfigInfo::print_xml(const char* section) const {
  XMLPrinter xml_printer;
  print_impl(section, xml_printer);
}


bool
ConfigInfo::is_internal_section(const Properties* sec) const
{
  /* Check if the section is marked as internal */
  Properties::Iterator it(sec);
  for (const char* n = it.first(); n != NULL; n = it.next()) {
    if (getStatus(sec, n) == ConfigInfo::CI_INTERNAL &&
        getType(sec, n) == ConfigInfo:: CI_SECTION)
      return true;
  }
  return false;
}


void ConfigInfo::print_impl(const char* section_filter,
                            ConfigPrinter& printer) const {
  printer.start();
  /* Iterate through all sections */
  Properties::Iterator it(&m_info);
  for (const char* s = it.first(); s != NULL; s = it.next()) {
    if (section_filter && strcmp(section_filter, s))
      continue; // Skip this section

    const Properties * sec = getInfo(s);

    if (is_internal_section(sec))
      continue; // Skip whole section

    printer.section_start(s, nameToAlias(s), sectionPrimaryKeys(s));

    /* Iterate through all parameters in section */
    Properties::Iterator it(sec);
    for (const char* n = it.first(); n != NULL; n = it.next()) {
      // Skip entries with different F- and P-names
      if (getStatus(sec, n) == ConfigInfo::CI_INTERNAL) continue;
      if (getStatus(sec, n) == ConfigInfo::CI_DEPRICATED) continue;
      if (getStatus(sec, n) == ConfigInfo::CI_NOTIMPLEMENTED) continue;
      printer.parameter(s, sec, n, *this);
    }
    printer.section_end(s);
  }
  printer.end();
}



/****************************************************************************
 * Section Rules
 ****************************************************************************/

/**
 * Node rule: Add "Type" and update "NoOfNodes"
 */
bool
transformNode(InitConfigFileParser::Context & ctx, const char * data){

  Uint32 id, line;
  if(!ctx.m_currentSection->get("NodeId", &id) && !ctx.m_currentSection->get("Id", &id)){
    Uint32 nextNodeId= 1;
    ctx.m_userProperties.get("NextNodeId", &nextNodeId);
    id= nextNodeId;
    while (ctx.m_userProperties.get("AllocatedNodeId_", id, &line))
      id++;
    if (id != nextNodeId)
    {
      fprintf(stderr,"Cluster configuration warning line %d: "
	       "Could not use next node id %d for section [%s], "
	       "using next unused node id %d.\n",
	       ctx.m_sectionLineno, nextNodeId, ctx.fname, id);
    }
    ctx.m_currentSection->put("NodeId", id);
  } else if(ctx.m_userProperties.get("AllocatedNodeId_", id, &line)) {
    ctx.reportError("Duplicate nodeid in section "
		    "[%s] starting at line: %d. Previously used on line %d.",
		    ctx.fname, ctx.m_sectionLineno, line);
    return false;
  }

  if(id >= MAX_NODES)
  {
    ctx.reportError("too many nodes configured, only up to %d nodes supported.",
            MAX_NODES);
    return false;
  } 

  // next node id _always_ next numbers after last used id
  ctx.m_userProperties.put("NextNodeId", id+1, true);

  ctx.m_userProperties.put("AllocatedNodeId_", id, ctx.m_sectionLineno);
  BaseString::snprintf(ctx.pname, sizeof(ctx.pname), "Node_%d", id);
  
  ctx.m_currentSection->put("Type", ctx.fname);

  Uint32 nodes = 0;
  ctx.m_userProperties.get("NoOfNodes", &nodes);
  ctx.m_userProperties.put("NoOfNodes", ++nodes, true);

  /**
   * Update count (per type)
   */
  nodes = 0;
  ctx.m_userProperties.get(ctx.fname, &nodes);
  ctx.m_userProperties.put(ctx.fname, ++nodes, true);

  return true;
}

static bool checkLocalhostHostnameMix(InitConfigFileParser::Context & ctx, const char * data)
{
  DBUG_ENTER("checkLocalhostHostnameMix");
  const char * hostname= 0;
  ctx.m_currentSection->get("HostName", &hostname);
  if (hostname == 0 || hostname[0] == 0)
    DBUG_RETURN(true);

  Uint32 localhost_used= 0;
  if(!strcmp(hostname, "localhost") || !strcmp(hostname, "127.0.0.1")){
    localhost_used= 1;
    ctx.m_userProperties.put("$computer-localhost-used", localhost_used);
    if(!ctx.m_userProperties.get("$computer-localhost", &hostname))
      DBUG_RETURN(true);
  } else {
    ctx.m_userProperties.get("$computer-localhost-used", &localhost_used);
    ctx.m_userProperties.put("$computer-localhost", hostname);
  }

  if (localhost_used) {
    ctx.reportError("Mixing of localhost (default for [NDBD]HostName) with other hostname(%s) is illegal",
		    hostname);
    DBUG_RETURN(false);
  }

  DBUG_RETURN(true);
}

bool
fixNodeHostname(InitConfigFileParser::Context & ctx, const char * data)
{
  const char * hostname;
  DBUG_ENTER("fixNodeHostname");

  if (ctx.m_currentSection->get("HostName", &hostname))
    DBUG_RETURN(checkLocalhostHostnameMix(ctx,0));

  const char * compId;
  if(!ctx.m_currentSection->get("ExecuteOnComputer", &compId))
    DBUG_RETURN(true);
  
  const Properties * computer;
  char tmp[255];
  BaseString::snprintf(tmp, sizeof(tmp), "Computer_%s", compId);
  if(!ctx.m_config->get(tmp, &computer)){
    ctx.reportError("Computer \"%s\" not declared"
		    "- [%s] starting at line: %d",
		    compId, ctx.fname, ctx.m_sectionLineno);
    DBUG_RETURN(false);
  }
  
  if(!computer->get("HostName", &hostname)){
    ctx.reportError("HostName missing in [COMPUTER] (Id: %s) "
		    " - [%s] starting at line: %d",
		    compId, ctx.fname, ctx.m_sectionLineno);
    DBUG_RETURN(false);
  }
  
  require(ctx.m_currentSection->put("HostName", hostname));
  DBUG_RETURN(checkLocalhostHostnameMix(ctx,0));
}

bool
fixFileSystemPath(InitConfigFileParser::Context & ctx, const char * data){
  DBUG_ENTER("fixFileSystemPath");

  const char * path;
  if (ctx.m_currentSection->get("FileSystemPath", &path))
    DBUG_RETURN(true);

  if (ctx.m_currentSection->get("DataDir", &path)) {
    require(ctx.m_currentSection->put("FileSystemPath", path));
    DBUG_RETURN(true);
  }

  require(false);
  DBUG_RETURN(false);
}

bool
fixBackupDataDir(InitConfigFileParser::Context & ctx, const char * data){
  
  const char * path;
  if (ctx.m_currentSection->get("BackupDataDir", &path))
    return true;

  if (ctx.m_currentSection->get("FileSystemPath", &path)) {
    require(ctx.m_currentSection->put("BackupDataDir", path));
    return true;
  }

  require(false);
  return false;
}

/**
 * Connection rule: Check support of connection
 */
bool
checkConnectionSupport(InitConfigFileParser::Context & ctx, const char * data)
{
  int error= 0;
  if (strcasecmp("TCP",ctx.fname) == 0)
  {
    // always enabled
  }
  else if (strcasecmp("SHM",ctx.fname) == 0)
  {
#ifndef NDB_SHM_TRANSPORTER
    error= 1;
#endif
  }
  else if (strcasecmp("SCI",ctx.fname) == 0)
  {
#ifndef NDB_SCI_TRANSPORTER
    error= 1;
#endif
  }

  if (error)
  {
    ctx.reportError("Binary not compiled with this connection support, "
		    "[%s] starting at line: %d",
		    ctx.fname, ctx.m_sectionLineno);
    return false;
  }
  return true;
}

/**
 * Connection rule: Update "NoOfConnections"
 */
bool
transformConnection(InitConfigFileParser::Context & ctx, const char * data)
{
  Uint32 connections = 0;
  ctx.m_userProperties.get("NoOfConnections", &connections);
  BaseString::snprintf(ctx.pname, sizeof(ctx.pname), "Connection_%d", connections);
  ctx.m_userProperties.put("NoOfConnections", ++connections, true);
  
  ctx.m_currentSection->put("Type", ctx.fname);
  return true;
}

/**
 * System rule: Just add it
 */
bool
transformSystem(InitConfigFileParser::Context & ctx, const char * data){

  const char * name;
  if(!ctx.m_currentSection->get("Name", &name)){
    ctx.reportError("Mandatory parameter Name missing from section "
		    "[%s] starting at line: %d",
		    ctx.fname, ctx.m_sectionLineno);
    return false;
  }

  BaseString::snprintf(ctx.pname, sizeof(ctx.pname), "SYSTEM_%s", name);
  
  return true;
}

/**
 * Computer rule: Update "NoOfComputers", add "Type"
 */
bool
transformComputer(InitConfigFileParser::Context & ctx, const char * data){
  const char * id;
  if(!ctx.m_currentSection->get("Id", &id)){
    ctx.reportError("Mandatory parameter Id missing from section "
		    "[%s] starting at line: %d",
		    ctx.fname, ctx.m_sectionLineno);
    return false;
  }
  BaseString::snprintf(ctx.pname, sizeof(ctx.pname), "Computer_%s", id);
  
  Uint32 computers = 0;
  ctx.m_userProperties.get("NoOfComputers", &computers);
  ctx.m_userProperties.put("NoOfComputers", ++computers, true);
  
  const char * hostname = 0;
  ctx.m_currentSection->get("HostName", &hostname);
  if(!hostname){
    return true;
  }
  
  return checkLocalhostHostnameMix(ctx,0);
}

/**
 * Apply default values
 */
void 
applyDefaultValues(InitConfigFileParser::Context & ctx,
		   const Properties * defaults)
{
  DBUG_ENTER("applyDefaultValues");
  if(defaults != NULL){
    Properties::Iterator it(defaults);

    for(const char * name = it.first(); name != NULL; name = it.next()){
      (void) ctx.m_info->getStatus(ctx.m_currentInfo, name);
      if(!ctx.m_currentSection->contains(name)){
	switch (ctx.m_info->getType(ctx.m_currentInfo, name)){
	case ConfigInfo::CI_INT:
	case ConfigInfo::CI_BOOL:{
	  Uint32 val = 0;
	  ::require(defaults->get(name, &val));
	  ctx.m_currentSection->put(name, val);
          DBUG_PRINT("info",("%s=%d #default",name,val));
	  break;
	}
	case ConfigInfo::CI_INT64:{
	  Uint64 val = 0;
	  ::require(defaults->get(name, &val));
	  ctx.m_currentSection->put64(name, val);
          DBUG_PRINT("info",("%s=%lld #default",name,val));
	  break;
	}
	case ConfigInfo::CI_STRING:{
	  const char * val;
	  ::require(defaults->get(name, &val));
	  ctx.m_currentSection->put(name, val);
          DBUG_PRINT("info",("%s=%s #default",name,val));
	  break;
	}
	case ConfigInfo::CI_SECTION:
	  break;
	}
      }
#ifndef DBUG_OFF
      else
      {
        switch (ctx.m_info->getType(ctx.m_currentInfo, name)){
        case ConfigInfo::CI_INT:
        case ConfigInfo::CI_BOOL:{
          Uint32 val = 0;
          ::require(ctx.m_currentSection->get(name, &val));
          DBUG_PRINT("info",("%s=%d",name,val));
          break;
        }
        case ConfigInfo::CI_INT64:{
          Uint64 val = 0;
          ::require(ctx.m_currentSection->get(name, &val));
          DBUG_PRINT("info",("%s=%lld",name,val));
          break;
        }
        case ConfigInfo::CI_STRING:{
          const char * val;
          ::require(ctx.m_currentSection->get(name, &val));
          DBUG_PRINT("info",("%s=%s",name,val));
          break;
        }
        case ConfigInfo::CI_SECTION:
          break;
        }
      }
#endif
    }
  }
  DBUG_VOID_RETURN;
}

bool
applyDefaultValues(InitConfigFileParser::Context & ctx, const char * data){
  
  if(strcmp(data, "user") == 0)
    applyDefaultValues(ctx, ctx.m_userDefaults);
  else if (strcmp(data, "system") == 0)
    applyDefaultValues(ctx, ctx.m_systemDefaults);
  else 
    return false;

  return true;
}

/**
 * Check that a section contains all MANDATORY parameters
 */
bool
checkMandatory(InitConfigFileParser::Context & ctx, const char * data){

  Properties::Iterator it(ctx.m_currentInfo);
  for(const char * name = it.first(); name != NULL; name = it.next()){
    const Properties * info = NULL;
    ::require(ctx.m_currentInfo->get(name, &info));
    Uint32 val;
    if(info->get("Mandatory", &val)){
      const char * fname;
      ::require(info->get("Fname", &fname));
      if(!ctx.m_currentSection->contains(fname)){
	ctx.reportError("Mandatory parameter %s missing from section "
			"[%s] starting at line: %d",
			fname, ctx.fname, ctx.m_sectionLineno);
	return false;
      }
    }
  }
  return true;
}

/**
 * Connection rule: Fix node id
 *
 * Transform a string "NodeidX" (e.g. "uppsala.32") 
 * into a Uint32 "NodeIdX" (e.g. 32) and a string "SystemX" (e.g. "uppsala").
 */
static bool fixNodeId(InitConfigFileParser::Context & ctx, const char * data)
{
  char buf[] = "NodeIdX";  buf[6] = data[sizeof("NodeI")];
  char sysbuf[] = "SystemX";  sysbuf[6] = data[sizeof("NodeI")];
  const char* nodeId;
  if(!ctx.m_currentSection->get(buf, &nodeId))
  {
    ctx.reportError("Mandatory parameter %s missing from section"
                    "[%s] starting at line: %d",
                    buf, ctx.fname, ctx.m_sectionLineno);
    return false;
  }

  char tmpLine[MAX_LINE_LENGTH];
  strncpy(tmpLine, nodeId, MAX_LINE_LENGTH);
  char* token1 = strtok(tmpLine, ".");
  char* token2 = strtok(NULL, ".");
  Uint32 id;
  
  if(!token1)
  {
    ctx.reportError("Value for mandatory parameter %s missing from section "
                    "[%s] starting at line: %d",
                    buf, ctx.fname, ctx.m_sectionLineno);
    return false;
  }
  if (token2 == NULL) {                // Only a number given
    errno = 0;
    char* p;
    id = strtol(token1, &p, 10);
    if (errno != 0 || id <= 0x0  || id > MAX_NODES)
    {
      ctx.reportError("Illegal value for mandatory parameter %s from section "
                    "[%s] starting at line: %d",
                    buf, ctx.fname, ctx.m_sectionLineno);
      return false;
    }
    require(ctx.m_currentSection->put(buf, id, true));
  } else {                             // A pair given (e.g. "uppsala.32")
    errno = 0;
    char* p;
    id = strtol(token2, &p, 10);
    if (errno != 0 || id <= 0x0  || id > MAX_NODES)
    {
      ctx.reportError("Illegal value for mandatory parameter %s from section "
                    "[%s] starting at line: %d",
                    buf, ctx.fname, ctx.m_sectionLineno);
      return false;
    }
    require(ctx.m_currentSection->put(buf, id, true));
    require(ctx.m_currentSection->put(sysbuf, token1));
  }
  return true;
}

/**
 * Connection rule: Fix hostname
 * 
 * Unless Hostname is not already specified, do steps:
 * -# Via Connection's NodeId lookup Node
 * -# Via Node's ExecuteOnComputer lookup Hostname
 * -# Add HostName to Connection
 */
static bool
fixHostname(InitConfigFileParser::Context & ctx, const char * data){
  
  char buf[] = "NodeIdX"; buf[6] = data[sizeof("HostNam")];
  char sysbuf[] = "SystemX"; sysbuf[6] = data[sizeof("HostNam")];
  
  if(!ctx.m_currentSection->contains(data)){
    Uint32 id = 0;
    require(ctx.m_currentSection->get(buf, &id));
    
    const Properties * node;
    if(!ctx.m_config->get("Node", id, &node))
    {
      ctx.reportError("Unknown node: \"%d\" specified in connection "
		      "[%s] starting at line: %d",
		      id, ctx.fname, ctx.m_sectionLineno);
      return false;
    }
    
    const char * hostname;
    require(node->get("HostName", &hostname));
    require(ctx.m_currentSection->put(data, hostname));
  }
  return true;
}

/**
 * Connection rule: Fix port number (using a port number adder)
 */
static bool
fixPortNumber(InitConfigFileParser::Context & ctx, const char * data){

  DBUG_ENTER("fixPortNumber");

  Uint32 id1, id2;
  const char *hostName1;
  const char *hostName2;
  require(ctx.m_currentSection->get("NodeId1", &id1));
  require(ctx.m_currentSection->get("NodeId2", &id2));
  require(ctx.m_currentSection->get("HostName1", &hostName1));
  require(ctx.m_currentSection->get("HostName2", &hostName2));
  DBUG_PRINT("info",("NodeId1=%d HostName1=\"%s\"",id1,hostName1));
  DBUG_PRINT("info",("NodeId2=%d HostName2=\"%s\"",id2,hostName2));

  const Properties *node1, *node2;
  require(ctx.m_config->get("Node", id1, &node1));
  require(ctx.m_config->get("Node", id2, &node2));

  const char *type1, *type2;
  require(node1->get("Type", &type1));
  require(node2->get("Type", &type2));

  /* add NodeIdServer info */
  {
    Uint32 nodeIdServer = id1 < id2 ? id1 : id2;
    if(strcmp(type1, API_TOKEN) == 0 || strcmp(type2, MGM_TOKEN) == 0)
      nodeIdServer = id2;
    else if(strcmp(type2, API_TOKEN) == 0 || strcmp(type1, MGM_TOKEN) == 0)
      nodeIdServer = id1;
    ctx.m_currentSection->put("NodeIdServer", nodeIdServer);

    if (id2 == nodeIdServer) {
      {
	const char *tmp= hostName1;
	hostName1= hostName2;
	hostName2= tmp;
      }
      {
	Uint32 tmp= id1;
	id1= id2;
	id2= tmp;
      }
      {
	const Properties *tmp= node1;
	node1= node2;
	node2= tmp;
      }
      {
	const char *tmp= type1;
	type1= type2;
	type2= tmp;
      }
    }
  }

  BaseString hostname(hostName1);
  
  if (hostname.c_str()[0] == 0) {
    ctx.reportError("Hostname required on nodeid %d since it will "
		    "act as server.", id1);
    DBUG_RETURN(false);
  }

  Uint32 bindAnyAddr = 0;
  node1->get("TcpBind_INADDR_ANY", &bindAnyAddr);
  if (bindAnyAddr)
  {
    ctx.m_currentSection->put("TcpBind_INADDR_ANY", 1, true);
  }
  
  Uint32 port= 0;
  if(strcmp(type1, MGM_TOKEN)==0)
    node1->get("PortNumber",&port);
  else if(strcmp(type2, MGM_TOKEN)==0)
    node2->get("PortNumber",&port);

  if (!port && 
      !node1->get("ServerPort", &port) &&
      !ctx.m_userProperties.get("ServerPort_", id1, &port))
  {
    Uint32 base= 0;
    /*
     * If the connection doesn't involve an mgm server,
     * and a default port number has been set, behave the old
     * way of allocating port numbers for transporters.
     */
    if(ctx.m_userDefaults && ctx.m_userDefaults->get("PortNumber", &base))
    {
      Uint32 adder= 0;
      {
	BaseString server_port_adder(hostname);
	server_port_adder.append("_ServerPortAdder");
	ctx.m_userProperties.get(server_port_adder.c_str(), &adder);
	ctx.m_userProperties.put(server_port_adder.c_str(), adder+1, true);
      }
      
      if (!ctx.m_userProperties.get("ServerPortBase", &base)){
	if(!(ctx.m_userDefaults &&
	   ctx.m_userDefaults->get("PortNumber", &base)) &&
	   !ctx.m_systemDefaults->get("PortNumber", &base)) {
	  base= (Uint32)strtoll(NDB_TCP_BASE_PORT,0,0);
	}
	ctx.m_userProperties.put("ServerPortBase", base);
      }

      port= base + adder;
      ctx.m_userProperties.put("ServerPort_", id1, port);
    }
  }

  if(ctx.m_currentSection->contains("PortNumber")) {
    ndbout << "PortNumber should no longer be specificied "
	   << "per connection, please remove from config. "
	   << "Will be changed to " << port << endl;
    ctx.m_currentSection->put("PortNumber", port, true);
  } 
  else
  {
    ctx.m_currentSection->put("PortNumber", port);
  }

  DBUG_PRINT("info", ("connection %d-%d port %d host %s",
		      id1, id2, port, hostname.c_str()));

  DBUG_RETURN(true);
}

static bool 
fixShmUniqueId(InitConfigFileParser::Context & ctx, const char * data)
{
  DBUG_ENTER("fixShmUniqueId");
  Uint32 nodes= 0;
  ctx.m_userProperties.get(ctx.fname, &nodes);
  if (nodes == 1) // first management server
  {
    Uint32 portno= atoi(NDB_PORT);
    ctx.m_currentSection->get("PortNumber", &portno);
    ctx.m_userProperties.put("ShmUniqueId", portno);
  }
  DBUG_RETURN(true);
}

static 
bool 
fixShmKey(InitConfigFileParser::Context & ctx, const char *)
{
  DBUG_ENTER("fixShmKey");
  {
    static int last_signum= -1;
    Uint32 signum;
    if(!ctx.m_currentSection->get("Signum", &signum))
    {
      signum= OPT_NDB_SHM_SIGNUM_DEFAULT;
      if (signum <= 0)
      {
	  ctx.reportError("Unable to set default parameter for [SHM]Signum"
			  " please specify [SHM DEFAULT]Signum");
	  return false;
      }
      ctx.m_currentSection->put("Signum", signum);
      DBUG_PRINT("info",("Added Signum=%u", signum));
    }
    if ( last_signum != (int)signum && last_signum >= 0 )
    {
      ctx.reportError("All shared memory transporters must have same [SHM]Signum defined."
		      " Use [SHM DEFAULT]Signum");
      return false;
    }
    last_signum= (int)signum;
  }
  {
    Uint32 id1= 0, id2= 0, key= 0;
    require(ctx.m_currentSection->get("NodeId1", &id1));
    require(ctx.m_currentSection->get("NodeId2", &id2));
    if(!ctx.m_currentSection->get("ShmKey", &key))
    {
      require(ctx.m_userProperties.get("ShmUniqueId", &key));
      key= key << 16 | (id1 > id2 ? id1 << 8 | id2 : id2 << 8 | id1);
      ctx.m_currentSection->put("ShmKey", key);
      DBUG_PRINT("info",("Added ShmKey=0x%x", key));
    }
  }
  DBUG_RETURN(true);
}

/**
 * DB Node rule: Check various constraints
 */
static bool
checkDbConstraints(InitConfigFileParser::Context & ctx, const char *){

  Uint32 t1 = 0, t2 = 0;
  ctx.m_currentSection->get("MaxNoOfConcurrentOperations", &t1);
  ctx.m_currentSection->get("MaxNoOfConcurrentTransactions", &t2);
  
  if (t1 < t2) {
    ctx.reportError("MaxNoOfConcurrentOperations must be greater than "
		    "MaxNoOfConcurrentTransactions - [%s] starting at line: %d",
		    ctx.fname, ctx.m_sectionLineno);
    return false;
  }

  Uint32 replicas = 0, otherReplicas;
  ctx.m_currentSection->get("NoOfReplicas", &replicas);
  if(ctx.m_userProperties.get("NoOfReplicas", &otherReplicas)){
    if(replicas != otherReplicas){
      ctx.reportError("NoOfReplicas defined differently on different nodes"
		      " - [%s] starting at line: %d",
		      ctx.fname, ctx.m_sectionLineno);
      return false;
    }
  } else {
    ctx.m_userProperties.put("NoOfReplicas", replicas);
  }

  /**
   * In kernel, will calculate the MaxNoOfMeataTables use the following sum:
   * Uint32 noOfMetaTables = noOfTables + noOfOrderedIndexes + 
   *                         noOfUniqueHashIndexes + 2
   * 2 is the number of the SysTables.
   * So must check that the sum does't exceed the max value of Uint32.
   */
  Uint32 noOfTables = 0,
         noOfOrderedIndexes = 0,
         noOfUniqueHashIndexes = 0;
  ctx.m_currentSection->get("MaxNoOfTables", &noOfTables);
  ctx.m_currentSection->get("MaxNoOfOrderedIndexes", &noOfOrderedIndexes);
  ctx.m_currentSection->get("MaxNoOfUniqueHashIndexes", &noOfUniqueHashIndexes);

  Uint64 sum= (Uint64)noOfTables + noOfOrderedIndexes + noOfUniqueHashIndexes;
  
  if (sum > ((Uint32)~0 - 2)) {
    ctx.reportError("The sum of MaxNoOfTables, MaxNoOfOrderedIndexes and"
		    " MaxNoOfUniqueHashIndexes must not exceed %u - [%s]"
                    " starting at line: %d",
		    ((Uint32)~0 - 2), ctx.fname, ctx.m_sectionLineno);
    return false;
  } 

  return true;
}

/**
 * Connection rule: Check varius constraints
 */
static bool
checkConnectionConstraints(InitConfigFileParser::Context & ctx, const char *){

  Uint32 id1 = 0, id2 = 0;
  ctx.m_currentSection->get("NodeId1", &id1);
  ctx.m_currentSection->get("NodeId2", &id2);
  
  if(id1 == id2){
    ctx.reportError("Illegal connection from node to itself"
		    " - [%s] starting at line: %d",
		    ctx.fname, ctx.m_sectionLineno);
    return false;
  }

  const Properties * node1;
  if(!ctx.m_config->get("Node", id1, &node1)){
    ctx.reportError("Connection refering to undefined node: %d"
		    " - [%s] starting at line: %d",
		    id1, ctx.fname, ctx.m_sectionLineno);
    return false;
  }

  const Properties * node2;
  if(!ctx.m_config->get("Node", id2, &node2)){
    ctx.reportError("Connection refering to undefined node: %d"
		    " - [%s] starting at line: %d",
		    id2, ctx.fname, ctx.m_sectionLineno);
    return false;
  }

  const char * type1;
  const char * type2;
  require(node1->get("Type", &type1));
  require(node2->get("Type", &type2));

  /**
   * Report error if the following are true
   * -# None of the nodes is of type DB
   * -# Not both of them are MGMs
   */
  if((strcmp(type1, DB_TOKEN) != 0 && strcmp(type2, DB_TOKEN) != 0) &&
     !(strcmp(type1, MGM_TOKEN) == 0 && strcmp(type2, MGM_TOKEN) == 0))
  {
    ctx.reportError("Invalid connection between node %d (%s) and node %d (%s)"
		    " - [%s] starting at line: %d",
		    id1, type1, id2, type2, 
		    ctx.fname, ctx.m_sectionLineno);
    return false;
  }

  return true;
}

static bool
checkTCPConstraints(InitConfigFileParser::Context & ctx, const char * data){
  
  const char * host;
  struct in_addr addr;
  if(ctx.m_currentSection->get(data, &host) && strlen(host) && 
     Ndb_getInAddr(&addr, host)){
    ctx.reportError("Unable to lookup/illegal hostname %s"
		    " - [%s] starting at line: %d",
		    host, ctx.fname, ctx.m_sectionLineno);
    return false;
  }
  return true;
}

static
bool
transform(InitConfigFileParser::Context & ctx,
	  Properties & dst, 
	  const char * oldName,
	  const char * newName,
	  double add, double mul){
  
  if(ctx.m_currentSection->contains(newName)){
    ctx.reportError("Both %s and %s specified"
		    " - [%s] starting at line: %d",
		    oldName, newName,
		    ctx.fname, ctx.m_sectionLineno);
    return false;
  }
  
  PropertiesType oldType;
  require(ctx.m_currentSection->getTypeOf(oldName, &oldType));
  ConfigInfo::Type newType = ctx.m_info->getType(ctx.m_currentInfo, newName);  

  if(!((oldType == PropertiesType_Uint32 || oldType == PropertiesType_Uint64) 
       && (newType == ConfigInfo::CI_INT || newType == ConfigInfo::CI_INT64 || newType == ConfigInfo::CI_BOOL))){
    ndbout << "oldType: " << (int)oldType << ", newType: " << (int)newType << endl;
    ctx.reportError("Unable to handle type conversion w.r.t deprication %s %s"
		    "- [%s] starting at line: %d",
		    oldName, newName,
		    ctx.fname, ctx.m_sectionLineno);
    return false;
  }
  Uint64 oldVal;
  require(ctx.m_currentSection->get(oldName, &oldVal));

  Uint64 newVal = (Uint64)((Int64)oldVal * mul + add);
  if(!ctx.m_info->verify(ctx.m_currentInfo, newName, newVal)){
    ctx.reportError("Unable to handle deprication, new value not within bounds"
		    "%s %s - [%s] starting at line: %d",
		    oldName, newName,
		    ctx.fname, ctx.m_sectionLineno);
    return false;
  }

  if(newType == ConfigInfo::CI_INT || newType == ConfigInfo::CI_BOOL){
    require(dst.put(newName, (Uint32)newVal));
  } else if(newType == ConfigInfo::CI_INT64) {
    require(dst.put64(newName, newVal));    
  }
  return true;
}

static bool
fixDepricated(InitConfigFileParser::Context & ctx, const char * data){
  const char * name;
  /**
   * Transform old values to new values
   * Transform new values to old values (backward compatible)
   */
  Properties tmp(true);
  Properties::Iterator it(ctx.m_currentSection);
  for (name = it.first(); name != NULL; name = it.next()) {
    const DepricationTransform * p = &f_deprication[0];
    while(p->m_section != 0){
      if(strcmp(p->m_section, ctx.fname) == 0){
	double mul = p->m_mul;
	double add = p->m_add;
	if(strcasecmp(name, p->m_oldName) == 0){
	  if(!transform(ctx, tmp, name, p->m_newName, add, mul)){
	    return false;
	  }
	} else if(strcasecmp(name, p->m_newName) == 0) {
	  if(!transform(ctx, tmp, name, p->m_oldName, -add/mul,1.0/mul)){
	    return false;
	  }
	}
      }
      p++;
    }
  }
  
  Properties::Iterator it2(&tmp);
  for (name = it2.first(); name != NULL; name = it2.next()) {
    PropertiesType type;
    require(tmp.getTypeOf(name, &type));
    switch(type){
    case PropertiesType_Uint32:{
      Uint32 val;
      require(tmp.get(name, &val));
      ::require(ctx.m_currentSection->put(name, val));
      break;
    }
    case PropertiesType_char:{
      const char * val;
      require(tmp.get(name, &val));
      ::require(ctx.m_currentSection->put(name, val));
      break;
    }
    case PropertiesType_Uint64:{
      Uint64 val;
      require(tmp.get(name, &val));
      ::require(ctx.m_currentSection->put64(name, val));
      break;
    }
    case PropertiesType_Properties:
    default:
      ::require(false);
    }
  }
  return true;
}

static bool
saveInConfigValues(InitConfigFileParser::Context & ctx, const char * data){
  const Properties * sec;
  if(!ctx.m_currentInfo->get(ctx.fname, &sec)){
    require(false);
    return false;
  }
  
  do {
    const char *secName;
    Uint32 id, status, typeVal;
    require(sec->get("Fname", &secName));
    require(sec->get("Id", &id));
    require(sec->get("Status", &status));
    require(sec->get("SectionType", &typeVal));
    
    if(id == KEY_INTERNAL || status == ConfigInfo::CI_INTERNAL){
      ndbout_c("skipping section %s", ctx.fname);
      break;
    }

    Uint32 no = 0;
    ctx.m_userProperties.get("$Section", id, &no);
    ctx.m_userProperties.put("$Section", id, no+1, true);
    
    ctx.m_configValues.openSection(id, no);
    ctx.m_configValues.put(CFG_TYPE_OF_SECTION, typeVal);
    
    Properties::Iterator it(ctx.m_currentSection);
    for (const char* n = it.first(); n != NULL; n = it.next()) {
      const Properties * info;
      if(!ctx.m_currentInfo->get(n, &info))
	continue;

      id = 0;
      info->get("Id", &id);
      
      if(id == KEY_INTERNAL)
	continue;

      bool ok = true;
      PropertiesType type;
      require(ctx.m_currentSection->getTypeOf(n, &type));
      switch(type){
      case PropertiesType_Uint32:{
	Uint32 val;
	require(ctx.m_currentSection->get(n, &val));
	ok = ctx.m_configValues.put(id, val);
	break;
      }
      case PropertiesType_Uint64:{
	Uint64 val;
	require(ctx.m_currentSection->get(n, &val));
	ok = ctx.m_configValues.put64(id, val);
	break;
      }
      case PropertiesType_char:{
	const char * val;
	require(ctx.m_currentSection->get(n, &val));
	ok = ctx.m_configValues.put(id, val);
	break;
      }
      default:
	require(false);
      }
      require(ok);
    }
    ctx.m_configValues.closeSection();
  } while(0);
  return true;
}


static bool
add_system_section(Vector<ConfigInfo::ConfigRuleSection>&sections,
                   struct InitConfigFileParser::Context &ctx,
                   const char * rule_data)
{
  if (!ctx.m_userProperties.contains("SYSTEM")) {
    ConfigInfo::ConfigRuleSection s;

    // Generate a unique name for this new cluster
    time_t now = ::time((time_t*)NULL);
    struct tm* tm_now = ::localtime(&now);

    char name_buf[18];
    BaseString::snprintf(name_buf, sizeof(name_buf),
                         "MC_%d%.2d%.2d%.2d%.2d%.2d",
                         tm_now->tm_year + 1900,
                         tm_now->tm_mon + 1,
                         tm_now->tm_mday,
                         tm_now->tm_hour,
                         tm_now->tm_min,
                         tm_now->tm_sec);

    s.m_sectionType = BaseString("SYSTEM");
    s.m_sectionData = new Properties(true);
    s.m_sectionData->put("Name", name_buf);
    s.m_sectionData->put("Type", "SYSTEM");

    // ndbout_c("Generated new SYSTEM section with name '%s'", name_buf);

    sections.push_back(s);
  }
  return true;
}


static bool
sanity_checks(Vector<ConfigInfo::ConfigRuleSection>&sections, 
	      struct InitConfigFileParser::Context &ctx, 
	      const char * rule_data)
{
  Uint32 db_nodes = 0;
  Uint32 mgm_nodes = 0;
  Uint32 api_nodes = 0;
  if (!ctx.m_userProperties.get("DB", &db_nodes)) {
    ctx.reportError("At least one database node (ndbd) should be defined in config file");
    return false;
  }
  if (!ctx.m_userProperties.get("MGM", &mgm_nodes)) {
    ctx.reportError("At least one management server node (ndb_mgmd) should be defined in config file");
    return false;
  }
  if (!ctx.m_userProperties.get("API", &api_nodes)) {
    ctx.reportError("At least one application node (for the mysqld) should be defined in config file");
    return false;
  }
  return true;
}

static
int
check_connection(struct InitConfigFileParser::Context &ctx,
		 const char * map,
		 Uint32 nodeId1, const char * hostname,
		 Uint32 nodeId2)
{
  Bitmask<(MAX_NODES+31)/32> bitmap;

  BaseString str(map);
  Vector<BaseString> arr;
  str.split(arr, ",");
  for (Uint32 i = 0; i<arr.size(); i++)
  {
    char *endptr = 0;
    long val = strtol(arr[i].c_str(), &endptr, 10);
    if (*endptr)
    {
      ctx.reportError("Unable to parse ConnectionMap(\"%s\" for "
		      "node: %d, hostname: %s",
		      map, nodeId1, hostname);
      return -1;
    }
    if (! (val > 0 && val < MAX_NDB_NODES))
    {
      ctx.reportError("Invalid node in in ConnectionMap(\"%s\" for "
		      "node: %d, hostname: %s",
		      map, nodeId1, hostname);
      return -1;
    }
    bitmap.set(val);
  }
  return bitmap.get(nodeId2);
}

static
bool
add_a_connection(Vector<ConfigInfo::ConfigRuleSection>&sections,
		 struct InitConfigFileParser::Context &ctx,
		 Uint32 nodeId1, Uint32 nodeId2, bool use_shm)
{
  int ret;
  ConfigInfo::ConfigRuleSection s;
  const char * map = 0;
  const char *hostname1= 0, *hostname2= 0;
  const Properties *tmp;
  
  Uint32 wan = 0;
  require(ctx.m_config->get("Node", nodeId1, &tmp));
  tmp->get("HostName", &hostname1);
  if (!wan)
  {
    tmp->get("wan", &wan);
  }

  if (tmp->get("ConnectionMap", &map))
{
    if ((ret = check_connection(ctx, map, nodeId1, hostname1, nodeId2)) != 1)
    {
      return ret == 0 ? true : false;
    }
  }

  require(ctx.m_config->get("Node", nodeId2, &tmp));
  tmp->get("HostName", &hostname2);
  if (!wan)
  {
    tmp->get("wan", &wan);
  }
  
  if (tmp->get("ConnectionMap", &map))
  {
    if ((ret = check_connection(ctx, map, nodeId2, hostname2, nodeId1)) != 1)
    {
      return ret == 0 ? true : false;
    }
  }
  
  char buf[16];
  s.m_sectionData= new Properties(true);
  BaseString::snprintf(buf, sizeof(buf), "%u", nodeId1);
  s.m_sectionData->put("NodeId1", buf);
  BaseString::snprintf(buf, sizeof(buf), "%u", nodeId2);
  s.m_sectionData->put("NodeId2", buf);

  if (use_shm &&
      hostname1 && hostname1[0] &&
      hostname2 && hostname2[0] &&
      strcmp(hostname1,hostname2) == 0)
  {
    s.m_sectionType= BaseString("SHM");
    DBUG_PRINT("info",("adding SHM connection %d %d",nodeId1,nodeId2));
  }
  else
  {
    s.m_sectionType= BaseString("TCP");
    DBUG_PRINT("info",("adding TCP connection %d %d",nodeId1,nodeId2));

    if (wan)
    {
      s.m_sectionData->put("TCP_RCV_BUF_SIZE", 4194304);
      s.m_sectionData->put("TCP_SND_BUF_SIZE", 4194304);
      s.m_sectionData->put("TCP_MAXSEG_SIZE", 61440);
    }
  }
  
  sections.push_back(s);
  return true;
}

static bool
add_node_connections(Vector<ConfigInfo::ConfigRuleSection>&sections, 
  struct InitConfigFileParser::Context &ctx, 
  const char * rule_data)
{
  DBUG_ENTER("add_node_connections");
  Uint32 i;
  Properties * props= ctx.m_config;
  Properties p_connections(true);
  Properties p_connections2(true);

  for (i = 0;; i++){
    const Properties * tmp;
    Uint32 nodeId1, nodeId2;

    if(!props->get("Connection", i, &tmp)) break;

    if(!tmp->get("NodeId1", &nodeId1)) continue;
    p_connections.put("", nodeId1, nodeId1);
    if(!tmp->get("NodeId2", &nodeId2)) continue;
    p_connections.put("", nodeId2, nodeId2);

    p_connections2.put("", nodeId1 + (nodeId2<<16), nodeId1);
    p_connections2.put("", nodeId2 + (nodeId1<<16), nodeId2);
  }

  Uint32 nNodes;
  ctx.m_userProperties.get("NoOfNodes", &nNodes);

  Properties p_db_nodes(true);
  Properties p_api_nodes(true);
  Properties p_mgm_nodes(true);

  Uint32 i_db= 0, i_api= 0, i_mgm= 0, n;
  for (i= 0, n= 0; n < nNodes; i++){
    const Properties * tmp;
    if(!props->get("Node", i, &tmp)) continue;
    n++;

    const char * type;
    if(!tmp->get("Type", &type)) continue;

    if (strcmp(type,DB_TOKEN) == 0)
      p_db_nodes.put("", i_db++, i);
    else if (strcmp(type,API_TOKEN) == 0)
      p_api_nodes.put("", i_api++, i);
    else if (strcmp(type,MGM_TOKEN) == 0)
      p_mgm_nodes.put("", i_mgm++, i);
  }

  Uint32 nodeId1, nodeId2, dummy;

  // DB -> DB
  for (i= 0; p_db_nodes.get("", i, &nodeId1); i++){
    for (Uint32 j= i+1;; j++){
      if(!p_db_nodes.get("", j, &nodeId2)) break;
      if(!p_connections2.get("", nodeId1+(nodeId2<<16), &dummy)) 
      {
	if (!add_a_connection(sections,ctx,nodeId1,nodeId2,opt_ndb_shm))
	  goto err;
      }
    }
  }

  // API -> DB
  for (i= 0; p_api_nodes.get("", i, &nodeId1); i++){
    if(!p_connections.get("", nodeId1, &dummy)) {
      for (Uint32 j= 0;; j++){
	if(!p_db_nodes.get("", j, &nodeId2)) break;
	if (!add_a_connection(sections,ctx,nodeId1,nodeId2,opt_ndb_shm))
	  goto err;
      }
    }
  }

  // MGM -> DB
  for (i= 0; p_mgm_nodes.get("", i, &nodeId1); i++){
    if(!p_connections.get("", nodeId1, &dummy)) {
      for (Uint32 j= 0;; j++){
	if(!p_db_nodes.get("", j, &nodeId2)) break;
	if (!add_a_connection(sections,ctx,nodeId1,nodeId2,0))
	  goto err;
      }
    }
  }

  // MGM -> MGM
  for (i= 0; p_mgm_nodes.get("", i, &nodeId1); i++){
    for (Uint32 j= i+1;; j++){
      if(!p_mgm_nodes.get("", j, &nodeId2)) break;
      if(!p_connections2.get("", nodeId1+(nodeId2<<16), &dummy))
      {
	if (!add_a_connection(sections,ctx,nodeId1,nodeId2,0))
	  goto err;
     }
    }
  }

  DBUG_RETURN(true);
err:
  DBUG_RETURN(false);
}

static bool set_connection_priorities(Vector<ConfigInfo::ConfigRuleSection>&sections, 
				 struct InitConfigFileParser::Context &ctx, 
				 const char * rule_data)
{
  DBUG_ENTER("set_connection_priorities");
  DBUG_RETURN(true);
}

static bool
check_node_vs_replicas(Vector<ConfigInfo::ConfigRuleSection>&sections, 
		       struct InitConfigFileParser::Context &ctx, 
		       const char * rule_data)
{
  Uint32 i, n;
  Uint32 n_nodes;
  Uint32 replicas= 0;
  Uint32 db_host_count= 0;
  bool  with_arbitration_rank= false;
  ctx.m_userProperties.get("NoOfNodes", &n_nodes);
  ctx.m_userProperties.get("NoOfReplicas", &replicas);

  /**
   * Register user supplied values
   */
  Uint8 ng_cnt[MAX_NDB_NODES];
  Bitmask<(MAX_NDB_NODES+31)/32> nodes_wo_ng;
  bzero(ng_cnt, sizeof(ng_cnt));

  for (i= 0, n= 0; n < n_nodes; i++)
  {
    const Properties * tmp;
    if(!ctx.m_config->get("Node", i, &tmp)) continue;
    n++;

    const char * type;
    if(!tmp->get("Type", &type)) continue;

    if (strcmp(type,DB_TOKEN) == 0)
    {
      Uint32 id;
      tmp->get("NodeId", &id);

      Uint32 ng;
      if (tmp->get("Nodegroup", &ng))
      {
        if (ng == NDB_NO_NODEGROUP)
        {
          break;
        }
        else if (ng >= MAX_NDB_NODES)
        {
          ctx.reportError("Invalid nodegroup %u for node %u",
                          ng, id);
          return false;
        }
        ng_cnt[ng]++;
      }
      else
      {
        nodes_wo_ng.set(i);
      }
    }
  }

  /**
   * Auto-assign nodegroups if user didnt
   */
  Uint32 next_ng = 0;
  for (;ng_cnt[next_ng] >= replicas; next_ng++);
  for (i = nodes_wo_ng.find(0); i!=BitmaskImpl::NotFound;
       i = nodes_wo_ng.find(i + 1))
  {
    Properties* tmp = 0;
    ctx.m_config->getCopy("Node", i, &tmp);

    tmp->put("Nodegroup", next_ng, true);
    ctx.m_config->put("Node", i, tmp, true);
    ng_cnt[next_ng]++;

    Uint32 id;
    tmp->get("NodeId", &id);

    for (;ng_cnt[next_ng] >= replicas; next_ng++);

    delete tmp;
  }

  /**
   * Check node vs replicas
   */
  for (i = 0; i<MAX_NDB_NODES; i++)
  {
    if (ng_cnt[i] != 0 && ng_cnt[i] != (Uint8)replicas)
    {
      ctx.reportError("Nodegroup %u has %u members, NoOfReplicas=%u",
                      i, ng_cnt[i], replicas);
      return false;
    }
  }

  // check that node groups and arbitrators are ok
  // just issue warning if not
  if(replicas > 1){
    Properties p_db_hosts(true); // store hosts which db nodes run on
    Properties p_arbitrators(true); // store hosts which arbitrators run on
    // arbitrator should not run together with db node on same host
    Uint32 group= 0, i_group= 0;
    BaseString node_group_warning, arbitration_warning;
    const char *arbit_warn_fmt=
      "\n  arbitrator with id %d and db node with id %d on same host %s";
    const char *arbit_warn_fmt2=
      "\n  arbitrator with id %d has no hostname specified";

    ctx.m_userProperties.get("NoOfNodes", &n_nodes);
    for (i= 0, n= 0; n < n_nodes; i++){
      const Properties * tmp;
      if(!ctx.m_config->get("Node", i, &tmp)) continue;
      n++;

      const char * type;
      if(!tmp->get("Type", &type)) continue;

      const char* host= 0;
      tmp->get("HostName", &host);

      if (strcmp(type,DB_TOKEN) == 0)
      { 
        { 
          Uint32 ii; 
          if (!p_db_hosts.get(host,&ii)) 
            db_host_count++; 
          p_db_hosts.put(host,i); 
          if (p_arbitrators.get(host,&ii)) 
          { 
            arbitration_warning.appfmt(arbit_warn_fmt, ii, i, host); 
            p_arbitrators.remove(host); // only one warning per db node 
          } 
        } 
        { 
          unsigned j; 
          BaseString str, str2; 
          str.assfmt("#group%d_",group); 
          p_db_hosts.put(str.c_str(),i_group,host); 
          str2.assfmt("##group%d_",group); 
          p_db_hosts.put(str2.c_str(),i_group,i); 
          for (j= 0; j < i_group; j++) 
          { 
            const char *other_host; 
            p_db_hosts.get(str.c_str(),j,&other_host); 
            if (strcmp(host,other_host) == 0) { 
              unsigned int other_i, c= 0; 
              p_db_hosts.get(str2.c_str(),j,&other_i); 
              p_db_hosts.get(str.c_str(),&c); 
              if (c == 0) // first warning in this node group 
                node_group_warning.appfmt("  Node group %d", group); 
              c|= 1 << j; 
              p_db_hosts.put(str.c_str(),c); 
              node_group_warning.appfmt(",\n    db node with id %d and id %d " 
              "on same host %s", other_i, i, host); 
            } 
          } 
          i_group++; 
          DBUG_ASSERT(i_group <= replicas); 
          if (i_group == replicas) 
          { 
            unsigned c= 0; 
            p_db_hosts.get(str.c_str(),&c); 
            if (c+1 == (1u << (replicas-1))) // all nodes on same machine 
              node_group_warning.append(".\n    Host failure will " 
              "cause complete cluster shutdown."); 
            else if (c > 0) 
              node_group_warning.append(".\n    Host failure may " 
              "cause complete cluster shutdown."); 
            group++; 
            i_group= 0; 
          } 
        }
      }
      else if (strcmp(type,API_TOKEN) == 0 ||
	       strcmp(type,MGM_TOKEN) == 0)
      { 
        Uint32 rank; 
        if(tmp->get("ArbitrationRank", &rank) && rank > 0) 
        { 
          with_arbitration_rank = true;  //check whether MGM or API node configured with rank >0 
          if(host && host[0] != 0) 
          { 
            Uint32 ii; 
            p_arbitrators.put(host,i); 
            if (p_db_hosts.get(host,&ii)) 
            { 
              arbitration_warning.appfmt(arbit_warn_fmt, i, ii, host); 
            } 
          } 
          else 
          { 
            arbitration_warning.appfmt(arbit_warn_fmt2, i); 
          } 
        }
      }
    }
    if (db_host_count > 1 && node_group_warning.length() > 0)
      ctx.reportWarning("Cluster configuration warning:\n%s",node_group_warning.c_str());
    if (!with_arbitration_rank) 
    {
      ctx.reportWarning("Cluster configuration warning:" 
         "\n  Neither %s nor %s nodes are configured with arbitrator,"
         "\n  may cause complete cluster shutdown in case of host failure.", 
         MGM_TOKEN, API_TOKEN);
    }
    if (db_host_count > 1 && arbitration_warning.length() > 0)
      ctx.reportWarning("Cluster configuration warning:%s%s",arbitration_warning.c_str(),
	       "\n  Running arbitrator on the same host as a database node may"
	       "\n  cause complete cluster shutdown in case of host failure.");
  }
  return true;
}


ConfigInfo::ParamInfoIter::ParamInfoIter(const ConfigInfo& info,
                                         Uint32 section,
                                         Uint32 section_type) :
  m_info(info),
  m_section_name(NULL),
  m_curr_param(0)
{
  /* Find the section's name */
  for (int j=0; j<info.m_NoOfParams; j++) {
    const ConfigInfo::ParamInfo & param = info.m_ParamInfo[j];
    if (param._type == ConfigInfo::CI_SECTION &&
        param._paramId == section &&
        (section_type == ~(Uint32)0 || 
         Uint32(param._section_type) == section_type))
    {
      m_section_name= param._section;
      return;
    }
  }
  abort();
}


const ConfigInfo::ParamInfo*
ConfigInfo::ParamInfoIter::next(void) {
  assert(m_curr_param < m_info.m_NoOfParams);
  do {
    /*  Loop through the parameter and return a pointer to the next found */
    const ConfigInfo::ParamInfo* param = &m_info.m_ParamInfo[m_curr_param++];
    if (strcmp(param->_section, m_section_name) == 0 &&
        param->_type != ConfigInfo::CI_SECTION)
      return param;
  }
  while (m_curr_param<m_info.m_NoOfParams);

  return NULL;
}


static bool
is_name_in_list(const char* name, Vector<BaseString>& list)
{
  for (Uint32 i = 0; i<list.size(); i++)
  {
    if (strstr(name, list[i].c_str()))
      return true;
  }
  return false;
}


static
bool
saveSectionsInConfigValues(Vector<ConfigInfo::ConfigRuleSection>& notused,
                           struct InitConfigFileParser::Context &ctx,
                           const char * rule_data)
{
  if (rule_data == 0)
    return true;

  BaseString sections(rule_data);
  Vector<BaseString> list;
  sections.split(list, ",");

  Properties::Iterator it(ctx.m_config);

  {
    // Estimate size of Properties when saved as ConfigValues
    // and expand ConfigValues to that size in order to avoid
    // the need of allocating memory and copying from new to old
    Uint32 keys = 0, data_sz = 0;
    for (const char * name = it.first(); name != 0; name = it.next())
    {
      PropertiesType pt;
      if (is_name_in_list(name, list) &&
          ctx.m_config->getTypeOf(name, &pt) &&
          pt == PropertiesType_Properties)
      {
        const Properties* tmp;
        require(ctx.m_config->get(name, &tmp) != 0);

        keys += 2; // openSection(key + no)
        keys += 1; // CFG_TYPE_OF_SECTION

        Properties::Iterator it2(tmp);
        for (const char * name2 = it2.first(); name2 != 0; name2 = it2.next())
        {
          keys++;
          require(tmp->getTypeOf(name2, &pt) != 0);
          switch(pt){
          case PropertiesType_char:
            const char* value;
            require(tmp->get(name2, &value) != 0);
            data_sz += 1 + ((strlen(value) + 3) / 4);
            break;

          case PropertiesType_Uint32:
            data_sz += 1;
            break;

          case PropertiesType_Uint64:
            data_sz += 2;
            break;

          case PropertiesType_Properties:
          default:
            require(false);
            break;
          }
        }
      }
    }

    ctx.m_configValues.expand(keys, data_sz);
  }

  for (const char * name = it.first(); name != 0; name = it.next())
  {
    PropertiesType pt;
    if (is_name_in_list(name, list) &&
        ctx.m_config->getTypeOf(name, &pt) &&
        pt == PropertiesType_Properties)
    {
      const char * type;
      const Properties* tmp;
      require(ctx.m_config->get(name, &tmp) != 0);
      require(tmp->get("Type", &type) != 0);
      require((ctx.m_currentInfo = ctx.m_info->getInfo(type)) != 0);
      ctx.m_currentSection = const_cast<Properties*>(tmp);
      BaseString::snprintf(ctx.fname, sizeof(ctx.fname), type);
      saveInConfigValues(ctx, 0);
    }
  }

  return true;
}


template class Vector<ConfigInfo::ConfigRuleSection>;
#endif /* NDB_MGMAPI */<|MERGE_RESOLUTION|>--- conflicted
+++ resolved
@@ -3039,8 +3039,6 @@
   return 0;
 }
 
-<<<<<<< HEAD
-
 const char*
 ConfigInfo::sectionName(Uint32 section_type, Uint32 type) const {
 
@@ -3089,7 +3087,8 @@
   }
 
   return "<unknown section>";
-=======
+}
+
 const ConfigInfo::AliasPair
 section2PrimaryKeys[]={
   {API_TOKEN, "NodeId"},
@@ -3107,7 +3106,6 @@
     if(!strcasecmp(name, section2PrimaryKeys[i].name))
       return section2PrimaryKeys[i].alias;
   return 0;
->>>>>>> 99452e1a
 }
 
 bool
