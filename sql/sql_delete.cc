--- conflicted
+++ resolved
@@ -649,21 +649,15 @@
     if (!ha_supports_generate(table_type))
     {
       /* Probably InnoDB table */
+      ulong save_options= thd->options;
       table_list->lock_type= TL_WRITE;
-<<<<<<< HEAD
+      thd->options&= ~(ulong) (OPTION_BEGIN | OPTION_NOT_AUTOCOMMIT);
       ha_enable_transaction(thd, FALSE);
       error= mysql_delete(thd, table_list, (COND*) 0, (SQL_LIST*) 0,
 			  HA_POS_ERROR, 0);
       ha_enable_transaction(thd, TRUE);
+      thd->options= save_options;
       DBUG_RETURN(error);
-=======
-      ulong save_options= thd->options;
-      thd->options&= ~(ulong) (OPTION_BEGIN | OPTION_NOT_AUTOCOMMIT);
-      int res= mysql_delete(thd, table_list, (COND*) 0, (ORDER*) 0,
-			       HA_POS_ERROR, 0);
-      thd->options= save_options;
-      DBUG_RETURN(res);
->>>>>>> 533e0551
     }
     if (lock_and_wait_for_table_name(thd, table_list))
       DBUG_RETURN(-1);
