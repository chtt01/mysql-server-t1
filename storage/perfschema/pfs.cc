/* Copyright (c) 2008, 2016, Oracle and/or its affiliates. All rights reserved.

  This program is free software; you can redistribute it and/or modify
  it under the terms of the GNU General Public License as published by
  the Free Software Foundation; version 2 of the License.

  This program is distributed in the hope that it will be useful,
  but WITHOUT ANY WARRANTY; without even the implied warranty of
  MERCHANTABILITY or FITNESS FOR A PARTICULAR PURPOSE.  See the
  GNU General Public License for more details.

  You should have received a copy of the GNU General Public License
  along with this program; if not, write to the Free Software Foundation,
  51 Franklin Street, Suite 500, Boston, MA 02110-1335 USA */

/**
  @file storage/perfschema/pfs.cc
  The performance schema implementation of all instruments.
*/
#include "my_global.h"
#include "thr_lock.h"

/* Make sure exported prototypes match the implementation. */
#include "pfs_file_provider.h"
#include "pfs_idle_provider.h"
#include "pfs_memory_provider.h"
#include "pfs_metadata_provider.h"
#include "pfs_socket_provider.h"
#include "pfs_stage_provider.h"
#include "pfs_statement_provider.h"
#include "pfs_table_provider.h"
#include "pfs_thread_provider.h"
#include "pfs_transaction_provider.h"

#include "mysql/psi/psi.h"
#include "mysql/psi/mysql_thread.h"
#include "my_thread.h"
#include "sql_const.h"
#include "pfs.h"
#include "pfs_instr_class.h"
#include "pfs_instr.h"
#include "pfs_host.h"
#include "pfs_user.h"
#include "pfs_account.h"
#include "pfs_global.h"
#include "pfs_column_values.h"
#include "pfs_timer.h"
#include "pfs_events_waits.h"
#include "pfs_events_stages.h"
#include "pfs_events_statements.h"
#include "pfs_events_transactions.h"
#include "pfs_setup_actor.h"
#include "pfs_setup_object.h"
#include "sql_error.h"
#include "sp_head.h"
#include "mdl.h" /* mdl_key_init */
#include "pfs_digest.h"
#include "pfs_program.h"
#include "pfs_prepared_stmt.h"

/*
  This is a development tool to investigate memory statistics,
  do not use in production.
*/
#undef PFS_PARANOID

#ifdef PFS_PARANOID
static void report_memory_accounting_error(
  const char *api_name,
  PFS_thread *new_thread,
  size_t size,
  PFS_memory_class *klass,
  PFS_thread *old_thread)
{
  pfs_print_error("%s "
                  "thread <%d> of class <%s> "
                  "not owner of <%d> bytes in class <%s> "
                  "allocated by thread <%d> of class <%s>\n",
                  api_name,
                  new_thread->m_thread_internal_id,
                  new_thread->m_class->m_name,
                  size, klass->m_name,
                  old_thread->m_thread_internal_id,
                  old_thread->m_class->m_name);

  DBUG_ASSERT(strcmp(new_thread->m_class->m_name, "thread/sql/event_worker") != 0);
  DBUG_ASSERT(strcmp(new_thread->m_class->m_name, "thread/sql/event_scheduler") != 0);
  DBUG_ASSERT(strcmp(new_thread->m_class->m_name, "thread/sql/one_connection") != 0);
}
#endif /* PFS_PARANOID */

/**
  @page PAGE_PERFORMANCE_SCHEMA The Performance Schema main page
  MySQL PERFORMANCE_SCHEMA implementation.

  @section INTRO Introduction
  The PERFORMANCE_SCHEMA is a way to introspect the internal execution of
  the server at runtime.
  The performance schema focuses primarily on performance data,
  as opposed to the INFORMATION_SCHEMA whose purpose is to inspect metadata.

  From a user point of view, the performance schema consists of:
  - a dedicated database schema, named PERFORMANCE_SCHEMA,
  - SQL tables, used to query the server internal state or change
  configuration settings.

  From an implementation point of view, the performance schema is a dedicated
  Storage Engine which exposes data collected by 'Instrumentation Points'
  placed in the server code.

  @section INTERFACES Multiple interfaces

  The performance schema exposes many different interfaces,
  for different components, and for different purposes.

  @subsection INT_INSTRUMENTING Instrumenting interface

  All the data representing the server internal state exposed
  in the performance schema must be first collected:
  this is the role of the instrumenting interface.
  The instrumenting interface is a coding interface provided
  by implementors (of the performance schema) to implementors
  (of the server or server components).

  This interface is available to:
  - C implementations
  - C++ implementations
  - the core SQL layer (/sql)
  - the mysys library (/mysys)
  - MySQL plugins, including storage engines,
  - third party plugins, including third party storage engines.

  For details, see the @ref PAGE_INSTRUMENTATION_INTERFACE
  "instrumentation interface page".

  @subsection INT_COMPILING Compiling interface

  The implementation of the performance schema can be enabled or disabled at
  build time, when building MySQL from the source code.

  When building with the performance schema code, some compilation flags
  are available to change the default values used in the code, if required.

  For more details, see:
  @verbatim ./configure --help @endverbatim

  To compile with the performance schema:
  @verbatim ./configure --with-perfschema @endverbatim

  The implementation of all the compiling options is located in
  @verbatim ./storage/perfschema/plug.in @endverbatim

  @subsection INT_STARTUP Server startup interface

  The server startup interface consists of the "./mysqld ..."
  command line used to start the server.
  When the performance schema is compiled in the server binary,
  extra command line options are available.

  These extra start options allow the DBA to:
  - enable or disable the performance schema
  - specify some sizing parameters.

  To see help for the performance schema startup options, see:
  @verbatim ./sql/mysqld --verbose --help  @endverbatim

  The implementation of all the startup options is located in
  @verbatim ./sql/mysqld.cc, my_long_options[] @endverbatim

  @subsection INT_BOOTSTRAP Server bootstrap interface

  The bootstrap interface is a private interface exposed by
  the performance schema, and used by the SQL layer.
  Its role is to advertise all the SQL tables natively
  supported by the performance schema to the SQL server.
  The code consists of creating MySQL tables for the
  performance schema itself, and is used in './mysql --bootstrap'
  mode when a server is installed.

  The implementation of the database creation script is located in
  @verbatim ./scripts/mysql_system_tables.sql @endverbatim

  @subsection INT_CONFIG Runtime configuration interface

  When the performance schema is used at runtime, various configuration
  parameters can be used to specify what kind of data is collected,
  what kind of aggregations are computed, what kind of timers are used,
  what events are timed, etc.

  For all these capabilities, not a single statement or special syntax
  was introduced in the parser.
  Instead of new SQL statements, the interface consists of DML
  (SELECT, INSERT, UPDATE, DELETE) against special "SETUP" tables.

  For example:
  @verbatim mysql> update performance_schema.SETUP_INSTRUMENTS
    set ENABLED='YES', TIMED='YES';
  Query OK, 234 rows affected (0.00 sec)
  Rows matched: 234  Changed: 234  Warnings: 0 @endverbatim

  @subsection INT_STATUS Internal audit interface

  The internal audit interface is provided to the DBA to inspect if the
  performance schema code itself is functioning properly.
  This interface is necessary because a failure caused while
  instrumenting code in the server should not cause failures in the
  MySQL server itself, so that the performance schema implementation
  never raises errors during runtime execution.

  This auditing interface consists of:
  @verbatim SHOW ENGINE PERFORMANCE_SCHEMA STATUS; @endverbatim
  It displays data related to the memory usage of the performance schema,
  as well as statistics about lost events, if any.

  The SHOW STATUS command is implemented in
  @verbatim ./storage/perfschema/pfs_engine_table.cc @endverbatim

  @subsection INT_QUERY Query interface

  The query interface is used to query the internal state of a running server.
  It is provided as SQL tables.

  For example:
  @verbatim mysql> select * from performance_schema.EVENTS_WAITS_CURRENT;
  @endverbatim

  @section DESIGN_PRINCIPLES Design principles

  @subsection PRINCIPLE_BEHAVIOR No behavior changes

  The primary goal of the performance schema is to measure (instrument) the
  execution of the server. A good measure should not cause any change
  in behavior.

  To achieve this, the overall design of the performance schema complies
  with the following very severe design constraints:

  The parser is unchanged. There are no new keywords, no new statements.
  This guarantees that existing applications will run the same way with or
  without the performance schema.

  All the instrumentation points return "void", there are no error codes.
  Even if the performance schema internally fails, execution of the server
  code will proceed.

  None of the instrumentation points allocate memory.
  All the memory used by the performance schema is pre-allocated at startup,
  and is considered "static" during the server life time.

  None of the instrumentation points use any pthread_mutex, pthread_rwlock,
  or pthread_cond (or platform equivalents).
  Executing the instrumentation point should not cause thread scheduling to
  change in the server.

  In other words, the implementation of the instrumentation points,
  including all the code called by the instrumentation points, is:
  - malloc free
  - mutex free
  - rwlock free

  TODO: All the code located in storage/perfschema is malloc free,
  but unfortunately the usage of LF_HASH introduces some memory allocation.
  This should be revised if possible, to use a lock-free,
  malloc-free hash code table.

  @subsection PRINCIPLE_PERFORMANCE No performance hit

  The instrumentation of the server should be as fast as possible.
  In cases when there are choices between:
  - doing some processing when recording the performance data
  in the instrumentation,
  - doing some processing when retrieving the performance data,

  priority is given in the design to make the instrumentation faster,
  pushing some complexity to data retrieval.

  As a result, some parts of the design, related to:
  - the setup code path,
  - the query code path,

  might appear to be sub-optimal.

  The criterion used here is to optimize primarily the critical path (data
  collection), possibly at the expense of non-critical code paths.

  @subsection PRINCIPLE_NOT_INTRUSIVE Unintrusive instrumentation

  For the performance schema in general to be successful, the barrier
  of entry for a developer should be low, so it's easy to instrument code.

  In particular, the instrumentation interface:
  - is available for C and C++ code (so it's a C interface),
  - does not require parameters that the calling code can't easily provide,
  - supports partial instrumentation (for example, instrumenting mutexes does
  not require that every mutex is instrumented)

  @subsection PRINCIPLE_EXTENDABLE Extendable instrumentation

  As the content of the performance schema improves,
  with more tables exposed and more data collected,
  the instrumentation interface will also be augmented
  to support instrumenting new concepts.
  Existing instrumentations should not be affected when additional
  instrumentation is made available, and making a new instrumentation
  available should not require existing instrumented code to support it.

  @subsection PRINCIPLE_VERSIONED Versioned instrumentation

  Given that the instrumentation offered by the performance schema will
  be augmented with time, when more features are implemented,
  the interface itself should be versioned, to keep compatibility
  with previous instrumented code.

  For example, after both plugin-A and plugin-B have been instrumented for
  mutexes, read write locks and conditions, using the instrumentation
  interface, we can anticipate that the instrumentation interface
  is expanded to support file based operations.

  Plugin-A, a file based storage engine, will most likely use the expanded
  interface and instrument its file usage, using the version 2
  interface, while Plugin-B, a network based storage engine, will not change
  its code and not release a new binary.

  When later the instrumentation interface is expanded to support network
  based operations (which will define interface version 3), the Plugin-B code
  can then be changed to make use of it.

  Note, this is just an example to illustrate the design concept here.
  Both mutexes and file instrumentation are already available
  since version 1 of the instrumentation interface.

  @subsection PRINCIPLE_DEPLOYMENT Easy deployment

  Internally, we might want every plugin implementation to upgrade the
  instrumented code to the latest available, but this will cause additional
  work and this is not practical if the code change is monolithic.

  Externally, for third party plugin implementors, asking implementors to
  always stay aligned to the latest instrumentation and make new releases,
  even when the change does not provide new functionality for them,
  is a bad idea.

  For example, requiring a network based engine to re-release because the
  instrumentation interface changed for file based operations, will create
  too many deployment issues.

  So, the performance schema implementation must support concurrently,
  in the same deployment, multiple versions of the instrumentation
  interface, and ensure binary compatibility with each version.

  In addition to this, the performance schema can be included or excluded
  from the server binary, using build time configuration options.

  Regardless, the following types of deployment are valid:
  - a server supporting the performance schema + a storage engine
  that is not instrumented
  - a server not supporting the performance schema + a storage engine
  that is instrumented
*/

/**
  @page PAGE_INSTRUMENTATION_INTERFACE Performance schema: instrumentation interface page.
  MySQL performance schema instrumentation interface.

  @section INTRO Introduction

  The instrumentation interface consist of two layers:
  - a raw ABI (Application Binary Interface) layer, that exposes the primitive
  instrumentation functions exported by the performance schema instrumentation
  - an API (Application Programing Interface) layer,
  that provides many helpers for a developer instrumenting some code,
  to make the instrumentation as easy as possible.

  The ABI layer consists of:
@code
#include "mysql/psi/psi.h"
@endcode

  The API layer consists of:
@code
#include "mysql/psi/mutex_mutex.h"
#include "mysql/psi/mutex_file.h"
@endcode

  The first helper is for mutexes, rwlocks and conditions,
  the second for file io.

  The API layer exposes C macros and typedefs which will expand:
  - either to non-instrumented code, when compiled without the performance
  schema instrumentation
  - or to instrumented code, that will issue the raw calls to the ABI layer
  so that the implementation can collect data.

  Note that all the names introduced (for example, @c mysql_mutex_lock) do not
  collide with any other namespace.
  In particular, the macro @c mysql_mutex_lock is on purpose not named
  @c pthread_mutex_lock.
  This is to:
  - avoid overloading @c pthread_mutex_lock with yet another macro,
  which is dangerous as it can affect user code and pollute
  the end-user namespace.
  - allow the developer instrumenting code to selectively instrument
  some code but not all.

  @section PRINCIPLES Design principles

  The ABI part is designed as a facade, that exposes basic primitives.
  The expectation is that each primitive will be very stable over time,
  but the list will constantly grow when more instruments are supported.
  To support binary compatibility with plugins compiled with a different
  version of the instrumentation, the ABI itself is versioned
  (see @c PSI_v1, @c PSI_v2).

  For a given instrumentation point in the API, the basic coding pattern
  used is:
  - (a) notify the performance schema of the operation
  about to be performed.
  - (b) execute the instrumented code.
  - (c) notify the performance schema that the operation
  is completed.

  An opaque "locker" pointer is returned by (a), that is given to (c).
  This pointer helps the implementation to keep context, for performances.

  The following code fragment is annotated to show how in detail this pattern
  in implemented, when the instrumentation is compiled in:

@verbatim
static inline int mysql_mutex_lock(
  mysql_mutex_t *that, myf flags, const char *src_file, uint src_line)
{
  int result;
  struct PSI_mutex_locker_state state;
  struct PSI_mutex_locker *locker= NULL;

  ............... (a)
  locker= PSI_MUTEX_CALL(start_mutex_wait)(&state, that->p_psi, PSI_MUTEX_LOCK,
                                           locker, src_file, src_line);

  ............... (b)
  result= pthread_mutex_lock(&that->m_mutex);

  ............... (c)
  PSI_MUTEX_CALL(end_mutex_wait)(locker, result);

  return result;
}
@endverbatim

  When the performance schema instrumentation is not compiled in,
  the code becomes simply a wrapper, expanded in line by the compiler:

@verbatim
static inline int mysql_mutex_lock(...)
{
  int result;

  ............... (b)
  result= pthread_mutex_lock(&that->m_mutex);

  return result;
}
@endverbatim

  When the performance schema instrumentation is compiled in,
  and when the code compiled is internal to the server implementation,
  PSI_MUTEX_CALL expands directly to functions calls in the performance schema,
  to make (a) and (c) calls as efficient as possible.

@verbatim
static inline int mysql_mutex_lock(...)
{
  int result;
  struct PSI_mutex_locker_state state;
  struct PSI_mutex_locker *locker= NULL;

  ............... (a)
  locker= pfs_start_mutex_wait_v1(&state, that->p_psi, PSI_MUTEX_LOCK,
                                  locker, src_file, src_line);

  ............... (b)
  result= pthread_mutex_lock(&that->m_mutex);

  ............... (c)
  pfs_end_mutex_wait_v1(locker, result);

  return result;
}
@endverbatim

  When the performance schema instrumentation is compiled in,
  and when the code compiled is external to the server implementation
  (typically, a dynamic plugin),
  PSI_MUTEX_CALL expands to dynamic calls to the underlying implementation,
  using the PSI_server entry point.
  This makes (a) and (c) slower, as a function pointer is used instead of a static call,
  but also independent of the implementation, for binary compatibility.

@verbatim
static inline int mysql_mutex_lock(...)
{
  int result;
  struct PSI_mutex_locker_state state;
  struct PSI_mutex_locker *locker= NULL;

  ............... (a)
  locker= PSI_server->start_mutex_wait(&state, that->p_psi, PSI_MUTEX_LOCK,
                                       locker, src_file, src_line);

  ............... (b)
  result= pthread_mutex_lock(&that->m_mutex);

  ............... (c)
  PSI_server->end_mutex_wait(locker, result);

  return result;
}
@endverbatim

*/

/**
  @page PAGE_AGGREGATES Performance schema: the aggregates page.
  Performance schema aggregates.

  @section INTRO Introduction

  Aggregates tables are tables that can be formally defined as
  SELECT ... from EVENTS_WAITS_HISTORY_INFINITE ... group by 'group clause'.

  Each group clause defines a different kind of aggregate, and corresponds to
  a different table exposed by the performance schema.

  Aggregates can be either:
  - computed on the fly,
  - computed on demand, based on other available data.

  'EVENTS_WAITS_HISTORY_INFINITE' is a table that does not exist,
  the best approximation is EVENTS_WAITS_HISTORY_LONG.
  Aggregates computed on the fly in fact are based on EVENTS_WAITS_CURRENT,
  while aggregates computed on demand are based on other
  EVENTS_WAITS_SUMMARY_BY_xxx tables.

  To better understand the implementation itself, a bit of math is
  required first, to understand the model behind the code:
  the code is deceptively simple, the real complexity resides
  in the flyweight of pointers between various performance schema buffers.

  @section DIMENSION Concept of dimension

  An event measured by the instrumentation has many attributes.
  An event is represented as a data point P(x1, x2, ..., xN),
  where each x_i coordinate represents a given attribute value.

  Examples of attributes are:
  - the time waited
  - the object waited on
  - the instrument waited on
  - the thread that waited
  - the operation performed
  - per object or per operation additional attributes, such as spins,
  number of bytes, etc.

  Computing an aggregate per thread is fundamentally different from
  computing an aggregate by instrument, so the "_BY_THREAD" and
  "_BY_EVENT_NAME" aggregates are different dimensions,
  operating on different x_i and x_j coordinates.
  These aggregates are "orthogonal".

  @section PROJECTION Concept of projection

  A given x_i attribute value can convey either just one basic information,
  such as a number of bytes, or can convey implied information,
  such as an object fully qualified name.

  For example, from the value "test.t1", the name of the object schema
  "test" can be separated from the object name "t1", so that now aggregates
  by object schema can be implemented.

  In math terms, that corresponds to defining a function:
  F_i (x): x --> y
  Applying this function to our point P gives another point P':

  F_i (P):
  P(x1, x2, ..., x{i-1}, x_i, x{i+1}, ..., x_N)
  --> P' (x1, x2, ..., x{i-1}, f_i(x_i), x{i+1}, ..., x_N)

  That function defines in fact an aggregate !
  In SQL terms, this aggregate would look like the following table:

@verbatim
  CREATE VIEW EVENTS_WAITS_SUMMARY_BY_Func_i AS
  SELECT col_1, col_2, ..., col_{i-1},
         Func_i(col_i),
         COUNT(col_i),
         MIN(col_i), AVG(col_i), MAX(col_i), -- if col_i is a numeric value
         col_{i+1}, ..., col_N
         FROM EVENTS_WAITS_HISTORY_INFINITE
         group by col_1, col_2, ..., col_{i-1}, col{i+1}, ..., col_N.
@endverbatim

  Note that not all columns have to be included,
  in particular some columns that are dependent on the x_i column should
  be removed, so that in practice, MySQL's aggregation method tends to
  remove many attributes at each aggregation steps.

  For example, when aggregating wait events by object instances,
  - the wait_time and number_of_bytes can be summed,
  and sum(wait_time) now becomes an object instance attribute.
  - the source, timer_start, timer_end columns are not in the
  _BY_INSTANCE table, because these attributes are only
  meaningful for a wait.

  @section COMPOSITION Concept of composition

  Now, the "test.t1" --> "test" example was purely theory,
  just to explain the concept, and does not lead very far.
  Let's look at a more interesting example of data that can be derived
  from the row event.

  An event creates a transient object, PFS_wait_locker, per operation.
  This object's life cycle is extremely short: it's created just
  before the start_wait() instrumentation call, and is destroyed in
  the end_wait() call.

  The wait locker itself contains a pointer to the object instance
  waited on.
  That allows to implement a wait_locker --> object instance projection,
  with m_target.
  The object instance life cycle depends on _init and _destroy calls
  from the code, such as mysql_mutex_init()
  and mysql_mutex_destroy() for a mutex.

  The object instance waited on contains a pointer to the object class,
  which is represented by the instrument name.
  That allows to implement an object instance --> object class projection.
  The object class life cycle is permanent, as instruments are loaded in
  the server and never removed.

  The object class is named in such a way
  (for example, "wait/sync/mutex/sql/LOCK_open",
  "wait/io/file/maria/data_file) that the component ("sql", "maria")
  that it belongs to can be inferred.
  That allows to implement an object class --> server component projection.

  Back to math again, we have, for example for mutexes:

  F1 (l) : PFS_wait_locker l --> PFS_mutex m = l->m_target.m_mutex

  F1_to_2 (m) : PFS_mutex m --> PFS_mutex_class i = m->m_class

  F2_to_3 (i) : PFS_mutex_class i --> const char *component =
                                        substring(i->m_name, ...)

  Per components aggregates are not implemented, this is just an illustration.

  F1 alone defines this aggregate:

  EVENTS_WAITS_HISTORY_INFINITE --> EVENTS_WAITS_SUMMARY_BY_INSTANCE
  (or MUTEX_INSTANCE)

  F1_to_2 alone could define this aggregate:

  EVENTS_WAITS_SUMMARY_BY_INSTANCE --> EVENTS_WAITS_SUMMARY_BY_EVENT_NAME

  Alternatively, using function composition, with
  F2 = F1_to_2 o F1, F2 defines:

  EVENTS_WAITS_HISTORY_INFINITE --> EVENTS_WAITS_SUMMARY_BY_EVENT_NAME

  Likewise, F_2_to_3 defines:

  EVENTS_WAITS_SUMMARY_BY_EVENT_NAME --> EVENTS_WAITS_SUMMARY_BY_COMPONENT

  and F3 = F_2_to_3 o F_1_to_2 o F1 defines:

  EVENTS_WAITS_HISTORY_INFINITE --> EVENTS_WAITS_SUMMARY_BY_COMPONENT

  What has all this to do with the code ?

  Functions (or aggregates) such as F_3 are not implemented as is.
  Instead, they are decomposed into F_2_to_3 o F_1_to_2 o F1,
  and each intermediate aggregate is stored into an internal buffer.
  This allows to support every F1, F2, F3 aggregates from shared
  internal buffers, where computation already performed to compute F2
  is reused when computing F3.

  @section OBJECT_GRAPH Object graph

  In terms of object instances, or records, pointers between
  different buffers define an object instance graph.

  For example, assuming the following scenario:
  - A mutex class "M" is instrumented, the instrument name
  is "wait/sync/mutex/sql/M"
  - This mutex instrument has been instantiated twice,
  mutex instances are noted M-1 and M-2
  - Threads T-A and T-B are locking mutex instance M-1
  - Threads T-C and T-D are locking mutex instance M-2

  The performance schema will record the following data:
  - EVENTS_WAITS_CURRENT has 4 rows, one for each mutex locker
  - EVENTS_WAITS_SUMMARY_BY_INSTANCE shows 2 rows, for M-1 and M-2
  - EVENTS_WAITS_SUMMARY_BY_EVENT_NAME shows 1 row, for M

  The graph of structures will look like:

@verbatim
  PFS_wait_locker (T-A, M-1) ----------
                                      |
                                      v
                                 PFS_mutex (M-1)
                                 - m_wait_stat    ------------
                                      ^                      |
                                      |                      |
  PFS_wait_locker (T-B, M-1) ----------                      |
                                                             v
                                                        PFS_mutex_class (M)
                                                        - m_wait_stat
  PFS_wait_locker (T-C, M-2) ----------                      ^
                                      |                      |
                                      v                      |
                                 PFS_mutex (M-2)             |
                                 - m_wait_stat    ------------
                                      ^
                                      |
  PFS_wait_locker (T-D, M-2) ----------

            ||                        ||                     ||
            ||                        ||                     ||
            vv                        vv                     vv

  EVENTS_WAITS_CURRENT ..._SUMMARY_BY_INSTANCE ..._SUMMARY_BY_EVENT_NAME
@endverbatim

  @section ON_THE_FLY On the fly aggregates

  'On the fly' aggregates are computed during the code execution.
  This is necessary because the data the aggregate is based on is volatile,
  and can not be kept indefinitely.

  With on the fly aggregates:
  - the writer thread does all the computation
  - the reader thread accesses the result directly

  This model is to be avoided if possible, due to the overhead
  caused when instrumenting code.

  @section HIGHER_LEVEL Higher level aggregates

  'Higher level' aggregates are implemented on demand only.
  The code executing a SELECT from the aggregate table is
  collecting data from multiple internal buffers to produce the result.

  With higher level aggregates:
  - the reader thread does all the computation
  - the writer thread has no overhead.

  @section MIXED Mixed level aggregates

  The 'Mixed' model is a compromise between 'On the fly' and 'Higher level'
  aggregates, for internal buffers that are not permanent.

  While an object is present in a buffer, the higher level model is used.
  When an object is about to be destroyed, statistics are saved into
  a 'parent' buffer with a longer life cycle, to follow the on the fly model.

  With mixed aggregates:
  - the reader thread does a lot of complex computation,
  - the writer thread has minimal overhead, on destroy events.

  @section IMPL_WAIT Implementation for waits aggregates

  For waits, the tables that contains aggregated wait data are:
  - EVENTS_WAITS_SUMMARY_BY_ACCOUNT_BY_EVENT_NAME
  - EVENTS_WAITS_SUMMARY_BY_HOST_BY_EVENT_NAME
  - EVENTS_WAITS_SUMMARY_BY_INSTANCE
  - EVENTS_WAITS_SUMMARY_BY_THREAD_BY_EVENT_NAME
  - EVENTS_WAITS_SUMMARY_BY_USER_BY_EVENT_NAME
  - EVENTS_WAITS_SUMMARY_GLOBAL_BY_EVENT_NAME
  - FILE_SUMMARY_BY_EVENT_NAME
  - FILE_SUMMARY_BY_INSTANCE
  - SOCKET_SUMMARY_BY_INSTANCE
  - SOCKET_SUMMARY_BY_EVENT_NAME
  - OBJECTS_SUMMARY_GLOBAL_BY_TYPE

  The instrumented code that generates waits events consist of:
  - mutexes (mysql_mutex_t)
  - rwlocks (mysql_rwlock_t)
  - conditions (mysql_cond_t)
  - file io (MYSQL_FILE)
  - socket io (MYSQL_SOCKET)
  - table io
  - table lock
  - idle

  The flow of data between aggregates tables varies for each instrumentation.

  @subsection IMPL_WAIT_MUTEX Mutex waits

@verbatim
  mutex_locker(T, M)
   |
   | [1]
   |
   |-> pfs_mutex(M)                           =====>> [B], [C]
   |    |
   |    | [2]
   |    |
   |    |-> pfs_mutex_class(M.class)          =====>> [C]
   |
   |-> pfs_thread(T).event_name(M)            =====>> [A], [D], [E], [F]
        |
        | [3]
        |
     3a |-> pfs_account(U, H).event_name(M)   =====>> [D], [E], [F]
        .    |
        .    | [4-RESET]
        .    |
     3b .....+-> pfs_user(U).event_name(M)    =====>> [E]
        .    |
     3c .....+-> pfs_host(H).event_name(M)    =====>> [F]
@endverbatim

  How to read this diagram:
  - events that occur during the instrumented code execution are noted with numbers,
  as in [1]. Code executed by these events has an impact on overhead.
  - events that occur during TRUNCATE TABLE operations are noted with numbers,
  followed by "-RESET", as in [4-RESET].
  Code executed by these events has no impact on overhead,
  since they are executed by independent monitoring sessions.
  - events that occur when a reader extracts data from a performance schema table
  are noted with letters, as in [A]. The name of the table involved,
  and the method that builds a row are documented. Code executed by these events
  has no impact on the instrumentation overhead. Note that the table
  implementation may pull data from different buffers.
  - nominal code paths are in plain lines. A "nominal" code path corresponds to
  cases where the performance schema buffers are sized so that no records are lost.
  - degenerated code paths are in dotted lines. A "degenerated" code path corresponds
  to edge cases where parent buffers are full, which forces the code to aggregate to
  grand parents directly.

  Implemented as:
  - [1] @c start_mutex_wait_v1(), @c end_mutex_wait_v1()
  - [2] @c destroy_mutex_v1()
  - [3] @c aggregate_thread_waits()
  - [4] @c PFS_account::aggregate_waits()
  - [A] EVENTS_WAITS_SUMMARY_BY_THREAD_BY_EVENT_NAME,
        @c table_ews_by_thread_by_event_name::make_row()
  - [B] EVENTS_WAITS_SUMMARY_BY_INSTANCE,
        @c table_events_waits_summary_by_instance::make_mutex_row()
  - [C] EVENTS_WAITS_SUMMARY_GLOBAL_BY_EVENT_NAME,
        @c table_ews_global_by_event_name::make_mutex_row()
  - [D] EVENTS_WAITS_SUMMARY_BY_ACCOUNT_BY_EVENT_NAME,
        @c table_ews_by_account_by_event_name::make_row()
  - [E] EVENTS_WAITS_SUMMARY_BY_USER_BY_EVENT_NAME,
        @c table_ews_by_user_by_event_name::make_row()
  - [F] EVENTS_WAITS_SUMMARY_BY_HOST_BY_EVENT_NAME,
        @c table_ews_by_host_by_event_name::make_row()

  Table EVENTS_WAITS_SUMMARY_BY_INSTANCE is a 'on the fly' aggregate,
  because the data is collected on the fly by (1) and stored into a buffer,
  pfs_mutex. The table implementation [B] simply reads the results directly
  from this buffer.

  Table EVENTS_WAITS_SUMMARY_GLOBAL_BY_EVENT_NAME is a 'mixed' aggregate,
  because some data is collected on the fly (1),
  some data is preserved with (2) at a later time in the life cycle,
  and two different buffers pfs_mutex and pfs_mutex_class are used to store the
  statistics collected. The table implementation [C] is more complex, since
  it reads from two buffers pfs_mutex and pfs_mutex_class.

  @subsection IMPL_WAIT_RWLOCK Rwlock waits

@verbatim
  rwlock_locker(T, R)
   |
   | [1]
   |
   |-> pfs_rwlock(R)                          =====>> [B], [C]
   |    |
   |    | [2]
   |    |
   |    |-> pfs_rwlock_class(R.class)         =====>> [C]
   |
   |-> pfs_thread(T).event_name(R)            =====>> [A]
        |
       ...
@endverbatim

  Implemented as:
  - [1] @c start_rwlock_rdwait_v1(), @c end_rwlock_rdwait_v1(), ...
  - [2] @c destroy_rwlock_v1()
  - [A] EVENTS_WAITS_SUMMARY_BY_THREAD_BY_EVENT_NAME,
        @c table_ews_by_thread_by_event_name::make_row()
  - [B] EVENTS_WAITS_SUMMARY_BY_INSTANCE,
        @c table_events_waits_summary_by_instance::make_rwlock_row()
  - [C] EVENTS_WAITS_SUMMARY_GLOBAL_BY_EVENT_NAME,
        @c table_ews_global_by_event_name::make_rwlock_row()

  @subsection IMPL_WAIT_COND Cond waits

@verbatim
  cond_locker(T, C)
   |
   | [1]
   |
   |-> pfs_cond(C)                            =====>> [B], [C]
   |    |
   |    | [2]
   |    |
   |    |-> pfs_cond_class(C.class)           =====>> [C]
   |
   |-> pfs_thread(T).event_name(C)            =====>> [A]
        |
       ...
@endverbatim

  Implemented as:
  - [1] @c start_cond_wait_v1(), @c end_cond_wait_v1()
  - [2] @c destroy_cond_v1()
  - [A] EVENTS_WAITS_SUMMARY_BY_THREAD_BY_EVENT_NAME,
        @c table_ews_by_thread_by_event_name::make_row()
  - [B] EVENTS_WAITS_SUMMARY_BY_INSTANCE,
        @c table_events_waits_summary_by_instance::make_cond_row()
  - [C] EVENTS_WAITS_SUMMARY_GLOBAL_BY_EVENT_NAME,
        @c table_ews_global_by_event_name::make_cond_row()

  @subsection IMPL_WAIT_FILE File waits

@verbatim
  file_locker(T, F)
   |
   | [1]
   |
   |-> pfs_file(F)                            =====>> [B], [C], [D], [E]
   |    |
   |    | [2]
   |    |
   |    |-> pfs_file_class(F.class)           =====>> [C], [D]
   |
   |-> pfs_thread(T).event_name(F)            =====>> [A]
        |
       ...
@endverbatim

  Implemented as:
  - [1] @c get_thread_file_name_locker_v1(), @c start_file_wait_v1(),
        @c end_file_wait_v1(), ...
  - [2] @c close_file_v1()
  - [A] EVENTS_WAITS_SUMMARY_BY_THREAD_BY_EVENT_NAME,
        @c table_ews_by_thread_by_event_name::make_row()
  - [B] EVENTS_WAITS_SUMMARY_BY_INSTANCE,
        @c table_events_waits_summary_by_instance::make_file_row()
  - [C] EVENTS_WAITS_SUMMARY_GLOBAL_BY_EVENT_NAME,
        @c table_ews_global_by_event_name::make_file_row()
  - [D] FILE_SUMMARY_BY_EVENT_NAME,
        @c table_file_summary_by_event_name::make_row()
  - [E] FILE_SUMMARY_BY_INSTANCE,
        @c table_file_summary_by_instance::make_row()

  @subsection IMPL_WAIT_SOCKET Socket waits

@verbatim
  socket_locker(T, S)
   |
   | [1]
   |
   |-> pfs_socket(S)                            =====>> [A], [B], [C], [D], [E]
        |
        | [2]
        |
        |-> pfs_socket_class(S.class)           =====>> [C], [D]
        |
        |-> pfs_thread(T).event_name(S)         =====>> [A]
        |
        | [3]
        |
     3a |-> pfs_account(U, H).event_name(S)     =====>> [F], [G], [H]
        .    |
        .    | [4-RESET]
        .    |
     3b .....+-> pfs_user(U).event_name(S)      =====>> [G]
        .    |
     3c .....+-> pfs_host(H).event_name(S)      =====>> [H]
@endverbatim

  Implemented as:
  - [1] @c start_socket_wait_v1(), @c end_socket_wait_v1().
  - [2] @c close_socket_v1()
  - [3] @c aggregate_thread_waits()
  - [4] @c PFS_account::aggregate_waits()
  - [5] @c PFS_host::aggregate_waits()
  - [A] EVENTS_WAITS_SUMMARY_BY_THREAD_BY_EVENT_NAME,
        @c table_ews_by_thread_by_event_name::make_row()
  - [B] EVENTS_WAITS_SUMMARY_BY_INSTANCE,
        @c table_events_waits_summary_by_instance::make_socket_row()
  - [C] EVENTS_WAITS_SUMMARY_GLOBAL_BY_EVENT_NAME,
        @c table_ews_global_by_event_name::make_socket_row()
  - [D] SOCKET_SUMMARY_BY_EVENT_NAME,
        @c table_socket_summary_by_event_name::make_row()
  - [E] SOCKET_SUMMARY_BY_INSTANCE,
        @c table_socket_summary_by_instance::make_row()
  - [F] EVENTS_WAITS_SUMMARY_BY_ACCOUNT_BY_EVENT_NAME,
        @c table_ews_by_account_by_event_name::make_row()
  - [G] EVENTS_WAITS_SUMMARY_BY_USER_BY_EVENT_NAME,
        @c table_ews_by_user_by_event_name::make_row()
  - [H] EVENTS_WAITS_SUMMARY_BY_HOST_BY_EVENT_NAME,
        @c table_ews_by_host_by_event_name::make_row()

  @subsection IMPL_WAIT_TABLE Table waits

@verbatim
  table_locker(Thread Th, Table Tb, Event = io or lock)
   |
   | [1]
   |
1a |-> pfs_table(Tb)                          =====>> [A], [B], [C]
   |    |
   |    | [2]
   |    |
   |    |-> pfs_table_share(Tb.share)         =====>> [B], [C]
   |         |
   |         | [3]
   |         |
   |         |-> global_table_io_stat         =====>> [C]
   |         |
   |         |-> global_table_lock_stat       =====>> [C]
   |
1b |-> pfs_thread(Th).event_name(E)           =====>> [D], [E], [F], [G]
   |    |
   |    | [ 4-RESET]
   |    |
   |    |-> pfs_account(U, H).event_name(E)   =====>> [E], [F], [G]
   |    .    |
   |    .    | [5-RESET]
   |    .    |
   |    .....+-> pfs_user(U).event_name(E)    =====>> [F]
   |    .    |
   |    .....+-> pfs_host(H).event_name(E)    =====>> [G]
   |
1c |-> pfs_thread(Th).waits_current(W)        =====>> [H]
   |
1d |-> pfs_thread(Th).waits_history(W)        =====>> [I]
   |
1e |-> waits_history_long(W)                  =====>> [J]
@endverbatim

  Implemented as:
  - [1] @c start_table_io_wait_v1(), @c end_table_io_wait_v1()
  - [2] @c close_table_v1()
  - [3] @c drop_table_share_v1()
  - [4] @c TRUNCATE TABLE EVENTS_WAITS_SUMMARY_BY_THREAD_BY_EVENT_NAME
  - [5] @c TRUNCATE TABLE EVENTS_WAITS_SUMMARY_BY_ACCOUNT_BY_EVENT_NAME
  - [A] EVENTS_WAITS_SUMMARY_BY_INSTANCE,
        @c table_events_waits_summary_by_instance::make_table_row()
  - [B] OBJECTS_SUMMARY_GLOBAL_BY_TYPE,
        @c table_os_global_by_type::make_row()
  - [C] EVENTS_WAITS_SUMMARY_GLOBAL_BY_EVENT_NAME,
        @c table_ews_global_by_event_name::make_table_io_row(),
        @c table_ews_global_by_event_name::make_table_lock_row()
  - [D] EVENTS_WAITS_SUMMARY_BY_THREAD_BY_EVENT_NAME,
        @c table_ews_by_thread_by_event_name::make_row()
  - [E] EVENTS_WAITS_SUMMARY_BY_ACCOUNT_BY_EVENT_NAME,
        @c table_ews_by_user_by_account_name::make_row()
  - [F] EVENTS_WAITS_SUMMARY_BY_USER_BY_EVENT_NAME,
        @c table_ews_by_user_by_event_name::make_row()
  - [G] EVENTS_WAITS_SUMMARY_BY_HOST_BY_EVENT_NAME,
        @c table_ews_by_host_by_event_name::make_row()
  - [H] EVENTS_WAITS_CURRENT,
        @c table_events_waits_common::make_row()
  - [I] EVENTS_WAITS_HISTORY,
        @c table_events_waits_common::make_row()
  - [J] EVENTS_WAITS_HISTORY_LONG,
        @c table_events_waits_common::make_row()

  @section IMPL_STAGE Implementation for stages aggregates

  For stages, the tables that contains aggregated data are:
  - EVENTS_STAGES_SUMMARY_BY_ACCOUNT_BY_EVENT_NAME
  - EVENTS_STAGES_SUMMARY_BY_HOST_BY_EVENT_NAME
  - EVENTS_STAGES_SUMMARY_BY_THREAD_BY_EVENT_NAME
  - EVENTS_STAGES_SUMMARY_BY_USER_BY_EVENT_NAME
  - EVENTS_STAGES_SUMMARY_GLOBAL_BY_EVENT_NAME

@verbatim
  start_stage(T, S)
   |
   | [1]
   |
1a |-> pfs_thread(T).event_name(S)            =====>> [A], [B], [C], [D], [E]
   |    |
   |    | [2]
   |    |
   | 2a |-> pfs_account(U, H).event_name(S)   =====>> [B], [C], [D], [E]
   |    .    |
   |    .    | [3-RESET]
   |    .    |
   | 2b .....+-> pfs_user(U).event_name(S)    =====>> [C]
   |    .    |
   | 2c .....+-> pfs_host(H).event_name(S)    =====>> [D], [E]
   |    .    .    |
   |    .    .    | [4-RESET]
   | 2d .    .    |
1b |----+----+----+-> pfs_stage_class(S)      =====>> [E]

@endverbatim

  Implemented as:
  - [1] @c start_stage_v1()
  - [2] @c delete_thread_v1(), @c aggregate_thread_stages()
  - [3] @c PFS_account::aggregate_stages()
  - [4] @c PFS_host::aggregate_stages()
  - [A] EVENTS_STAGES_SUMMARY_BY_THREAD_BY_EVENT_NAME,
        @c table_esgs_by_thread_by_event_name::make_row()
  - [B] EVENTS_STAGES_SUMMARY_BY_ACCOUNT_BY_EVENT_NAME,
        @c table_esgs_by_account_by_event_name::make_row()
  - [C] EVENTS_STAGES_SUMMARY_BY_USER_BY_EVENT_NAME,
        @c table_esgs_by_user_by_event_name::make_row()
  - [D] EVENTS_STAGES_SUMMARY_BY_HOST_BY_EVENT_NAME,
        @c table_esgs_by_host_by_event_name::make_row()
  - [E] EVENTS_STAGES_SUMMARY_GLOBAL_BY_EVENT_NAME,
        @c table_esgs_global_by_event_name::make_row()

@section IMPL_STATEMENT Implementation for statements consumers

  For statements, the tables that contains individual event data are:
  - EVENTS_STATEMENTS_CURRENT
  - EVENTS_STATEMENTS_HISTORY
  - EVENTS_STATEMENTS_HISTORY_LONG

  For statements, the tables that contains aggregated data are:
  - EVENTS_STATEMENTS_SUMMARY_BY_ACCOUNT_BY_EVENT_NAME
  - EVENTS_STATEMENTS_SUMMARY_BY_HOST_BY_EVENT_NAME
  - EVENTS_STATEMENTS_SUMMARY_BY_THREAD_BY_EVENT_NAME
  - EVENTS_STATEMENTS_SUMMARY_BY_USER_BY_EVENT_NAME
  - EVENTS_STATEMENTS_SUMMARY_GLOBAL_BY_EVENT_NAME
  - EVENTS_STATEMENTS_SUMMARY_BY_DIGEST

@verbatim
  statement_locker(T, S)
   |
   | [1]
   |
1a |-> pfs_thread(T).event_name(S)            =====>> [A], [B], [C], [D], [E]
   |    |
   |    | [2]
   |    |
   | 2a |-> pfs_account(U, H).event_name(S)   =====>> [B], [C], [D], [E]
   |    .    |
   |    .    | [3-RESET]
   |    .    |
   | 2b .....+-> pfs_user(U).event_name(S)    =====>> [C]
   |    .    |
   | 2c .....+-> pfs_host(H).event_name(S)    =====>> [D], [E]
   |    .    .    |
   |    .    .    | [4-RESET]
   | 2d .    .    |
1b |----+----+----+-> pfs_statement_class(S)  =====>> [E]
   |
1c |-> pfs_thread(T).statement_current(S)     =====>> [F]
   |
1d |-> pfs_thread(T).statement_history(S)     =====>> [G]
   |
1e |-> statement_history_long(S)              =====>> [H]
   |
1f |-> statement_digest(S)                    =====>> [I]

@endverbatim

  Implemented as:
  - [1] @c start_statement_v1(), end_statement_v1()
       (1a, 1b) is an aggregation by EVENT_NAME,
        (1c, 1d, 1e) is an aggregation by TIME,
        (1f) is an aggregation by DIGEST
        all of these are orthogonal,
        and implemented in end_statement_v1().
  - [2] @c delete_thread_v1(), @c aggregate_thread_statements()
  - [3] @c PFS_account::aggregate_statements()
  - [4] @c PFS_host::aggregate_statements()
  - [A] EVENTS_STATEMENTS_SUMMARY_BY_THREAD_BY_EVENT_NAME,
        @c table_esms_by_thread_by_event_name::make_row()
  - [B] EVENTS_STATEMENTS_SUMMARY_BY_ACCOUNT_BY_EVENT_NAME,
        @c table_esms_by_account_by_event_name::make_row()
  - [C] EVENTS_STATEMENTS_SUMMARY_BY_USER_BY_EVENT_NAME,
        @c table_esms_by_user_by_event_name::make_row()
  - [D] EVENTS_STATEMENTS_SUMMARY_BY_HOST_BY_EVENT_NAME,
        @c table_esms_by_host_by_event_name::make_row()
  - [E] EVENTS_STATEMENTS_SUMMARY_GLOBAL_BY_EVENT_NAME,
        @c table_esms_global_by_event_name::make_row()
  - [F] EVENTS_STATEMENTS_CURRENT,
        @c table_events_statements_current::rnd_next(),
        @c table_events_statements_common::make_row()
  - [G] EVENTS_STATEMENTS_HISTORY,
        @c table_events_statements_history::rnd_next(),
        @c table_events_statements_common::make_row()
  - [H] EVENTS_STATEMENTS_HISTORY_LONG,
        @c table_events_statements_history_long::rnd_next(),
        @c table_events_statements_common::make_row()
  - [I] EVENTS_STATEMENTS_SUMMARY_BY_DIGEST
        @c table_esms_by_digest::make_row()

@section IMPL_TRANSACTION Implementation for transactions consumers

  For transactions, the tables that contains individual event data are:
  - EVENTS_TRANSACTIONS_CURRENT
  - EVENTS_TRANSACTIONS_HISTORY
  - EVENTS_TRANSACTIONS_HISTORY_LONG

  For transactions, the tables that contains aggregated data are:
  - EVENTS_TRANSACTIONS_SUMMARY_BY_ACCOUNT_BY_EVENT_NAME
  - EVENTS_TRANSACTIONS_SUMMARY_BY_HOST_BY_EVENT_NAME
  - EVENTS_TRANSACTIONS_SUMMARY_BY_THREAD_BY_EVENT_NAME
  - EVENTS_TRANSACTIONS_SUMMARY_BY_USER_BY_EVENT_NAME
  - EVENTS_TRANSACTIONS_SUMMARY_GLOBAL_BY_EVENT_NAME

@verbatim
  transaction_locker(T, TX)
   |
   | [1]
   |
1a |-> pfs_thread(T).event_name(TX)              =====>> [A], [B], [C], [D], [E]
   |    |
   |    | [2]
   |    |
   | 2a |-> pfs_account(U, H).event_name(TX)     =====>> [B], [C], [D], [E]
   |    .    |
   |    .    | [3-RESET]
   |    .    |
   | 2b .....+-> pfs_user(U).event_name(TX)      =====>> [C]
   |    .    |
   | 2c .....+-> pfs_host(H).event_name(TX)      =====>> [D], [E]
   |    .    .    |
   |    .    .    | [4-RESET]
   | 2d .    .    |
1b |----+----+----+-> pfs_transaction_class(TX)  =====>> [E]
   |
1c |-> pfs_thread(T).transaction_current(TX)     =====>> [F]
   |
1d |-> pfs_thread(T).transaction_history(TX)     =====>> [G]
   |
1e |-> transaction_history_long(TX)              =====>> [H]

@endverbatim

  Implemented as:
  - [1] @c start_transaction_v1(), end_transaction_v1()
       (1a, 1b) is an aggregation by EVENT_NAME,
        (1c, 1d, 1e) is an aggregation by TIME,
        all of these are orthogonal,
        and implemented in end_transaction_v1().
  - [2] @c delete_thread_v1(), @c aggregate_thread_transactions()
  - [3] @c PFS_account::aggregate_transactions()
  - [4] @c PFS_host::aggregate_transactions()

  - [A] EVENTS_TRANSACTIONS_SUMMARY_BY_THREAD_BY_EVENT_NAME,
        @c table_ets_by_thread_by_event_name::make_row()
  - [B] EVENTS_TRANSACTIONS_SUMMARY_BY_ACCOUNT_BY_EVENT_NAME,
        @c table_ets_by_account_by_event_name::make_row()
  - [C] EVENTS_TRANSACTIONS_SUMMARY_BY_USER_BY_EVENT_NAME,
        @c table_ets_by_user_by_event_name::make_row()
  - [D] EVENTS_TRANSACTIONS_SUMMARY_BY_HOST_BY_EVENT_NAME,
        @c table_ets_by_host_by_event_name::make_row()
  - [E] EVENTS_TRANSACTIONS_SUMMARY_GLOBAL_BY_EVENT_NAME,
        @c table_ets_global_by_event_name::make_row()
  - [F] EVENTS_TRANSACTIONS_CURRENT,
        @c table_events_transactions_current::rnd_next(),
        @c table_events_transactions_common::make_row()
  - [G] EVENTS_TRANSACTIONS_HISTORY,
        @c table_events_transactions_history::rnd_next(),
        @c table_events_transactions_common::make_row()
  - [H] EVENTS_TRANSACTIONS_HISTORY_LONG,
        @c table_events_transactions_history_long::rnd_next(),
        @c table_events_transactions_common::make_row()

@section IMPL_MEMORY Implementation for memory instruments

  For memory, there are no tables that contains individual event data.

  For memory, the tables that contains aggregated data are:
  - MEMORY_SUMMARY_BY_ACCOUNT_BY_EVENT_NAME
  - MEMORY_SUMMARY_BY_HOST_BY_EVENT_NAME
  - MEMORY_SUMMARY_BY_THREAD_BY_EVENT_NAME
  - MEMORY_SUMMARY_BY_USER_BY_EVENT_NAME
  - MEMORY_SUMMARY_GLOBAL_BY_EVENT_NAME

@verbatim
  memory_event(T, S)
   |
   | [1]
   |
1a |-> pfs_thread(T).event_name(S)            =====>> [A], [B], [C], [D], [E]
   |    |
   |    | [2]
   |    |
1+ | 2a |-> pfs_account(U, H).event_name(S)   =====>> [B], [C], [D], [E]
   |    .    |
   |    .    | [3-RESET]
   |    .    |
1+ | 2b .....+-> pfs_user(U).event_name(S)    =====>> [C]
   |    .    |
1+ | 2c .....+-> pfs_host(H).event_name(S)    =====>> [D], [E]
   |    .    .    |
   |    .    .    | [4-RESET]
   | 2d .    .    |
1b |----+----+----+-> global.event_name(S)    =====>> [E]

@endverbatim

  Implemented as:
  - [1] @c pfs_memory_alloc_v1(),
        @c pfs_memory_realloc_v1(),
        @c pfs_memory_free_v1().
  - [1+] are overflows that can happen during [1a],
        implemented with @c carry_memory_stat_delta()
  - [2] @c delete_thread_v1(), @c aggregate_thread_memory()
  - [3] @c PFS_account::aggregate_memory()
  - [4] @c PFS_host::aggregate_memory()
  - [A] EVENTS_STATEMENTS_SUMMARY_BY_THREAD_BY_EVENT_NAME,
        @c table_mems_by_thread_by_event_name::make_row()
  - [B] EVENTS_STATEMENTS_SUMMARY_BY_ACCOUNT_BY_EVENT_NAME,
        @c table_mems_by_account_by_event_name::make_row()
  - [C] EVENTS_STATEMENTS_SUMMARY_BY_USER_BY_EVENT_NAME,
        @c table_mems_by_user_by_event_name::make_row()
  - [D] EVENTS_STATEMENTS_SUMMARY_BY_HOST_BY_EVENT_NAME,
        @c table_mems_by_host_by_event_name::make_row()
  - [E] EVENTS_STATEMENTS_SUMMARY_GLOBAL_BY_EVENT_NAME,
        @c table_mems_global_by_event_name::make_row()

*/

/**
  @defgroup Performance_schema Performance Schema
  The performance schema component.
  For details, see the
  @ref PAGE_PERFORMANCE_SCHEMA "performance schema main page".

  @defgroup Performance_schema_implementation Performance Schema Implementation
  @ingroup Performance_schema

  @defgroup Performance_schema_tables Performance Schema Tables
  @ingroup Performance_schema_implementation
*/

thread_local_key_t THR_PFS;
thread_local_key_t THR_PFS_VG;   // global_variables
thread_local_key_t THR_PFS_SV;   // session_variables
thread_local_key_t THR_PFS_VBT;  // variables_by_thread
thread_local_key_t THR_PFS_SG;   // global_status
thread_local_key_t THR_PFS_SS;   // session_status
thread_local_key_t THR_PFS_SBT;  // status_by_thread
thread_local_key_t THR_PFS_SBU;  // status_by_user
thread_local_key_t THR_PFS_SBH;  // status_by_host
thread_local_key_t THR_PFS_SBA;  // status_by_account

bool THR_PFS_initialized= false;

static inline PFS_thread*
my_thread_get_THR_PFS()
{
  DBUG_ASSERT(THR_PFS_initialized);
  PFS_thread *thread= static_cast<PFS_thread*>(my_get_thread_local(THR_PFS));
  DBUG_ASSERT(thread == NULL || sanitize_thread(thread) != NULL);
  return thread;
}

static inline void
my_thread_set_THR_PFS(PFS_thread *pfs)
{
  DBUG_ASSERT(THR_PFS_initialized);
  my_set_thread_local(THR_PFS, pfs);
}

/**
  Conversion map from PSI_mutex_operation to enum_operation_type.
  Indexed by enum PSI_mutex_operation.
*/
static enum_operation_type mutex_operation_map[]=
{
  OPERATION_TYPE_LOCK,
  OPERATION_TYPE_TRYLOCK
};

/**
  Conversion map from PSI_rwlock_operation to enum_operation_type.
  Indexed by enum PSI_rwlock_operation.
*/
static enum_operation_type rwlock_operation_map[]=
{
  OPERATION_TYPE_READLOCK,
  OPERATION_TYPE_WRITELOCK,
  OPERATION_TYPE_TRYREADLOCK,
  OPERATION_TYPE_TRYWRITELOCK,

  OPERATION_TYPE_SHAREDLOCK,
  OPERATION_TYPE_SHAREDEXCLUSIVELOCK,
  OPERATION_TYPE_EXCLUSIVELOCK,
  OPERATION_TYPE_TRYSHAREDLOCK,
  OPERATION_TYPE_TRYSHAREDEXCLUSIVELOCK,
  OPERATION_TYPE_TRYEXCLUSIVELOCK,
};

/**
  Conversion map from PSI_cond_operation to enum_operation_type.
  Indexed by enum PSI_cond_operation.
*/
static enum_operation_type cond_operation_map[]=
{
  OPERATION_TYPE_WAIT,
  OPERATION_TYPE_TIMEDWAIT
};

/**
  Conversion map from PSI_file_operation to enum_operation_type.
  Indexed by enum PSI_file_operation.
*/
static enum_operation_type file_operation_map[]=
{
  OPERATION_TYPE_FILECREATE,
  OPERATION_TYPE_FILECREATETMP,
  OPERATION_TYPE_FILEOPEN,
  OPERATION_TYPE_FILESTREAMOPEN,
  OPERATION_TYPE_FILECLOSE,
  OPERATION_TYPE_FILESTREAMCLOSE,
  OPERATION_TYPE_FILEREAD,
  OPERATION_TYPE_FILEWRITE,
  OPERATION_TYPE_FILESEEK,
  OPERATION_TYPE_FILETELL,
  OPERATION_TYPE_FILEFLUSH,
  OPERATION_TYPE_FILESTAT,
  OPERATION_TYPE_FILEFSTAT,
  OPERATION_TYPE_FILECHSIZE,
  OPERATION_TYPE_FILEDELETE,
  OPERATION_TYPE_FILERENAME,
  OPERATION_TYPE_FILESYNC
};

/**
  Conversion map from PSI_table_operation to enum_operation_type.
  Indexed by enum PSI_table_io_operation.
*/
static enum_operation_type table_io_operation_map[]=
{
  OPERATION_TYPE_TABLE_FETCH,
  OPERATION_TYPE_TABLE_WRITE_ROW,
  OPERATION_TYPE_TABLE_UPDATE_ROW,
  OPERATION_TYPE_TABLE_DELETE_ROW
};

/**
  Conversion map from enum PFS_TL_LOCK_TYPE to enum_operation_type.
  Indexed by enum PFS_TL_LOCK_TYPE.
*/
static enum_operation_type table_lock_operation_map[]=
{
  OPERATION_TYPE_TL_READ_NORMAL, /* PFS_TL_READ */
  OPERATION_TYPE_TL_READ_WITH_SHARED_LOCKS, /* PFS_TL_READ_WITH_SHARED_LOCKS */
  OPERATION_TYPE_TL_READ_HIGH_PRIORITY, /* PFS_TL_READ_HIGH_PRIORITY */
  OPERATION_TYPE_TL_READ_NO_INSERTS, /* PFS_TL_READ_NO_INSERT */
  OPERATION_TYPE_TL_WRITE_ALLOW_WRITE, /* PFS_TL_WRITE_ALLOW_WRITE */
  OPERATION_TYPE_TL_WRITE_CONCURRENT_INSERT, /* PFS_TL_WRITE_CONCURRENT_INSERT */
  OPERATION_TYPE_TL_WRITE_LOW_PRIORITY, /* PFS_TL_WRITE_LOW_PRIORITY */
  OPERATION_TYPE_TL_WRITE_NORMAL, /* PFS_TL_WRITE */
  OPERATION_TYPE_TL_READ_EXTERNAL, /* PFS_TL_READ_EXTERNAL */
  OPERATION_TYPE_TL_WRITE_EXTERNAL /* PFS_TL_WRITE_EXTERNAL */
};

/**
  Conversion map from PSI_socket_operation to enum_operation_type.
  Indexed by enum PSI_socket_operation.
*/
static enum_operation_type socket_operation_map[]=
{
  OPERATION_TYPE_SOCKETCREATE,
  OPERATION_TYPE_SOCKETCONNECT,
  OPERATION_TYPE_SOCKETBIND,
  OPERATION_TYPE_SOCKETCLOSE,
  OPERATION_TYPE_SOCKETSEND,
  OPERATION_TYPE_SOCKETRECV,
  OPERATION_TYPE_SOCKETSENDTO,
  OPERATION_TYPE_SOCKETRECVFROM,
  OPERATION_TYPE_SOCKETSENDMSG,
  OPERATION_TYPE_SOCKETRECVMSG,
  OPERATION_TYPE_SOCKETSEEK,
  OPERATION_TYPE_SOCKETOPT,
  OPERATION_TYPE_SOCKETSTAT,
  OPERATION_TYPE_SOCKETSHUTDOWN,
  OPERATION_TYPE_SOCKETSELECT
};

/**
  Build the prefix name of a class of instruments in a category.
  For example, this function builds the string 'wait/sync/mutex/sql/' from
  a prefix 'wait/sync/mutex' and a category 'sql'.
  This prefix is used later to build each instrument name, such as
  'wait/sync/mutex/sql/LOCK_open'.
  @param prefix               Prefix for this class of instruments
  @param category             Category name
  @param [out] output         Buffer of length PFS_MAX_INFO_NAME_LENGTH.
  @param [out] output_length  Length of the resulting output string.
  @return 0 for success, non zero for errors
*/
static int build_prefix(const LEX_STRING *prefix, const char *category,
                        char *output, size_t *output_length)
{
  size_t len= strlen(category);
  char *out_ptr= output;
  size_t prefix_length= prefix->length;

  if (unlikely((prefix_length + len + 1) >=
               PFS_MAX_FULL_PREFIX_NAME_LENGTH))
  {
    pfs_print_error("build_prefix: prefix+category is too long <%s> <%s>\n",
                    prefix->str, category);
    return 1;
  }

  if (unlikely(strchr(category, '/') != NULL))
  {
    pfs_print_error("build_prefix: invalid category <%s>\n",
                    category);
    return 1;
  }

  /* output = prefix + category + '/' */
  memcpy(out_ptr, prefix->str, prefix_length);
  out_ptr+= prefix_length;
  if (len > 0)
  {
    memcpy(out_ptr, category, len);
    out_ptr+= len;
    *out_ptr= '/';
    out_ptr++;
  }
  *output_length= int(out_ptr - output);

  return 0;
}

#define REGISTER_BODY_V1(KEY_T, PREFIX, REGISTER_FUNC)                      \
  KEY_T key;                                                                \
  char formatted_name[PFS_MAX_INFO_NAME_LENGTH];                            \
  size_t prefix_length;                                                     \
  size_t len;                                                               \
  size_t full_length;                                                       \
                                                                            \
  DBUG_ASSERT(category != NULL);                                            \
  DBUG_ASSERT(info != NULL);                                                \
  if (unlikely(build_prefix(&PREFIX, category,                              \
                   formatted_name, &prefix_length)) ||                      \
      ! pfs_initialized)                                                    \
  {                                                                         \
    for (; count>0; count--, info++)                                        \
      *(info->m_key)= 0;                                                    \
    return ;                                                                \
  }                                                                         \
                                                                            \
  for (; count>0; count--, info++)                                          \
  {                                                                         \
    DBUG_ASSERT(info->m_key != NULL);                                       \
    DBUG_ASSERT(info->m_name != NULL);                                      \
    len= strlen(info->m_name);                                              \
    full_length= prefix_length + len;                                       \
    if (likely(full_length <= PFS_MAX_INFO_NAME_LENGTH))                    \
    {                                                                       \
      memcpy(formatted_name + prefix_length, info->m_name, len);            \
      key= REGISTER_FUNC(formatted_name, (uint)full_length, info->m_flags); \
    }                                                                       \
    else                                                                    \
    {                                                                       \
      pfs_print_error("REGISTER_BODY_V1: name too long <%s> <%s>\n",        \
                      category, info->m_name);                              \
      key= 0;                                                               \
    }                                                                       \
                                                                            \
    *(info->m_key)= key;                                                    \
  }                                                                         \
  return;

/* Use C linkage for the interface functions. */

C_MODE_START

/**
  Implementation of the mutex instrumentation interface.
  @sa PSI_v1::register_mutex.
*/
void pfs_register_mutex_v1(const char *category,
                           PSI_mutex_info_v1 *info,
                           int count)
{
  REGISTER_BODY_V1(PSI_mutex_key,
                   mutex_instrument_prefix,
                   register_mutex_class)
}

/**
  Implementation of the rwlock instrumentation interface.
  @sa PSI_v1::register_rwlock.
*/
void pfs_register_rwlock_v1(const char *category,
                            PSI_rwlock_info_v1 *info,
                            int count)
{
  PSI_rwlock_key key;
  char rw_formatted_name[PFS_MAX_INFO_NAME_LENGTH];
  char sx_formatted_name[PFS_MAX_INFO_NAME_LENGTH];
  size_t rw_prefix_length;
  size_t sx_prefix_length;
  size_t len;
  size_t full_length;

  DBUG_ASSERT(category != NULL);
  DBUG_ASSERT(info != NULL);
  if (build_prefix(&rwlock_instrument_prefix, category,
                   rw_formatted_name, &rw_prefix_length) ||
      build_prefix(&sxlock_instrument_prefix, category,
                   sx_formatted_name, &sx_prefix_length) ||
      ! pfs_initialized)
  {
    for (; count>0; count--, info++)
      *(info->m_key)= 0;
    return ;
  }

  for (; count>0; count--, info++)
  {
    DBUG_ASSERT(info->m_key != NULL);
    DBUG_ASSERT(info->m_name != NULL);
    len= strlen(info->m_name);

    if (info->m_flags & PSI_RWLOCK_FLAG_SX)
    {
      full_length= sx_prefix_length + len;
      if (likely(full_length <= PFS_MAX_INFO_NAME_LENGTH))
      {
        memcpy(sx_formatted_name + sx_prefix_length, info->m_name, len);
        key= register_rwlock_class(sx_formatted_name, (uint)full_length, info->m_flags);
      }
      else
      {
        pfs_print_error("REGISTER_BODY_V1: (sx) name too long <%s> <%s>\n",
                        category, info->m_name);
        key= 0;
      }
    }
    else
    {
      full_length= rw_prefix_length + len;
      if (likely(full_length <= PFS_MAX_INFO_NAME_LENGTH))
      {
        memcpy(rw_formatted_name + rw_prefix_length, info->m_name, len);
        key= register_rwlock_class(rw_formatted_name, (uint)full_length, info->m_flags);
      }
      else
      {
        pfs_print_error("REGISTER_BODY_V1: (rw) name too long <%s> <%s>\n",
                        category, info->m_name);
        key= 0;
      }
    }

    *(info->m_key)= key;
  }
  return;
}

/**
  Implementation of the cond instrumentation interface.
  @sa PSI_v1::register_cond.
*/
void pfs_register_cond_v1(const char *category,
                          PSI_cond_info_v1 *info,
                          int count)
{
  REGISTER_BODY_V1(PSI_cond_key,
                   cond_instrument_prefix,
                   register_cond_class)
}

/**
  Implementation of the thread instrumentation interface.
  @sa PSI_v1::register_thread.
*/
void pfs_register_thread_v1(const char *category,
                            PSI_thread_info_v1 *info,
                            int count)
{
  REGISTER_BODY_V1(PSI_thread_key,
                   thread_instrument_prefix,
                   register_thread_class)
}

/**
  Implementation of the file instrumentation interface.
  @sa PSI_v1::register_file.
*/
void pfs_register_file_v1(const char *category,
                          PSI_file_info_v1 *info,
                          int count)
{
  REGISTER_BODY_V1(PSI_file_key,
                   file_instrument_prefix,
                   register_file_class)
}

void pfs_register_stage_v1(const char *category,
                           PSI_stage_info_v1 **info_array,
                           int count)
{
  char formatted_name[PFS_MAX_INFO_NAME_LENGTH];
  size_t prefix_length;
  size_t len;
  size_t full_length;
  PSI_stage_info_v1 *info;

  DBUG_ASSERT(category != NULL);
  DBUG_ASSERT(info_array != NULL);
  if (unlikely(build_prefix(&stage_instrument_prefix, category,
               formatted_name, &prefix_length)) ||
      ! pfs_initialized)
  {
    for (; count>0; count--, info_array++)
      (*info_array)->m_key= 0;
    return ;
  }

  for (; count>0; count--, info_array++)
  {
    info= *info_array;
    DBUG_ASSERT(info != NULL);
    DBUG_ASSERT(info->m_name != NULL);
    len= strlen(info->m_name);
    full_length= prefix_length + len;
    if (likely(full_length <= PFS_MAX_INFO_NAME_LENGTH))
    {
      memcpy(formatted_name + prefix_length, info->m_name, len);
      info->m_key= register_stage_class(formatted_name,
                                        (uint)prefix_length,
                                        (uint)full_length,
                                        info->m_flags);
    }
    else
    {
      pfs_print_error("register_stage_v1: name too long <%s> <%s>\n",
                      category, info->m_name);
      info->m_key= 0;
    }
  }
  return;
}

void pfs_register_statement_v1(const char *category,
                               PSI_statement_info_v1 *info,
                               int count)
{
  char formatted_name[PFS_MAX_INFO_NAME_LENGTH];
  size_t prefix_length;
  size_t len;
  size_t full_length;

  DBUG_ASSERT(category != NULL);
  DBUG_ASSERT(info != NULL);
  if (unlikely(build_prefix(&statement_instrument_prefix,
                            category, formatted_name, &prefix_length)) ||
      ! pfs_initialized)
  {
    for (; count>0; count--, info++)
      info->m_key= 0;
    return ;
  }

  for (; count>0; count--, info++)
  {
    DBUG_ASSERT(info->m_name != NULL);
    len= strlen(info->m_name);
    full_length= prefix_length + len;
    if (likely(full_length <= PFS_MAX_INFO_NAME_LENGTH))
    {
      memcpy(formatted_name + prefix_length, info->m_name, len);
      info->m_key= register_statement_class(formatted_name, (uint)full_length, info->m_flags);
    }
    else
    {
      pfs_print_error("register_statement_v1: name too long <%s>\n",
                      info->m_name);
      info->m_key= 0;
    }
  }
  return;
}

void pfs_register_socket_v1(const char *category,
                            PSI_socket_info_v1 *info,
                            int count)
{
  REGISTER_BODY_V1(PSI_socket_key,
                   socket_instrument_prefix,
                   register_socket_class)
}

#define INIT_BODY_V1(T, KEY, ID)                                            \
  PFS_##T##_class *klass;                                                   \
  PFS_##T *pfs;                                                             \
  klass= find_##T##_class(KEY);                                             \
  if (unlikely(klass == NULL))                                              \
    return NULL;                                                            \
  pfs= create_##T(klass, ID);                                               \
  return reinterpret_cast<PSI_##T *> (pfs)

/**
  Implementation of the mutex instrumentation interface.
  @sa PSI_v1::init_mutex.
*/
PSI_mutex*
pfs_init_mutex_v1(PSI_mutex_key key, const void *identity)
{
  INIT_BODY_V1(mutex, key, identity);
}

/**
  Implementation of the mutex instrumentation interface.
  @sa PSI_v1::destroy_mutex.
*/
void pfs_destroy_mutex_v1(PSI_mutex* mutex)
{
  PFS_mutex *pfs= reinterpret_cast<PFS_mutex*> (mutex);

  DBUG_ASSERT(pfs != NULL);

  destroy_mutex(pfs);
}

/**
  Implementation of the rwlock instrumentation interface.
  @sa PSI_v1::init_rwlock.
*/
PSI_rwlock*
pfs_init_rwlock_v1(PSI_rwlock_key key, const void *identity)
{
  INIT_BODY_V1(rwlock, key, identity);
}

/**
  Implementation of the rwlock instrumentation interface.
  @sa PSI_v1::destroy_rwlock.
*/
void pfs_destroy_rwlock_v1(PSI_rwlock* rwlock)
{
  PFS_rwlock *pfs= reinterpret_cast<PFS_rwlock*> (rwlock);

  DBUG_ASSERT(pfs != NULL);

  destroy_rwlock(pfs);
}

/**
  Implementation of the cond instrumentation interface.
  @sa PSI_v1::init_cond.
*/
PSI_cond*
pfs_init_cond_v1(PSI_cond_key key, const void *identity)
{
  INIT_BODY_V1(cond, key, identity);
}

/**
  Implementation of the cond instrumentation interface.
  @sa PSI_v1::destroy_cond.
*/
void pfs_destroy_cond_v1(PSI_cond* cond)
{
  PFS_cond *pfs= reinterpret_cast<PFS_cond*> (cond);

  DBUG_ASSERT(pfs != NULL);

  destroy_cond(pfs);
}

/**
  Implementation of the table instrumentation interface.
  @sa PSI_v1::get_table_share.
*/
PSI_table_share*
pfs_get_table_share_v1(my_bool temporary, TABLE_SHARE *share)
{
  /* Ignore temporary tables and views. */
  if (temporary || share->is_view)
    return NULL;
  /* An instrumented thread is required, for LF_PINS. */
  PFS_thread *pfs_thread= my_thread_get_THR_PFS();
  if (unlikely(pfs_thread == NULL))
    return NULL;
  PFS_table_share* pfs_share;
  pfs_share= find_or_create_table_share(pfs_thread, temporary, share);
  return reinterpret_cast<PSI_table_share*> (pfs_share);
}

/**
  Implementation of the table instrumentation interface.
  @sa PSI_v1::release_table_share.
*/
void pfs_release_table_share_v1(PSI_table_share* share)
{
  PFS_table_share* pfs= reinterpret_cast<PFS_table_share*> (share);

  if (unlikely(pfs == NULL))
    return;

  release_table_share(pfs);
}

/**
  Implementation of the table instrumentation interface.
  @sa PSI_v1::drop_table_share.
*/
void
pfs_drop_table_share_v1(my_bool temporary,
                        const char *schema_name, int schema_name_length,
                        const char *table_name, int table_name_length)
{
  /* Ignore temporary tables. */
  if (temporary)
    return;
  PFS_thread *pfs_thread= my_thread_get_THR_PFS();
  if (unlikely(pfs_thread == NULL))
    return;
  /* TODO: temporary tables */
  drop_table_share(pfs_thread, temporary, schema_name, schema_name_length,
                   table_name, table_name_length);
}

/**
  Implementation of the table instrumentation interface.
  @sa PSI_v1::open_table.
*/
PSI_table*
pfs_open_table_v1(PSI_table_share *share, const void *identity)
{
  PFS_table_share *pfs_table_share= reinterpret_cast<PFS_table_share*> (share);

  if (unlikely(pfs_table_share == NULL))
    return NULL;

  /* This object is not to be instrumented. */
  if (! pfs_table_share->m_enabled)
    return NULL;

  /* This object is instrumented, but all table instruments are disabled. */
  if (! global_table_io_class.m_enabled && ! global_table_lock_class.m_enabled)
    return NULL;

  /*
    When the performance schema is off, do not instrument anything.
    Table handles have short life cycle, instrumentation will happen
    again if needed during the next open().
  */
  if (! flag_global_instrumentation)
    return NULL;

  PFS_thread *thread= my_thread_get_THR_PFS();
  if (unlikely(thread == NULL))
    return NULL;

  PFS_table *pfs_table= create_table(pfs_table_share, thread, identity);
  return reinterpret_cast<PSI_table *> (pfs_table);
}

/**
  Implementation of the table instrumentation interface.
  @sa PSI_v1::unbind_table.
*/
void pfs_unbind_table_v1(PSI_table *table)
{
  PFS_table *pfs= reinterpret_cast<PFS_table*> (table);
  if (likely(pfs != NULL))
  {
    pfs->m_thread_owner= NULL;
    pfs->m_owner_event_id= 0;
  }
}

/**
  Implementation of the table instrumentation interface.
  @sa PSI_v1::rebind_table.
*/
PSI_table *
pfs_rebind_table_v1(PSI_table_share *share, const void *identity, PSI_table *table)
{
  PFS_table *pfs= reinterpret_cast<PFS_table*> (table);
  if (likely(pfs != NULL))
  {
    DBUG_ASSERT(pfs->m_thread_owner == NULL);

    if (unlikely(! pfs->m_share->m_enabled))
    {
      destroy_table(pfs);
      return NULL;
    }

    if (unlikely(! global_table_io_class.m_enabled && ! global_table_lock_class.m_enabled))
    {
      destroy_table(pfs);
      return NULL;
    }

    if (unlikely(! flag_global_instrumentation))
    {
      destroy_table(pfs);
      return NULL;
    }

    /* The table handle was already instrumented, reuse it for this thread. */
    PFS_thread *thread= my_thread_get_THR_PFS();
    pfs->m_thread_owner= thread;
    if (thread != NULL)
      pfs->m_owner_event_id= thread->m_event_id;
    else
      pfs->m_owner_event_id= 0;
    return table;
  }

  /* See open_table_v1() */

  PFS_table_share *pfs_table_share= reinterpret_cast<PFS_table_share*> (share);

  if (unlikely(pfs_table_share == NULL))
    return NULL;

  if (! pfs_table_share->m_enabled)
    return NULL;

  if (! global_table_io_class.m_enabled && ! global_table_lock_class.m_enabled)
    return NULL;

  if (! flag_global_instrumentation)
    return NULL;

  PFS_thread *thread= my_thread_get_THR_PFS();
  if (unlikely(thread == NULL))
    return NULL;

  PFS_table *pfs_table= create_table(pfs_table_share, thread, identity);
  return reinterpret_cast<PSI_table *> (pfs_table);
}

/**
  Implementation of the table instrumentation interface.
  @sa PSI_v1::close_table.
*/
void pfs_close_table_v1(TABLE_SHARE *server_share, PSI_table *table)
{
  PFS_table *pfs= reinterpret_cast<PFS_table*> (table);
  if (unlikely(pfs == NULL))
    return;
  pfs->aggregate(server_share);
  destroy_table(pfs);
}

PSI_socket*
pfs_init_socket_v1(PSI_socket_key key, const my_socket *fd,
                   const struct sockaddr *addr, socklen_t addr_len)
{
  PFS_socket_class *klass;
  PFS_socket *pfs;
  klass= find_socket_class(key);
  if (unlikely(klass == NULL))
    return NULL;
  pfs= create_socket(klass, fd, addr, addr_len);
  return reinterpret_cast<PSI_socket *> (pfs);
}

void pfs_destroy_socket_v1(PSI_socket *socket)
{
  PFS_socket *pfs= reinterpret_cast<PFS_socket*> (socket);

  DBUG_ASSERT(pfs != NULL);

  destroy_socket(pfs);
}

/**
  Implementation of the file instrumentation interface.
  @sa PSI_v1::create_file.
*/
void pfs_create_file_v1(PSI_file_key key, const char *name, File file)
{
  if (! flag_global_instrumentation)
    return;
  int index= (int) file;
  if (unlikely(index < 0))
    return;
  PFS_file_class *klass= find_file_class(key);
  if (unlikely(klass == NULL))
    return;
  if (! klass->m_enabled)
    return;

  /* A thread is needed for LF_PINS */
  PFS_thread *pfs_thread= my_thread_get_THR_PFS();
  if (unlikely(pfs_thread == NULL))
    return;

  if (flag_thread_instrumentation && ! pfs_thread->m_enabled)
    return;

  /*
    We want this check after pfs_thread->m_enabled,
    to avoid reporting false loss.
  */
  if (unlikely(index >= file_handle_max))
  {
    file_handle_lost++;
    return;
  }

  uint len= (uint)strlen(name);
  PFS_file *pfs_file= find_or_create_file(pfs_thread, klass, name, len, true);

  file_handle_array[index]= pfs_file;
}

/**
  Arguments given from a parent to a child thread, packaged in one structure.
  This data is used when spawning a new instrumented thread.
  @sa pfs_spawn_thread.
*/
struct PFS_spawn_thread_arg
{
  ulonglong m_thread_internal_id;
  char m_username[USERNAME_LENGTH];
  uint m_username_length;
  char m_hostname[HOSTNAME_LENGTH];
  uint m_hostname_length;

  PSI_thread_key m_child_key;
  const void *m_child_identity;
  void *(*m_user_start_routine)(void*);
  void *m_user_arg;
};

extern "C" void* pfs_spawn_thread(void *arg)
{
  PFS_spawn_thread_arg *typed_arg= (PFS_spawn_thread_arg*) arg;
  void *user_arg;
  void *(*user_start_routine)(void*);

  PFS_thread *pfs;

  /* First, attach instrumentation to this newly created pthread. */
  PFS_thread_class *klass= find_thread_class(typed_arg->m_child_key);
  if (likely(klass != NULL))
  {
    pfs= create_thread(klass, typed_arg->m_child_identity, 0);
    if (likely(pfs != NULL))
    {
      pfs->m_thread_os_id= my_thread_os_id();
      clear_thread_account(pfs);

      pfs->m_parent_thread_internal_id= typed_arg->m_thread_internal_id;

      memcpy(pfs->m_username, typed_arg->m_username, sizeof(pfs->m_username));
      pfs->m_username_length= typed_arg->m_username_length;

      memcpy(pfs->m_hostname, typed_arg->m_hostname, sizeof(pfs->m_hostname));
      pfs->m_hostname_length= typed_arg->m_hostname_length;

      set_thread_account(pfs);
    }
  }
  else
  {
    pfs= NULL;
  }
  my_thread_set_THR_PFS(pfs);

  /*
    Secondly, free the memory allocated in spawn_thread_v1().
    It is preferable to do this before invoking the user
    routine, to avoid memory leaks at shutdown, in case
    the server exits without waiting for this thread.
  */
  user_start_routine= typed_arg->m_user_start_routine;
  user_arg= typed_arg->m_user_arg;
  my_free(typed_arg);

  /* Then, execute the user code for this thread. */
  (*user_start_routine)(user_arg);

  return NULL;
}

/**
  Implementation of the thread instrumentation interface.
  @sa PSI_v1::spawn_thread.
*/
int pfs_spawn_thread_v1(PSI_thread_key key,
                        my_thread_handle *thread, const my_thread_attr_t *attr,
                        void *(*start_routine)(void*), void *arg)
{
  PFS_spawn_thread_arg *psi_arg;
  PFS_thread *parent;

  /* psi_arg can not be global, and can not be a local variable. */
  psi_arg= (PFS_spawn_thread_arg*) my_malloc(PSI_NOT_INSTRUMENTED,
                                             sizeof(PFS_spawn_thread_arg),
                                             MYF(MY_WME));
  if (unlikely(psi_arg == NULL))
    return EAGAIN;

  psi_arg->m_child_key= key;
  psi_arg->m_child_identity= (arg ? arg : thread);
  psi_arg->m_user_start_routine= start_routine;
  psi_arg->m_user_arg= arg;

  parent= my_thread_get_THR_PFS();
  if (parent != NULL)
  {
    /*
      Make a copy of the parent attributes.
      This is required, because instrumentation for this thread (the parent)
      may be destroyed before the child thread instrumentation is created.
    */
    psi_arg->m_thread_internal_id= parent->m_thread_internal_id;

    memcpy(psi_arg->m_username, parent->m_username, sizeof(psi_arg->m_username));
    psi_arg->m_username_length= parent->m_username_length;

    memcpy(psi_arg->m_hostname, parent->m_hostname, sizeof(psi_arg->m_hostname));
    psi_arg->m_hostname_length= parent->m_hostname_length;
  }
  else
  {
    psi_arg->m_thread_internal_id= 0;
    psi_arg->m_username_length= 0;
    psi_arg->m_hostname_length= 0;
  }

  int result= my_thread_create(thread, attr, pfs_spawn_thread, psi_arg);
  if (unlikely(result != 0))
    my_free(psi_arg);
  return result;
}

/**
  Implementation of the thread instrumentation interface.
  @sa PSI_v1::new_thread.
*/
PSI_thread*
pfs_new_thread_v1(PSI_thread_key key, const void *identity, ulonglong processlist_id)
{
  PFS_thread *pfs;

  PFS_thread_class *klass= find_thread_class(key);
  if (likely(klass != NULL))
    pfs= create_thread(klass, identity, processlist_id);
  else
    pfs= NULL;

  return reinterpret_cast<PSI_thread*> (pfs);
}

/**
  Implementation of the thread instrumentation interface.
  @sa PSI_v1::set_thread_id.
*/
void pfs_set_thread_id_v1(PSI_thread *thread, ulonglong processlist_id)
{
  PFS_thread *pfs= reinterpret_cast<PFS_thread*> (thread);
  if (unlikely(pfs == NULL))
    return;
  pfs->m_processlist_id= (ulong)processlist_id;
}

/**
  Implementation of the thread instrumentation interface.
  @sa PSI_v1::set_thread_THD.
*/
void pfs_set_thread_THD_v1(PSI_thread *thread, THD *thd)
{
  PFS_thread *pfs= reinterpret_cast<PFS_thread*> (thread);
  if (unlikely(pfs == NULL))
    return;
  pfs->m_thd= thd;
}

/**
  Implementation of the thread instrumentation interface.
  @sa PSI_v1::set_thread_os_thread_id.
*/
void pfs_set_thread_os_id_v1(PSI_thread *thread)
{
  PFS_thread *pfs= reinterpret_cast<PFS_thread*> (thread);
  if (unlikely(pfs == NULL))
    return;
  pfs->m_thread_os_id= my_thread_os_id();
}

/**
  Implementation of the thread instrumentation interface.
  @sa PSI_v1::get_thread_id.
*/
PSI_thread*
pfs_get_thread_v1(void)
{
  PFS_thread *pfs= my_thread_get_THR_PFS();
  return reinterpret_cast<PSI_thread*> (pfs);
}

/**
  Implementation of the thread instrumentation interface.
  @sa PSI_v1::set_thread_user.
*/
void pfs_set_thread_user_v1(const char *user, int user_len)
{
  pfs_dirty_state dirty_state;
  PFS_thread *pfs= my_thread_get_THR_PFS();

  DBUG_ASSERT((user != NULL) || (user_len == 0));
  DBUG_ASSERT(user_len >= 0);
  DBUG_ASSERT((uint) user_len <= sizeof(pfs->m_username));

  if (unlikely(pfs == NULL))
    return;

  aggregate_thread(pfs, pfs->m_account, pfs->m_user, pfs->m_host);

  pfs->m_session_lock.allocated_to_dirty(& dirty_state);

  clear_thread_account(pfs);

  if (user_len > 0)
    memcpy(pfs->m_username, user, user_len);
  pfs->m_username_length= user_len;

  set_thread_account(pfs);

  bool enabled;
  bool history;
  if (pfs->m_account != NULL)
  {
    enabled= pfs->m_account->m_enabled;
    history= pfs->m_account->m_history;
  }
  else
  {
    if ((pfs->m_username_length > 0) && (pfs->m_hostname_length > 0))
    {
      lookup_setup_actor(pfs,
                         pfs->m_username, pfs->m_username_length,
                         pfs->m_hostname, pfs->m_hostname_length,
                         &enabled, &history);
    }
    else
    {
      /* There is no setting for background threads */
      enabled= true;
      history= true;
    }
  }
  pfs->set_enabled(enabled);
  pfs->set_history(history);

  pfs->m_session_lock.dirty_to_allocated(& dirty_state);
}

/**
  Implementation of the thread instrumentation interface.
  @sa PSI_v1::set_thread_account.
*/
void pfs_set_thread_account_v1(const char *user, int user_len,
                               const char *host, int host_len)
{
  pfs_dirty_state dirty_state;
  PFS_thread *pfs= my_thread_get_THR_PFS();

  DBUG_ASSERT((user != NULL) || (user_len == 0));
  DBUG_ASSERT(user_len >= 0);
  DBUG_ASSERT((uint) user_len <= sizeof(pfs->m_username));
  DBUG_ASSERT((host != NULL) || (host_len == 0));
  DBUG_ASSERT(host_len >= 0);
  DBUG_ASSERT((uint) host_len <= sizeof(pfs->m_hostname));

  if (unlikely(pfs == NULL))
    return;

  pfs->m_session_lock.allocated_to_dirty(& dirty_state);

  clear_thread_account(pfs);

  if (host_len > 0)
    memcpy(pfs->m_hostname, host, host_len);
  pfs->m_hostname_length= host_len;

  if (user_len > 0)
    memcpy(pfs->m_username, user, user_len);
  pfs->m_username_length= user_len;

  set_thread_account(pfs);

  bool enabled;
  bool history;
  if (pfs->m_account != NULL)
  {
    enabled= pfs->m_account->m_enabled;
    history= pfs->m_account->m_history;
  }
  else
  {
    if ((pfs->m_username_length > 0) && (pfs->m_hostname_length > 0))
    {
      lookup_setup_actor(pfs,
                         pfs->m_username, pfs->m_username_length,
                         pfs->m_hostname, pfs->m_hostname_length,
                         &enabled, &history);
    }
    else
    {
      /* There is no setting for background threads */
      enabled= true;
      history= true;
    }
  }
  pfs->set_enabled(enabled);
  pfs->set_history(history);

  pfs->m_session_lock.dirty_to_allocated(& dirty_state);
}

/**
  Implementation of the thread instrumentation interface.
  @sa PSI_v1::set_thread_db.
*/
void pfs_set_thread_db_v1(const char* db, int db_len)
{
  PFS_thread *pfs= my_thread_get_THR_PFS();

  DBUG_ASSERT((db != NULL) || (db_len == 0));
  DBUG_ASSERT(db_len >= 0);
  DBUG_ASSERT((uint) db_len <= sizeof(pfs->m_dbname));

  if (likely(pfs != NULL))
  {
    pfs_dirty_state dirty_state;
    pfs->m_stmt_lock.allocated_to_dirty(& dirty_state);
    if (db_len > 0)
      memcpy(pfs->m_dbname, db, db_len);
    pfs->m_dbname_length= db_len;
    pfs->m_stmt_lock.dirty_to_allocated(& dirty_state);
  }
}

/**
  Implementation of the thread instrumentation interface.
  @sa PSI_v1::set_thread_command.
*/
void pfs_set_thread_command_v1(int command)
{
  PFS_thread *pfs= my_thread_get_THR_PFS();

  DBUG_ASSERT(command >= 0);
  DBUG_ASSERT(command <= (int) COM_END);

  if (likely(pfs != NULL))
  {
    pfs->m_command= command;
  }
}

/**
Implementation of the thread instrumentation interface.
@sa PSI_v1::set_thread_connection_type.
*/
void pfs_set_connection_type_v1(opaque_vio_type conn_type)
{
  PFS_thread *pfs= my_thread_get_THR_PFS();

  DBUG_ASSERT(conn_type >= FIRST_VIO_TYPE);
  DBUG_ASSERT(conn_type <= LAST_VIO_TYPE);

  if (likely(pfs != NULL))
  {
    pfs->m_connection_type= static_cast<enum_vio_type> (conn_type);
  }
}


/**
  Implementation of the thread instrumentation interface.
  @sa PSI_v1::set_thread_start_time.
*/
void pfs_set_thread_start_time_v1(time_t start_time)
{
  PFS_thread *pfs= my_thread_get_THR_PFS();

  if (likely(pfs != NULL))
  {
    pfs->m_start_time= start_time;
  }
}

/**
  Implementation of the thread instrumentation interface.
  @sa PSI_v1::set_thread_state.
*/
void pfs_set_thread_state_v1(const char* state)
{
  /* DEPRECATED. */
}

/**
  Implementation of the thread instrumentation interface.
  @sa PSI_v1::set_thread_info.
*/
void pfs_set_thread_info_v1(const char* info, uint info_len)
{
  pfs_dirty_state dirty_state;
  PFS_thread *pfs= my_thread_get_THR_PFS();

  DBUG_ASSERT((info != NULL) || (info_len == 0));

  if (likely(pfs != NULL))
  {
    if ((info != NULL) && (info_len > 0))
    {
      if (info_len > sizeof(pfs->m_processlist_info))
        info_len= sizeof(pfs->m_processlist_info);

      pfs->m_stmt_lock.allocated_to_dirty(& dirty_state);
      memcpy(pfs->m_processlist_info, info, info_len);
      pfs->m_processlist_info_length= info_len;
      pfs->m_stmt_lock.dirty_to_allocated(& dirty_state);
    }
    else
    {
      pfs->m_stmt_lock.allocated_to_dirty(& dirty_state);
      pfs->m_processlist_info_length= 0;
      pfs->m_stmt_lock.dirty_to_allocated(& dirty_state);
    }
  }
}

/**
  Implementation of the thread instrumentation interface.
  @sa PSI_v1::set_thread.
*/
void pfs_set_thread_v1(PSI_thread* thread)
{
  PFS_thread *pfs= reinterpret_cast<PFS_thread*> (thread);
  my_thread_set_THR_PFS(pfs);
}

/**
  Implementation of the thread instrumentation interface.
  @sa PSI_v1::delete_current_thread.
*/
void pfs_delete_current_thread_v1(void)
{
  PFS_thread *thread= my_thread_get_THR_PFS();
  if (thread != NULL)
  {
    aggregate_thread(thread, thread->m_account, thread->m_user, thread->m_host);
    my_thread_set_THR_PFS(NULL);
    destroy_thread(thread);
  }
}

/**
  Implementation of the thread instrumentation interface.
  @sa PSI_v1::delete_thread.
*/
void pfs_delete_thread_v1(PSI_thread *thread)
{
  PFS_thread *pfs= reinterpret_cast<PFS_thread*> (thread);

  if (pfs != NULL)
  {
    aggregate_thread(pfs, pfs->m_account, pfs->m_user, pfs->m_host);
    destroy_thread(pfs);
  }
}

/**
  Implementation of the mutex instrumentation interface.
  @sa PSI_v1::start_mutex_wait.
*/
PSI_mutex_locker*
pfs_start_mutex_wait_v1(PSI_mutex_locker_state *state,
                        PSI_mutex *mutex, PSI_mutex_operation op,
                        const char *src_file, uint src_line)
{
  PFS_mutex *pfs_mutex= reinterpret_cast<PFS_mutex*> (mutex);
  DBUG_ASSERT((int) op >= 0);
  DBUG_ASSERT((uint) op < array_elements(mutex_operation_map));
  DBUG_ASSERT(state != NULL);

  DBUG_ASSERT(pfs_mutex != NULL);
  DBUG_ASSERT(pfs_mutex->m_class != NULL);

  if (! pfs_mutex->m_enabled)
    return NULL;

  uint flags;
  ulonglong timer_start= 0;

  if (flag_thread_instrumentation)
  {
    PFS_thread *pfs_thread= my_thread_get_THR_PFS();
    if (unlikely(pfs_thread == NULL))
      return NULL;
    if (! pfs_thread->m_enabled)
      return NULL;
    state->m_thread= reinterpret_cast<PSI_thread *> (pfs_thread);
    flags= STATE_FLAG_THREAD;

    if (pfs_mutex->m_timed)
    {
      timer_start= get_timer_raw_value_and_function(wait_timer, & state->m_timer);
      state->m_timer_start= timer_start;
      flags|= STATE_FLAG_TIMED;
    }

    if (flag_events_waits_current)
    {
      if (unlikely(pfs_thread->m_events_waits_current >=
                   & pfs_thread->m_events_waits_stack[WAIT_STACK_SIZE]))
      {
        locker_lost++;
        return NULL;
      }
      PFS_events_waits *wait= pfs_thread->m_events_waits_current;
      state->m_wait= wait;
      flags|= STATE_FLAG_EVENT;

      PFS_events_waits *parent_event= wait - 1;
      wait->m_event_type= EVENT_TYPE_WAIT;
      wait->m_nesting_event_id= parent_event->m_event_id;
      wait->m_nesting_event_type= parent_event->m_event_type;

      wait->m_thread_internal_id= pfs_thread->m_thread_internal_id;
      wait->m_class= pfs_mutex->m_class;
      wait->m_timer_start= timer_start;
      wait->m_timer_end= 0;
      wait->m_object_instance_addr= pfs_mutex->m_identity;
      wait->m_event_id= pfs_thread->m_event_id++;
      wait->m_end_event_id= 0;
      wait->m_operation= mutex_operation_map[(int) op];
      wait->m_source_file= src_file;
      wait->m_source_line= src_line;
      wait->m_wait_class= WAIT_CLASS_MUTEX;

      pfs_thread->m_events_waits_current++;
    }
  }
  else
  {
    if (pfs_mutex->m_timed)
    {
      timer_start= get_timer_raw_value_and_function(wait_timer, & state->m_timer);
      state->m_timer_start= timer_start;
      flags= STATE_FLAG_TIMED;
      state->m_thread= NULL;
    }
    else
    {
      /*
        Complete shortcut.
      */
      /* Aggregate to EVENTS_WAITS_SUMMARY_BY_INSTANCE (counted) */
      pfs_mutex->m_mutex_stat.m_wait_stat.aggregate_counted();
      return NULL;
    }
  }

  state->m_flags= flags;
  state->m_mutex= mutex;
  return reinterpret_cast<PSI_mutex_locker*> (state);
}

/**
  Implementation of the rwlock instrumentation interface.
  @sa PSI_v1::start_rwlock_rdwait
  @sa PSI_v1::start_rwlock_wrwait
*/
PSI_rwlock_locker*
pfs_start_rwlock_wait_v1(PSI_rwlock_locker_state *state,
                         PSI_rwlock *rwlock,
                         PSI_rwlock_operation op,
                         const char *src_file, uint src_line)
{
  PFS_rwlock *pfs_rwlock= reinterpret_cast<PFS_rwlock*> (rwlock);
  DBUG_ASSERT(static_cast<int> (op) >= 0);
  DBUG_ASSERT(static_cast<uint> (op) < array_elements(rwlock_operation_map));
  DBUG_ASSERT(state != NULL);
  DBUG_ASSERT(pfs_rwlock != NULL);
  DBUG_ASSERT(pfs_rwlock->m_class != NULL);

  /* Operations supported for READ WRITE LOCK */

  DBUG_ASSERT(   pfs_rwlock->m_class->is_shared_exclusive()
              || (op == PSI_RWLOCK_READLOCK)
              || (op == PSI_RWLOCK_WRITELOCK)
              || (op == PSI_RWLOCK_TRYREADLOCK)
              || (op == PSI_RWLOCK_TRYWRITELOCK)
             );

  /* Operations supported for SHARED EXCLUSIVE LOCK */

  DBUG_ASSERT(   ! pfs_rwlock->m_class->is_shared_exclusive()
              || (op == PSI_RWLOCK_SHAREDLOCK)
              || (op == PSI_RWLOCK_SHAREDEXCLUSIVELOCK)
              || (op == PSI_RWLOCK_EXCLUSIVELOCK)
              || (op == PSI_RWLOCK_TRYSHAREDLOCK)
              || (op == PSI_RWLOCK_TRYSHAREDEXCLUSIVELOCK)
              || (op == PSI_RWLOCK_TRYEXCLUSIVELOCK)
             );

  if (! pfs_rwlock->m_enabled)
    return NULL;

  uint flags;
  ulonglong timer_start= 0;

  if (flag_thread_instrumentation)
  {
    PFS_thread *pfs_thread= my_thread_get_THR_PFS();
    if (unlikely(pfs_thread == NULL))
      return NULL;
    if (! pfs_thread->m_enabled)
      return NULL;
    state->m_thread= reinterpret_cast<PSI_thread *> (pfs_thread);
    flags= STATE_FLAG_THREAD;

    if (pfs_rwlock->m_timed)
    {
      timer_start= get_timer_raw_value_and_function(wait_timer, & state->m_timer);
      state->m_timer_start= timer_start;
      flags|= STATE_FLAG_TIMED;
    }

    if (flag_events_waits_current)
    {
      if (unlikely(pfs_thread->m_events_waits_current >=
                   & pfs_thread->m_events_waits_stack[WAIT_STACK_SIZE]))
      {
        locker_lost++;
        return NULL;
      }
      PFS_events_waits *wait= pfs_thread->m_events_waits_current;
      state->m_wait= wait;
      flags|= STATE_FLAG_EVENT;

      PFS_events_waits *parent_event= wait - 1;
      wait->m_event_type= EVENT_TYPE_WAIT;
      wait->m_nesting_event_id= parent_event->m_event_id;
      wait->m_nesting_event_type= parent_event->m_event_type;

      wait->m_thread_internal_id= pfs_thread->m_thread_internal_id;
      wait->m_class= pfs_rwlock->m_class;
      wait->m_timer_start= timer_start;
      wait->m_timer_end= 0;
      wait->m_object_instance_addr= pfs_rwlock->m_identity;
      wait->m_event_id= pfs_thread->m_event_id++;
      wait->m_end_event_id= 0;
      wait->m_operation= rwlock_operation_map[static_cast<int> (op)];
      wait->m_source_file= src_file;
      wait->m_source_line= src_line;
      wait->m_wait_class= WAIT_CLASS_RWLOCK;

      pfs_thread->m_events_waits_current++;
    }
  }
  else
  {
    if (pfs_rwlock->m_timed)
    {
      timer_start= get_timer_raw_value_and_function(wait_timer, & state->m_timer);
      state->m_timer_start= timer_start;
      flags= STATE_FLAG_TIMED;
      state->m_thread= NULL;
    }
    else
    {
      /*
        Complete shortcut.
      */
      /* Aggregate to EVENTS_WAITS_SUMMARY_BY_INSTANCE (counted) */
      pfs_rwlock->m_rwlock_stat.m_wait_stat.aggregate_counted();
      return NULL;
    }
  }

  state->m_flags= flags;
  state->m_rwlock= rwlock;
  state->m_operation= op;
  return reinterpret_cast<PSI_rwlock_locker*> (state);
}

PSI_rwlock_locker*
pfs_start_rwlock_rdwait_v1(PSI_rwlock_locker_state *state,
                           PSI_rwlock *rwlock,
                           PSI_rwlock_operation op,
                           const char *src_file, uint src_line)
{
  DBUG_ASSERT((op == PSI_RWLOCK_READLOCK) ||
              (op == PSI_RWLOCK_TRYREADLOCK) ||
              (op == PSI_RWLOCK_SHAREDLOCK) ||
              (op == PSI_RWLOCK_TRYSHAREDLOCK));

  return pfs_start_rwlock_wait_v1(state, rwlock, op, src_file, src_line);
}

PSI_rwlock_locker*
pfs_start_rwlock_wrwait_v1(PSI_rwlock_locker_state *state,
                           PSI_rwlock *rwlock,
                           PSI_rwlock_operation op,
                           const char *src_file, uint src_line)
{
  DBUG_ASSERT((op == PSI_RWLOCK_WRITELOCK) ||
              (op == PSI_RWLOCK_TRYWRITELOCK) ||
              (op == PSI_RWLOCK_SHAREDEXCLUSIVELOCK) ||
              (op == PSI_RWLOCK_TRYSHAREDEXCLUSIVELOCK) ||
              (op == PSI_RWLOCK_EXCLUSIVELOCK) ||
              (op == PSI_RWLOCK_TRYEXCLUSIVELOCK));

  return pfs_start_rwlock_wait_v1(state, rwlock, op, src_file, src_line);
}

/**
  Implementation of the cond instrumentation interface.
  @sa PSI_v1::start_cond_wait.
*/
PSI_cond_locker*
pfs_start_cond_wait_v1(PSI_cond_locker_state *state,
                       PSI_cond *cond, PSI_mutex *mutex,
                       PSI_cond_operation op,
                       const char *src_file, uint src_line)
{
  /*
    Note about the unused PSI_mutex *mutex parameter:
    In the pthread library, a call to pthread_cond_wait()
    causes an unlock() + lock() on the mutex associated with the condition.
    This mutex operation is not instrumented, so the mutex will still
    appear as locked when a thread is waiting on a condition.
    This has no impact now, as unlock_mutex() is not recording events.
    When unlock_mutex() is implemented by later work logs,
    this parameter here will be used to adjust the mutex state,
    in start_cond_wait_v1() and end_cond_wait_v1().
  */
  PFS_cond *pfs_cond= reinterpret_cast<PFS_cond*> (cond);
  DBUG_ASSERT(static_cast<int> (op) >= 0);
  DBUG_ASSERT(static_cast<uint> (op) < array_elements(cond_operation_map));
  DBUG_ASSERT(state != NULL);
  DBUG_ASSERT(pfs_cond != NULL);
  DBUG_ASSERT(pfs_cond->m_class != NULL);

  if (! pfs_cond->m_enabled)
    return NULL;

  uint flags;
  ulonglong timer_start= 0;

  if (flag_thread_instrumentation)
  {
    PFS_thread *pfs_thread= my_thread_get_THR_PFS();
    if (unlikely(pfs_thread == NULL))
      return NULL;
    if (! pfs_thread->m_enabled)
      return NULL;
    state->m_thread= reinterpret_cast<PSI_thread *> (pfs_thread);
    flags= STATE_FLAG_THREAD;

    if (pfs_cond->m_timed)
    {
      timer_start= get_timer_raw_value_and_function(wait_timer, & state->m_timer);
      state->m_timer_start= timer_start;
      flags|= STATE_FLAG_TIMED;
    }

    if (flag_events_waits_current)
    {
      if (unlikely(pfs_thread->m_events_waits_current >=
                   & pfs_thread->m_events_waits_stack[WAIT_STACK_SIZE]))
      {
        locker_lost++;
        return NULL;
      }
      PFS_events_waits *wait= pfs_thread->m_events_waits_current;
      state->m_wait= wait;
      flags|= STATE_FLAG_EVENT;

      PFS_events_waits *parent_event= wait - 1;
      wait->m_event_type= EVENT_TYPE_WAIT;
      wait->m_nesting_event_id= parent_event->m_event_id;
      wait->m_nesting_event_type= parent_event->m_event_type;

      wait->m_thread_internal_id= pfs_thread->m_thread_internal_id;
      wait->m_class= pfs_cond->m_class;
      wait->m_timer_start= timer_start;
      wait->m_timer_end= 0;
      wait->m_object_instance_addr= pfs_cond->m_identity;
      wait->m_event_id= pfs_thread->m_event_id++;
      wait->m_end_event_id= 0;
      wait->m_operation= cond_operation_map[static_cast<int> (op)];
      wait->m_source_file= src_file;
      wait->m_source_line= src_line;
      wait->m_wait_class= WAIT_CLASS_COND;

      pfs_thread->m_events_waits_current++;
    }
  }
  else
  {
    if (pfs_cond->m_timed)
    {
      timer_start= get_timer_raw_value_and_function(wait_timer, & state->m_timer);
      state->m_timer_start= timer_start;
      flags= STATE_FLAG_TIMED;
    }
    else
    {
      /*
        Complete shortcut.
      */
      /* Aggregate to EVENTS_WAITS_SUMMARY_BY_INSTANCE (counted) */
      pfs_cond->m_cond_stat.m_wait_stat.aggregate_counted();
      return NULL;
    }
  }

  state->m_flags= flags;
  state->m_cond= cond;
  state->m_mutex= mutex;
  return reinterpret_cast<PSI_cond_locker*> (state);
}

static inline PFS_TL_LOCK_TYPE lock_flags_to_lock_type(uint flags)
{
  enum thr_lock_type value= static_cast<enum thr_lock_type> (flags);

  switch (value)
  {
    case TL_READ:
      return PFS_TL_READ;
    case TL_READ_WITH_SHARED_LOCKS:
      return PFS_TL_READ_WITH_SHARED_LOCKS;
    case TL_READ_HIGH_PRIORITY:
      return PFS_TL_READ_HIGH_PRIORITY;
    case TL_READ_NO_INSERT:
      return PFS_TL_READ_NO_INSERT;
    case TL_WRITE_ALLOW_WRITE:
      return PFS_TL_WRITE_ALLOW_WRITE;
    case TL_WRITE_CONCURRENT_INSERT:
      return PFS_TL_WRITE_CONCURRENT_INSERT;
    case TL_WRITE_LOW_PRIORITY:
      return PFS_TL_WRITE_LOW_PRIORITY;
    case TL_WRITE:
      return PFS_TL_WRITE;

    case TL_WRITE_ONLY:
    case TL_IGNORE:
    case TL_UNLOCK:
    case TL_READ_DEFAULT:
    case TL_WRITE_DEFAULT:
    case TL_WRITE_CONCURRENT_DEFAULT:
    default:
      DBUG_ASSERT(false);
  }

  /* Dead code */
  return PFS_TL_READ;
}

static inline PFS_TL_LOCK_TYPE external_lock_flags_to_lock_type(uint flags)
{
  DBUG_ASSERT(flags == F_RDLCK || flags == F_WRLCK);
  return (flags == F_RDLCK ? PFS_TL_READ_EXTERNAL : PFS_TL_WRITE_EXTERNAL);
}

/**
  Implementation of the table instrumentation interface.
  @sa PSI_v1::start_table_io_wait_v1
*/
PSI_table_locker*
pfs_start_table_io_wait_v1(PSI_table_locker_state *state,
                           PSI_table *table,
                           PSI_table_io_operation op,
                           uint index,
                           const char *src_file, uint src_line)
{
  DBUG_ASSERT(static_cast<int> (op) >= 0);
  DBUG_ASSERT(static_cast<uint> (op) < array_elements(table_io_operation_map));
  DBUG_ASSERT(state != NULL);
  PFS_table *pfs_table= reinterpret_cast<PFS_table*> (table);
  DBUG_ASSERT(pfs_table != NULL);
  DBUG_ASSERT(pfs_table->m_share != NULL);

  if (! pfs_table->m_io_enabled)
    return NULL;

  PFS_thread *pfs_thread= my_thread_get_THR_PFS();

  uint flags;
  ulonglong timer_start= 0;

  if (flag_thread_instrumentation)
  {
    if (pfs_thread == NULL)
      return NULL;
    if (! pfs_thread->m_enabled)
      return NULL;
    state->m_thread= reinterpret_cast<PSI_thread *> (pfs_thread);
    flags= STATE_FLAG_THREAD;

    if (pfs_table->m_io_timed)
    {
      timer_start= get_timer_raw_value_and_function(wait_timer, & state->m_timer);
      state->m_timer_start= timer_start;
      flags|= STATE_FLAG_TIMED;
    }

    if (flag_events_waits_current)
    {
      if (unlikely(pfs_thread->m_events_waits_current >=
                   & pfs_thread->m_events_waits_stack[WAIT_STACK_SIZE]))
      {
        locker_lost++;
        return NULL;
      }
      PFS_events_waits *wait= pfs_thread->m_events_waits_current;
      state->m_wait= wait;
      flags|= STATE_FLAG_EVENT;

      PFS_events_waits *parent_event= wait - 1;
      wait->m_event_type= EVENT_TYPE_WAIT;
      wait->m_nesting_event_id= parent_event->m_event_id;
      wait->m_nesting_event_type= parent_event->m_event_type;

      PFS_table_share *share= pfs_table->m_share;
      wait->m_thread_internal_id= pfs_thread->m_thread_internal_id;
      wait->m_class= &global_table_io_class;
      wait->m_timer_start= timer_start;
      wait->m_timer_end= 0;
      wait->m_object_instance_addr= pfs_table->m_identity;
      wait->m_event_id= pfs_thread->m_event_id++;
      wait->m_end_event_id= 0;
      wait->m_operation= table_io_operation_map[static_cast<int> (op)];
      wait->m_flags= 0;
      wait->m_object_type= share->get_object_type();
      wait->m_weak_table_share= share;
      wait->m_weak_version= share->get_version();
      wait->m_index= index;
      wait->m_source_file= src_file;
      wait->m_source_line= src_line;
      wait->m_wait_class= WAIT_CLASS_TABLE;

      pfs_thread->m_events_waits_current++;
    }
  }
  else
  {
    if (pfs_table->m_io_timed)
    {
      timer_start= get_timer_raw_value_and_function(wait_timer, & state->m_timer);
      state->m_timer_start= timer_start;
      flags= STATE_FLAG_TIMED;
    }
    else
    {
      /* TODO: consider a shortcut here */
      flags= 0;
    }
  }

  state->m_flags= flags;
  state->m_table= table;
  state->m_io_operation= op;
  state->m_index= index;
  return reinterpret_cast<PSI_table_locker*> (state);
}

/**
  Implementation of the table instrumentation interface.
  @sa PSI_v1::start_table_lock_wait.
*/
PSI_table_locker*
pfs_start_table_lock_wait_v1(PSI_table_locker_state *state,
                             PSI_table *table,
                             PSI_table_lock_operation op,
                             ulong op_flags,
                             const char *src_file, uint src_line)
{
  DBUG_ASSERT(state != NULL);
  DBUG_ASSERT((op == PSI_TABLE_LOCK) || (op == PSI_TABLE_EXTERNAL_LOCK));

  PFS_table *pfs_table= reinterpret_cast<PFS_table*> (table);

  DBUG_ASSERT(pfs_table != NULL);
  DBUG_ASSERT(pfs_table->m_share != NULL);

  if (! pfs_table->m_lock_enabled)
    return NULL;

  PFS_thread *pfs_thread= my_thread_get_THR_PFS();

  PFS_TL_LOCK_TYPE lock_type;

  switch (op)
  {
    case PSI_TABLE_LOCK:
      lock_type= lock_flags_to_lock_type(op_flags);
      pfs_table->m_internal_lock= lock_type;
      break;
    case PSI_TABLE_EXTERNAL_LOCK:
      /*
        See the handler::external_lock() API design,
        there is no handler::external_unlock().
      */
      if (op_flags == F_UNLCK)
      {
        pfs_table->m_external_lock= PFS_TL_NONE;
        return NULL;
      }
      lock_type= external_lock_flags_to_lock_type(op_flags);
      pfs_table->m_external_lock= lock_type;
      break;
    default:
      lock_type= PFS_TL_READ;
      DBUG_ASSERT(false);
  }

  DBUG_ASSERT((uint) lock_type < array_elements(table_lock_operation_map));

  uint flags;
  ulonglong timer_start= 0;

  if (flag_thread_instrumentation)
  {
    if (pfs_thread == NULL)
      return NULL;
    if (! pfs_thread->m_enabled)
      return NULL;
    state->m_thread= reinterpret_cast<PSI_thread *> (pfs_thread);
    flags= STATE_FLAG_THREAD;

    if (pfs_table->m_lock_timed)
    {
      timer_start= get_timer_raw_value_and_function(wait_timer, & state->m_timer);
      state->m_timer_start= timer_start;
      flags|= STATE_FLAG_TIMED;
    }

    if (flag_events_waits_current)
    {
      if (unlikely(pfs_thread->m_events_waits_current >=
                   & pfs_thread->m_events_waits_stack[WAIT_STACK_SIZE]))
      {
        locker_lost++;
        return NULL;
      }
      PFS_events_waits *wait= pfs_thread->m_events_waits_current;
      state->m_wait= wait;
      flags|= STATE_FLAG_EVENT;

      PFS_events_waits *parent_event= wait - 1;
      wait->m_event_type= EVENT_TYPE_WAIT;
      wait->m_nesting_event_id= parent_event->m_event_id;
      wait->m_nesting_event_type= parent_event->m_event_type;

      PFS_table_share *share= pfs_table->m_share;
      wait->m_thread_internal_id= pfs_thread->m_thread_internal_id;
      wait->m_class= &global_table_lock_class;
      wait->m_timer_start= timer_start;
      wait->m_timer_end= 0;
      wait->m_object_instance_addr= pfs_table->m_identity;
      wait->m_event_id= pfs_thread->m_event_id++;
      wait->m_end_event_id= 0;
      wait->m_operation= table_lock_operation_map[lock_type];
      wait->m_flags= 0;
      wait->m_object_type= share->get_object_type();
      wait->m_weak_table_share= share;
      wait->m_weak_version= share->get_version();
      wait->m_index= 0;
      wait->m_source_file= src_file;
      wait->m_source_line= src_line;
      wait->m_wait_class= WAIT_CLASS_TABLE;

      pfs_thread->m_events_waits_current++;
    }
  }
  else
  {
    if (pfs_table->m_lock_timed)
    {
      timer_start= get_timer_raw_value_and_function(wait_timer, & state->m_timer);
      state->m_timer_start= timer_start;
      flags= STATE_FLAG_TIMED;
    }
    else
    {
      /* TODO: consider a shortcut here */
      flags= 0;
    }
  }

  state->m_flags= flags;
  state->m_table= table;
  state->m_index= lock_type;
  return reinterpret_cast<PSI_table_locker*> (state);
}

/**
  Implementation of the file instrumentation interface.
  @sa PSI_v1::get_thread_file_name_locker.
*/
PSI_file_locker*
pfs_get_thread_file_name_locker_v1(PSI_file_locker_state *state,
                                   PSI_file_key key,
                                   PSI_file_operation op,
                                   const char *name, const void *identity)
{
  DBUG_ASSERT(static_cast<int> (op) >= 0);
  DBUG_ASSERT(static_cast<uint> (op) < array_elements(file_operation_map));
  DBUG_ASSERT(state != NULL);

  if (! flag_global_instrumentation)
    return NULL;
  PFS_file_class *klass= find_file_class(key);
  if (unlikely(klass == NULL))
    return NULL;
  if (! klass->m_enabled)
    return NULL;

  /* Needed for the LF_HASH */
  PFS_thread *pfs_thread= my_thread_get_THR_PFS();
  if (unlikely(pfs_thread == NULL))
    return NULL;

  if (flag_thread_instrumentation && ! pfs_thread->m_enabled)
    return NULL;

  uint flags;

  state->m_thread= reinterpret_cast<PSI_thread *> (pfs_thread);
  flags= STATE_FLAG_THREAD;

  if (klass->m_timed)
    flags|= STATE_FLAG_TIMED;

  if (flag_events_waits_current)
  {
    if (unlikely(pfs_thread->m_events_waits_current >=
                 & pfs_thread->m_events_waits_stack[WAIT_STACK_SIZE]))
    {
      locker_lost++;
      return NULL;
    }
    PFS_events_waits *wait= pfs_thread->m_events_waits_current;
    state->m_wait= wait;
    flags|= STATE_FLAG_EVENT;

    PFS_events_waits *parent_event= wait - 1;
    wait->m_event_type= EVENT_TYPE_WAIT;
    wait->m_nesting_event_id= parent_event->m_event_id;
    wait->m_nesting_event_type= parent_event->m_event_type;

    wait->m_thread_internal_id= pfs_thread->m_thread_internal_id;
    wait->m_class= klass;
    wait->m_timer_start= 0;
    wait->m_timer_end= 0;
    wait->m_object_instance_addr= NULL;
    wait->m_weak_file= NULL;
    wait->m_weak_version= 0;
    wait->m_event_id= pfs_thread->m_event_id++;
    wait->m_end_event_id= 0;
    wait->m_operation= file_operation_map[static_cast<int> (op)];
    wait->m_wait_class= WAIT_CLASS_FILE;

    pfs_thread->m_events_waits_current++;
  }

  state->m_flags= flags;
  state->m_file= NULL;
  state->m_name= name;
  state->m_class= klass;
  state->m_operation= op;
  return reinterpret_cast<PSI_file_locker*> (state);
}

/**
  Implementation of the file instrumentation interface.
  @sa PSI_v1::get_thread_file_stream_locker.
*/
PSI_file_locker*
pfs_get_thread_file_stream_locker_v1(PSI_file_locker_state *state,
                                     PSI_file *file, PSI_file_operation op)
{
  PFS_file *pfs_file= reinterpret_cast<PFS_file*> (file);
  DBUG_ASSERT(static_cast<int> (op) >= 0);
  DBUG_ASSERT(static_cast<uint> (op) < array_elements(file_operation_map));
  DBUG_ASSERT(state != NULL);

  if (unlikely(pfs_file == NULL))
    return NULL;
  DBUG_ASSERT(pfs_file->m_class != NULL);
  PFS_file_class *klass= pfs_file->m_class;

  if (! pfs_file->m_enabled)
    return NULL;

  /* Needed for the LF_HASH */
  PFS_thread *pfs_thread= my_thread_get_THR_PFS();
  if (unlikely(pfs_thread == NULL))
    return NULL;

  uint flags;

  /* Always populated */
  state->m_thread= reinterpret_cast<PSI_thread *> (pfs_thread);

  if (flag_thread_instrumentation)
  {
    if (! pfs_thread->m_enabled)
      return NULL;
    flags= STATE_FLAG_THREAD;

    if (pfs_file->m_timed)
      flags|= STATE_FLAG_TIMED;

    if (flag_events_waits_current)
    {
      if (unlikely(pfs_thread->m_events_waits_current >=
                   & pfs_thread->m_events_waits_stack[WAIT_STACK_SIZE]))
      {
        locker_lost++;
        return NULL;
      }
      PFS_events_waits *wait= pfs_thread->m_events_waits_current;
      state->m_wait= wait;
      flags|= STATE_FLAG_EVENT;

      PFS_events_waits *parent_event= wait - 1;
      wait->m_event_type= EVENT_TYPE_WAIT;
      wait->m_nesting_event_id= parent_event->m_event_id;
      wait->m_nesting_event_type= parent_event->m_event_type;

      wait->m_thread_internal_id= pfs_thread->m_thread_internal_id;
      wait->m_class= klass;
      wait->m_timer_start= 0;
      wait->m_timer_end= 0;
      wait->m_object_instance_addr= pfs_file;
      wait->m_weak_file= pfs_file;
      wait->m_weak_version= pfs_file->get_version();
      wait->m_event_id= pfs_thread->m_event_id++;
      wait->m_end_event_id= 0;
      wait->m_operation= file_operation_map[static_cast<int> (op)];
      wait->m_wait_class= WAIT_CLASS_FILE;

      pfs_thread->m_events_waits_current++;
    }
  }
  else
  {
    if (pfs_file->m_timed)
    {
      flags= STATE_FLAG_TIMED;
    }
    else
    {
      /* TODO: consider a shortcut. */
      flags= 0;
    }
  }

  state->m_flags= flags;
  state->m_file= reinterpret_cast<PSI_file*> (pfs_file);
  state->m_operation= op;
  state->m_name= NULL;
  state->m_class= klass;
  return reinterpret_cast<PSI_file_locker*> (state);
}

/**
  Implementation of the file instrumentation interface.
  @sa PSI_v1::get_thread_file_descriptor_locker.
*/
PSI_file_locker*
pfs_get_thread_file_descriptor_locker_v1(PSI_file_locker_state *state,
                                         File file, PSI_file_operation op)
{
  int index= static_cast<int> (file);
  DBUG_ASSERT(static_cast<int> (op) >= 0);
  DBUG_ASSERT(static_cast<uint> (op) < array_elements(file_operation_map));
  DBUG_ASSERT(state != NULL);

  if (unlikely((index < 0) || (index >= file_handle_max)))
    return NULL;

  PFS_file *pfs_file= file_handle_array[index];
  if (unlikely(pfs_file == NULL))
    return NULL;

  /*
    We are about to close a file by descriptor number,
    and the calling code still holds the descriptor.
    Cleanup the file descriptor <--> file instrument association.
    Remove the instrumentation *before* the close to avoid race
    conditions with another thread opening a file
    (that could be given the same descriptor).
  */
  if (op == PSI_FILE_CLOSE)
    file_handle_array[index]= NULL;

  if (! pfs_file->m_enabled)
    return NULL;

  DBUG_ASSERT(pfs_file->m_class != NULL);
  PFS_file_class *klass= pfs_file->m_class;

  /* Needed for the LF_HASH */
  PFS_thread *pfs_thread= my_thread_get_THR_PFS();
  if (unlikely(pfs_thread == NULL))
    return NULL;

  uint flags;

  /* Always populated */
  state->m_thread= reinterpret_cast<PSI_thread *> (pfs_thread);

  if (flag_thread_instrumentation)
  {
    if (! pfs_thread->m_enabled)
      return NULL;
    flags= STATE_FLAG_THREAD;

    if (pfs_file->m_timed)
      flags|= STATE_FLAG_TIMED;

    if (flag_events_waits_current)
    {
      if (unlikely(pfs_thread->m_events_waits_current >=
                   & pfs_thread->m_events_waits_stack[WAIT_STACK_SIZE]))
      {
        locker_lost++;
        return NULL;
      }
      PFS_events_waits *wait= pfs_thread->m_events_waits_current;
      state->m_wait= wait;
      flags|= STATE_FLAG_EVENT;

      PFS_events_waits *parent_event= wait - 1;
      wait->m_event_type= EVENT_TYPE_WAIT;
      wait->m_nesting_event_id= parent_event->m_event_id;
      wait->m_nesting_event_type= parent_event->m_event_type;

      wait->m_thread_internal_id= pfs_thread->m_thread_internal_id;
      wait->m_class= klass;
      wait->m_timer_start= 0;
      wait->m_timer_end= 0;
      wait->m_object_instance_addr= pfs_file;
      wait->m_weak_file= pfs_file;
      wait->m_weak_version= pfs_file->get_version();
      wait->m_event_id= pfs_thread->m_event_id++;
      wait->m_end_event_id= 0;
      wait->m_operation= file_operation_map[static_cast<int> (op)];
      wait->m_wait_class= WAIT_CLASS_FILE;

      pfs_thread->m_events_waits_current++;
    }
  }
  else
  {
    if (pfs_file->m_timed)
    {
      flags= STATE_FLAG_TIMED;
    }
    else
    {
      /* TODO: consider a shortcut. */
      flags= 0;
    }
  }

  state->m_flags= flags;
  state->m_file= reinterpret_cast<PSI_file*> (pfs_file);
  state->m_operation= op;
  state->m_name= NULL;
  state->m_class= klass;
  return reinterpret_cast<PSI_file_locker*> (state);
}

/** Socket locker */

PSI_socket_locker*
pfs_start_socket_wait_v1(PSI_socket_locker_state *state,
                         PSI_socket *socket,
                         PSI_socket_operation op,
                         size_t count,
                         const char *src_file, uint src_line)
{
  DBUG_ASSERT(static_cast<int> (op) >= 0);
  DBUG_ASSERT(static_cast<uint> (op) < array_elements(socket_operation_map));
  DBUG_ASSERT(state != NULL);
  PFS_socket *pfs_socket= reinterpret_cast<PFS_socket*> (socket);

  DBUG_ASSERT(pfs_socket != NULL);
  DBUG_ASSERT(pfs_socket->m_class != NULL);

  if (!pfs_socket->m_enabled || pfs_socket->m_idle)
    return NULL;

  uint flags= 0;
  ulonglong timer_start= 0;

  if (flag_thread_instrumentation)
  {
    /*
       Do not use pfs_socket->m_thread_owner here,
       as different threads may use concurrently the same socket,
       for example during a KILL.
    */
    PFS_thread *pfs_thread= my_thread_get_THR_PFS();

    if (unlikely(pfs_thread == NULL))
      return NULL;

    if (!pfs_thread->m_enabled)
      return NULL;

    state->m_thread= reinterpret_cast<PSI_thread *> (pfs_thread);
    flags= STATE_FLAG_THREAD;

    if (pfs_socket->m_timed)
    {
      timer_start= get_timer_raw_value_and_function(wait_timer, & state->m_timer);
      state->m_timer_start= timer_start;
      flags|= STATE_FLAG_TIMED;
    }

    if (flag_events_waits_current)
    {
      if (unlikely(pfs_thread->m_events_waits_current >=
                   & pfs_thread->m_events_waits_stack[WAIT_STACK_SIZE]))
      {
        locker_lost++;
        return NULL;
      }
      PFS_events_waits *wait= pfs_thread->m_events_waits_current;
      state->m_wait= wait;
      flags|= STATE_FLAG_EVENT;

      PFS_events_waits *parent_event= wait - 1;
      wait->m_event_type= EVENT_TYPE_WAIT;
      wait->m_nesting_event_id=   parent_event->m_event_id;
      wait->m_nesting_event_type= parent_event->m_event_type;
      wait->m_thread_internal_id= pfs_thread->m_thread_internal_id;
      wait->m_class=        pfs_socket->m_class;
      wait->m_timer_start=  timer_start;
      wait->m_timer_end=    0;
      wait->m_object_instance_addr= pfs_socket->m_identity;
      wait->m_weak_socket=  pfs_socket;
      wait->m_weak_version= pfs_socket->get_version();
      wait->m_event_id=     pfs_thread->m_event_id++;
      wait->m_end_event_id= 0;
      wait->m_operation=    socket_operation_map[static_cast<int>(op)];
      wait->m_source_file= src_file;
      wait->m_source_line= src_line;
      wait->m_number_of_bytes= count;
      wait->m_wait_class=   WAIT_CLASS_SOCKET;

      pfs_thread->m_events_waits_current++;
    }
  }
  else
  {
    if (pfs_socket->m_timed)
    {
      timer_start= get_timer_raw_value_and_function(wait_timer, & state->m_timer);
      state->m_timer_start= timer_start;
      flags= STATE_FLAG_TIMED;
    }
    else
    {
      /*
        Even if timing is disabled, end_socket_wait() still needs a locker to
        capture the number of bytes sent or received by the socket operation.
        For operations that do not have a byte count, then just increment the
        event counter and return a NULL locker.
      */
      switch (op)
      {
        case PSI_SOCKET_CONNECT:
        case PSI_SOCKET_CREATE:
        case PSI_SOCKET_BIND:
        case PSI_SOCKET_SEEK:
        case PSI_SOCKET_OPT:
        case PSI_SOCKET_STAT:
        case PSI_SOCKET_SHUTDOWN:
        case PSI_SOCKET_CLOSE:
        case PSI_SOCKET_SELECT:
          pfs_socket->m_socket_stat.m_io_stat.m_misc.aggregate_counted();
          return NULL;
        default:
          break;
      }
    }
  }

  state->m_flags= flags;
  state->m_socket= socket;
  state->m_operation= op;
  return reinterpret_cast<PSI_socket_locker*> (state);
}

/**
  Implementation of the mutex instrumentation interface.
  @sa PSI_v1::unlock_mutex.
*/
void pfs_unlock_mutex_v1(PSI_mutex *mutex)
{
  PFS_mutex *pfs_mutex= reinterpret_cast<PFS_mutex*> (mutex);

  DBUG_ASSERT(pfs_mutex != NULL);

  /*
    Note that this code is still protected by the instrumented mutex,
    and therefore is thread safe. See inline_mysql_mutex_unlock().
  */

  /* Always update the instrumented state */
  pfs_mutex->m_owner= NULL;
  pfs_mutex->m_last_locked= 0;

#ifdef LATER_WL2333
  /*
    See WL#2333: SHOW ENGINE ... LOCK STATUS.
    PFS_mutex::m_lock_stat is not exposed in user visible tables
    currently, so there is no point spending time computing it.
  */
  if (! pfs_mutex->m_enabled)
    return;

  if (! pfs_mutex->m_timed)
    return;

  ulonglong locked_time;
  locked_time= get_timer_pico_value(wait_timer) - pfs_mutex->m_last_locked;
  pfs_mutex->m_mutex_stat.m_lock_stat.aggregate_value(locked_time);
#endif
}

/**
  Implementation of the rwlock instrumentation interface.
  @sa PSI_v1::unlock_rwlock.
*/
void pfs_unlock_rwlock_v1(PSI_rwlock *rwlock)
{
  PFS_rwlock *pfs_rwlock= reinterpret_cast<PFS_rwlock*> (rwlock);
  DBUG_ASSERT(pfs_rwlock != NULL);
  DBUG_ASSERT(pfs_rwlock == sanitize_rwlock(pfs_rwlock));
  DBUG_ASSERT(pfs_rwlock->m_class != NULL);
  DBUG_ASSERT(pfs_rwlock->m_lock.is_populated());

  bool last_writer= false;
  bool last_reader= false;

  /*
    Note that this code is still protected by the instrumented rwlock,
    and therefore is:
    - thread safe for write locks
    - almost thread safe for read locks (pfs_rwlock->m_readers is unsafe).
    See inline_mysql_rwlock_unlock()
  */

  /* Always update the instrumented state */
  if (pfs_rwlock->m_writer != NULL)
  {
    /* Nominal case, a writer is unlocking. */
    last_writer= true;
    pfs_rwlock->m_writer= NULL;
    /* Reset the readers stats, they could be off */
    pfs_rwlock->m_readers= 0;
  }
  else if (likely(pfs_rwlock->m_readers > 0))
  {
    /* Nominal case, a reader is unlocking. */
    if (--(pfs_rwlock->m_readers) == 0)
      last_reader= true;
  }
  else
  {
    /*
      Edge case, we have no writer and no readers,
      on an unlock event.
      This is possible for:
      - partial instrumentation
      - instrumentation disabled at runtime,
        see when get_thread_rwlock_locker_v1() returns NULL
      No further action is taken here, the next
      write lock will put the statistics is a valid state.
    */
  }

#ifdef LATER_WL2333
  /* See WL#2333: SHOW ENGINE ... LOCK STATUS. */

  if (! pfs_rwlock->m_enabled)
    return;

  if (! pfs_rwlock->m_timed)
    return;

  ulonglong locked_time;
  if (last_writer)
  {
    locked_time= get_timer_pico_value(wait_timer) - pfs_rwlock->m_last_written;
    pfs_rwlock->m_rwlock_stat.m_write_lock_stat.aggregate_value(locked_time);
  }
  else if (last_reader)
  {
    locked_time= get_timer_pico_value(wait_timer) - pfs_rwlock->m_last_read;
    pfs_rwlock->m_rwlock_stat.m_read_lock_stat.aggregate_value(locked_time);
  }
#else
  (void) last_reader;
  (void) last_writer;
#endif
}

/**
  Implementation of the cond instrumentation interface.
  @sa PSI_v1::signal_cond.
*/
void pfs_signal_cond_v1(PSI_cond* cond)
{
#ifdef PFS_LATER
  PFS_cond *pfs_cond= reinterpret_cast<PFS_cond*> (cond);

  DBUG_ASSERT(pfs_cond != NULL);

  pfs_cond->m_cond_stat.m_signal_count++;
#endif
}

/**
  Implementation of the cond instrumentation interface.
  @sa PSI_v1::broadcast_cond.
*/
void pfs_broadcast_cond_v1(PSI_cond* cond)
{
#ifdef PFS_LATER
  PFS_cond *pfs_cond= reinterpret_cast<PFS_cond*> (cond);

  DBUG_ASSERT(pfs_cond != NULL);

  pfs_cond->m_cond_stat.m_broadcast_count++;
#endif
}

/**
  Implementation of the idle instrumentation interface.
  @sa PSI_v1::start_idle_wait.
*/
PSI_idle_locker*
pfs_start_idle_wait_v1(PSI_idle_locker_state* state, const char *src_file, uint src_line)
{
  DBUG_ASSERT(state != NULL);

  if (!flag_global_instrumentation)
    return NULL;

  if (!global_idle_class.m_enabled)
    return NULL;

  uint flags= 0;
  ulonglong timer_start= 0;

  if (flag_thread_instrumentation)
  {
    PFS_thread *pfs_thread= my_thread_get_THR_PFS();
    if (unlikely(pfs_thread == NULL))
      return NULL;
    if (!pfs_thread->m_enabled)
      return NULL;
    state->m_thread= reinterpret_cast<PSI_thread *> (pfs_thread);
    flags= STATE_FLAG_THREAD;

    DBUG_ASSERT(pfs_thread->m_events_statements_count == 0);

    if (global_idle_class.m_timed)
    {
      timer_start= get_timer_raw_value_and_function(idle_timer, &state->m_timer);
      state->m_timer_start= timer_start;
      flags|= STATE_FLAG_TIMED;
    }

    if (flag_events_waits_current)
    {
      if (unlikely(pfs_thread->m_events_waits_current >=
                   & pfs_thread->m_events_waits_stack[WAIT_STACK_SIZE]))
      {
        locker_lost++;
        return NULL;
      }
      PFS_events_waits *wait= pfs_thread->m_events_waits_current;
      state->m_wait= wait;
      flags|= STATE_FLAG_EVENT;

      wait->m_event_type= EVENT_TYPE_WAIT;
      /*
        IDLE events are waits, but by definition we know that
        such waits happen outside of any STAGE and STATEMENT,
        so they have no parents.
      */
      wait->m_nesting_event_id= 0;
      /* no need to set wait->m_nesting_event_type */

      wait->m_thread_internal_id= pfs_thread->m_thread_internal_id;
      wait->m_class= &global_idle_class;
      wait->m_timer_start= timer_start;
      wait->m_timer_end= 0;
      wait->m_event_id= pfs_thread->m_event_id++;
      wait->m_end_event_id= 0;
      wait->m_operation= OPERATION_TYPE_IDLE;
      wait->m_source_file= src_file;
      wait->m_source_line= src_line;
      wait->m_wait_class= WAIT_CLASS_IDLE;

      pfs_thread->m_events_waits_current++;
    }
  }
  else
  {
    if (global_idle_class.m_timed)
    {
      timer_start= get_timer_raw_value_and_function(idle_timer, &state->m_timer);
      state->m_timer_start= timer_start;
      flags= STATE_FLAG_TIMED;
    }
  }

  state->m_flags= flags;
  return reinterpret_cast<PSI_idle_locker*> (state);
}

/**
  Implementation of the mutex instrumentation interface.
  @sa PSI_v1::end_idle_wait.
*/
void pfs_end_idle_wait_v1(PSI_idle_locker* locker)
{
  PSI_idle_locker_state *state= reinterpret_cast<PSI_idle_locker_state*> (locker);
  DBUG_ASSERT(state != NULL);
  ulonglong timer_end= 0;
  ulonglong wait_time= 0;

  uint flags= state->m_flags;

  if (flags & STATE_FLAG_TIMED)
  {
    timer_end= state->m_timer();
    wait_time= timer_end - state->m_timer_start;
  }

  if (flags & STATE_FLAG_THREAD)
  {
    PFS_thread *thread= reinterpret_cast<PFS_thread *> (state->m_thread);
    PFS_single_stat *event_name_array;
    event_name_array= thread->write_instr_class_waits_stats();

    if (flags & STATE_FLAG_TIMED)
    {
      /* Aggregate to EVENTS_WAITS_SUMMARY_BY_THREAD_BY_EVENT_NAME (timed) */
      event_name_array[GLOBAL_IDLE_EVENT_INDEX].aggregate_value(wait_time);
    }
    else
    {
      /* Aggregate to EVENTS_WAITS_SUMMARY_BY_THREAD_BY_EVENT_NAME (counted) */
      event_name_array[GLOBAL_IDLE_EVENT_INDEX].aggregate_counted();
    }

    if (flags & STATE_FLAG_EVENT)
    {
      PFS_events_waits *wait= reinterpret_cast<PFS_events_waits*> (state->m_wait);
      DBUG_ASSERT(wait != NULL);

      wait->m_timer_end= timer_end;
      wait->m_end_event_id= thread->m_event_id;
      if (thread->m_flag_events_waits_history)
        insert_events_waits_history(thread, wait);
      if (thread->m_flag_events_waits_history_long)
        insert_events_waits_history_long(wait);
      thread->m_events_waits_current--;

      DBUG_ASSERT(wait == thread->m_events_waits_current);
    }
  }

  if (flags & STATE_FLAG_TIMED)
  {
    /* Aggregate to EVENTS_WAITS_SUMMARY_GLOBAL_BY_EVENT_NAME (timed) */
    global_idle_stat.aggregate_value(wait_time);
  }
  else
  {
    /* Aggregate to EVENTS_WAITS_SUMMARY_GLOBAL_BY_EVENT_NAME (counted) */
    global_idle_stat.aggregate_counted();
  }
}

/**
  Implementation of the mutex instrumentation interface.
  @sa PSI_v1::end_mutex_wait.
*/
void pfs_end_mutex_wait_v1(PSI_mutex_locker* locker, int rc)
{
  PSI_mutex_locker_state *state= reinterpret_cast<PSI_mutex_locker_state*> (locker);
  DBUG_ASSERT(state != NULL);

  ulonglong timer_end= 0;
  ulonglong wait_time= 0;

  PFS_mutex *mutex= reinterpret_cast<PFS_mutex *> (state->m_mutex);
  DBUG_ASSERT(mutex != NULL);
  PFS_thread *thread= reinterpret_cast<PFS_thread *> (state->m_thread);

  uint flags= state->m_flags;

  if (flags & STATE_FLAG_TIMED)
  {
    timer_end= state->m_timer();
    wait_time= timer_end - state->m_timer_start;
    /* Aggregate to EVENTS_WAITS_SUMMARY_BY_INSTANCE (timed) */
    mutex->m_mutex_stat.m_wait_stat.aggregate_value(wait_time);
  }
  else
  {
    /* Aggregate to EVENTS_WAITS_SUMMARY_BY_INSTANCE (counted) */
    mutex->m_mutex_stat.m_wait_stat.aggregate_counted();
  }

  if (likely(rc == 0))
  {
    mutex->m_owner= thread;
    mutex->m_last_locked= timer_end;
  }

  if (flags & STATE_FLAG_THREAD)
  {
    PFS_single_stat *event_name_array;
    event_name_array= thread->write_instr_class_waits_stats();
    uint index= mutex->m_class->m_event_name_index;

    DBUG_ASSERT(index <= wait_class_max);
    DBUG_ASSERT(sanitize_thread(thread) != NULL);

    if (flags & STATE_FLAG_TIMED)
    {
      /* Aggregate to EVENTS_WAITS_SUMMARY_BY_THREAD_BY_EVENT_NAME (timed) */
      event_name_array[index].aggregate_value(wait_time);
    }
    else
    {
      /* Aggregate to EVENTS_WAITS_SUMMARY_BY_THREAD_BY_EVENT_NAME (counted) */
      event_name_array[index].aggregate_counted();
    }

    if (flags & STATE_FLAG_EVENT)
    {
      PFS_events_waits *wait= reinterpret_cast<PFS_events_waits*> (state->m_wait);
      DBUG_ASSERT(wait != NULL);

      wait->m_timer_end= timer_end;
      wait->m_end_event_id= thread->m_event_id;
      if (thread->m_flag_events_waits_history)
        insert_events_waits_history(thread, wait);
      if (thread->m_flag_events_waits_history_long)
        insert_events_waits_history_long(wait);
      thread->m_events_waits_current--;

      DBUG_ASSERT(wait == thread->m_events_waits_current);
    }
  }
}

/**
  Implementation of the rwlock instrumentation interface.
  @sa PSI_v1::end_rwlock_rdwait.
*/
void pfs_end_rwlock_rdwait_v1(PSI_rwlock_locker* locker, int rc)
{
  PSI_rwlock_locker_state *state= reinterpret_cast<PSI_rwlock_locker_state*> (locker);
  DBUG_ASSERT(state != NULL);

  ulonglong timer_end= 0;
  ulonglong wait_time= 0;

  PFS_rwlock *rwlock= reinterpret_cast<PFS_rwlock *> (state->m_rwlock);
  DBUG_ASSERT(rwlock != NULL);

  if (state->m_flags & STATE_FLAG_TIMED)
  {
    timer_end= state->m_timer();
    wait_time= timer_end - state->m_timer_start;
    /* Aggregate to EVENTS_WAITS_SUMMARY_BY_INSTANCE (timed) */
    rwlock->m_rwlock_stat.m_wait_stat.aggregate_value(wait_time);
  }
  else
  {
    /* Aggregate to EVENTS_WAITS_SUMMARY_BY_INSTANCE (counted) */
    rwlock->m_rwlock_stat.m_wait_stat.aggregate_counted();
  }

  if (rc == 0)
  {
    /*
      Warning:
      Multiple threads can execute this section concurrently
      (since multiple readers can execute in parallel).
      The statistics generated are not safe, which is why they are
      just statistics, not facts.
    */
    if (rwlock->m_readers == 0)
      rwlock->m_last_read= timer_end;
    rwlock->m_writer= NULL;
    rwlock->m_readers++;
  }

  if (state->m_flags & STATE_FLAG_THREAD)
  {
    PFS_thread *thread= reinterpret_cast<PFS_thread *> (state->m_thread);
    DBUG_ASSERT(thread != NULL);

    PFS_single_stat *event_name_array;
    event_name_array= thread->write_instr_class_waits_stats();
    uint index= rwlock->m_class->m_event_name_index;

    if (state->m_flags & STATE_FLAG_TIMED)
    {
      /* Aggregate to EVENTS_WAITS_SUMMARY_BY_THREAD_BY_EVENT_NAME (timed) */
      event_name_array[index].aggregate_value(wait_time);
    }
    else
    {
      /* Aggregate to EVENTS_WAITS_SUMMARY_BY_THREAD_BY_EVENT_NAME (counted) */
      event_name_array[index].aggregate_counted();
    }

    if (state->m_flags & STATE_FLAG_EVENT)
    {
      PFS_events_waits *wait= reinterpret_cast<PFS_events_waits*> (state->m_wait);
      DBUG_ASSERT(wait != NULL);

      wait->m_timer_end= timer_end;
      wait->m_end_event_id= thread->m_event_id;
      if (thread->m_flag_events_waits_history)
        insert_events_waits_history(thread, wait);
      if (thread->m_flag_events_waits_history_long)
        insert_events_waits_history_long(wait);
      thread->m_events_waits_current--;

      DBUG_ASSERT(wait == thread->m_events_waits_current);
    }
  }
}

/**
  Implementation of the rwlock instrumentation interface.
  @sa PSI_v1::end_rwlock_wrwait.
*/
void pfs_end_rwlock_wrwait_v1(PSI_rwlock_locker* locker, int rc)
{
  PSI_rwlock_locker_state *state= reinterpret_cast<PSI_rwlock_locker_state*> (locker);
  DBUG_ASSERT(state != NULL);

  ulonglong timer_end= 0;
  ulonglong wait_time= 0;

  PFS_rwlock *rwlock= reinterpret_cast<PFS_rwlock *> (state->m_rwlock);
  DBUG_ASSERT(rwlock != NULL);
  PFS_thread *thread= reinterpret_cast<PFS_thread *> (state->m_thread);

  if (state->m_flags & STATE_FLAG_TIMED)
  {
    timer_end= state->m_timer();
    wait_time= timer_end - state->m_timer_start;
    /* Aggregate to EVENTS_WAITS_SUMMARY_BY_INSTANCE (timed) */
    rwlock->m_rwlock_stat.m_wait_stat.aggregate_value(wait_time);
  }
  else
  {
    /* Aggregate to EVENTS_WAITS_SUMMARY_BY_INSTANCE (counted) */
    rwlock->m_rwlock_stat.m_wait_stat.aggregate_counted();
  }

  if (likely(rc == 0))
  {
    /* Thread safe : we are protected by the instrumented rwlock */
    rwlock->m_writer= thread;
    rwlock->m_last_written= timer_end;

    if ((state->m_operation != PSI_RWLOCK_SHAREDEXCLUSIVELOCK) &&
        (state->m_operation != PSI_RWLOCK_TRYSHAREDEXCLUSIVELOCK))
    {
      /* Reset the readers stats, they could be off */
      rwlock->m_readers= 0;
      rwlock->m_last_read= 0;
    }
  }

  if (state->m_flags & STATE_FLAG_THREAD)
  {
    PFS_single_stat *event_name_array;
    event_name_array= thread->write_instr_class_waits_stats();
    uint index= rwlock->m_class->m_event_name_index;

    if (state->m_flags & STATE_FLAG_TIMED)
    {
      /* Aggregate to EVENTS_WAITS_SUMMARY_BY_THREAD_BY_EVENT_NAME (timed) */
      event_name_array[index].aggregate_value(wait_time);
    }
    else
    {
      /* Aggregate to EVENTS_WAITS_SUMMARY_BY_THREAD_BY_EVENT_NAME (counted) */
      event_name_array[index].aggregate_counted();
    }

    if (state->m_flags & STATE_FLAG_EVENT)
    {
      PFS_events_waits *wait= reinterpret_cast<PFS_events_waits*> (state->m_wait);
      DBUG_ASSERT(wait != NULL);

      wait->m_timer_end= timer_end;
      wait->m_end_event_id= thread->m_event_id;
      if (thread->m_flag_events_waits_history)
        insert_events_waits_history(thread, wait);
      if (thread->m_flag_events_waits_history_long)
        insert_events_waits_history_long(wait);
      thread->m_events_waits_current--;

      DBUG_ASSERT(wait == thread->m_events_waits_current);
    }
  }
}

/**
  Implementation of the cond instrumentation interface.
  @sa PSI_v1::end_cond_wait.
*/
void pfs_end_cond_wait_v1(PSI_cond_locker* locker, int rc)
{
  PSI_cond_locker_state *state= reinterpret_cast<PSI_cond_locker_state*> (locker);
  DBUG_ASSERT(state != NULL);

  ulonglong timer_end= 0;
  ulonglong wait_time= 0;

  PFS_cond *cond= reinterpret_cast<PFS_cond *> (state->m_cond);
  /* PFS_mutex *mutex= reinterpret_cast<PFS_mutex *> (state->m_mutex); */

  if (state->m_flags & STATE_FLAG_TIMED)
  {
    timer_end= state->m_timer();
    wait_time= timer_end - state->m_timer_start;
    /* Aggregate to EVENTS_WAITS_SUMMARY_BY_INSTANCE (timed) */
    cond->m_cond_stat.m_wait_stat.aggregate_value(wait_time);
  }
  else
  {
    /* Aggregate to EVENTS_WAITS_SUMMARY_BY_INSTANCE (counted) */
    cond->m_cond_stat.m_wait_stat.aggregate_counted();
  }

  if (state->m_flags & STATE_FLAG_THREAD)
  {
    PFS_thread *thread= reinterpret_cast<PFS_thread *> (state->m_thread);
    DBUG_ASSERT(thread != NULL);

    PFS_single_stat *event_name_array;
    event_name_array= thread->write_instr_class_waits_stats();
    uint index= cond->m_class->m_event_name_index;

    if (state->m_flags & STATE_FLAG_TIMED)
    {
      /* Aggregate to EVENTS_WAITS_SUMMARY_BY_THREAD_BY_EVENT_NAME (timed) */
      event_name_array[index].aggregate_value(wait_time);
    }
    else
    {
      /* Aggregate to EVENTS_WAITS_SUMMARY_BY_THREAD_BY_EVENT_NAME (counted) */
      event_name_array[index].aggregate_counted();
    }

    if (state->m_flags & STATE_FLAG_EVENT)
    {
      PFS_events_waits *wait= reinterpret_cast<PFS_events_waits*> (state->m_wait);
      DBUG_ASSERT(wait != NULL);

      wait->m_timer_end= timer_end;
      wait->m_end_event_id= thread->m_event_id;
      if (thread->m_flag_events_waits_history)
        insert_events_waits_history(thread, wait);
      if (thread->m_flag_events_waits_history_long)
        insert_events_waits_history_long(wait);
      thread->m_events_waits_current--;

      DBUG_ASSERT(wait == thread->m_events_waits_current);
    }
  }
}

/**
  Implementation of the table instrumentation interface.
  @sa PSI_v1::end_table_io_wait.
*/
void pfs_end_table_io_wait_v1(PSI_table_locker* locker, ulonglong numrows)
{
  PSI_table_locker_state *state= reinterpret_cast<PSI_table_locker_state*> (locker);
  DBUG_ASSERT(state != NULL);

  ulonglong timer_end= 0;
  ulonglong wait_time= 0;

  PFS_table *table= reinterpret_cast<PFS_table *> (state->m_table);
  DBUG_ASSERT(table != NULL);

  PFS_single_stat *stat;
  PFS_table_io_stat *table_io_stat;

  DBUG_ASSERT((state->m_index < table->m_share->m_key_count) ||
              (state->m_index == MAX_INDEXES));

  table_io_stat= & table->m_table_stat.m_index_stat[state->m_index];
  table_io_stat->m_has_data= true;

  switch (state->m_io_operation)
  {
  case PSI_TABLE_FETCH_ROW:
    stat= & table_io_stat->m_fetch;
    break;
  case PSI_TABLE_WRITE_ROW:
    stat= & table_io_stat->m_insert;
    break;
  case PSI_TABLE_UPDATE_ROW:
    stat= & table_io_stat->m_update;
    break;
  case PSI_TABLE_DELETE_ROW:
    stat= & table_io_stat->m_delete;
    break;
  default:
    DBUG_ASSERT(false);
    stat= NULL;
    break;
  }

  uint flags= state->m_flags;

  if (flags & STATE_FLAG_TIMED)
  {
    timer_end= state->m_timer();
    wait_time= timer_end - state->m_timer_start;
    stat->aggregate_many_value(wait_time, numrows);
  }
  else
  {
    stat->aggregate_counted(numrows);
  }

  if (flags & STATE_FLAG_THREAD)
  {
    PFS_thread *thread= reinterpret_cast<PFS_thread *> (state->m_thread);
    DBUG_ASSERT(thread != NULL);

    PFS_single_stat *event_name_array;
    event_name_array= thread->write_instr_class_waits_stats();

    /*
      Aggregate to EVENTS_WAITS_SUMMARY_BY_THREAD_BY_EVENT_NAME
      (for wait/io/table/sql/handler)
    */
    if (flags & STATE_FLAG_TIMED)
    {
      event_name_array[GLOBAL_TABLE_IO_EVENT_INDEX].aggregate_many_value(wait_time, numrows);
    }
    else
    {
      event_name_array[GLOBAL_TABLE_IO_EVENT_INDEX].aggregate_counted(numrows);
    }

    if (flags & STATE_FLAG_EVENT)
    {
      PFS_events_waits *wait= reinterpret_cast<PFS_events_waits*> (state->m_wait);
      DBUG_ASSERT(wait != NULL);

      wait->m_timer_end= timer_end;
      wait->m_end_event_id= thread->m_event_id;
      wait->m_number_of_bytes= static_cast<size_t>(numrows);
      if (thread->m_flag_events_waits_history)
        insert_events_waits_history(thread, wait);
      if (thread->m_flag_events_waits_history_long)
        insert_events_waits_history_long(wait);
      thread->m_events_waits_current--;

      DBUG_ASSERT(wait == thread->m_events_waits_current);
    }
  }

  table->m_has_io_stats= true;
}

/**
  Implementation of the table instrumentation interface.
  @sa PSI_v1::end_table_lock_wait.
*/
void pfs_end_table_lock_wait_v1(PSI_table_locker* locker)
{
  PSI_table_locker_state *state= reinterpret_cast<PSI_table_locker_state*> (locker);
  DBUG_ASSERT(state != NULL);

  ulonglong timer_end= 0;
  ulonglong wait_time= 0;

  PFS_table *table= reinterpret_cast<PFS_table *> (state->m_table);
  DBUG_ASSERT(table != NULL);

  PFS_single_stat *stat= & table->m_table_stat.m_lock_stat.m_stat[state->m_index];

  uint flags= state->m_flags;

  if (flags & STATE_FLAG_TIMED)
  {
    timer_end= state->m_timer();
    wait_time= timer_end - state->m_timer_start;
    stat->aggregate_value(wait_time);
  }
  else
  {
    stat->aggregate_counted();
  }

  if (flags & STATE_FLAG_THREAD)
  {
    PFS_thread *thread= reinterpret_cast<PFS_thread *> (state->m_thread);
    DBUG_ASSERT(thread != NULL);

    PFS_single_stat *event_name_array;
    event_name_array= thread->write_instr_class_waits_stats();

    /*
      Aggregate to EVENTS_WAITS_SUMMARY_BY_THREAD_BY_EVENT_NAME
      (for wait/lock/table/sql/handler)
    */
    if (flags & STATE_FLAG_TIMED)
    {
      event_name_array[GLOBAL_TABLE_LOCK_EVENT_INDEX].aggregate_value(wait_time);
    }
    else
    {
      event_name_array[GLOBAL_TABLE_LOCK_EVENT_INDEX].aggregate_counted();
    }

    if (flags & STATE_FLAG_EVENT)
    {
      PFS_events_waits *wait= reinterpret_cast<PFS_events_waits*> (state->m_wait);
      DBUG_ASSERT(wait != NULL);

      wait->m_timer_end= timer_end;
      wait->m_end_event_id= thread->m_event_id;
      if (thread->m_flag_events_waits_history)
        insert_events_waits_history(thread, wait);
      if (thread->m_flag_events_waits_history_long)
        insert_events_waits_history_long(wait);
      thread->m_events_waits_current--;

      DBUG_ASSERT(wait == thread->m_events_waits_current);
    }
  }

  table->m_has_lock_stats= true;
}

void pfs_start_file_wait_v1(PSI_file_locker *locker,
                            size_t count,
                            const char *src_file,
                            uint src_line);

void pfs_end_file_wait_v1(PSI_file_locker *locker,
                          size_t count);

/**
  Implementation of the file instrumentation interface.
  @sa PSI_v1::start_file_open_wait.
*/
void pfs_start_file_open_wait_v1(PSI_file_locker *locker,
                                 const char *src_file,
                                 uint src_line)
{
  pfs_start_file_wait_v1(locker, 0, src_file, src_line);

  return;
}

/**
  Implementation of the file instrumentation interface.
  @sa PSI_v1::end_file_open_wait.
*/
PSI_file*
pfs_end_file_open_wait_v1(PSI_file_locker *locker,
                          void *result)
{
  PSI_file_locker_state *state= reinterpret_cast<PSI_file_locker_state*> (locker);
  DBUG_ASSERT(state != NULL);

  switch (state->m_operation)
  {
  case PSI_FILE_STAT:
  case PSI_FILE_RENAME:
    break;
  case PSI_FILE_STREAM_OPEN:
  case PSI_FILE_CREATE:
  case PSI_FILE_OPEN:
    if (result != NULL)
    {
      PFS_file_class *klass= reinterpret_cast<PFS_file_class*> (state->m_class);
      PFS_thread *thread= reinterpret_cast<PFS_thread*> (state->m_thread);
      const char *name= state->m_name;
      uint len= (uint)strlen(name);
      PFS_file *pfs_file= find_or_create_file(thread, klass, name, len, true);
      state->m_file= reinterpret_cast<PSI_file*> (pfs_file);
    }
    break;
  default:
    DBUG_ASSERT(false);
    break;
  }

  pfs_end_file_wait_v1(locker, 0);

  return state->m_file;
}

/**
  Implementation of the file instrumentation interface.
  @sa PSI_v1::end_file_open_wait_and_bind_to_descriptor.
*/
void pfs_end_file_open_wait_and_bind_to_descriptor_v1
  (PSI_file_locker *locker, File file)
{
  PFS_file *pfs_file= NULL;
  int index= (int) file;
  PSI_file_locker_state *state= reinterpret_cast<PSI_file_locker_state*> (locker);
  DBUG_ASSERT(state != NULL);

  if (index >= 0)
  {
    PFS_file_class *klass= reinterpret_cast<PFS_file_class*> (state->m_class);
    PFS_thread *thread= reinterpret_cast<PFS_thread*> (state->m_thread);
    const char *name= state->m_name;
    uint len= (uint)strlen(name);
    pfs_file= find_or_create_file(thread, klass, name, len, true);
    state->m_file= reinterpret_cast<PSI_file*> (pfs_file);
  }

  pfs_end_file_wait_v1(locker, 0);

  if (likely(index >= 0))
  {
    if (likely(index < file_handle_max))
      file_handle_array[index]= pfs_file;
    else
    {
      if (pfs_file != NULL)
        release_file(pfs_file);
      file_handle_lost++;
    }
  }
}

/**
  Implementation of the file instrumentation interface.
  @sa PSI_v1::end_temp_file_open_wait_and_bind_to_descriptor.
*/
void pfs_end_temp_file_open_wait_and_bind_to_descriptor_v1
  (PSI_file_locker *locker, File file, const char *filename)
{
  DBUG_ASSERT(filename != NULL);
  PSI_file_locker_state *state= reinterpret_cast<PSI_file_locker_state*> (locker);
  DBUG_ASSERT(state != NULL);

  /* Set filename that was generated during creation of temporary file. */
  state->m_name= filename;
  pfs_end_file_open_wait_and_bind_to_descriptor_v1(locker, file);

  PFS_file *pfs_file= reinterpret_cast<PFS_file *> (state->m_file);
  if (pfs_file != NULL)
  {
    pfs_file->m_temporary= true;
  }
}


/**
  Implementation of the file instrumentation interface.
  @sa PSI_v1::start_file_wait.
*/
void pfs_start_file_wait_v1(PSI_file_locker *locker,
                            size_t count,
                            const char *src_file,
                            uint src_line)
{
  ulonglong timer_start= 0;
  PSI_file_locker_state *state= reinterpret_cast<PSI_file_locker_state*> (locker);
  DBUG_ASSERT(state != NULL);

  uint flags= state->m_flags;

  if (flags & STATE_FLAG_TIMED)
  {
    timer_start= get_timer_raw_value_and_function(wait_timer, & state->m_timer);
    state->m_timer_start= timer_start;
  }

  if (flags & STATE_FLAG_EVENT)
  {
    PFS_events_waits *wait= reinterpret_cast<PFS_events_waits*> (state->m_wait);
    DBUG_ASSERT(wait != NULL);

    wait->m_timer_start= timer_start;
    wait->m_source_file= src_file;
    wait->m_source_line= src_line;
    wait->m_number_of_bytes= count;
  }
}

/**
  Implementation of the file instrumentation interface.
  @sa PSI_v1::end_file_wait.
*/
void pfs_end_file_wait_v1(PSI_file_locker *locker,
                          size_t byte_count)
{
  PSI_file_locker_state *state= reinterpret_cast<PSI_file_locker_state*> (locker);
  DBUG_ASSERT(state != NULL);
  PFS_file *file= reinterpret_cast<PFS_file *> (state->m_file);
  PFS_file_class *klass= reinterpret_cast<PFS_file_class *> (state->m_class);
  PFS_thread *thread= reinterpret_cast<PFS_thread *> (state->m_thread);

  ulonglong timer_end= 0;
  ulonglong wait_time= 0;
  PFS_byte_stat *byte_stat;
  uint flags= state->m_flags;
  size_t bytes= ((int)byte_count > -1 ? byte_count : 0);

  PFS_file_stat *file_stat;

  if (file != NULL)
  {
    file_stat= & file->m_file_stat;
  }
  else
  {
    file_stat= & klass->m_file_stat;
  }

  switch (state->m_operation)
  {
    /* Group read operations */
    case PSI_FILE_READ:
      byte_stat= &file_stat->m_io_stat.m_read;
      break;
    /* Group write operations */
    case PSI_FILE_WRITE:
      byte_stat= &file_stat->m_io_stat.m_write;
      break;
    /* Group remaining operations as miscellaneous */
    case PSI_FILE_CREATE:
    case PSI_FILE_CREATE_TMP:
    case PSI_FILE_OPEN:
    case PSI_FILE_STREAM_OPEN:
    case PSI_FILE_STREAM_CLOSE:
    case PSI_FILE_SEEK:
    case PSI_FILE_TELL:
    case PSI_FILE_FLUSH:
    case PSI_FILE_FSTAT:
    case PSI_FILE_CHSIZE:
    case PSI_FILE_DELETE:
    case PSI_FILE_RENAME:
    case PSI_FILE_SYNC:
    case PSI_FILE_STAT:
    case PSI_FILE_CLOSE:
      byte_stat= &file_stat->m_io_stat.m_misc;
      break;
    default:
      DBUG_ASSERT(false);
      byte_stat= NULL;
      break;
  }

  /* Aggregation for EVENTS_WAITS_SUMMARY_BY_INSTANCE */
  if (flags & STATE_FLAG_TIMED)
  {
    timer_end= state->m_timer();
    wait_time= timer_end - state->m_timer_start;
    /* Aggregate to EVENTS_WAITS_SUMMARY_BY_INSTANCE (timed) */
    byte_stat->aggregate(wait_time, bytes);
  }
  else
  {
    /* Aggregate to EVENTS_WAITS_SUMMARY_BY_INSTANCE (counted) */
    byte_stat->aggregate_counted(bytes);
  }

  if (flags & STATE_FLAG_THREAD)
  {
    DBUG_ASSERT(thread != NULL);

    PFS_single_stat *event_name_array;
    event_name_array= thread->write_instr_class_waits_stats();
    uint index= klass->m_event_name_index;

    if (flags & STATE_FLAG_TIMED)
    {
      /* Aggregate to EVENTS_WAITS_SUMMARY_BY_THREAD_BY_EVENT_NAME (timed) */
      event_name_array[index].aggregate_value(wait_time);
    }
    else
    {
      /* Aggregate to EVENTS_WAITS_SUMMARY_BY_THREAD_BY_EVENT_NAME (counted) */
      event_name_array[index].aggregate_counted();
    }

    if (state->m_flags & STATE_FLAG_EVENT)
    {
      PFS_events_waits *wait= reinterpret_cast<PFS_events_waits*> (state->m_wait);
      DBUG_ASSERT(wait != NULL);

      wait->m_timer_end= timer_end;
      wait->m_number_of_bytes= bytes;
      wait->m_end_event_id= thread->m_event_id;
      wait->m_object_instance_addr= file;
      wait->m_weak_file= file;
      wait->m_weak_version= (file ? file->get_version() : 0);

      if (thread->m_flag_events_waits_history)
        insert_events_waits_history(thread, wait);
      if (thread->m_flag_events_waits_history_long)
        insert_events_waits_history_long(wait);
      thread->m_events_waits_current--;

      DBUG_ASSERT(wait == thread->m_events_waits_current);
    }
  }
}

/**
  Implementation of the file instrumentation interface.
  @sa PSI_v1::start_file_close_wait.
*/
void pfs_start_file_close_wait_v1(PSI_file_locker *locker,
                                  const char *src_file,
                                  uint src_line)
{
  PFS_thread *thread;
  const char *name;
  uint len;
  PFS_file *pfs_file;
  PSI_file_locker_state *state= reinterpret_cast<PSI_file_locker_state*> (locker);
  DBUG_ASSERT(state != NULL);

  switch (state->m_operation)
  {
  case PSI_FILE_DELETE:
    thread= reinterpret_cast<PFS_thread*> (state->m_thread);
    name= state->m_name;
    len= (uint)strlen(name);
    pfs_file= find_or_create_file(thread, NULL, name, len, false);
    state->m_file= reinterpret_cast<PSI_file*> (pfs_file);
    break;
  case PSI_FILE_STREAM_CLOSE:
  case PSI_FILE_CLOSE:
    break;
  default:
    DBUG_ASSERT(false);
    break;
  }

  pfs_start_file_wait_v1(locker, 0, src_file, src_line);

  return;
}

/**
  Implementation of the file instrumentation interface.
  @sa PSI_v1::end_file_close_wait.
*/
void pfs_end_file_close_wait_v1(PSI_file_locker *locker, int rc)
{
  PSI_file_locker_state *state= reinterpret_cast<PSI_file_locker_state*> (locker);
  DBUG_ASSERT(state != NULL);

  pfs_end_file_wait_v1(locker, 0);

  if (rc == 0)
  {
    PFS_thread *thread= reinterpret_cast<PFS_thread*> (state->m_thread);
    PFS_file *file= reinterpret_cast<PFS_file*> (state->m_file);

    /* Release or destroy the file if necessary */
    switch(state->m_operation)
    {
    case PSI_FILE_CLOSE:
      if (file != NULL)
      {
        if (file->m_temporary)
        {
          DBUG_ASSERT(file->m_file_stat.m_open_count <= 1);
          destroy_file(thread, file);
        }
        else
          release_file(file);
      }
      break;
    case PSI_FILE_STREAM_CLOSE:
      if (file != NULL)
        release_file(file);
      break;
    case PSI_FILE_DELETE:
      if (file != NULL)
        destroy_file(thread, file);
      break;
    default:
      DBUG_ASSERT(false);
      break;
    }
  }
  return;
}

PSI_stage_progress*
pfs_start_stage_v1(PSI_stage_key key, const char *src_file, int src_line)
{
  ulonglong timer_value= 0;

  PFS_thread *pfs_thread= my_thread_get_THR_PFS();
  if (unlikely(pfs_thread == NULL))
    return NULL;

  /* Always update column threads.processlist_state. */
  pfs_thread->m_stage= key;
  /* Default value when the stage is not instrumented for progress */
  pfs_thread->m_stage_progress= NULL;

  if (! flag_global_instrumentation)
    return NULL;

  if (flag_thread_instrumentation && ! pfs_thread->m_enabled)
    return NULL;

  PFS_events_stages *pfs= & pfs_thread->m_stage_current;
  PFS_events_waits *child_wait= & pfs_thread->m_events_waits_stack[0];
  PFS_events_statements *parent_statement= & pfs_thread->m_statement_stack[0];

  PFS_instr_class *old_class= pfs->m_class;
  if (old_class != NULL)
  {
    PFS_stage_stat *event_name_array;
    event_name_array= pfs_thread->write_instr_class_stages_stats();
    uint index= old_class->m_event_name_index;

    /* Finish old event */
    if (old_class->m_timed)
    {
      timer_value= get_timer_raw_value(stage_timer);;
      pfs->m_timer_end= timer_value;

      /* Aggregate to EVENTS_STAGES_SUMMARY_BY_THREAD_BY_EVENT_NAME (timed) */
      ulonglong stage_time= timer_value - pfs->m_timer_start;
      event_name_array[index].aggregate_value(stage_time);
    }
    else
    {
      /* Aggregate to EVENTS_STAGES_SUMMARY_BY_THREAD_BY_EVENT_NAME (counted) */
      event_name_array[index].aggregate_counted();
    }

    if (flag_events_stages_current)
    {
      pfs->m_end_event_id= pfs_thread->m_event_id;
      if (pfs_thread->m_flag_events_stages_history)
        insert_events_stages_history(pfs_thread, pfs);
      if (pfs_thread->m_flag_events_stages_history_long)
        insert_events_stages_history_long(pfs);
    }

    /* This stage event is now complete. */
    pfs->m_class= NULL;

    /* New waits will now be attached directly to the parent statement. */
    child_wait->m_event_id= parent_statement->m_event_id;
    child_wait->m_event_type= parent_statement->m_event_type;
    /* See below for new stages, that may overwrite this. */
  }

  /* Start new event */

  PFS_stage_class *new_klass= find_stage_class(key);
  if (unlikely(new_klass == NULL))
    return NULL;

  if (! new_klass->m_enabled)
    return NULL;

  pfs->m_class= new_klass;
  if (new_klass->m_timed)
  {
    /*
      Do not call the timer again if we have a
      TIMER_END for the previous stage already.
    */
    if (timer_value == 0)
      timer_value= get_timer_raw_value(stage_timer);
    pfs->m_timer_start= timer_value;
  }
  else
    pfs->m_timer_start= 0;
  pfs->m_timer_end= 0;

  if (flag_events_stages_current)
  {
    pfs->m_thread_internal_id= pfs_thread->m_thread_internal_id;
    pfs->m_event_id= pfs_thread->m_event_id++;
    pfs->m_end_event_id= 0;
    pfs->m_source_file= src_file;
    pfs->m_source_line= src_line;

    /* New wait events will have this new stage as parent. */
    child_wait->m_event_id= pfs->m_event_id;
    child_wait->m_event_type= EVENT_TYPE_STAGE;
  }

  if (new_klass->is_progress())
  {
    pfs_thread->m_stage_progress= & pfs->m_progress;
    pfs->m_progress.m_work_completed= 0;
    pfs->m_progress.m_work_estimated= 0;
  }

  return pfs_thread->m_stage_progress;
<<<<<<< HEAD
}

PSI_stage_progress*
pfs_get_current_stage_progress_v1()
{
  PFS_thread *pfs_thread= my_thread_get_THR_PFS();
  if (unlikely(pfs_thread == NULL))
    return NULL;

  return pfs_thread->m_stage_progress;
}

=======
}

PSI_stage_progress*
pfs_get_current_stage_progress_v1()
{
  PFS_thread *pfs_thread= my_thread_get_THR_PFS();
  if (unlikely(pfs_thread == NULL))
    return NULL;

  return pfs_thread->m_stage_progress;
}

>>>>>>> 33fa37f4
void pfs_end_stage_v1()
{
  ulonglong timer_value= 0;

  PFS_thread *pfs_thread= my_thread_get_THR_PFS();
  if (unlikely(pfs_thread == NULL))
    return;

  pfs_thread->m_stage= 0;
  pfs_thread->m_stage_progress= NULL;

  if (! flag_global_instrumentation)
    return;

  if (flag_thread_instrumentation && ! pfs_thread->m_enabled)
    return;

  PFS_events_stages *pfs= & pfs_thread->m_stage_current;

  PFS_instr_class *old_class= pfs->m_class;
  if (old_class != NULL)
  {
    PFS_stage_stat *event_name_array;
    event_name_array= pfs_thread->write_instr_class_stages_stats();
    uint index= old_class->m_event_name_index;

    /* Finish old event */
    if (old_class->m_timed)
    {
      timer_value= get_timer_raw_value(stage_timer);;
      pfs->m_timer_end= timer_value;

      /* Aggregate to EVENTS_STAGES_SUMMARY_BY_THREAD_BY_EVENT_NAME (timed) */
      ulonglong stage_time= timer_value - pfs->m_timer_start;
      event_name_array[index].aggregate_value(stage_time);
    }
    else
    {
      /* Aggregate to EVENTS_STAGES_SUMMARY_BY_THREAD_BY_EVENT_NAME (counted) */
      event_name_array[index].aggregate_counted();
    }

    if (flag_events_stages_current)
    {
      pfs->m_end_event_id= pfs_thread->m_event_id;
      if (pfs_thread->m_flag_events_stages_history)
        insert_events_stages_history(pfs_thread, pfs);
      if (pfs_thread->m_flag_events_stages_history_long)
        insert_events_stages_history_long(pfs);
    }

    /* New waits will now be attached directly to the parent statement. */
    PFS_events_waits *child_wait= & pfs_thread->m_events_waits_stack[0];
    PFS_events_statements *parent_statement= & pfs_thread->m_statement_stack[0];
    child_wait->m_event_id= parent_statement->m_event_id;
    child_wait->m_event_type= parent_statement->m_event_type;

    /* This stage is completed */
    pfs->m_class= NULL;
  }
}

PSI_statement_locker*
pfs_get_thread_statement_locker_v1(PSI_statement_locker_state *state,
                                   PSI_statement_key key,
                                   const void *charset, PSI_sp_share *sp_share)
{
  DBUG_ASSERT(state != NULL);
  DBUG_ASSERT(charset != NULL);
  if (! flag_global_instrumentation)
    return NULL;
  PFS_statement_class *klass= find_statement_class(key);
  if (unlikely(klass == NULL))
    return NULL;
  if (! klass->m_enabled)
    return NULL;

  uint flags;

  if (flag_thread_instrumentation)
  {
    PFS_thread *pfs_thread= my_thread_get_THR_PFS();
    if (unlikely(pfs_thread == NULL))
      return NULL;
    if (! pfs_thread->m_enabled)
      return NULL;
    state->m_thread= reinterpret_cast<PSI_thread *> (pfs_thread);
    flags= STATE_FLAG_THREAD;

    if (klass->m_timed)
      flags|= STATE_FLAG_TIMED;

    if (flag_events_statements_current)
    {
      ulonglong event_id= pfs_thread->m_event_id++;

      if (pfs_thread->m_events_statements_count >= statement_stack_max)
      {
        nested_statement_lost++;
        return NULL;
      }

      pfs_dirty_state dirty_state;
      pfs_thread->m_stmt_lock.allocated_to_dirty(& dirty_state);
      PFS_events_statements *pfs= & pfs_thread->m_statement_stack[pfs_thread->m_events_statements_count];
      pfs->m_thread_internal_id= pfs_thread->m_thread_internal_id;
      pfs->m_event_id= event_id;
      pfs->m_event_type= EVENT_TYPE_STATEMENT;
      pfs->m_end_event_id= 0;
      pfs->m_class= klass;
      pfs->m_timer_start= 0;
      pfs->m_timer_end= 0;
      pfs->m_lock_time= 0;
      pfs->m_current_schema_name_length= 0;
      pfs->m_sqltext_length= 0;
      pfs->m_sqltext_truncated= false;
      pfs->m_sqltext_cs_number= system_charset_info->number; /* default */

      pfs->m_message_text[0]= '\0';
      pfs->m_sql_errno= 0;
      pfs->m_sqlstate[0]= '\0';
      pfs->m_error_count= 0;
      pfs->m_warning_count= 0;
      pfs->m_rows_affected= 0;

      pfs->m_rows_sent= 0;
      pfs->m_rows_examined= 0;
      pfs->m_created_tmp_disk_tables= 0;
      pfs->m_created_tmp_tables= 0;
      pfs->m_select_full_join= 0;
      pfs->m_select_full_range_join= 0;
      pfs->m_select_range= 0;
      pfs->m_select_range_check= 0;
      pfs->m_select_scan= 0;
      pfs->m_sort_merge_passes= 0;
      pfs->m_sort_range= 0;
      pfs->m_sort_rows= 0;
      pfs->m_sort_scan= 0;
      pfs->m_no_index_used= 0;
      pfs->m_no_good_index_used= 0;
      pfs->m_digest_storage.reset();

      /* New stages will have this statement as parent */
      PFS_events_stages *child_stage= & pfs_thread->m_stage_current;
      child_stage->m_nesting_event_id= event_id;
      child_stage->m_nesting_event_type= EVENT_TYPE_STATEMENT;

      /* New waits will have this statement as parent, if no stage is instrumented */
      PFS_events_waits *child_wait= & pfs_thread->m_events_waits_stack[0];
      child_wait->m_event_id= event_id;
      child_wait->m_event_type= EVENT_TYPE_STATEMENT;

      PFS_events_statements *parent_statement= NULL;
      PFS_events_transactions *parent_transaction= &pfs_thread->m_transaction_current;
      ulonglong parent_event= 0;
      enum_event_type parent_type= EVENT_TYPE_STATEMENT;
      uint parent_level= 0;

      if (pfs_thread->m_events_statements_count > 0)
      {
        parent_statement= pfs - 1;
        parent_event= parent_statement->m_event_id;
        parent_type=  parent_statement->m_event_type;
        parent_level= parent_statement->m_nesting_event_level + 1;
      }

      if (parent_transaction->m_state == TRANS_STATE_ACTIVE &&
          parent_transaction->m_event_id > parent_event)
      {
        parent_event= parent_transaction->m_event_id;
        parent_type=  parent_transaction->m_event_type;
      }

      pfs->m_nesting_event_id= parent_event;
      pfs->m_nesting_event_type= parent_type;
      pfs->m_nesting_event_level= parent_level;

      /* Set parent Stored Procedure information for this statement. */
      if(sp_share)
      {
        PFS_program *parent_sp= reinterpret_cast<PFS_program*>(sp_share);
        pfs->m_sp_type= parent_sp->m_type;
        memcpy(pfs->m_schema_name, parent_sp->m_schema_name,
               parent_sp->m_schema_name_length);
        pfs->m_schema_name_length= parent_sp->m_schema_name_length;
        memcpy(pfs->m_object_name, parent_sp->m_object_name,
               parent_sp->m_object_name_length);
        pfs->m_object_name_length= parent_sp->m_object_name_length;
      }
      else
      {
        pfs->m_sp_type= NO_OBJECT_TYPE;
        pfs->m_schema_name_length= 0;
        pfs->m_object_name_length= 0;
      }

      state->m_statement= pfs;
      flags|= STATE_FLAG_EVENT;

      pfs_thread->m_events_statements_count++;
      pfs_thread->m_stmt_lock.dirty_to_allocated(& dirty_state);
    }
    else
    {
      state->m_statement= NULL;
    }
  }
  else
  {
    state->m_statement= NULL;

    if (klass->m_timed)
      flags= STATE_FLAG_TIMED;
    else
      flags= 0;
  }

  if (flag_statements_digest)
  {
    flags|= STATE_FLAG_DIGEST;
  }

  state->m_discarded= false;
  state->m_class= klass;
  state->m_flags= flags;

  state->m_lock_time= 0;
  state->m_rows_sent= 0;
  state->m_rows_examined= 0;
  state->m_created_tmp_disk_tables= 0;
  state->m_created_tmp_tables= 0;
  state->m_select_full_join= 0;
  state->m_select_full_range_join= 0;
  state->m_select_range= 0;
  state->m_select_range_check= 0;
  state->m_select_scan= 0;
  state->m_sort_merge_passes= 0;
  state->m_sort_range= 0;
  state->m_sort_rows= 0;
  state->m_sort_scan= 0;
  state->m_no_index_used= 0;
  state->m_no_good_index_used= 0;

  state->m_digest= NULL;
  state->m_cs_number= ((CHARSET_INFO *)charset)->number;

  state->m_schema_name_length= 0;
  state->m_parent_sp_share= sp_share;
  state->m_parent_prepared_stmt= NULL;

  return reinterpret_cast<PSI_statement_locker*> (state);
}

PSI_statement_locker*
pfs_refine_statement_v1(PSI_statement_locker *locker,
                        PSI_statement_key key)
{
  PSI_statement_locker_state *state= reinterpret_cast<PSI_statement_locker_state*> (locker);
  if (state == NULL)
    return NULL;
  DBUG_ASSERT(state->m_class != NULL);
  PFS_statement_class *klass;
  /* Only refine statements for mutable instrumentation */
  klass= reinterpret_cast<PFS_statement_class*> (state->m_class);
  DBUG_ASSERT(klass->is_mutable());
  klass= find_statement_class(key);

  uint flags= state->m_flags;

  if (unlikely(klass == NULL) || !klass->m_enabled)
  {
    /* pop statement stack */
    if (flags & STATE_FLAG_THREAD)
    {
      PFS_thread *pfs_thread= reinterpret_cast<PFS_thread *> (state->m_thread);
      DBUG_ASSERT(pfs_thread != NULL);
      if (pfs_thread->m_events_statements_count > 0)
        pfs_thread->m_events_statements_count--;
    }

    state->m_discarded= true;
    return NULL;
  }

  if ((flags & STATE_FLAG_TIMED) && ! klass->m_timed)
    flags= flags & ~STATE_FLAG_TIMED;

  if (flags & STATE_FLAG_EVENT)
  {
    PFS_events_statements *pfs= reinterpret_cast<PFS_events_statements*> (state->m_statement);
    DBUG_ASSERT(pfs != NULL);

    /* mutate EVENTS_STATEMENTS_CURRENT.EVENT_NAME */
    pfs->m_class= klass;
  }

  state->m_class= klass;
  state->m_flags= flags;
  return reinterpret_cast<PSI_statement_locker*> (state);
}

void pfs_start_statement_v1(PSI_statement_locker *locker,
                            const char *db, uint db_len,
                            const char *src_file, uint src_line)
{
  PSI_statement_locker_state *state= reinterpret_cast<PSI_statement_locker_state*> (locker);
  DBUG_ASSERT(state != NULL);

  uint flags= state->m_flags;
  ulonglong timer_start= 0;

  if (flags & STATE_FLAG_TIMED)
  {
    timer_start= get_timer_raw_value_and_function(statement_timer, & state->m_timer);
    state->m_timer_start= timer_start;
  }

  compile_time_assert(PSI_SCHEMA_NAME_LEN == NAME_LEN);
  DBUG_ASSERT(db_len <= sizeof(state->m_schema_name));

  if (db_len > 0)
    memcpy(state->m_schema_name, db, db_len);
  state->m_schema_name_length= db_len;

  if (flags & STATE_FLAG_EVENT)
  {
    PFS_events_statements *pfs= reinterpret_cast<PFS_events_statements*> (state->m_statement);
    DBUG_ASSERT(pfs != NULL);

    pfs->m_timer_start= timer_start;
    pfs->m_source_file= src_file;
    pfs->m_source_line= src_line;

    DBUG_ASSERT(db_len <= sizeof(pfs->m_current_schema_name));
    if (db_len > 0)
      memcpy(pfs->m_current_schema_name, db, db_len);
    pfs->m_current_schema_name_length= db_len;
  }
}

void pfs_set_statement_text_v1(PSI_statement_locker *locker,
                               const char *text, uint text_len)
{
  PSI_statement_locker_state *state= reinterpret_cast<PSI_statement_locker_state*> (locker);
  DBUG_ASSERT(state != NULL);

  if (state->m_discarded)
    return;

  if (state->m_flags & STATE_FLAG_EVENT)
  {
    PFS_events_statements *pfs= reinterpret_cast<PFS_events_statements*> (state->m_statement);
    DBUG_ASSERT(pfs != NULL);
    if (text_len > pfs_max_sqltext)
    {
      text_len= (uint)pfs_max_sqltext;
      pfs->m_sqltext_truncated= true;
    }
    if (text_len)
      memcpy(pfs->m_sqltext, text, text_len);
    pfs->m_sqltext_length= text_len;
    pfs->m_sqltext_cs_number= state->m_cs_number;
  }

  return;
}

#define SET_STATEMENT_ATTR_BODY(LOCKER, ATTR, VALUE)                    \
  PSI_statement_locker_state *state;                                    \
  state= reinterpret_cast<PSI_statement_locker_state*> (LOCKER);        \
  if (unlikely(state == NULL))                                          \
    return;                                                             \
  if (state->m_discarded)                                               \
    return;                                                             \
  state->ATTR= VALUE;                                                   \
  if (state->m_flags & STATE_FLAG_EVENT)                                \
  {                                                                     \
    PFS_events_statements *pfs;                                         \
    pfs= reinterpret_cast<PFS_events_statements*> (state->m_statement); \
    DBUG_ASSERT(pfs != NULL);                                           \
    pfs->ATTR= VALUE;                                                   \
  }                                                                     \
  return;

#define INC_STATEMENT_ATTR_BODY(LOCKER, ATTR, VALUE)                    \
  PSI_statement_locker_state *state;                                    \
  state= reinterpret_cast<PSI_statement_locker_state*> (LOCKER);        \
  if (unlikely(state == NULL))                                          \
    return;                                                             \
  if (state->m_discarded)                                               \
    return;                                                             \
  state->ATTR+= VALUE;                                                  \
  if (state->m_flags & STATE_FLAG_EVENT)                                \
  {                                                                     \
    PFS_events_statements *pfs;                                         \
    pfs= reinterpret_cast<PFS_events_statements*> (state->m_statement); \
    DBUG_ASSERT(pfs != NULL);                                           \
    pfs->ATTR+= VALUE;                                                  \
  }                                                                     \
  return;

void pfs_set_statement_lock_time_v1(PSI_statement_locker *locker,
                                    ulonglong count)
{
  SET_STATEMENT_ATTR_BODY(locker, m_lock_time, count);
}

void pfs_set_statement_rows_sent_v1(PSI_statement_locker *locker,
                                    ulonglong count)
{
  SET_STATEMENT_ATTR_BODY(locker, m_rows_sent, count);
}

void pfs_set_statement_rows_examined_v1(PSI_statement_locker *locker,
                                        ulonglong count)
{
  SET_STATEMENT_ATTR_BODY(locker, m_rows_examined, count);
}

void pfs_inc_statement_created_tmp_disk_tables_v1(PSI_statement_locker *locker,
                                                  ulong count)
{
  INC_STATEMENT_ATTR_BODY(locker, m_created_tmp_disk_tables, count);
}

void pfs_inc_statement_created_tmp_tables_v1(PSI_statement_locker *locker,
                                             ulong count)
{
  INC_STATEMENT_ATTR_BODY(locker, m_created_tmp_tables, count);
}

void pfs_inc_statement_select_full_join_v1(PSI_statement_locker *locker,
                                           ulong count)
{
  INC_STATEMENT_ATTR_BODY(locker, m_select_full_join, count);
}

void pfs_inc_statement_select_full_range_join_v1(PSI_statement_locker *locker,
                                                 ulong count)
{
  INC_STATEMENT_ATTR_BODY(locker, m_select_full_range_join, count);
}

void pfs_inc_statement_select_range_v1(PSI_statement_locker *locker,
                                       ulong count)
{
  INC_STATEMENT_ATTR_BODY(locker, m_select_range, count);
}

void pfs_inc_statement_select_range_check_v1(PSI_statement_locker *locker,
                                             ulong count)
{
  INC_STATEMENT_ATTR_BODY(locker, m_select_range_check, count);
}

void pfs_inc_statement_select_scan_v1(PSI_statement_locker *locker,
                                      ulong count)
{
  INC_STATEMENT_ATTR_BODY(locker, m_select_scan, count);
}

void pfs_inc_statement_sort_merge_passes_v1(PSI_statement_locker *locker,
                                            ulong count)
{
  INC_STATEMENT_ATTR_BODY(locker, m_sort_merge_passes, count);
}

void pfs_inc_statement_sort_range_v1(PSI_statement_locker *locker,
                                     ulong count)
{
  INC_STATEMENT_ATTR_BODY(locker, m_sort_range, count);
}

void pfs_inc_statement_sort_rows_v1(PSI_statement_locker *locker,
                                    ulong count)
{
  INC_STATEMENT_ATTR_BODY(locker, m_sort_rows, count);
}

void pfs_inc_statement_sort_scan_v1(PSI_statement_locker *locker,
                                    ulong count)
{
  INC_STATEMENT_ATTR_BODY(locker, m_sort_scan, count);
}

void pfs_set_statement_no_index_used_v1(PSI_statement_locker *locker)
{
  SET_STATEMENT_ATTR_BODY(locker, m_no_index_used, 1);
}

void pfs_set_statement_no_good_index_used_v1(PSI_statement_locker *locker)
{
  SET_STATEMENT_ATTR_BODY(locker, m_no_good_index_used, 1);
}

void pfs_end_statement_v1(PSI_statement_locker *locker, void *stmt_da)
{
  PSI_statement_locker_state *state= reinterpret_cast<PSI_statement_locker_state*> (locker);
  Diagnostics_area *da= reinterpret_cast<Diagnostics_area*> (stmt_da);
  DBUG_ASSERT(state != NULL);
  DBUG_ASSERT(da != NULL);

  if (state->m_discarded)
    return;

  PFS_statement_class *klass= reinterpret_cast<PFS_statement_class *> (state->m_class);
  DBUG_ASSERT(klass != NULL);

  ulonglong timer_end= 0;
  ulonglong wait_time= 0;
  uint flags= state->m_flags;

  if (flags & STATE_FLAG_TIMED)
  {
    timer_end= state->m_timer();
    wait_time= timer_end - state->m_timer_start;
  }

  PFS_statement_stat *event_name_array;
  uint index= klass->m_event_name_index;
  PFS_statement_stat *stat;

  /*
   Capture statement stats by digest.
  */
  const sql_digest_storage *digest_storage= NULL;
  PFS_statement_stat *digest_stat= NULL;
  PFS_program *pfs_program= NULL;
  PFS_prepared_stmt *pfs_prepared_stmt= NULL;

  if (flags & STATE_FLAG_THREAD)
  {
    PFS_thread *thread= reinterpret_cast<PFS_thread *> (state->m_thread);
    DBUG_ASSERT(thread != NULL);
    event_name_array= thread->write_instr_class_statements_stats();
    /* Aggregate to EVENTS_STATEMENTS_SUMMARY_BY_THREAD_BY_EVENT_NAME */
    stat= & event_name_array[index];

    if (flags & STATE_FLAG_DIGEST)
    {
      digest_storage= state->m_digest;

      if (digest_storage != NULL)
      {
        /* Populate PFS_statements_digest_stat with computed digest information.*/
        digest_stat= find_or_create_digest(thread, digest_storage,
                                           state->m_schema_name,
                                           state->m_schema_name_length);
      }
    }

    if (flags & STATE_FLAG_EVENT)
    {
      PFS_events_statements *pfs= reinterpret_cast<PFS_events_statements*> (state->m_statement);
      DBUG_ASSERT(pfs != NULL);

      pfs_dirty_state dirty_state;
      thread->m_stmt_lock.allocated_to_dirty(& dirty_state);

      switch(da->status())
      {
        case Diagnostics_area::DA_EMPTY:
          break;
        case Diagnostics_area::DA_OK:
          memcpy(pfs->m_message_text, da->message_text(),
                 MYSQL_ERRMSG_SIZE);
          pfs->m_message_text[MYSQL_ERRMSG_SIZE]= 0;
          pfs->m_rows_affected= da->affected_rows();
          pfs->m_warning_count= da->last_statement_cond_count();
          memcpy(pfs->m_sqlstate, "00000", SQLSTATE_LENGTH);
          break;
        case Diagnostics_area::DA_EOF:
          pfs->m_warning_count= da->last_statement_cond_count();
          break;
        case Diagnostics_area::DA_ERROR:
          memcpy(pfs->m_message_text, da->message_text(),
                 MYSQL_ERRMSG_SIZE);
          pfs->m_message_text[MYSQL_ERRMSG_SIZE]= 0;
          pfs->m_sql_errno= da->mysql_errno();
          memcpy(pfs->m_sqlstate, da->returned_sqlstate(), SQLSTATE_LENGTH);
          pfs->m_error_count++;
          break;
        case Diagnostics_area::DA_DISABLED:
          break;
      }

      pfs->m_timer_end= timer_end;
      pfs->m_end_event_id= thread->m_event_id;

      if (digest_storage != NULL)
      {
        /*
          The following columns in events_statement_current:
          - DIGEST,
          - DIGEST_TEXT
          are computed from the digest storage.
        */
        pfs->m_digest_storage.copy(digest_storage);
      }

      pfs_program= reinterpret_cast<PFS_program*>(state->m_parent_sp_share);
      pfs_prepared_stmt= reinterpret_cast<PFS_prepared_stmt*>(state->m_parent_prepared_stmt);

      if (thread->m_flag_events_statements_history)
        insert_events_statements_history(thread, pfs);
      if (thread->m_flag_events_statements_history_long)
        insert_events_statements_history_long(pfs);

      DBUG_ASSERT(thread->m_events_statements_count > 0);
      thread->m_events_statements_count--;
      thread->m_stmt_lock.dirty_to_allocated(& dirty_state);
    }
  }
  else
  {
    if (flags & STATE_FLAG_DIGEST)
    {
      PFS_thread *thread= my_thread_get_THR_PFS();

      /* An instrumented thread is required, for LF_PINS. */
      if (thread != NULL)
      {
        /* Set digest stat. */
        digest_storage= state->m_digest;

        if (digest_storage != NULL)
        {
          /* Populate statements_digest_stat with computed digest information. */
          digest_stat= find_or_create_digest(thread, digest_storage,
                                             state->m_schema_name,
                                             state->m_schema_name_length);
        }
      }
    }

    event_name_array= global_instr_class_statements_array;
    /* Aggregate to EVENTS_STATEMENTS_SUMMARY_GLOBAL_BY_EVENT_NAME */
    stat= & event_name_array[index];
  }

  stat->mark_used();

  if (flags & STATE_FLAG_TIMED)
  {
    /* Aggregate to EVENTS_STATEMENTS_SUMMARY_..._BY_EVENT_NAME (timed) */
    stat->aggregate_value(wait_time);
  }
  else
  {
    /* Aggregate to EVENTS_STATEMENTS_SUMMARY_..._BY_EVENT_NAME (counted) */
    stat->aggregate_counted();
  }

  stat->m_lock_time+= state->m_lock_time;
  stat->m_rows_sent+= state->m_rows_sent;
  stat->m_rows_examined+= state->m_rows_examined;
  stat->m_created_tmp_disk_tables+= state->m_created_tmp_disk_tables;
  stat->m_created_tmp_tables+= state->m_created_tmp_tables;
  stat->m_select_full_join+= state->m_select_full_join;
  stat->m_select_full_range_join+= state->m_select_full_range_join;
  stat->m_select_range+= state->m_select_range;
  stat->m_select_range_check+= state->m_select_range_check;
  stat->m_select_scan+= state->m_select_scan;
  stat->m_sort_merge_passes+= state->m_sort_merge_passes;
  stat->m_sort_range+= state->m_sort_range;
  stat->m_sort_rows+= state->m_sort_rows;
  stat->m_sort_scan+= state->m_sort_scan;
  stat->m_no_index_used+= state->m_no_index_used;
  stat->m_no_good_index_used+= state->m_no_good_index_used;

  if (digest_stat != NULL)
  {
    digest_stat->mark_used();

    if (flags & STATE_FLAG_TIMED)
    {
      digest_stat->aggregate_value(wait_time);
    }
    else
    {
      digest_stat->aggregate_counted();
    }

    digest_stat->m_lock_time+= state->m_lock_time;
    digest_stat->m_rows_sent+= state->m_rows_sent;
    digest_stat->m_rows_examined+= state->m_rows_examined;
    digest_stat->m_created_tmp_disk_tables+= state->m_created_tmp_disk_tables;
    digest_stat->m_created_tmp_tables+= state->m_created_tmp_tables;
    digest_stat->m_select_full_join+= state->m_select_full_join;
    digest_stat->m_select_full_range_join+= state->m_select_full_range_join;
    digest_stat->m_select_range+= state->m_select_range;
    digest_stat->m_select_range_check+= state->m_select_range_check;
    digest_stat->m_select_scan+= state->m_select_scan;
    digest_stat->m_sort_merge_passes+= state->m_sort_merge_passes;
    digest_stat->m_sort_range+= state->m_sort_range;
    digest_stat->m_sort_rows+= state->m_sort_rows;
    digest_stat->m_sort_scan+= state->m_sort_scan;
    digest_stat->m_no_index_used+= state->m_no_index_used;
    digest_stat->m_no_good_index_used+= state->m_no_good_index_used;
  }

  if(pfs_program != NULL)
  {
    PFS_statement_stat *sub_stmt_stat= NULL;
    sub_stmt_stat= &pfs_program->m_stmt_stat;
    if(sub_stmt_stat != NULL)
    {
      sub_stmt_stat->mark_used();

      if (flags & STATE_FLAG_TIMED)
      {
        sub_stmt_stat->aggregate_value(wait_time);
      }
      else
      {
        sub_stmt_stat->aggregate_counted();
      }

      sub_stmt_stat->m_lock_time+= state->m_lock_time;
      sub_stmt_stat->m_rows_sent+= state->m_rows_sent;
      sub_stmt_stat->m_rows_examined+= state->m_rows_examined;
      sub_stmt_stat->m_created_tmp_disk_tables+= state->m_created_tmp_disk_tables;
      sub_stmt_stat->m_created_tmp_tables+= state->m_created_tmp_tables;
      sub_stmt_stat->m_select_full_join+= state->m_select_full_join;
      sub_stmt_stat->m_select_full_range_join+= state->m_select_full_range_join;
      sub_stmt_stat->m_select_range+= state->m_select_range;
      sub_stmt_stat->m_select_range_check+= state->m_select_range_check;
      sub_stmt_stat->m_select_scan+= state->m_select_scan;
      sub_stmt_stat->m_sort_merge_passes+= state->m_sort_merge_passes;
      sub_stmt_stat->m_sort_range+= state->m_sort_range;
      sub_stmt_stat->m_sort_rows+= state->m_sort_rows;
      sub_stmt_stat->m_sort_scan+= state->m_sort_scan;
      sub_stmt_stat->m_no_index_used+= state->m_no_index_used;
      sub_stmt_stat->m_no_good_index_used+= state->m_no_good_index_used;
    }
  }

  if (pfs_prepared_stmt != NULL)
  {
    if(state->m_in_prepare)
    {
      PFS_single_stat *prepared_stmt_stat= NULL;
      prepared_stmt_stat= &pfs_prepared_stmt->m_prepare_stat;
      if(prepared_stmt_stat != NULL)
      {
        if (flags & STATE_FLAG_TIMED)
        {
          prepared_stmt_stat->aggregate_value(wait_time);
        }
        else
        {
          prepared_stmt_stat->aggregate_counted();
        }
      }
    }
    else
    {
      PFS_statement_stat *prepared_stmt_stat= NULL;
      prepared_stmt_stat= &pfs_prepared_stmt->m_execute_stat;
      if(prepared_stmt_stat != NULL)
      {
        if (flags & STATE_FLAG_TIMED)
        {
          prepared_stmt_stat->aggregate_value(wait_time);
        }
        else
        {
          prepared_stmt_stat->aggregate_counted();
        }

        prepared_stmt_stat->m_lock_time+= state->m_lock_time;
        prepared_stmt_stat->m_rows_sent+= state->m_rows_sent;
        prepared_stmt_stat->m_rows_examined+= state->m_rows_examined;
        prepared_stmt_stat->m_created_tmp_disk_tables+= state->m_created_tmp_disk_tables;
        prepared_stmt_stat->m_created_tmp_tables+= state->m_created_tmp_tables;
        prepared_stmt_stat->m_select_full_join+= state->m_select_full_join;
        prepared_stmt_stat->m_select_full_range_join+= state->m_select_full_range_join;
        prepared_stmt_stat->m_select_range+= state->m_select_range;
        prepared_stmt_stat->m_select_range_check+= state->m_select_range_check;
        prepared_stmt_stat->m_select_scan+= state->m_select_scan;
        prepared_stmt_stat->m_sort_merge_passes+= state->m_sort_merge_passes;
        prepared_stmt_stat->m_sort_range+= state->m_sort_range;
        prepared_stmt_stat->m_sort_rows+= state->m_sort_rows;
        prepared_stmt_stat->m_sort_scan+= state->m_sort_scan;
        prepared_stmt_stat->m_no_index_used+= state->m_no_index_used;
        prepared_stmt_stat->m_no_good_index_used+= state->m_no_good_index_used;
      }
    }
  }

  PFS_statement_stat *sub_stmt_stat= NULL;
  if (pfs_program != NULL)
    sub_stmt_stat= &pfs_program->m_stmt_stat;

  PFS_statement_stat *prepared_stmt_stat= NULL;
  if (pfs_prepared_stmt != NULL && !state->m_in_prepare)
    prepared_stmt_stat= &pfs_prepared_stmt->m_execute_stat;

  switch (da->status())
  {
    case Diagnostics_area::DA_EMPTY:
      break;
    case Diagnostics_area::DA_OK:
      stat->m_rows_affected+= da->affected_rows();
      stat->m_warning_count+= da->last_statement_cond_count();
      if (digest_stat != NULL)
      {
        digest_stat->m_rows_affected+= da->affected_rows();
        digest_stat->m_warning_count+= da->last_statement_cond_count();
      }
      if(sub_stmt_stat != NULL)
      {
        sub_stmt_stat->m_rows_affected+= da->affected_rows();
        sub_stmt_stat->m_warning_count+= da->last_statement_cond_count();
      }
      if (prepared_stmt_stat != NULL)
      {
        prepared_stmt_stat->m_rows_affected+= da->affected_rows();
        prepared_stmt_stat->m_warning_count+= da->last_statement_cond_count();
      }
      break;
    case Diagnostics_area::DA_EOF:
      stat->m_warning_count+= da->last_statement_cond_count();
      if (digest_stat != NULL)
      {
        digest_stat->m_warning_count+= da->last_statement_cond_count();
      }
      if(sub_stmt_stat != NULL)
      {
        sub_stmt_stat->m_warning_count+= da->last_statement_cond_count();
      }
      if (prepared_stmt_stat != NULL)
      {
        prepared_stmt_stat->m_warning_count+= da->last_statement_cond_count();
      }
      break;
    case Diagnostics_area::DA_ERROR:
      stat->m_error_count++;
      if (digest_stat != NULL)
      {
        digest_stat->m_error_count++;
      }
      if (sub_stmt_stat != NULL)
      {
        sub_stmt_stat->m_error_count++;
      }
      if (prepared_stmt_stat != NULL)
      {
        prepared_stmt_stat->m_error_count++;
      }
      break;
    case Diagnostics_area::DA_DISABLED:
      break;
  }
}

static inline enum_object_type sp_type_to_object_type(uint sp_type)
{
  enum enum_sp_type value= static_cast<enum enum_sp_type> (sp_type);

  switch (value)
  {
    case SP_TYPE_FUNCTION:
      return OBJECT_TYPE_FUNCTION;
    case SP_TYPE_PROCEDURE:
      return OBJECT_TYPE_PROCEDURE;
    case SP_TYPE_TRIGGER:
      return OBJECT_TYPE_TRIGGER;
    case SP_TYPE_EVENT:
      return OBJECT_TYPE_EVENT;
    default:
      DBUG_ASSERT(false);
      /* Dead code */
      return NO_OBJECT_TYPE;
  }
}

/**
  Implementation of the stored program instrumentation interface.
  @sa PSI_v1::get_sp_share.
*/
PSI_sp_share *pfs_get_sp_share_v1(uint sp_type,
                                  const char* schema_name,
                                  uint schema_name_length,
                                  const char* object_name,
                                  uint object_name_length)
{

  PFS_thread *pfs_thread= my_thread_get_THR_PFS();
  if (unlikely(pfs_thread == NULL))
    return NULL;

  if (object_name_length > COL_OBJECT_NAME_SIZE)
    object_name_length= COL_OBJECT_NAME_SIZE;
  if (schema_name_length > COL_OBJECT_SCHEMA_SIZE)
    schema_name_length= COL_OBJECT_SCHEMA_SIZE;

  PFS_program *pfs_program;
  pfs_program= find_or_create_program(pfs_thread,
                                      sp_type_to_object_type(sp_type),
                                      object_name,
                                      object_name_length,
                                      schema_name,
                                      schema_name_length);

  return reinterpret_cast<PSI_sp_share *>(pfs_program);
}

void pfs_release_sp_share_v1(PSI_sp_share* sp_share)
{
  /* Unused */
  return;
}

PSI_sp_locker* pfs_start_sp_v1(PSI_sp_locker_state *state,
                               PSI_sp_share *sp_share)
{
  DBUG_ASSERT(state != NULL);
  if (! flag_global_instrumentation)
    return NULL;

  if (flag_thread_instrumentation)
  {
    PFS_thread *pfs_thread= my_thread_get_THR_PFS();
    if (unlikely(pfs_thread == NULL))
      return NULL;
    if (! pfs_thread->m_enabled)
      return NULL;
  }

  /*
    sp share might be null in case when stat array is full and no new
    stored program stats are being inserted into it.
  */
  PFS_program *pfs_program= reinterpret_cast<PFS_program*>(sp_share);
  if (pfs_program == NULL || !pfs_program->m_enabled)
    return NULL;

  state->m_flags= 0;

  if(pfs_program->m_timed)
  {
    state->m_flags|= STATE_FLAG_TIMED;
    state->m_timer_start= get_timer_raw_value_and_function(statement_timer,
                                                  & state->m_timer);
  }

  state->m_sp_share= sp_share;

  return reinterpret_cast<PSI_sp_locker*> (state);
<<<<<<< HEAD
}

void pfs_end_sp_v1(PSI_sp_locker *locker)
{
  PSI_sp_locker_state *state= reinterpret_cast<PSI_sp_locker_state*> (locker);
  DBUG_ASSERT(state != NULL);

  ulonglong timer_end;
  ulonglong wait_time;

  PFS_program *pfs_program= reinterpret_cast<PFS_program *>(state->m_sp_share);
  PFS_sp_stat *stat= &pfs_program->m_sp_stat;

  if (state->m_flags & STATE_FLAG_TIMED)
  {
    timer_end= state->m_timer();
    wait_time= timer_end - state->m_timer_start;

    /* Now use this timer_end and wait_time for timing information. */
    stat->aggregate_value(wait_time);
  }
  else
  {
    stat->aggregate_counted();
  }
}

void pfs_drop_sp_v1(uint sp_type,
                    const char* schema_name,
                    uint schema_name_length,
                    const char* object_name,
                    uint object_name_length)
{
  PFS_thread *pfs_thread= my_thread_get_THR_PFS();
  if (unlikely(pfs_thread == NULL))
    return;

  if (object_name_length > COL_OBJECT_NAME_SIZE)
    object_name_length= COL_OBJECT_NAME_SIZE;
  if (schema_name_length > COL_OBJECT_SCHEMA_SIZE)
    schema_name_length= COL_OBJECT_SCHEMA_SIZE;

  drop_program(pfs_thread,
               sp_type_to_object_type(sp_type),
               object_name, object_name_length,
               schema_name, schema_name_length);
}

PSI_transaction_locker*
pfs_get_thread_transaction_locker_v1(PSI_transaction_locker_state *state,
                                     const void *xid,
                                     const ulonglong *trxid,
                                     int isolation_level,
                                     my_bool read_only,
                                     my_bool autocommit)
{
  DBUG_ASSERT(state != NULL);

  if (!flag_global_instrumentation)
    return NULL;

  if (!global_transaction_class.m_enabled)
    return NULL;

  uint flags;

  if (flag_thread_instrumentation)
  {
    PFS_thread *pfs_thread= my_thread_get_THR_PFS();
    if (unlikely(pfs_thread == NULL))
      return NULL;
    if (!pfs_thread->m_enabled)
      return NULL;
    state->m_thread= reinterpret_cast<PSI_thread *> (pfs_thread);
    flags= STATE_FLAG_THREAD;

    if (global_transaction_class.m_timed)
      flags|= STATE_FLAG_TIMED;

    if (flag_events_transactions_current)
    {
      ulonglong event_id= pfs_thread->m_event_id++;

      PFS_events_transactions *pfs= &pfs_thread->m_transaction_current;
      pfs->m_thread_internal_id = pfs_thread->m_thread_internal_id;
      pfs->m_event_id= event_id;
      pfs->m_event_type= EVENT_TYPE_TRANSACTION;
      pfs->m_end_event_id= 0;
      pfs->m_class= &global_transaction_class;
      pfs->m_timer_start= 0;
      pfs->m_timer_end= 0;
      if (xid != NULL)
        pfs->m_xid= *(PSI_xid *)xid;
      pfs->m_xa= false;
      pfs->m_xa_state= TRANS_STATE_XA_NOTR;
      pfs->m_trxid= (trxid == NULL) ? 0 : *trxid;
      pfs->m_isolation_level= (enum_isolation_level)isolation_level;
      pfs->m_read_only= read_only;
      pfs->m_autocommit= autocommit;
      pfs->m_savepoint_count= 0;
      pfs->m_rollback_to_savepoint_count= 0;
      pfs->m_release_savepoint_count= 0;

      uint statements_count= pfs_thread->m_events_statements_count;
      if (statements_count > 0)
      {
        PFS_events_statements *pfs_statement=
          &pfs_thread->m_statement_stack[statements_count - 1];
        pfs->m_nesting_event_id= pfs_statement->m_event_id;
        pfs->m_nesting_event_type= pfs_statement->m_event_type;
      }
      else
      {
        pfs->m_nesting_event_id= 0;
        /* pfs->m_nesting_event_type not used when m_nesting_event_id is 0 */
      }

      state->m_transaction= pfs;
      flags|= STATE_FLAG_EVENT;
    }
  }
  else
  {
    if (global_transaction_class.m_timed)
      flags= STATE_FLAG_TIMED;
    else
      flags= 0;
  }

  state->m_class= &global_transaction_class;
  state->m_flags= flags;
  state->m_autocommit= autocommit;
  state->m_read_only= read_only;
  state->m_savepoint_count= 0;
  state->m_rollback_to_savepoint_count= 0;
  state->m_release_savepoint_count= 0;

  return reinterpret_cast<PSI_transaction_locker*> (state);
}

void pfs_start_transaction_v1(PSI_transaction_locker *locker,
                              const char *src_file, uint src_line)
{
  PSI_transaction_locker_state *state= reinterpret_cast<PSI_transaction_locker_state*> (locker);
  DBUG_ASSERT(state != NULL);

  uint flags= state->m_flags;
  ulonglong timer_start= 0;

  if (flags & STATE_FLAG_TIMED)
  {
    timer_start= get_timer_raw_value_and_function(transaction_timer, &state->m_timer);
    state->m_timer_start= timer_start;
  }

  if (flags & STATE_FLAG_EVENT)
  {
    PFS_events_transactions *pfs= reinterpret_cast<PFS_events_transactions*> (state->m_transaction);
    DBUG_ASSERT(pfs != NULL);

    pfs->m_timer_start= timer_start;
    pfs->m_source_file= src_file;
    pfs->m_source_line= src_line;
    pfs->m_state= TRANS_STATE_ACTIVE;
    pfs->m_sid.clear();
    pfs->m_gtid_spec.set_automatic();
  }
}

void pfs_set_transaction_gtid_v1(PSI_transaction_locker *locker,
                                 const void *sid,
                                 const void *gtid_spec)
{
  PSI_transaction_locker_state *state= reinterpret_cast<PSI_transaction_locker_state*> (locker);
  DBUG_ASSERT(state != NULL);
  DBUG_ASSERT(sid != NULL);
  DBUG_ASSERT(gtid_spec != NULL);

  if (state->m_flags & STATE_FLAG_EVENT)
  {
    PFS_events_transactions *pfs= reinterpret_cast<PFS_events_transactions*> (state->m_transaction);
    DBUG_ASSERT(pfs != NULL);
    pfs->m_sid= *(rpl_sid *)sid;
    pfs->m_gtid_spec= *(Gtid_specification *)gtid_spec;
  }
}

void pfs_set_transaction_xid_v1(PSI_transaction_locker *locker,
                                const void *xid,
                                int xa_state)
{
  PSI_transaction_locker_state *state= reinterpret_cast<PSI_transaction_locker_state*> (locker);
  DBUG_ASSERT(state != NULL);

  if (state->m_flags & STATE_FLAG_EVENT)
  {
    PFS_events_transactions *pfs= reinterpret_cast<PFS_events_transactions*> (state->m_transaction);
    DBUG_ASSERT(pfs != NULL);
    DBUG_ASSERT(xid != NULL);

    pfs->m_xid= *(PSI_xid *)xid;
    pfs->m_xa_state= (enum_xa_transaction_state)xa_state;
    pfs->m_xa= true;
  }
  return;
}

void pfs_set_transaction_xa_state_v1(PSI_transaction_locker *locker,
                                     int xa_state)
{
  PSI_transaction_locker_state *state= reinterpret_cast<PSI_transaction_locker_state*> (locker);
  DBUG_ASSERT(state != NULL);

  if (state->m_flags & STATE_FLAG_EVENT)
  {
    PFS_events_transactions *pfs= reinterpret_cast<PFS_events_transactions*> (state->m_transaction);
    DBUG_ASSERT(pfs != NULL);

    pfs->m_xa_state= (enum_xa_transaction_state)xa_state;
    pfs->m_xa= true;
  }
  return;
}

void pfs_set_transaction_trxid_v1(PSI_transaction_locker *locker,
                                  const ulonglong *trxid)
{
  DBUG_ASSERT(trxid != NULL);

  PSI_transaction_locker_state *state= reinterpret_cast<PSI_transaction_locker_state*> (locker);
  DBUG_ASSERT(state != NULL);

  if (state->m_flags & STATE_FLAG_EVENT)
  {
    PFS_events_transactions *pfs= reinterpret_cast<PFS_events_transactions*> (state->m_transaction);
    DBUG_ASSERT(pfs != NULL);

    if (pfs->m_trxid == 0)
      pfs->m_trxid= *trxid;
  }
}

#define INC_TRANSACTION_ATTR_BODY(LOCKER, ATTR, VALUE)                  \
  PSI_transaction_locker_state *state;                                  \
  state= reinterpret_cast<PSI_transaction_locker_state*> (LOCKER);      \
  if (unlikely(state == NULL))                                          \
    return;                                                             \
  state->ATTR+= VALUE;                                                  \
  if (state->m_flags & STATE_FLAG_EVENT)                                \
  {                                                                     \
    PFS_events_transactions *pfs;                                       \
    pfs= reinterpret_cast<PFS_events_transactions*> (state->m_transaction); \
    DBUG_ASSERT(pfs != NULL);                                           \
    pfs->ATTR+= VALUE;                                                  \
  }                                                                     \
  return;


void pfs_inc_transaction_savepoints_v1(PSI_transaction_locker *locker,
                                       ulong count)
{
  INC_TRANSACTION_ATTR_BODY(locker, m_savepoint_count, count);
}

void pfs_inc_transaction_rollback_to_savepoint_v1(PSI_transaction_locker *locker,
                                                  ulong count)
{
  INC_TRANSACTION_ATTR_BODY(locker, m_rollback_to_savepoint_count, count);
}

void pfs_inc_transaction_release_savepoint_v1(PSI_transaction_locker *locker,
                                              ulong count)
{
  INC_TRANSACTION_ATTR_BODY(locker, m_release_savepoint_count, count);
}

void pfs_end_transaction_v1(PSI_transaction_locker *locker, my_bool commit)
{
  PSI_transaction_locker_state *state= reinterpret_cast<PSI_transaction_locker_state*> (locker);
  DBUG_ASSERT(state != NULL);

  ulonglong timer_end= 0;
  ulonglong wait_time= 0;
  uint flags= state->m_flags;

  if (flags & STATE_FLAG_TIMED)
  {
    timer_end= state->m_timer();
    wait_time= timer_end - state->m_timer_start;
  }

  PFS_transaction_stat *stat;

  if (flags & STATE_FLAG_THREAD)
  {
    PFS_thread *pfs_thread= reinterpret_cast<PFS_thread *> (state->m_thread);
    DBUG_ASSERT(pfs_thread != NULL);

    /* Aggregate to EVENTS_TRANSACTIONS_SUMMARY_BY_THREAD_BY_EVENT_NAME */
    stat= &pfs_thread->write_instr_class_transactions_stats()[GLOBAL_TRANSACTION_INDEX];

    if (flags & STATE_FLAG_EVENT)
    {
      PFS_events_transactions *pfs= reinterpret_cast<PFS_events_transactions*> (state->m_transaction);
      DBUG_ASSERT(pfs != NULL);

      /* events_transactions_current may have been cleared while the transaction was active */
      if (unlikely(pfs->m_class == NULL))
        return;

      pfs->m_timer_end= timer_end;
      pfs->m_end_event_id= pfs_thread->m_event_id;

      pfs->m_state= (commit ? TRANS_STATE_COMMITTED : TRANS_STATE_ROLLED_BACK);

      if (pfs->m_xa)
          pfs->m_xa_state= (commit ? TRANS_STATE_XA_COMMITTED : TRANS_STATE_XA_ROLLBACK_ONLY);

      if (pfs_thread->m_flag_events_transactions_history)
        insert_events_transactions_history(pfs_thread, pfs);
      if (pfs_thread->m_flag_events_transactions_history_long)
        insert_events_transactions_history_long(pfs);
    }
  }
  else
  {
    /* Aggregate to EVENTS_TRANSACTIONS_SUMMARY_GLOBAL_BY_EVENT_NAME */
    stat= &global_transaction_stat;
  }

  if (flags & STATE_FLAG_TIMED)
  {
    /* Aggregate to EVENTS_TRANSACTIONS_SUMMARY_..._BY_EVENT_NAME (timed) */
    if(state->m_read_only)
      stat->m_read_only_stat.aggregate_value(wait_time);
    else
      stat->m_read_write_stat.aggregate_value(wait_time);
  }
  else
  {
    /* Aggregate to EVENTS_TRANSACTIONS_SUMMARY_..._BY_EVENT_NAME (counted) */
    if(state->m_read_only)
      stat->m_read_only_stat.aggregate_counted();
    else
      stat->m_read_write_stat.aggregate_counted();
  }

  stat->m_savepoint_count+= state->m_savepoint_count;
  stat->m_rollback_to_savepoint_count+= state->m_rollback_to_savepoint_count;
  stat->m_release_savepoint_count+= state->m_release_savepoint_count;
}


/**
  Implementation of the socket instrumentation interface.
  @sa PSI_v1::end_socket_wait.
*/
void pfs_end_socket_wait_v1(PSI_socket_locker *locker, size_t byte_count)
{
  PSI_socket_locker_state *state= reinterpret_cast<PSI_socket_locker_state*> (locker);
  DBUG_ASSERT(state != NULL);

  PFS_socket *socket= reinterpret_cast<PFS_socket *>(state->m_socket);
  DBUG_ASSERT(socket != NULL);

  ulonglong timer_end= 0;
  ulonglong wait_time= 0;
  PFS_byte_stat *byte_stat;
  uint flags= state->m_flags;
  size_t bytes= ((int)byte_count > -1 ? byte_count : 0);

  switch (state->m_operation)
  {
    /* Group read operations */
    case PSI_SOCKET_RECV:
    case PSI_SOCKET_RECVFROM:
    case PSI_SOCKET_RECVMSG:
      byte_stat= &socket->m_socket_stat.m_io_stat.m_read;
      break;
    /* Group write operations */
    case PSI_SOCKET_SEND:
    case PSI_SOCKET_SENDTO:
    case PSI_SOCKET_SENDMSG:
      byte_stat= &socket->m_socket_stat.m_io_stat.m_write;
      break;
    /* Group remaining operations as miscellaneous */
    case PSI_SOCKET_CONNECT:
    case PSI_SOCKET_CREATE:
    case PSI_SOCKET_BIND:
    case PSI_SOCKET_SEEK:
    case PSI_SOCKET_OPT:
    case PSI_SOCKET_STAT:
    case PSI_SOCKET_SHUTDOWN:
    case PSI_SOCKET_SELECT:
    case PSI_SOCKET_CLOSE:
      byte_stat= &socket->m_socket_stat.m_io_stat.m_misc;
      break;
    default:
      DBUG_ASSERT(false);
      byte_stat= NULL;
      break;
  }

  /* Aggregation for EVENTS_WAITS_SUMMARY_BY_INSTANCE */
  if (flags & STATE_FLAG_TIMED)
  {
    timer_end= state->m_timer();
    wait_time= timer_end - state->m_timer_start;

    /* Aggregate to the socket instrument for now (timed) */
    byte_stat->aggregate(wait_time, bytes);
  }
  else
  {
    /* Aggregate to the socket instrument (event count and byte count) */
    byte_stat->aggregate_counted(bytes);
  }

  /* Aggregate to EVENTS_WAITS_HISTORY and EVENTS_WAITS_HISTORY_LONG */
  if (flags & STATE_FLAG_EVENT)
  {
    PFS_thread *thread= reinterpret_cast<PFS_thread *>(state->m_thread);
    DBUG_ASSERT(thread != NULL);
    PFS_events_waits *wait= reinterpret_cast<PFS_events_waits*> (state->m_wait);
    DBUG_ASSERT(wait != NULL);

    wait->m_timer_end= timer_end;
    wait->m_end_event_id= thread->m_event_id;
    wait->m_number_of_bytes= bytes;

    if (thread->m_flag_events_waits_history)
      insert_events_waits_history(thread, wait);
    if (thread->m_flag_events_waits_history_long)
      insert_events_waits_history_long(wait);
    thread->m_events_waits_current--;

    DBUG_ASSERT(wait == thread->m_events_waits_current);
  }
}

void pfs_set_socket_state_v1(PSI_socket *socket, PSI_socket_state state)
{
  DBUG_ASSERT((state == PSI_SOCKET_STATE_IDLE) || (state == PSI_SOCKET_STATE_ACTIVE));
  PFS_socket *pfs= reinterpret_cast<PFS_socket*>(socket);
  DBUG_ASSERT(pfs != NULL);
  DBUG_ASSERT(pfs->m_idle || (state == PSI_SOCKET_STATE_IDLE));
  DBUG_ASSERT(!pfs->m_idle || (state == PSI_SOCKET_STATE_ACTIVE));
  pfs->m_idle= (state == PSI_SOCKET_STATE_IDLE);
}

/**
  Set socket descriptor and address info.
*/
void pfs_set_socket_info_v1(PSI_socket *socket,
                            const my_socket *fd,
                            const struct sockaddr *addr,
                            socklen_t addr_len)
{
  PFS_socket *pfs= reinterpret_cast<PFS_socket*>(socket);
  DBUG_ASSERT(pfs != NULL);

  /** Set socket descriptor */
  if (fd != NULL)
    pfs->m_fd= (uint)*fd;

  /** Set raw socket address and length */
  if (likely(addr != NULL && addr_len > 0))
  {
    pfs->m_addr_len= addr_len;

    /** Restrict address length to size of struct */
    if (unlikely(pfs->m_addr_len > sizeof(sockaddr_storage)))
      pfs->m_addr_len= sizeof(struct sockaddr_storage);

    memcpy(&pfs->m_sock_addr, addr, pfs->m_addr_len);
  }
}

/**
  Implementation of the socket instrumentation interface.
  @sa PSI_v1::set_socket_info.
*/
void pfs_set_socket_thread_owner_v1(PSI_socket *socket)
{
  PFS_socket *pfs_socket= reinterpret_cast<PFS_socket*>(socket);
  DBUG_ASSERT(pfs_socket != NULL);
  pfs_socket->m_thread_owner= my_thread_get_THR_PFS();
}

struct PSI_digest_locker*
pfs_digest_start_v1(PSI_statement_locker *locker)
{
  PSI_statement_locker_state *statement_state;
  statement_state= reinterpret_cast<PSI_statement_locker_state*> (locker);
  DBUG_ASSERT(statement_state != NULL);

  if (statement_state->m_discarded)
    return NULL;

  if (statement_state->m_flags & STATE_FLAG_DIGEST)
  {
    return reinterpret_cast<PSI_digest_locker*> (locker);
  }

  return NULL;
=======
>>>>>>> 33fa37f4
}

void pfs_end_sp_v1(PSI_sp_locker *locker)
{
<<<<<<< HEAD
  PSI_statement_locker_state *statement_state;
  statement_state= reinterpret_cast<PSI_statement_locker_state*> (locker);
  DBUG_ASSERT(statement_state != NULL);
  DBUG_ASSERT(digest != NULL);

  if (statement_state->m_discarded)
    return;

  if (statement_state->m_flags & STATE_FLAG_DIGEST)
  {
    statement_state->m_digest= digest;
  }
}

PSI_prepared_stmt*
pfs_create_prepared_stmt_v1(void *identity, uint stmt_id,
                           PSI_statement_locker *locker,
                           const char *stmt_name, size_t stmt_name_length,
                           const char *sql_text, size_t sql_text_length)
{
  PSI_statement_locker_state *state= reinterpret_cast<PSI_statement_locker_state*> (locker);
  PFS_events_statements *pfs_stmt= reinterpret_cast<PFS_events_statements*> (state->m_statement);
  PFS_program *pfs_program= reinterpret_cast<PFS_program *>(state->m_parent_sp_share);

  PFS_thread *pfs_thread= my_thread_get_THR_PFS();
  if (unlikely(pfs_thread == NULL))
    return NULL;

  if (sql_text_length > COL_INFO_SIZE)
    sql_text_length= COL_INFO_SIZE;

  PFS_prepared_stmt *pfs= create_prepared_stmt(identity,
                                               pfs_thread, pfs_program,
                                               pfs_stmt, stmt_id,
                                               stmt_name, stmt_name_length,
                                               sql_text, sql_text_length);

  state->m_parent_prepared_stmt= reinterpret_cast<PSI_prepared_stmt*>(pfs);
  state->m_in_prepare= true;

  return reinterpret_cast<PSI_prepared_stmt*>(pfs);
}

void pfs_execute_prepared_stmt_v1 (PSI_statement_locker *locker,
                                   PSI_prepared_stmt* ps)
{
  PSI_statement_locker_state *state= reinterpret_cast<PSI_statement_locker_state*> (locker);
  DBUG_ASSERT(state != NULL);

  state->m_parent_prepared_stmt= ps;
  state->m_in_prepare= false;
}

void pfs_destroy_prepared_stmt_v1(PSI_prepared_stmt* prepared_stmt)
{
  PFS_prepared_stmt *pfs_prepared_stmt= reinterpret_cast<PFS_prepared_stmt*>(prepared_stmt);
  delete_prepared_stmt(pfs_prepared_stmt);
  return;
}

void pfs_reprepare_prepared_stmt_v1(PSI_prepared_stmt* prepared_stmt)
{
  PFS_prepared_stmt *pfs_prepared_stmt= reinterpret_cast<PFS_prepared_stmt*>(prepared_stmt);
  PFS_single_stat *prepared_stmt_stat= &pfs_prepared_stmt->m_reprepare_stat;

  if (prepared_stmt_stat != NULL)
    prepared_stmt_stat->aggregate_counted();
  return;
}

/**
  Implementation of the thread attribute connection interface
  @sa PSI_v1::set_thread_connect_attr.
*/
int pfs_set_thread_connect_attrs_v1(const char *buffer, uint length,
                                    const void *from_cs)
{
  PFS_thread *thd= my_thread_get_THR_PFS();

  DBUG_ASSERT(buffer != NULL);

  if (likely(thd != NULL) && session_connect_attrs_size_per_thread > 0)
  {
    pfs_dirty_state dirty_state;
    const CHARSET_INFO *cs = static_cast<const CHARSET_INFO *> (from_cs);

    /* copy from the input buffer as much as we can fit */
    uint copy_size= (uint)(length < session_connect_attrs_size_per_thread ?
                           length : session_connect_attrs_size_per_thread);
    thd->m_session_lock.allocated_to_dirty(& dirty_state);
    memcpy(thd->m_session_connect_attrs, buffer, copy_size);
    thd->m_session_connect_attrs_length= copy_size;
    thd->m_session_connect_attrs_cs_number= cs->number;
    thd->m_session_lock.dirty_to_allocated(& dirty_state);

    if (copy_size == length)
      return 0;

    session_connect_attrs_lost++;
    return 1;
  }
  return 0;
}

void pfs_register_memory_v1(const char *category,
                               PSI_memory_info_v1 *info,
                               int count)
{
  REGISTER_BODY_V1(PSI_memory_key,
                   memory_instrument_prefix,
                   register_memory_class)
}

PSI_memory_key pfs_memory_alloc_v1(PSI_memory_key key, size_t size, PSI_thread **owner)
{
  PFS_thread ** owner_thread= reinterpret_cast<PFS_thread**>(owner);
  DBUG_ASSERT(owner_thread != NULL);

  if (! flag_global_instrumentation)
  {
    *owner_thread= NULL;
    return PSI_NOT_INSTRUMENTED;
  }

  PFS_memory_class *klass= find_memory_class(key);
  if (klass == NULL)
  {
    *owner_thread= NULL;
    return PSI_NOT_INSTRUMENTED;
  }

  if (! klass->m_enabled)
  {
    *owner_thread= NULL;
    return PSI_NOT_INSTRUMENTED;
  }

  PFS_memory_stat *event_name_array;
  PFS_memory_stat *stat;
  uint index= klass->m_event_name_index;
  PFS_memory_stat_delta delta_buffer;
  PFS_memory_stat_delta *delta;

  if (flag_thread_instrumentation && ! klass->is_global())
  {
    PFS_thread *pfs_thread= my_thread_get_THR_PFS();
    if (unlikely(pfs_thread == NULL))
    {
      *owner_thread= NULL;
      return PSI_NOT_INSTRUMENTED;
    }
    if (! pfs_thread->m_enabled)
    {
      *owner_thread= NULL;
      return PSI_NOT_INSTRUMENTED;
    }

    /* Aggregate to MEMORY_SUMMARY_BY_THREAD_BY_EVENT_NAME */
    event_name_array= pfs_thread->write_instr_class_memory_stats();
    stat= & event_name_array[index];
    delta= stat->count_alloc(size, &delta_buffer);

    if (delta != NULL)
    {
      pfs_thread->carry_memory_stat_delta(delta, index);
    }

    /* Flag this memory as owned by the current thread. */
    *owner_thread= pfs_thread;
  }
  else
  {
    /* Aggregate to MEMORY_SUMMARY_GLOBAL_BY_EVENT_NAME */
    event_name_array= global_instr_class_memory_array;
    stat= & event_name_array[index];
    (void) stat->count_alloc(size, &delta_buffer);

    *owner_thread= NULL;
  }

  return key;
}

PSI_memory_key pfs_memory_realloc_v1(PSI_memory_key key, size_t old_size, size_t new_size, PSI_thread **owner)
{
  PFS_thread ** owner_thread_hdl= reinterpret_cast<PFS_thread**>(owner);
  DBUG_ASSERT(owner != NULL);

=======
  PSI_sp_locker_state *state= reinterpret_cast<PSI_sp_locker_state*> (locker);
  DBUG_ASSERT(state != NULL);

  ulonglong timer_end;
  ulonglong wait_time;

  PFS_program *pfs_program= reinterpret_cast<PFS_program *>(state->m_sp_share);
  PFS_sp_stat *stat= &pfs_program->m_sp_stat;

  if (state->m_flags & STATE_FLAG_TIMED)
  {
    timer_end= state->m_timer();
    wait_time= timer_end - state->m_timer_start;

    /* Now use this timer_end and wait_time for timing information. */
    stat->aggregate_value(wait_time);
  }
  else
  {
    stat->aggregate_counted();
  }
}

void pfs_drop_sp_v1(uint sp_type,
                    const char* schema_name,
                    uint schema_name_length,
                    const char* object_name,
                    uint object_name_length)
{
  PFS_thread *pfs_thread= my_thread_get_THR_PFS();
  if (unlikely(pfs_thread == NULL))
    return;

  if (object_name_length > COL_OBJECT_NAME_SIZE)
    object_name_length= COL_OBJECT_NAME_SIZE;
  if (schema_name_length > COL_OBJECT_SCHEMA_SIZE)
    schema_name_length= COL_OBJECT_SCHEMA_SIZE;

  drop_program(pfs_thread,
               sp_type_to_object_type(sp_type),
               object_name, object_name_length,
               schema_name, schema_name_length);
}

PSI_transaction_locker*
pfs_get_thread_transaction_locker_v1(PSI_transaction_locker_state *state,
                                     const void *xid,
                                     const ulonglong *trxid,
                                     int isolation_level,
                                     my_bool read_only,
                                     my_bool autocommit)
{
  DBUG_ASSERT(state != NULL);

  if (!flag_global_instrumentation)
    return NULL;

  if (!global_transaction_class.m_enabled)
    return NULL;

  uint flags;

  if (flag_thread_instrumentation)
  {
    PFS_thread *pfs_thread= my_thread_get_THR_PFS();
    if (unlikely(pfs_thread == NULL))
      return NULL;
    if (!pfs_thread->m_enabled)
      return NULL;
    state->m_thread= reinterpret_cast<PSI_thread *> (pfs_thread);
    flags= STATE_FLAG_THREAD;

    if (global_transaction_class.m_timed)
      flags|= STATE_FLAG_TIMED;

    if (flag_events_transactions_current)
    {
      ulonglong event_id= pfs_thread->m_event_id++;

      PFS_events_transactions *pfs= &pfs_thread->m_transaction_current;
      pfs->m_thread_internal_id = pfs_thread->m_thread_internal_id;
      pfs->m_event_id= event_id;
      pfs->m_event_type= EVENT_TYPE_TRANSACTION;
      pfs->m_end_event_id= 0;
      pfs->m_class= &global_transaction_class;
      pfs->m_timer_start= 0;
      pfs->m_timer_end= 0;
      if (xid != NULL)
        pfs->m_xid= *(PSI_xid *)xid;
      pfs->m_xa= false;
      pfs->m_xa_state= TRANS_STATE_XA_NOTR;
      pfs->m_trxid= (trxid == NULL) ? 0 : *trxid;
      pfs->m_isolation_level= (enum_isolation_level)isolation_level;
      pfs->m_read_only= read_only;
      pfs->m_autocommit= autocommit;
      pfs->m_savepoint_count= 0;
      pfs->m_rollback_to_savepoint_count= 0;
      pfs->m_release_savepoint_count= 0;

      uint statements_count= pfs_thread->m_events_statements_count;
      if (statements_count > 0)
      {
        PFS_events_statements *pfs_statement=
          &pfs_thread->m_statement_stack[statements_count - 1];
        pfs->m_nesting_event_id= pfs_statement->m_event_id;
        pfs->m_nesting_event_type= pfs_statement->m_event_type;
      }
      else
      {
        pfs->m_nesting_event_id= 0;
        /* pfs->m_nesting_event_type not used when m_nesting_event_id is 0 */
      }

      state->m_transaction= pfs;
      flags|= STATE_FLAG_EVENT;
    }
  }
  else
  {
    if (global_transaction_class.m_timed)
      flags= STATE_FLAG_TIMED;
    else
      flags= 0;
  }

  state->m_class= &global_transaction_class;
  state->m_flags= flags;
  state->m_autocommit= autocommit;
  state->m_read_only= read_only;
  state->m_savepoint_count= 0;
  state->m_rollback_to_savepoint_count= 0;
  state->m_release_savepoint_count= 0;

  return reinterpret_cast<PSI_transaction_locker*> (state);
}

void pfs_start_transaction_v1(PSI_transaction_locker *locker,
                              const char *src_file, uint src_line)
{
  PSI_transaction_locker_state *state= reinterpret_cast<PSI_transaction_locker_state*> (locker);
  DBUG_ASSERT(state != NULL);

  uint flags= state->m_flags;
  ulonglong timer_start= 0;

  if (flags & STATE_FLAG_TIMED)
  {
    timer_start= get_timer_raw_value_and_function(transaction_timer, &state->m_timer);
    state->m_timer_start= timer_start;
  }

  if (flags & STATE_FLAG_EVENT)
  {
    PFS_events_transactions *pfs= reinterpret_cast<PFS_events_transactions*> (state->m_transaction);
    DBUG_ASSERT(pfs != NULL);

    pfs->m_timer_start= timer_start;
    pfs->m_source_file= src_file;
    pfs->m_source_line= src_line;
    pfs->m_state= TRANS_STATE_ACTIVE;
    pfs->m_sid.clear();
    pfs->m_gtid_spec.set_automatic();
  }
}

void pfs_set_transaction_gtid_v1(PSI_transaction_locker *locker,
                                 const void *sid,
                                 const void *gtid_spec)
{
  PSI_transaction_locker_state *state= reinterpret_cast<PSI_transaction_locker_state*> (locker);
  DBUG_ASSERT(state != NULL);
  DBUG_ASSERT(sid != NULL);
  DBUG_ASSERT(gtid_spec != NULL);

  if (state->m_flags & STATE_FLAG_EVENT)
  {
    PFS_events_transactions *pfs= reinterpret_cast<PFS_events_transactions*> (state->m_transaction);
    DBUG_ASSERT(pfs != NULL);
    pfs->m_sid= *(rpl_sid *)sid;
    pfs->m_gtid_spec= *(Gtid_specification *)gtid_spec;
  }
}

void pfs_set_transaction_xid_v1(PSI_transaction_locker *locker,
                                const void *xid,
                                int xa_state)
{
  PSI_transaction_locker_state *state= reinterpret_cast<PSI_transaction_locker_state*> (locker);
  DBUG_ASSERT(state != NULL);

  if (state->m_flags & STATE_FLAG_EVENT)
  {
    PFS_events_transactions *pfs= reinterpret_cast<PFS_events_transactions*> (state->m_transaction);
    DBUG_ASSERT(pfs != NULL);
    DBUG_ASSERT(xid != NULL);

    pfs->m_xid= *(PSI_xid *)xid;
    pfs->m_xa_state= (enum_xa_transaction_state)xa_state;
    pfs->m_xa= true;
  }
  return;
}

void pfs_set_transaction_xa_state_v1(PSI_transaction_locker *locker,
                                     int xa_state)
{
  PSI_transaction_locker_state *state= reinterpret_cast<PSI_transaction_locker_state*> (locker);
  DBUG_ASSERT(state != NULL);

  if (state->m_flags & STATE_FLAG_EVENT)
  {
    PFS_events_transactions *pfs= reinterpret_cast<PFS_events_transactions*> (state->m_transaction);
    DBUG_ASSERT(pfs != NULL);

    pfs->m_xa_state= (enum_xa_transaction_state)xa_state;
    pfs->m_xa= true;
  }
  return;
}

void pfs_set_transaction_trxid_v1(PSI_transaction_locker *locker,
                                  const ulonglong *trxid)
{
  DBUG_ASSERT(trxid != NULL);

  PSI_transaction_locker_state *state= reinterpret_cast<PSI_transaction_locker_state*> (locker);
  DBUG_ASSERT(state != NULL);

  if (state->m_flags & STATE_FLAG_EVENT)
  {
    PFS_events_transactions *pfs= reinterpret_cast<PFS_events_transactions*> (state->m_transaction);
    DBUG_ASSERT(pfs != NULL);

    if (pfs->m_trxid == 0)
      pfs->m_trxid= *trxid;
  }
}

#define INC_TRANSACTION_ATTR_BODY(LOCKER, ATTR, VALUE)                  \
  PSI_transaction_locker_state *state;                                  \
  state= reinterpret_cast<PSI_transaction_locker_state*> (LOCKER);      \
  if (unlikely(state == NULL))                                          \
    return;                                                             \
  state->ATTR+= VALUE;                                                  \
  if (state->m_flags & STATE_FLAG_EVENT)                                \
  {                                                                     \
    PFS_events_transactions *pfs;                                       \
    pfs= reinterpret_cast<PFS_events_transactions*> (state->m_transaction); \
    DBUG_ASSERT(pfs != NULL);                                           \
    pfs->ATTR+= VALUE;                                                  \
  }                                                                     \
  return;


void pfs_inc_transaction_savepoints_v1(PSI_transaction_locker *locker,
                                       ulong count)
{
  INC_TRANSACTION_ATTR_BODY(locker, m_savepoint_count, count);
}

void pfs_inc_transaction_rollback_to_savepoint_v1(PSI_transaction_locker *locker,
                                                  ulong count)
{
  INC_TRANSACTION_ATTR_BODY(locker, m_rollback_to_savepoint_count, count);
}

void pfs_inc_transaction_release_savepoint_v1(PSI_transaction_locker *locker,
                                              ulong count)
{
  INC_TRANSACTION_ATTR_BODY(locker, m_release_savepoint_count, count);
}

void pfs_end_transaction_v1(PSI_transaction_locker *locker, my_bool commit)
{
  PSI_transaction_locker_state *state= reinterpret_cast<PSI_transaction_locker_state*> (locker);
  DBUG_ASSERT(state != NULL);

  ulonglong timer_end= 0;
  ulonglong wait_time= 0;
  uint flags= state->m_flags;

  if (flags & STATE_FLAG_TIMED)
  {
    timer_end= state->m_timer();
    wait_time= timer_end - state->m_timer_start;
  }

  PFS_transaction_stat *stat;

  if (flags & STATE_FLAG_THREAD)
  {
    PFS_thread *pfs_thread= reinterpret_cast<PFS_thread *> (state->m_thread);
    DBUG_ASSERT(pfs_thread != NULL);

    /* Aggregate to EVENTS_TRANSACTIONS_SUMMARY_BY_THREAD_BY_EVENT_NAME */
    stat= &pfs_thread->write_instr_class_transactions_stats()[GLOBAL_TRANSACTION_INDEX];

    if (flags & STATE_FLAG_EVENT)
    {
      PFS_events_transactions *pfs= reinterpret_cast<PFS_events_transactions*> (state->m_transaction);
      DBUG_ASSERT(pfs != NULL);

      /* events_transactions_current may have been cleared while the transaction was active */
      if (unlikely(pfs->m_class == NULL))
        return;

      pfs->m_timer_end= timer_end;
      pfs->m_end_event_id= pfs_thread->m_event_id;

      pfs->m_state= (commit ? TRANS_STATE_COMMITTED : TRANS_STATE_ROLLED_BACK);

      if (pfs->m_xa)
          pfs->m_xa_state= (commit ? TRANS_STATE_XA_COMMITTED : TRANS_STATE_XA_ROLLBACK_ONLY);

      if (pfs_thread->m_flag_events_transactions_history)
        insert_events_transactions_history(pfs_thread, pfs);
      if (pfs_thread->m_flag_events_transactions_history_long)
        insert_events_transactions_history_long(pfs);
    }
  }
  else
  {
    /* Aggregate to EVENTS_TRANSACTIONS_SUMMARY_GLOBAL_BY_EVENT_NAME */
    stat= &global_transaction_stat;
  }

  if (flags & STATE_FLAG_TIMED)
  {
    /* Aggregate to EVENTS_TRANSACTIONS_SUMMARY_..._BY_EVENT_NAME (timed) */
    if(state->m_read_only)
      stat->m_read_only_stat.aggregate_value(wait_time);
    else
      stat->m_read_write_stat.aggregate_value(wait_time);
  }
  else
  {
    /* Aggregate to EVENTS_TRANSACTIONS_SUMMARY_..._BY_EVENT_NAME (counted) */
    if(state->m_read_only)
      stat->m_read_only_stat.aggregate_counted();
    else
      stat->m_read_write_stat.aggregate_counted();
  }

  stat->m_savepoint_count+= state->m_savepoint_count;
  stat->m_rollback_to_savepoint_count+= state->m_rollback_to_savepoint_count;
  stat->m_release_savepoint_count+= state->m_release_savepoint_count;
}


/**
  Implementation of the socket instrumentation interface.
  @sa PSI_v1::end_socket_wait.
*/
void pfs_end_socket_wait_v1(PSI_socket_locker *locker, size_t byte_count)
{
  PSI_socket_locker_state *state= reinterpret_cast<PSI_socket_locker_state*> (locker);
  DBUG_ASSERT(state != NULL);

  PFS_socket *socket= reinterpret_cast<PFS_socket *>(state->m_socket);
  DBUG_ASSERT(socket != NULL);

  ulonglong timer_end= 0;
  ulonglong wait_time= 0;
  PFS_byte_stat *byte_stat;
  uint flags= state->m_flags;
  size_t bytes= ((int)byte_count > -1 ? byte_count : 0);

  switch (state->m_operation)
  {
    /* Group read operations */
    case PSI_SOCKET_RECV:
    case PSI_SOCKET_RECVFROM:
    case PSI_SOCKET_RECVMSG:
      byte_stat= &socket->m_socket_stat.m_io_stat.m_read;
      break;
    /* Group write operations */
    case PSI_SOCKET_SEND:
    case PSI_SOCKET_SENDTO:
    case PSI_SOCKET_SENDMSG:
      byte_stat= &socket->m_socket_stat.m_io_stat.m_write;
      break;
    /* Group remaining operations as miscellaneous */
    case PSI_SOCKET_CONNECT:
    case PSI_SOCKET_CREATE:
    case PSI_SOCKET_BIND:
    case PSI_SOCKET_SEEK:
    case PSI_SOCKET_OPT:
    case PSI_SOCKET_STAT:
    case PSI_SOCKET_SHUTDOWN:
    case PSI_SOCKET_SELECT:
    case PSI_SOCKET_CLOSE:
      byte_stat= &socket->m_socket_stat.m_io_stat.m_misc;
      break;
    default:
      DBUG_ASSERT(false);
      byte_stat= NULL;
      break;
  }

  /* Aggregation for EVENTS_WAITS_SUMMARY_BY_INSTANCE */
  if (flags & STATE_FLAG_TIMED)
  {
    timer_end= state->m_timer();
    wait_time= timer_end - state->m_timer_start;

    /* Aggregate to the socket instrument for now (timed) */
    byte_stat->aggregate(wait_time, bytes);
  }
  else
  {
    /* Aggregate to the socket instrument (event count and byte count) */
    byte_stat->aggregate_counted(bytes);
  }

  /* Aggregate to EVENTS_WAITS_HISTORY and EVENTS_WAITS_HISTORY_LONG */
  if (flags & STATE_FLAG_EVENT)
  {
    PFS_thread *thread= reinterpret_cast<PFS_thread *>(state->m_thread);
    DBUG_ASSERT(thread != NULL);
    PFS_events_waits *wait= reinterpret_cast<PFS_events_waits*> (state->m_wait);
    DBUG_ASSERT(wait != NULL);

    wait->m_timer_end= timer_end;
    wait->m_end_event_id= thread->m_event_id;
    wait->m_number_of_bytes= bytes;

    if (thread->m_flag_events_waits_history)
      insert_events_waits_history(thread, wait);
    if (thread->m_flag_events_waits_history_long)
      insert_events_waits_history_long(wait);
    thread->m_events_waits_current--;

    DBUG_ASSERT(wait == thread->m_events_waits_current);
  }
}

void pfs_set_socket_state_v1(PSI_socket *socket, PSI_socket_state state)
{
  DBUG_ASSERT((state == PSI_SOCKET_STATE_IDLE) || (state == PSI_SOCKET_STATE_ACTIVE));
  PFS_socket *pfs= reinterpret_cast<PFS_socket*>(socket);
  DBUG_ASSERT(pfs != NULL);
  DBUG_ASSERT(pfs->m_idle || (state == PSI_SOCKET_STATE_IDLE));
  DBUG_ASSERT(!pfs->m_idle || (state == PSI_SOCKET_STATE_ACTIVE));
  pfs->m_idle= (state == PSI_SOCKET_STATE_IDLE);
}

/**
  Set socket descriptor and address info.
*/
void pfs_set_socket_info_v1(PSI_socket *socket,
                            const my_socket *fd,
                            const struct sockaddr *addr,
                            socklen_t addr_len)
{
  PFS_socket *pfs= reinterpret_cast<PFS_socket*>(socket);
  DBUG_ASSERT(pfs != NULL);

  /** Set socket descriptor */
  if (fd != NULL)
    pfs->m_fd= (uint)*fd;

  /** Set raw socket address and length */
  if (likely(addr != NULL && addr_len > 0))
  {
    pfs->m_addr_len= addr_len;

    /** Restrict address length to size of struct */
    if (unlikely(pfs->m_addr_len > sizeof(sockaddr_storage)))
      pfs->m_addr_len= sizeof(struct sockaddr_storage);

    memcpy(&pfs->m_sock_addr, addr, pfs->m_addr_len);
  }
}

/**
  Implementation of the socket instrumentation interface.
  @sa PSI_v1::set_socket_info.
*/
void pfs_set_socket_thread_owner_v1(PSI_socket *socket)
{
  PFS_socket *pfs_socket= reinterpret_cast<PFS_socket*>(socket);
  DBUG_ASSERT(pfs_socket != NULL);
  pfs_socket->m_thread_owner= my_thread_get_THR_PFS();
}

struct PSI_digest_locker*
pfs_digest_start_v1(PSI_statement_locker *locker)
{
  PSI_statement_locker_state *statement_state;
  statement_state= reinterpret_cast<PSI_statement_locker_state*> (locker);
  DBUG_ASSERT(statement_state != NULL);

  if (statement_state->m_discarded)
    return NULL;

  if (statement_state->m_flags & STATE_FLAG_DIGEST)
  {
    return reinterpret_cast<PSI_digest_locker*> (locker);
  }

  return NULL;
}

void pfs_digest_end_v1(PSI_digest_locker *locker, const sql_digest_storage *digest)
{
  PSI_statement_locker_state *statement_state;
  statement_state= reinterpret_cast<PSI_statement_locker_state*> (locker);
  DBUG_ASSERT(statement_state != NULL);
  DBUG_ASSERT(digest != NULL);

  if (statement_state->m_discarded)
    return;

  if (statement_state->m_flags & STATE_FLAG_DIGEST)
  {
    statement_state->m_digest= digest;
  }
}

PSI_prepared_stmt*
pfs_create_prepared_stmt_v1(void *identity, uint stmt_id,
                           PSI_statement_locker *locker,
                           const char *stmt_name, size_t stmt_name_length,
                           const char *sql_text, size_t sql_text_length)
{
  PSI_statement_locker_state *state= reinterpret_cast<PSI_statement_locker_state*> (locker);
  PFS_events_statements *pfs_stmt= reinterpret_cast<PFS_events_statements*> (state->m_statement);
  PFS_program *pfs_program= reinterpret_cast<PFS_program *>(state->m_parent_sp_share);

  PFS_thread *pfs_thread= my_thread_get_THR_PFS();
  if (unlikely(pfs_thread == NULL))
    return NULL;

  if (sql_text_length > COL_INFO_SIZE)
    sql_text_length= COL_INFO_SIZE;

  PFS_prepared_stmt *pfs= create_prepared_stmt(identity,
                                               pfs_thread, pfs_program,
                                               pfs_stmt, stmt_id,
                                               stmt_name, stmt_name_length,
                                               sql_text, sql_text_length);

  state->m_parent_prepared_stmt= reinterpret_cast<PSI_prepared_stmt*>(pfs);
  state->m_in_prepare= true;

  return reinterpret_cast<PSI_prepared_stmt*>(pfs);
}

void pfs_execute_prepared_stmt_v1 (PSI_statement_locker *locker,
                                   PSI_prepared_stmt* ps)
{
  PSI_statement_locker_state *state= reinterpret_cast<PSI_statement_locker_state*> (locker);
  DBUG_ASSERT(state != NULL);

  state->m_parent_prepared_stmt= ps;
  state->m_in_prepare= false;
}

void pfs_destroy_prepared_stmt_v1(PSI_prepared_stmt* prepared_stmt)
{
  PFS_prepared_stmt *pfs_prepared_stmt= reinterpret_cast<PFS_prepared_stmt*>(prepared_stmt);
  delete_prepared_stmt(pfs_prepared_stmt);
  return;
}

void pfs_reprepare_prepared_stmt_v1(PSI_prepared_stmt* prepared_stmt)
{
  PFS_prepared_stmt *pfs_prepared_stmt= reinterpret_cast<PFS_prepared_stmt*>(prepared_stmt);
  PFS_single_stat *prepared_stmt_stat= &pfs_prepared_stmt->m_reprepare_stat;

  if (prepared_stmt_stat != NULL)
    prepared_stmt_stat->aggregate_counted();
  return;
}

/**
  Implementation of the thread attribute connection interface
  @sa PSI_v1::set_thread_connect_attr.
*/
int pfs_set_thread_connect_attrs_v1(const char *buffer, uint length,
                                    const void *from_cs)
{
  PFS_thread *thd= my_thread_get_THR_PFS();

  DBUG_ASSERT(buffer != NULL);

  if (likely(thd != NULL) && session_connect_attrs_size_per_thread > 0)
  {
    pfs_dirty_state dirty_state;
    const CHARSET_INFO *cs = static_cast<const CHARSET_INFO *> (from_cs);

    /* copy from the input buffer as much as we can fit */
    uint copy_size= (uint)(length < session_connect_attrs_size_per_thread ?
                           length : session_connect_attrs_size_per_thread);
    thd->m_session_lock.allocated_to_dirty(& dirty_state);
    memcpy(thd->m_session_connect_attrs, buffer, copy_size);
    thd->m_session_connect_attrs_length= copy_size;
    thd->m_session_connect_attrs_cs_number= cs->number;
    thd->m_session_lock.dirty_to_allocated(& dirty_state);

    if (copy_size == length)
      return 0;

    session_connect_attrs_lost++;
    return 1;
  }
  return 0;
}

void pfs_register_memory_v1(const char *category,
                               PSI_memory_info_v1 *info,
                               int count)
{
  REGISTER_BODY_V1(PSI_memory_key,
                   memory_instrument_prefix,
                   register_memory_class)
}

PSI_memory_key pfs_memory_alloc_v1(PSI_memory_key key, size_t size, PSI_thread **owner)
{
  PFS_thread ** owner_thread= reinterpret_cast<PFS_thread**>(owner);
  DBUG_ASSERT(owner_thread != NULL);

  if (! flag_global_instrumentation)
  {
    *owner_thread= NULL;
    return PSI_NOT_INSTRUMENTED;
  }

  PFS_memory_class *klass= find_memory_class(key);
  if (klass == NULL)
  {
    *owner_thread= NULL;
    return PSI_NOT_INSTRUMENTED;
  }

  if (! klass->m_enabled)
  {
    *owner_thread= NULL;
    return PSI_NOT_INSTRUMENTED;
  }

  PFS_memory_stat *event_name_array;
  PFS_memory_stat *stat;
  uint index= klass->m_event_name_index;
  PFS_memory_stat_delta delta_buffer;
  PFS_memory_stat_delta *delta;

  if (flag_thread_instrumentation && ! klass->is_global())
  {
    PFS_thread *pfs_thread= my_thread_get_THR_PFS();
    if (unlikely(pfs_thread == NULL))
    {
      *owner_thread= NULL;
      return PSI_NOT_INSTRUMENTED;
    }
    if (! pfs_thread->m_enabled)
    {
      *owner_thread= NULL;
      return PSI_NOT_INSTRUMENTED;
    }

    /* Aggregate to MEMORY_SUMMARY_BY_THREAD_BY_EVENT_NAME */
    event_name_array= pfs_thread->write_instr_class_memory_stats();
    stat= & event_name_array[index];
    delta= stat->count_alloc(size, &delta_buffer);

    if (delta != NULL)
    {
      pfs_thread->carry_memory_stat_delta(delta, index);
    }

    /* Flag this memory as owned by the current thread. */
    *owner_thread= pfs_thread;
  }
  else
  {
    /* Aggregate to MEMORY_SUMMARY_GLOBAL_BY_EVENT_NAME */
    event_name_array= global_instr_class_memory_array;
    stat= & event_name_array[index];
    (void) stat->count_alloc(size, &delta_buffer);

    *owner_thread= NULL;
  }

  return key;
}

PSI_memory_key pfs_memory_realloc_v1(PSI_memory_key key, size_t old_size, size_t new_size, PSI_thread **owner)
{
  PFS_thread ** owner_thread_hdl= reinterpret_cast<PFS_thread**>(owner);
  DBUG_ASSERT(owner != NULL);

>>>>>>> 33fa37f4
  PFS_memory_class *klass= find_memory_class(key);
  if (klass == NULL)
  {
    *owner_thread_hdl= NULL;
    return PSI_NOT_INSTRUMENTED;
  }

  PFS_memory_stat *event_name_array;
  PFS_memory_stat *stat;
  uint index= klass->m_event_name_index;
  PFS_memory_stat_delta delta_buffer;
  PFS_memory_stat_delta *delta;

  if (flag_thread_instrumentation && ! klass->is_global())
  {
    PFS_thread *pfs_thread= my_thread_get_THR_PFS();
    if (likely(pfs_thread != NULL))
    {
#ifdef PFS_PARANOID
      PFS_thread *owner_thread= *owner_thread_hdl;
      if (owner_thread != pfs_thread)
      {
        owner_thread= sanitize_thread(owner_thread);
        if (owner_thread != NULL)
        {
          report_memory_accounting_error("pfs_memory_realloc_v1",
            pfs_thread, old_size, klass, owner_thread);
        }
      }
#endif /* PFS_PARANOID */

      /* Aggregate to MEMORY_SUMMARY_BY_THREAD_BY_EVENT_NAME */
      event_name_array= pfs_thread->write_instr_class_memory_stats();
      stat= & event_name_array[index];

      if (flag_global_instrumentation && klass->m_enabled)
      {
        delta= stat->count_realloc(old_size, new_size, &delta_buffer);
        *owner_thread_hdl= pfs_thread;
      }
      else
      {
        delta= stat->count_free(old_size, &delta_buffer);
        *owner_thread_hdl= NULL;
        key= PSI_NOT_INSTRUMENTED;
      }

      if (delta != NULL)
      {
        pfs_thread->carry_memory_stat_delta(delta, index);
      }
      return key;
    }
  }

  /* Aggregate to MEMORY_SUMMARY_GLOBAL_BY_EVENT_NAME */
  event_name_array= global_instr_class_memory_array;
  stat= & event_name_array[index];

  if (flag_global_instrumentation && klass->m_enabled)
  {
    (void) stat->count_realloc(old_size, new_size, &delta_buffer);
  }
  else
  {
    (void) stat->count_free(old_size, &delta_buffer);
    key= PSI_NOT_INSTRUMENTED;
  }

  *owner_thread_hdl= NULL;
  return key;
}

PSI_memory_key pfs_memory_claim_v1(PSI_memory_key key, size_t size, PSI_thread **owner)
{
  PFS_thread ** owner_thread= reinterpret_cast<PFS_thread**>(owner);
  DBUG_ASSERT(owner_thread != NULL);

  PFS_memory_class *klass= find_memory_class(key);
  if (klass == NULL)
  {
    *owner_thread= NULL;
    return PSI_NOT_INSTRUMENTED;
  }

  /*
    Do not check klass->m_enabled.
    Do not check flag_global_instrumentation.
    If a memory alloc was instrumented,
    the corresponding free must be instrumented.
  */

  PFS_memory_stat *event_name_array;
  PFS_memory_stat *stat;
  uint index= klass->m_event_name_index;
  PFS_memory_stat_delta delta_buffer;
  PFS_memory_stat_delta *delta;

  if (flag_thread_instrumentation)
  {
    PFS_thread *old_thread= sanitize_thread(*owner_thread);
    PFS_thread *new_thread= my_thread_get_THR_PFS();
    if (old_thread != new_thread)
    {
      if (old_thread != NULL)
      {
        event_name_array= old_thread->write_instr_class_memory_stats();
        stat= & event_name_array[index];
        delta= stat->count_free(size, &delta_buffer);

        if (delta != NULL)
        {
          old_thread->carry_memory_stat_delta(delta, index);
        }
      }

      if (new_thread != NULL)
      {
        event_name_array= new_thread->write_instr_class_memory_stats();
        stat= & event_name_array[index];
        delta= stat->count_alloc(size, &delta_buffer);

        if (delta != NULL)
        {
          new_thread->carry_memory_stat_delta(delta, index);
        }
      }

      *owner_thread= new_thread;
    }

    return key;
  }

  *owner_thread= NULL;
  return key;
}

void pfs_memory_free_v1(PSI_memory_key key, size_t size, PSI_thread *owner)
{
  PFS_memory_class *klass= find_memory_class(key);
  if (klass == NULL)
    return;

  /*
    Do not check klass->m_enabled.
    Do not check flag_global_instrumentation.
    If a memory alloc was instrumented,
    the corresponding free must be instrumented.
  */

  PFS_memory_stat *event_name_array;
  PFS_memory_stat *stat;
  uint index= klass->m_event_name_index;
  PFS_memory_stat_delta delta_buffer;
  PFS_memory_stat_delta *delta;

  if (flag_thread_instrumentation && ! klass->is_global())
  {
    PFS_thread *pfs_thread= my_thread_get_THR_PFS();
    if (likely(pfs_thread != NULL))
    {
#ifdef PFS_PARANOID
      PFS_thread *owner_thread= reinterpret_cast<PFS_thread*>(owner);

      if (owner_thread != pfs_thread)
      {
        owner_thread= sanitize_thread(owner_thread);
        if (owner_thread != NULL)
        {
          report_memory_accounting_error("pfs_memory_free_v1",
            pfs_thread, size, klass, owner_thread);
        }
      }
#endif /* PFS_PARANOID */

      /*
        Do not check pfs_thread->m_enabled.
        If a memory alloc was instrumented,
        the corresponding free must be instrumented.
      */
      /* Aggregate to MEMORY_SUMMARY_BY_THREAD_BY_EVENT_NAME */
      event_name_array= pfs_thread->write_instr_class_memory_stats();
      stat= & event_name_array[index];
      delta= stat->count_free(size, &delta_buffer);

      if (delta != NULL)
      {
        pfs_thread->carry_memory_stat_delta(delta, index);
      }
      return;
    }
  }

  /* Aggregate to MEMORY_SUMMARY_GLOBAL_BY_EVENT_NAME */
  event_name_array= global_instr_class_memory_array;
  if (event_name_array)
  {
    stat= & event_name_array[index];
    (void) stat->count_free(size, &delta_buffer);
  }
  return;
}

void pfs_unlock_table_v1(PSI_table *table)
{
  PFS_table *pfs_table= reinterpret_cast<PFS_table*> (table);

  DBUG_ASSERT(pfs_table != NULL);

  pfs_table->m_internal_lock= PFS_TL_NONE;
  return;
}

PSI_metadata_lock *
pfs_create_metadata_lock_v1(
  void *identity,
  const MDL_key *mdl_key,
  opaque_mdl_type mdl_type,
  opaque_mdl_duration mdl_duration,
  opaque_mdl_status mdl_status,
  const char *src_file,
  uint src_line)
{
  if (! flag_global_instrumentation)
    return NULL;

  if (! global_metadata_class.m_enabled)
    return NULL;

  PFS_thread *pfs_thread= my_thread_get_THR_PFS();
  if (pfs_thread == NULL)
    return NULL;

  PFS_metadata_lock *pfs;
  pfs= create_metadata_lock(identity, mdl_key,
                            mdl_type, mdl_duration, mdl_status,
                            src_file, src_line);

  if (pfs != NULL)
  {
    pfs->m_owner_thread_id= pfs_thread->m_thread_internal_id;
    pfs->m_owner_event_id= pfs_thread->m_event_id;
  }

  return reinterpret_cast<PSI_metadata_lock *> (pfs);
}

void
pfs_set_metadata_lock_status_v1(PSI_metadata_lock *lock, opaque_mdl_status mdl_status)
{
  PFS_metadata_lock *pfs= reinterpret_cast<PFS_metadata_lock*> (lock);
  DBUG_ASSERT(pfs != NULL);
  pfs->m_mdl_status= mdl_status;
}

void
pfs_destroy_metadata_lock_v1(PSI_metadata_lock *lock)
{
  PFS_metadata_lock *pfs= reinterpret_cast<PFS_metadata_lock*> (lock);
  DBUG_ASSERT(pfs != NULL);
  destroy_metadata_lock(pfs);
}

PSI_metadata_locker *
pfs_start_metadata_wait_v1(PSI_metadata_locker_state *state,
                           PSI_metadata_lock *lock,
                           const char *src_file,
                           uint src_line)
{
  PFS_metadata_lock *pfs_lock= reinterpret_cast<PFS_metadata_lock*> (lock);
  DBUG_ASSERT(state != NULL);
  DBUG_ASSERT(pfs_lock != NULL);

  if (! pfs_lock->m_enabled)
    return NULL;

  uint flags;
  ulonglong timer_start= 0;

  if (flag_thread_instrumentation)
  {
    PFS_thread *pfs_thread= my_thread_get_THR_PFS();
    if (unlikely(pfs_thread == NULL))
      return NULL;
    if (! pfs_thread->m_enabled)
      return NULL;
    state->m_thread= reinterpret_cast<PSI_thread *> (pfs_thread);
    flags= STATE_FLAG_THREAD;

    if (pfs_lock->m_timed)
    {
      timer_start= get_timer_raw_value_and_function(wait_timer, & state->m_timer);
      state->m_timer_start= timer_start;
      flags|= STATE_FLAG_TIMED;
    }

    if (flag_events_waits_current)
    {
      if (unlikely(pfs_thread->m_events_waits_current >=
                   & pfs_thread->m_events_waits_stack[WAIT_STACK_SIZE]))
      {
        locker_lost++;
        return NULL;
      }
      PFS_events_waits *wait= pfs_thread->m_events_waits_current;
      state->m_wait= wait;
      flags|= STATE_FLAG_EVENT;

      PFS_events_waits *parent_event= wait - 1;
      wait->m_event_type= EVENT_TYPE_WAIT;
      wait->m_nesting_event_id= parent_event->m_event_id;
      wait->m_nesting_event_type= parent_event->m_event_type;

      wait->m_thread_internal_id= pfs_thread->m_thread_internal_id;
      wait->m_class= &global_metadata_class;
      wait->m_timer_start= timer_start;
      wait->m_timer_end= 0;
      wait->m_object_instance_addr= pfs_lock->m_identity;
      wait->m_event_id= pfs_thread->m_event_id++;
      wait->m_end_event_id= 0;
      wait->m_weak_metadata_lock= pfs_lock;
      wait->m_weak_version= pfs_lock->get_version();
      wait->m_operation= OPERATION_TYPE_METADATA;
      wait->m_source_file= src_file;
      wait->m_source_line= src_line;
      wait->m_wait_class= WAIT_CLASS_METADATA;

      pfs_thread->m_events_waits_current++;
    }
  }
  else
  {
    if (pfs_lock->m_timed)
    {
      timer_start= get_timer_raw_value_and_function(wait_timer, & state->m_timer);
      state->m_timer_start= timer_start;
      flags= STATE_FLAG_TIMED;
      state->m_thread= NULL;
    }
    else
    {
      /*
        Complete shortcut.
      */
      /* Aggregate to EVENTS_WAITS_SUMMARY_GLOBAL_BY_EVENT_NAME (counted) */
      global_metadata_stat.aggregate_counted();
      return NULL;
    }
  }

  state->m_flags= flags;
  state->m_metadata_lock= lock;
  return reinterpret_cast<PSI_metadata_locker*> (state);
}

void
pfs_end_metadata_wait_v1(PSI_metadata_locker *locker,
                         int rc)
{
  PSI_metadata_locker_state *state= reinterpret_cast<PSI_metadata_locker_state*> (locker);
  DBUG_ASSERT(state != NULL);

  ulonglong timer_end= 0;
  ulonglong wait_time= 0;

  PFS_thread *thread= reinterpret_cast<PFS_thread *> (state->m_thread);

  uint flags= state->m_flags;

  if (flags & STATE_FLAG_TIMED)
  {
    timer_end= state->m_timer();
    wait_time= timer_end - state->m_timer_start;
  }

  if (flags & STATE_FLAG_THREAD)
  {
    PFS_single_stat *event_name_array;
    event_name_array= thread->write_instr_class_waits_stats();

    if (flags & STATE_FLAG_TIMED)
    {
      /* Aggregate to EVENTS_WAITS_SUMMARY_BY_THREAD_BY_EVENT_NAME (timed) */
      event_name_array[GLOBAL_METADATA_EVENT_INDEX].aggregate_value(wait_time);
    }
    else
    {
      /* Aggregate to EVENTS_WAITS_SUMMARY_BY_THREAD_BY_EVENT_NAME (counted) */
      event_name_array[GLOBAL_METADATA_EVENT_INDEX].aggregate_counted();
    }

    if (flags & STATE_FLAG_EVENT)
    {
      PFS_events_waits *wait= reinterpret_cast<PFS_events_waits*> (state->m_wait);
      DBUG_ASSERT(wait != NULL);

      wait->m_timer_end= timer_end;
      wait->m_end_event_id= thread->m_event_id;
      if (thread->m_flag_events_waits_history)
        insert_events_waits_history(thread, wait);
      if (thread->m_flag_events_waits_history_long)
        insert_events_waits_history_long(wait);
      thread->m_events_waits_current--;

      DBUG_ASSERT(wait == thread->m_events_waits_current);
    }
  }
  else
  {
    if (flags & STATE_FLAG_TIMED)
    {
      /* Aggregate to EVENTS_WAITS_SUMMARY_GLOBAL_BY_EVENT_NAME (timed) */
      global_metadata_stat.aggregate_value(wait_time);
    }
    else
    {
      /* Aggregate to EVENTS_WAITS_SUMMARY_GLOBAL_BY_EVENT_NAME (counted) */
      global_metadata_stat.aggregate_counted();
    }
  }
}

/**
  Implementation of the instrumentation interface.
  @sa PSI_v1.
*/
PSI_v1 PFS_v1=
{
  pfs_register_mutex_v1,
  pfs_register_rwlock_v1,
  pfs_register_cond_v1,
  pfs_register_thread_v1,
  pfs_register_file_v1,
  pfs_register_stage_v1,
  pfs_register_statement_v1,
  pfs_register_socket_v1,
  pfs_init_mutex_v1,
  pfs_destroy_mutex_v1,
  pfs_init_rwlock_v1,
  pfs_destroy_rwlock_v1,
  pfs_init_cond_v1,
  pfs_destroy_cond_v1,
  pfs_init_socket_v1,
  pfs_destroy_socket_v1,
  pfs_get_table_share_v1,
  pfs_release_table_share_v1,
  pfs_drop_table_share_v1,
  pfs_open_table_v1,
  pfs_unbind_table_v1,
  pfs_rebind_table_v1,
  pfs_close_table_v1,
  pfs_create_file_v1,
  pfs_spawn_thread_v1,
  pfs_new_thread_v1,
  pfs_set_thread_id_v1,
  pfs_set_thread_THD_v1,
  pfs_set_thread_os_id_v1,
  pfs_get_thread_v1,
  pfs_set_thread_user_v1,
  pfs_set_thread_account_v1,
  pfs_set_thread_db_v1,
  pfs_set_thread_command_v1,
  pfs_set_connection_type_v1,
  pfs_set_thread_start_time_v1,
  pfs_set_thread_state_v1,
  pfs_set_thread_info_v1,
  pfs_set_thread_v1,
  pfs_delete_current_thread_v1,
  pfs_delete_thread_v1,
  pfs_get_thread_file_name_locker_v1,
  pfs_get_thread_file_stream_locker_v1,
  pfs_get_thread_file_descriptor_locker_v1,
  pfs_unlock_mutex_v1,
  pfs_unlock_rwlock_v1,
  pfs_signal_cond_v1,
  pfs_broadcast_cond_v1,
  pfs_start_idle_wait_v1,
  pfs_end_idle_wait_v1,
  pfs_start_mutex_wait_v1,
  pfs_end_mutex_wait_v1,
  pfs_start_rwlock_rdwait_v1,
  pfs_end_rwlock_rdwait_v1,
  pfs_start_rwlock_wrwait_v1,
  pfs_end_rwlock_wrwait_v1,
  pfs_start_cond_wait_v1,
  pfs_end_cond_wait_v1,
  pfs_start_table_io_wait_v1,
  pfs_end_table_io_wait_v1,
  pfs_start_table_lock_wait_v1,
  pfs_end_table_lock_wait_v1,
  pfs_start_file_open_wait_v1,
  pfs_end_file_open_wait_v1,
  pfs_end_file_open_wait_and_bind_to_descriptor_v1,
  pfs_end_temp_file_open_wait_and_bind_to_descriptor_v1,
  pfs_start_file_wait_v1,
  pfs_end_file_wait_v1,
  pfs_start_file_close_wait_v1,
  pfs_end_file_close_wait_v1,
  pfs_start_stage_v1,
  pfs_get_current_stage_progress_v1,
  pfs_end_stage_v1,
  pfs_get_thread_statement_locker_v1,
  pfs_refine_statement_v1,
  pfs_start_statement_v1,
  pfs_set_statement_text_v1,
  pfs_set_statement_lock_time_v1,
  pfs_set_statement_rows_sent_v1,
  pfs_set_statement_rows_examined_v1,
  pfs_inc_statement_created_tmp_disk_tables_v1,
  pfs_inc_statement_created_tmp_tables_v1,
  pfs_inc_statement_select_full_join_v1,
  pfs_inc_statement_select_full_range_join_v1,
  pfs_inc_statement_select_range_v1,
  pfs_inc_statement_select_range_check_v1,
  pfs_inc_statement_select_scan_v1,
  pfs_inc_statement_sort_merge_passes_v1,
  pfs_inc_statement_sort_range_v1,
  pfs_inc_statement_sort_rows_v1,
  pfs_inc_statement_sort_scan_v1,
  pfs_set_statement_no_index_used_v1,
  pfs_set_statement_no_good_index_used_v1,
  pfs_end_statement_v1,
  pfs_get_thread_transaction_locker_v1,
  pfs_start_transaction_v1,
  pfs_set_transaction_xid_v1,
  pfs_set_transaction_xa_state_v1,
  pfs_set_transaction_gtid_v1,
  pfs_set_transaction_trxid_v1,
  pfs_inc_transaction_savepoints_v1,
  pfs_inc_transaction_rollback_to_savepoint_v1,
  pfs_inc_transaction_release_savepoint_v1,
  pfs_end_transaction_v1,
  pfs_start_socket_wait_v1,
  pfs_end_socket_wait_v1,
  pfs_set_socket_state_v1,
  pfs_set_socket_info_v1,
  pfs_set_socket_thread_owner_v1,
  pfs_create_prepared_stmt_v1,
  pfs_destroy_prepared_stmt_v1,
  pfs_reprepare_prepared_stmt_v1,
  pfs_execute_prepared_stmt_v1,
  pfs_digest_start_v1,
  pfs_digest_end_v1,
  pfs_set_thread_connect_attrs_v1,
  pfs_start_sp_v1,
  pfs_end_sp_v1,
  pfs_drop_sp_v1,
  pfs_get_sp_share_v1,
  pfs_release_sp_share_v1,
  pfs_register_memory_v1,
  pfs_memory_alloc_v1,
  pfs_memory_realloc_v1,
  pfs_memory_claim_v1,
  pfs_memory_free_v1,
  pfs_unlock_table_v1,
  pfs_create_metadata_lock_v1,
  pfs_set_metadata_lock_status_v1,
  pfs_destroy_metadata_lock_v1,
  pfs_start_metadata_wait_v1,
  pfs_end_metadata_wait_v1
};

static void* get_interface(int version)
{
  switch (version)
  {
  case PSI_VERSION_1:
    return &PFS_v1;
  default:
    return NULL;
  }
}

C_MODE_END

struct PSI_bootstrap PFS_bootstrap=
{
  get_interface
};<|MERGE_RESOLUTION|>--- conflicted
+++ resolved
@@ -4846,7 +4846,6 @@
   }
 
   return pfs_thread->m_stage_progress;
-<<<<<<< HEAD
 }
 
 PSI_stage_progress*
@@ -4859,20 +4858,6 @@
   return pfs_thread->m_stage_progress;
 }
 
-=======
-}
-
-PSI_stage_progress*
-pfs_get_current_stage_progress_v1()
-{
-  PFS_thread *pfs_thread= my_thread_get_THR_PFS();
-  if (unlikely(pfs_thread == NULL))
-    return NULL;
-
-  return pfs_thread->m_stage_progress;
-}
-
->>>>>>> 33fa37f4
 void pfs_end_stage_v1()
 {
   ulonglong timer_value= 0;
@@ -5823,7 +5808,6 @@
   state->m_sp_share= sp_share;
 
   return reinterpret_cast<PSI_sp_locker*> (state);
-<<<<<<< HEAD
 }
 
 void pfs_end_sp_v1(PSI_sp_locker *locker)
@@ -6329,13 +6313,10 @@
   }
 
   return NULL;
-=======
->>>>>>> 33fa37f4
-}
-
-void pfs_end_sp_v1(PSI_sp_locker *locker)
-{
-<<<<<<< HEAD
+}
+
+void pfs_digest_end_v1(PSI_digest_locker *locker, const sql_digest_storage *digest)
+{
   PSI_statement_locker_state *statement_state;
   statement_state= reinterpret_cast<PSI_statement_locker_state*> (locker);
   DBUG_ASSERT(statement_state != NULL);
@@ -6524,701 +6505,6 @@
   PFS_thread ** owner_thread_hdl= reinterpret_cast<PFS_thread**>(owner);
   DBUG_ASSERT(owner != NULL);
 
-=======
-  PSI_sp_locker_state *state= reinterpret_cast<PSI_sp_locker_state*> (locker);
-  DBUG_ASSERT(state != NULL);
-
-  ulonglong timer_end;
-  ulonglong wait_time;
-
-  PFS_program *pfs_program= reinterpret_cast<PFS_program *>(state->m_sp_share);
-  PFS_sp_stat *stat= &pfs_program->m_sp_stat;
-
-  if (state->m_flags & STATE_FLAG_TIMED)
-  {
-    timer_end= state->m_timer();
-    wait_time= timer_end - state->m_timer_start;
-
-    /* Now use this timer_end and wait_time for timing information. */
-    stat->aggregate_value(wait_time);
-  }
-  else
-  {
-    stat->aggregate_counted();
-  }
-}
-
-void pfs_drop_sp_v1(uint sp_type,
-                    const char* schema_name,
-                    uint schema_name_length,
-                    const char* object_name,
-                    uint object_name_length)
-{
-  PFS_thread *pfs_thread= my_thread_get_THR_PFS();
-  if (unlikely(pfs_thread == NULL))
-    return;
-
-  if (object_name_length > COL_OBJECT_NAME_SIZE)
-    object_name_length= COL_OBJECT_NAME_SIZE;
-  if (schema_name_length > COL_OBJECT_SCHEMA_SIZE)
-    schema_name_length= COL_OBJECT_SCHEMA_SIZE;
-
-  drop_program(pfs_thread,
-               sp_type_to_object_type(sp_type),
-               object_name, object_name_length,
-               schema_name, schema_name_length);
-}
-
-PSI_transaction_locker*
-pfs_get_thread_transaction_locker_v1(PSI_transaction_locker_state *state,
-                                     const void *xid,
-                                     const ulonglong *trxid,
-                                     int isolation_level,
-                                     my_bool read_only,
-                                     my_bool autocommit)
-{
-  DBUG_ASSERT(state != NULL);
-
-  if (!flag_global_instrumentation)
-    return NULL;
-
-  if (!global_transaction_class.m_enabled)
-    return NULL;
-
-  uint flags;
-
-  if (flag_thread_instrumentation)
-  {
-    PFS_thread *pfs_thread= my_thread_get_THR_PFS();
-    if (unlikely(pfs_thread == NULL))
-      return NULL;
-    if (!pfs_thread->m_enabled)
-      return NULL;
-    state->m_thread= reinterpret_cast<PSI_thread *> (pfs_thread);
-    flags= STATE_FLAG_THREAD;
-
-    if (global_transaction_class.m_timed)
-      flags|= STATE_FLAG_TIMED;
-
-    if (flag_events_transactions_current)
-    {
-      ulonglong event_id= pfs_thread->m_event_id++;
-
-      PFS_events_transactions *pfs= &pfs_thread->m_transaction_current;
-      pfs->m_thread_internal_id = pfs_thread->m_thread_internal_id;
-      pfs->m_event_id= event_id;
-      pfs->m_event_type= EVENT_TYPE_TRANSACTION;
-      pfs->m_end_event_id= 0;
-      pfs->m_class= &global_transaction_class;
-      pfs->m_timer_start= 0;
-      pfs->m_timer_end= 0;
-      if (xid != NULL)
-        pfs->m_xid= *(PSI_xid *)xid;
-      pfs->m_xa= false;
-      pfs->m_xa_state= TRANS_STATE_XA_NOTR;
-      pfs->m_trxid= (trxid == NULL) ? 0 : *trxid;
-      pfs->m_isolation_level= (enum_isolation_level)isolation_level;
-      pfs->m_read_only= read_only;
-      pfs->m_autocommit= autocommit;
-      pfs->m_savepoint_count= 0;
-      pfs->m_rollback_to_savepoint_count= 0;
-      pfs->m_release_savepoint_count= 0;
-
-      uint statements_count= pfs_thread->m_events_statements_count;
-      if (statements_count > 0)
-      {
-        PFS_events_statements *pfs_statement=
-          &pfs_thread->m_statement_stack[statements_count - 1];
-        pfs->m_nesting_event_id= pfs_statement->m_event_id;
-        pfs->m_nesting_event_type= pfs_statement->m_event_type;
-      }
-      else
-      {
-        pfs->m_nesting_event_id= 0;
-        /* pfs->m_nesting_event_type not used when m_nesting_event_id is 0 */
-      }
-
-      state->m_transaction= pfs;
-      flags|= STATE_FLAG_EVENT;
-    }
-  }
-  else
-  {
-    if (global_transaction_class.m_timed)
-      flags= STATE_FLAG_TIMED;
-    else
-      flags= 0;
-  }
-
-  state->m_class= &global_transaction_class;
-  state->m_flags= flags;
-  state->m_autocommit= autocommit;
-  state->m_read_only= read_only;
-  state->m_savepoint_count= 0;
-  state->m_rollback_to_savepoint_count= 0;
-  state->m_release_savepoint_count= 0;
-
-  return reinterpret_cast<PSI_transaction_locker*> (state);
-}
-
-void pfs_start_transaction_v1(PSI_transaction_locker *locker,
-                              const char *src_file, uint src_line)
-{
-  PSI_transaction_locker_state *state= reinterpret_cast<PSI_transaction_locker_state*> (locker);
-  DBUG_ASSERT(state != NULL);
-
-  uint flags= state->m_flags;
-  ulonglong timer_start= 0;
-
-  if (flags & STATE_FLAG_TIMED)
-  {
-    timer_start= get_timer_raw_value_and_function(transaction_timer, &state->m_timer);
-    state->m_timer_start= timer_start;
-  }
-
-  if (flags & STATE_FLAG_EVENT)
-  {
-    PFS_events_transactions *pfs= reinterpret_cast<PFS_events_transactions*> (state->m_transaction);
-    DBUG_ASSERT(pfs != NULL);
-
-    pfs->m_timer_start= timer_start;
-    pfs->m_source_file= src_file;
-    pfs->m_source_line= src_line;
-    pfs->m_state= TRANS_STATE_ACTIVE;
-    pfs->m_sid.clear();
-    pfs->m_gtid_spec.set_automatic();
-  }
-}
-
-void pfs_set_transaction_gtid_v1(PSI_transaction_locker *locker,
-                                 const void *sid,
-                                 const void *gtid_spec)
-{
-  PSI_transaction_locker_state *state= reinterpret_cast<PSI_transaction_locker_state*> (locker);
-  DBUG_ASSERT(state != NULL);
-  DBUG_ASSERT(sid != NULL);
-  DBUG_ASSERT(gtid_spec != NULL);
-
-  if (state->m_flags & STATE_FLAG_EVENT)
-  {
-    PFS_events_transactions *pfs= reinterpret_cast<PFS_events_transactions*> (state->m_transaction);
-    DBUG_ASSERT(pfs != NULL);
-    pfs->m_sid= *(rpl_sid *)sid;
-    pfs->m_gtid_spec= *(Gtid_specification *)gtid_spec;
-  }
-}
-
-void pfs_set_transaction_xid_v1(PSI_transaction_locker *locker,
-                                const void *xid,
-                                int xa_state)
-{
-  PSI_transaction_locker_state *state= reinterpret_cast<PSI_transaction_locker_state*> (locker);
-  DBUG_ASSERT(state != NULL);
-
-  if (state->m_flags & STATE_FLAG_EVENT)
-  {
-    PFS_events_transactions *pfs= reinterpret_cast<PFS_events_transactions*> (state->m_transaction);
-    DBUG_ASSERT(pfs != NULL);
-    DBUG_ASSERT(xid != NULL);
-
-    pfs->m_xid= *(PSI_xid *)xid;
-    pfs->m_xa_state= (enum_xa_transaction_state)xa_state;
-    pfs->m_xa= true;
-  }
-  return;
-}
-
-void pfs_set_transaction_xa_state_v1(PSI_transaction_locker *locker,
-                                     int xa_state)
-{
-  PSI_transaction_locker_state *state= reinterpret_cast<PSI_transaction_locker_state*> (locker);
-  DBUG_ASSERT(state != NULL);
-
-  if (state->m_flags & STATE_FLAG_EVENT)
-  {
-    PFS_events_transactions *pfs= reinterpret_cast<PFS_events_transactions*> (state->m_transaction);
-    DBUG_ASSERT(pfs != NULL);
-
-    pfs->m_xa_state= (enum_xa_transaction_state)xa_state;
-    pfs->m_xa= true;
-  }
-  return;
-}
-
-void pfs_set_transaction_trxid_v1(PSI_transaction_locker *locker,
-                                  const ulonglong *trxid)
-{
-  DBUG_ASSERT(trxid != NULL);
-
-  PSI_transaction_locker_state *state= reinterpret_cast<PSI_transaction_locker_state*> (locker);
-  DBUG_ASSERT(state != NULL);
-
-  if (state->m_flags & STATE_FLAG_EVENT)
-  {
-    PFS_events_transactions *pfs= reinterpret_cast<PFS_events_transactions*> (state->m_transaction);
-    DBUG_ASSERT(pfs != NULL);
-
-    if (pfs->m_trxid == 0)
-      pfs->m_trxid= *trxid;
-  }
-}
-
-#define INC_TRANSACTION_ATTR_BODY(LOCKER, ATTR, VALUE)                  \
-  PSI_transaction_locker_state *state;                                  \
-  state= reinterpret_cast<PSI_transaction_locker_state*> (LOCKER);      \
-  if (unlikely(state == NULL))                                          \
-    return;                                                             \
-  state->ATTR+= VALUE;                                                  \
-  if (state->m_flags & STATE_FLAG_EVENT)                                \
-  {                                                                     \
-    PFS_events_transactions *pfs;                                       \
-    pfs= reinterpret_cast<PFS_events_transactions*> (state->m_transaction); \
-    DBUG_ASSERT(pfs != NULL);                                           \
-    pfs->ATTR+= VALUE;                                                  \
-  }                                                                     \
-  return;
-
-
-void pfs_inc_transaction_savepoints_v1(PSI_transaction_locker *locker,
-                                       ulong count)
-{
-  INC_TRANSACTION_ATTR_BODY(locker, m_savepoint_count, count);
-}
-
-void pfs_inc_transaction_rollback_to_savepoint_v1(PSI_transaction_locker *locker,
-                                                  ulong count)
-{
-  INC_TRANSACTION_ATTR_BODY(locker, m_rollback_to_savepoint_count, count);
-}
-
-void pfs_inc_transaction_release_savepoint_v1(PSI_transaction_locker *locker,
-                                              ulong count)
-{
-  INC_TRANSACTION_ATTR_BODY(locker, m_release_savepoint_count, count);
-}
-
-void pfs_end_transaction_v1(PSI_transaction_locker *locker, my_bool commit)
-{
-  PSI_transaction_locker_state *state= reinterpret_cast<PSI_transaction_locker_state*> (locker);
-  DBUG_ASSERT(state != NULL);
-
-  ulonglong timer_end= 0;
-  ulonglong wait_time= 0;
-  uint flags= state->m_flags;
-
-  if (flags & STATE_FLAG_TIMED)
-  {
-    timer_end= state->m_timer();
-    wait_time= timer_end - state->m_timer_start;
-  }
-
-  PFS_transaction_stat *stat;
-
-  if (flags & STATE_FLAG_THREAD)
-  {
-    PFS_thread *pfs_thread= reinterpret_cast<PFS_thread *> (state->m_thread);
-    DBUG_ASSERT(pfs_thread != NULL);
-
-    /* Aggregate to EVENTS_TRANSACTIONS_SUMMARY_BY_THREAD_BY_EVENT_NAME */
-    stat= &pfs_thread->write_instr_class_transactions_stats()[GLOBAL_TRANSACTION_INDEX];
-
-    if (flags & STATE_FLAG_EVENT)
-    {
-      PFS_events_transactions *pfs= reinterpret_cast<PFS_events_transactions*> (state->m_transaction);
-      DBUG_ASSERT(pfs != NULL);
-
-      /* events_transactions_current may have been cleared while the transaction was active */
-      if (unlikely(pfs->m_class == NULL))
-        return;
-
-      pfs->m_timer_end= timer_end;
-      pfs->m_end_event_id= pfs_thread->m_event_id;
-
-      pfs->m_state= (commit ? TRANS_STATE_COMMITTED : TRANS_STATE_ROLLED_BACK);
-
-      if (pfs->m_xa)
-          pfs->m_xa_state= (commit ? TRANS_STATE_XA_COMMITTED : TRANS_STATE_XA_ROLLBACK_ONLY);
-
-      if (pfs_thread->m_flag_events_transactions_history)
-        insert_events_transactions_history(pfs_thread, pfs);
-      if (pfs_thread->m_flag_events_transactions_history_long)
-        insert_events_transactions_history_long(pfs);
-    }
-  }
-  else
-  {
-    /* Aggregate to EVENTS_TRANSACTIONS_SUMMARY_GLOBAL_BY_EVENT_NAME */
-    stat= &global_transaction_stat;
-  }
-
-  if (flags & STATE_FLAG_TIMED)
-  {
-    /* Aggregate to EVENTS_TRANSACTIONS_SUMMARY_..._BY_EVENT_NAME (timed) */
-    if(state->m_read_only)
-      stat->m_read_only_stat.aggregate_value(wait_time);
-    else
-      stat->m_read_write_stat.aggregate_value(wait_time);
-  }
-  else
-  {
-    /* Aggregate to EVENTS_TRANSACTIONS_SUMMARY_..._BY_EVENT_NAME (counted) */
-    if(state->m_read_only)
-      stat->m_read_only_stat.aggregate_counted();
-    else
-      stat->m_read_write_stat.aggregate_counted();
-  }
-
-  stat->m_savepoint_count+= state->m_savepoint_count;
-  stat->m_rollback_to_savepoint_count+= state->m_rollback_to_savepoint_count;
-  stat->m_release_savepoint_count+= state->m_release_savepoint_count;
-}
-
-
-/**
-  Implementation of the socket instrumentation interface.
-  @sa PSI_v1::end_socket_wait.
-*/
-void pfs_end_socket_wait_v1(PSI_socket_locker *locker, size_t byte_count)
-{
-  PSI_socket_locker_state *state= reinterpret_cast<PSI_socket_locker_state*> (locker);
-  DBUG_ASSERT(state != NULL);
-
-  PFS_socket *socket= reinterpret_cast<PFS_socket *>(state->m_socket);
-  DBUG_ASSERT(socket != NULL);
-
-  ulonglong timer_end= 0;
-  ulonglong wait_time= 0;
-  PFS_byte_stat *byte_stat;
-  uint flags= state->m_flags;
-  size_t bytes= ((int)byte_count > -1 ? byte_count : 0);
-
-  switch (state->m_operation)
-  {
-    /* Group read operations */
-    case PSI_SOCKET_RECV:
-    case PSI_SOCKET_RECVFROM:
-    case PSI_SOCKET_RECVMSG:
-      byte_stat= &socket->m_socket_stat.m_io_stat.m_read;
-      break;
-    /* Group write operations */
-    case PSI_SOCKET_SEND:
-    case PSI_SOCKET_SENDTO:
-    case PSI_SOCKET_SENDMSG:
-      byte_stat= &socket->m_socket_stat.m_io_stat.m_write;
-      break;
-    /* Group remaining operations as miscellaneous */
-    case PSI_SOCKET_CONNECT:
-    case PSI_SOCKET_CREATE:
-    case PSI_SOCKET_BIND:
-    case PSI_SOCKET_SEEK:
-    case PSI_SOCKET_OPT:
-    case PSI_SOCKET_STAT:
-    case PSI_SOCKET_SHUTDOWN:
-    case PSI_SOCKET_SELECT:
-    case PSI_SOCKET_CLOSE:
-      byte_stat= &socket->m_socket_stat.m_io_stat.m_misc;
-      break;
-    default:
-      DBUG_ASSERT(false);
-      byte_stat= NULL;
-      break;
-  }
-
-  /* Aggregation for EVENTS_WAITS_SUMMARY_BY_INSTANCE */
-  if (flags & STATE_FLAG_TIMED)
-  {
-    timer_end= state->m_timer();
-    wait_time= timer_end - state->m_timer_start;
-
-    /* Aggregate to the socket instrument for now (timed) */
-    byte_stat->aggregate(wait_time, bytes);
-  }
-  else
-  {
-    /* Aggregate to the socket instrument (event count and byte count) */
-    byte_stat->aggregate_counted(bytes);
-  }
-
-  /* Aggregate to EVENTS_WAITS_HISTORY and EVENTS_WAITS_HISTORY_LONG */
-  if (flags & STATE_FLAG_EVENT)
-  {
-    PFS_thread *thread= reinterpret_cast<PFS_thread *>(state->m_thread);
-    DBUG_ASSERT(thread != NULL);
-    PFS_events_waits *wait= reinterpret_cast<PFS_events_waits*> (state->m_wait);
-    DBUG_ASSERT(wait != NULL);
-
-    wait->m_timer_end= timer_end;
-    wait->m_end_event_id= thread->m_event_id;
-    wait->m_number_of_bytes= bytes;
-
-    if (thread->m_flag_events_waits_history)
-      insert_events_waits_history(thread, wait);
-    if (thread->m_flag_events_waits_history_long)
-      insert_events_waits_history_long(wait);
-    thread->m_events_waits_current--;
-
-    DBUG_ASSERT(wait == thread->m_events_waits_current);
-  }
-}
-
-void pfs_set_socket_state_v1(PSI_socket *socket, PSI_socket_state state)
-{
-  DBUG_ASSERT((state == PSI_SOCKET_STATE_IDLE) || (state == PSI_SOCKET_STATE_ACTIVE));
-  PFS_socket *pfs= reinterpret_cast<PFS_socket*>(socket);
-  DBUG_ASSERT(pfs != NULL);
-  DBUG_ASSERT(pfs->m_idle || (state == PSI_SOCKET_STATE_IDLE));
-  DBUG_ASSERT(!pfs->m_idle || (state == PSI_SOCKET_STATE_ACTIVE));
-  pfs->m_idle= (state == PSI_SOCKET_STATE_IDLE);
-}
-
-/**
-  Set socket descriptor and address info.
-*/
-void pfs_set_socket_info_v1(PSI_socket *socket,
-                            const my_socket *fd,
-                            const struct sockaddr *addr,
-                            socklen_t addr_len)
-{
-  PFS_socket *pfs= reinterpret_cast<PFS_socket*>(socket);
-  DBUG_ASSERT(pfs != NULL);
-
-  /** Set socket descriptor */
-  if (fd != NULL)
-    pfs->m_fd= (uint)*fd;
-
-  /** Set raw socket address and length */
-  if (likely(addr != NULL && addr_len > 0))
-  {
-    pfs->m_addr_len= addr_len;
-
-    /** Restrict address length to size of struct */
-    if (unlikely(pfs->m_addr_len > sizeof(sockaddr_storage)))
-      pfs->m_addr_len= sizeof(struct sockaddr_storage);
-
-    memcpy(&pfs->m_sock_addr, addr, pfs->m_addr_len);
-  }
-}
-
-/**
-  Implementation of the socket instrumentation interface.
-  @sa PSI_v1::set_socket_info.
-*/
-void pfs_set_socket_thread_owner_v1(PSI_socket *socket)
-{
-  PFS_socket *pfs_socket= reinterpret_cast<PFS_socket*>(socket);
-  DBUG_ASSERT(pfs_socket != NULL);
-  pfs_socket->m_thread_owner= my_thread_get_THR_PFS();
-}
-
-struct PSI_digest_locker*
-pfs_digest_start_v1(PSI_statement_locker *locker)
-{
-  PSI_statement_locker_state *statement_state;
-  statement_state= reinterpret_cast<PSI_statement_locker_state*> (locker);
-  DBUG_ASSERT(statement_state != NULL);
-
-  if (statement_state->m_discarded)
-    return NULL;
-
-  if (statement_state->m_flags & STATE_FLAG_DIGEST)
-  {
-    return reinterpret_cast<PSI_digest_locker*> (locker);
-  }
-
-  return NULL;
-}
-
-void pfs_digest_end_v1(PSI_digest_locker *locker, const sql_digest_storage *digest)
-{
-  PSI_statement_locker_state *statement_state;
-  statement_state= reinterpret_cast<PSI_statement_locker_state*> (locker);
-  DBUG_ASSERT(statement_state != NULL);
-  DBUG_ASSERT(digest != NULL);
-
-  if (statement_state->m_discarded)
-    return;
-
-  if (statement_state->m_flags & STATE_FLAG_DIGEST)
-  {
-    statement_state->m_digest= digest;
-  }
-}
-
-PSI_prepared_stmt*
-pfs_create_prepared_stmt_v1(void *identity, uint stmt_id,
-                           PSI_statement_locker *locker,
-                           const char *stmt_name, size_t stmt_name_length,
-                           const char *sql_text, size_t sql_text_length)
-{
-  PSI_statement_locker_state *state= reinterpret_cast<PSI_statement_locker_state*> (locker);
-  PFS_events_statements *pfs_stmt= reinterpret_cast<PFS_events_statements*> (state->m_statement);
-  PFS_program *pfs_program= reinterpret_cast<PFS_program *>(state->m_parent_sp_share);
-
-  PFS_thread *pfs_thread= my_thread_get_THR_PFS();
-  if (unlikely(pfs_thread == NULL))
-    return NULL;
-
-  if (sql_text_length > COL_INFO_SIZE)
-    sql_text_length= COL_INFO_SIZE;
-
-  PFS_prepared_stmt *pfs= create_prepared_stmt(identity,
-                                               pfs_thread, pfs_program,
-                                               pfs_stmt, stmt_id,
-                                               stmt_name, stmt_name_length,
-                                               sql_text, sql_text_length);
-
-  state->m_parent_prepared_stmt= reinterpret_cast<PSI_prepared_stmt*>(pfs);
-  state->m_in_prepare= true;
-
-  return reinterpret_cast<PSI_prepared_stmt*>(pfs);
-}
-
-void pfs_execute_prepared_stmt_v1 (PSI_statement_locker *locker,
-                                   PSI_prepared_stmt* ps)
-{
-  PSI_statement_locker_state *state= reinterpret_cast<PSI_statement_locker_state*> (locker);
-  DBUG_ASSERT(state != NULL);
-
-  state->m_parent_prepared_stmt= ps;
-  state->m_in_prepare= false;
-}
-
-void pfs_destroy_prepared_stmt_v1(PSI_prepared_stmt* prepared_stmt)
-{
-  PFS_prepared_stmt *pfs_prepared_stmt= reinterpret_cast<PFS_prepared_stmt*>(prepared_stmt);
-  delete_prepared_stmt(pfs_prepared_stmt);
-  return;
-}
-
-void pfs_reprepare_prepared_stmt_v1(PSI_prepared_stmt* prepared_stmt)
-{
-  PFS_prepared_stmt *pfs_prepared_stmt= reinterpret_cast<PFS_prepared_stmt*>(prepared_stmt);
-  PFS_single_stat *prepared_stmt_stat= &pfs_prepared_stmt->m_reprepare_stat;
-
-  if (prepared_stmt_stat != NULL)
-    prepared_stmt_stat->aggregate_counted();
-  return;
-}
-
-/**
-  Implementation of the thread attribute connection interface
-  @sa PSI_v1::set_thread_connect_attr.
-*/
-int pfs_set_thread_connect_attrs_v1(const char *buffer, uint length,
-                                    const void *from_cs)
-{
-  PFS_thread *thd= my_thread_get_THR_PFS();
-
-  DBUG_ASSERT(buffer != NULL);
-
-  if (likely(thd != NULL) && session_connect_attrs_size_per_thread > 0)
-  {
-    pfs_dirty_state dirty_state;
-    const CHARSET_INFO *cs = static_cast<const CHARSET_INFO *> (from_cs);
-
-    /* copy from the input buffer as much as we can fit */
-    uint copy_size= (uint)(length < session_connect_attrs_size_per_thread ?
-                           length : session_connect_attrs_size_per_thread);
-    thd->m_session_lock.allocated_to_dirty(& dirty_state);
-    memcpy(thd->m_session_connect_attrs, buffer, copy_size);
-    thd->m_session_connect_attrs_length= copy_size;
-    thd->m_session_connect_attrs_cs_number= cs->number;
-    thd->m_session_lock.dirty_to_allocated(& dirty_state);
-
-    if (copy_size == length)
-      return 0;
-
-    session_connect_attrs_lost++;
-    return 1;
-  }
-  return 0;
-}
-
-void pfs_register_memory_v1(const char *category,
-                               PSI_memory_info_v1 *info,
-                               int count)
-{
-  REGISTER_BODY_V1(PSI_memory_key,
-                   memory_instrument_prefix,
-                   register_memory_class)
-}
-
-PSI_memory_key pfs_memory_alloc_v1(PSI_memory_key key, size_t size, PSI_thread **owner)
-{
-  PFS_thread ** owner_thread= reinterpret_cast<PFS_thread**>(owner);
-  DBUG_ASSERT(owner_thread != NULL);
-
-  if (! flag_global_instrumentation)
-  {
-    *owner_thread= NULL;
-    return PSI_NOT_INSTRUMENTED;
-  }
-
-  PFS_memory_class *klass= find_memory_class(key);
-  if (klass == NULL)
-  {
-    *owner_thread= NULL;
-    return PSI_NOT_INSTRUMENTED;
-  }
-
-  if (! klass->m_enabled)
-  {
-    *owner_thread= NULL;
-    return PSI_NOT_INSTRUMENTED;
-  }
-
-  PFS_memory_stat *event_name_array;
-  PFS_memory_stat *stat;
-  uint index= klass->m_event_name_index;
-  PFS_memory_stat_delta delta_buffer;
-  PFS_memory_stat_delta *delta;
-
-  if (flag_thread_instrumentation && ! klass->is_global())
-  {
-    PFS_thread *pfs_thread= my_thread_get_THR_PFS();
-    if (unlikely(pfs_thread == NULL))
-    {
-      *owner_thread= NULL;
-      return PSI_NOT_INSTRUMENTED;
-    }
-    if (! pfs_thread->m_enabled)
-    {
-      *owner_thread= NULL;
-      return PSI_NOT_INSTRUMENTED;
-    }
-
-    /* Aggregate to MEMORY_SUMMARY_BY_THREAD_BY_EVENT_NAME */
-    event_name_array= pfs_thread->write_instr_class_memory_stats();
-    stat= & event_name_array[index];
-    delta= stat->count_alloc(size, &delta_buffer);
-
-    if (delta != NULL)
-    {
-      pfs_thread->carry_memory_stat_delta(delta, index);
-    }
-
-    /* Flag this memory as owned by the current thread. */
-    *owner_thread= pfs_thread;
-  }
-  else
-  {
-    /* Aggregate to MEMORY_SUMMARY_GLOBAL_BY_EVENT_NAME */
-    event_name_array= global_instr_class_memory_array;
-    stat= & event_name_array[index];
-    (void) stat->count_alloc(size, &delta_buffer);
-
-    *owner_thread= NULL;
-  }
-
-  return key;
-}
-
-PSI_memory_key pfs_memory_realloc_v1(PSI_memory_key key, size_t old_size, size_t new_size, PSI_thread **owner)
-{
-  PFS_thread ** owner_thread_hdl= reinterpret_cast<PFS_thread**>(owner);
-  DBUG_ASSERT(owner != NULL);
-
->>>>>>> 33fa37f4
   PFS_memory_class *klass= find_memory_class(key);
   if (klass == NULL)
   {
