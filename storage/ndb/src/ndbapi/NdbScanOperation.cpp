/*
   Copyright (C) 2003 MySQL AB
    All rights reserved. Use is subject to license terms.

   This program is free software; you can redistribute it and/or modify
   it under the terms of the GNU General Public License as published by
   the Free Software Foundation; version 2 of the License.

   This program is distributed in the hope that it will be useful,
   but WITHOUT ANY WARRANTY; without even the implied warranty of
   MERCHANTABILITY or FITNESS FOR A PARTICULAR PURPOSE.  See the
   GNU General Public License for more details.

   You should have received a copy of the GNU General Public License
   along with this program; if not, write to the Free Software
   Foundation, Inc., 51 Franklin St, Fifth Floor, Boston, MA 02110-1301  USA
*/

#include "API.hpp"

#include <NdbSqlUtil.hpp>
#include <AttributeHeader.hpp>

#include <signaldata/ScanTab.hpp>
#include <signaldata/KeyInfo.hpp>
#include <signaldata/AttrInfo.hpp>
#include <signaldata/TcKeyReq.hpp>

#define DEBUG_NEXT_RESULT 0

NdbScanOperation::NdbScanOperation(Ndb* aNdb, NdbOperation::Type aType) :
  NdbOperation(aNdb, aType),
  m_transConnection(NULL)
{
  theParallelism = 0;
  m_allocated_receivers = 0;
  m_prepared_receivers = 0;
  m_api_receivers = 0;
  m_conf_receivers = 0;
  m_sent_receivers = 0;
  m_receivers = 0;
  m_array = new Uint32[1]; // skip if on delete in fix_receivers
  theSCAN_TABREQ = 0;
  m_executed = false;
  m_scan_buffer= NULL;
  m_scanUsingOldApi= true;
  m_readTuplesCalled= false;
  m_interpretedCodeOldApi= NULL;
}

NdbScanOperation::~NdbScanOperation()
{
  for(Uint32 i = 0; i<m_allocated_receivers; i++){
    m_receivers[i]->release();
    theNdb->releaseNdbScanRec(m_receivers[i]);
  }
  delete[] m_array;
}

void
NdbScanOperation::setErrorCode(int aErrorCode){
  NdbTransaction* tmp = theNdbCon;
  theNdbCon = m_transConnection;
  NdbOperation::setErrorCode(aErrorCode);
  theNdbCon = tmp;
}

void
NdbScanOperation::setErrorCodeAbort(int aErrorCode){
  NdbTransaction* tmp = theNdbCon;
  theNdbCon = m_transConnection;
  NdbOperation::setErrorCodeAbort(aErrorCode);
  theNdbCon = tmp;
}

  
/*****************************************************************************
 * int init();
 *
 * Return Value:  Return 0 : init was successful.
 *                Return -1: In all other case.  
 * Remark:        Initiates operation record after allocation.
 *****************************************************************************/
int
NdbScanOperation::init(const NdbTableImpl* tab, NdbTransaction* myConnection)
{
  m_transConnection = myConnection;

  if(NdbOperation::init(tab, NULL, false) != 0)
    return -1;

  theNdb->theRemainingStartTransactions++; // will be checked in hupp...
  NdbTransaction* aScanConnection = theNdb->hupp(myConnection);
  if (!aScanConnection){
    theNdb->theRemainingStartTransactions--;
    setErrorCodeAbort(theNdb->getNdbError().code);
    return -1;
  }

  // NOTE! The hupped trans becomes the owner of the operation
  theNdbCon= aScanConnection;

  initInterpreter();
  
  theStatus = GetValue;
  theOperationType = OpenScanRequest;
  theNdbCon->theMagicNumber = 0xFE11DF;
  theNoOfTupKeyLeft = tab->m_noOfDistributionKeys;
  m_ordered= false;
  m_descending= false;
  m_read_range_no = 0;
  m_executed = false;
  m_scanUsingOldApi= true;
  m_readTuplesCalled= false;
  m_interpretedCodeOldApi= NULL;
  m_pruneState= SPS_UNKNOWN;

  m_api_receivers_count = 0;
  m_current_api_receiver = 0;
  m_sent_receivers_count = 0;
  m_conf_receivers_count = 0;
  return 0;
}

int
NdbScanOperation::handleScanGetValuesOldApi()
{
  /* Handle old API-defined scan getValue(s) */
  assert(m_scanUsingOldApi);

  if (theReceiver.theFirstRecAttr != NULL) 
  {
    /* theReceiver has a list of RecAttrs which the user
     * wants to read.  Traverse it, adding signals to the
     * request to read them, *similar* to extra GetValue
     * handling, except that we want to use the RecAttrs we've
     * already got.
     * Once these are added to the signal train, all other handling
     * is exactly the same as for normal NdbRecord 'extra GetValues'
     */
    const NdbRecAttr* recAttrToRead = theReceiver.theFirstRecAttr;

    while(recAttrToRead != NULL)
    {
      int res;
      res= insertATTRINFOHdr_NdbRecord(recAttrToRead->theAttrId, 0);
      if (unlikely(res == -1))
        return -1;
      recAttrToRead= recAttrToRead->next();
    }
 
    theInitialReadSize= theTotalCurrAI_Len - AttrInfo::SectionSizeInfoLength;

  }

  return 0;
}

/* Method for adding interpreted code signals to a 
 * scan operation request.
 * Both main program words and subroutine words can 
 * be added in one method as scans do not use 
 * the final update or final read sections.
 */
int
NdbScanOperation::addInterpretedCode()
{
  Uint32 mainProgramWords= 0;
  Uint32 subroutineWords= 0;
  const NdbInterpretedCode* code= m_interpreted_code;

  /* Any disk access? */
  m_no_disk_flag &= 
    !(code->m_flags & NdbInterpretedCode::UsesDisk);


  /* Main program size depends on whether there's subroutines */
  mainProgramWords= code->m_first_sub_instruction_pos ?
    code->m_first_sub_instruction_pos :
    code->m_instructions_length;
  
  int res = insertATTRINFOData_NdbRecord((const char*)code->m_buffer,
                                         mainProgramWords << 2);
  if (res == 0)
  {
    /* Add subroutines, if we have any */
    if (code->m_number_of_subs > 0)
    {
      assert(mainProgramWords > 0);
      assert(code->m_first_sub_instruction_pos > 0);
      
      Uint32 *subroutineStart= 
        &code->m_buffer[ code->m_first_sub_instruction_pos ];
      subroutineWords= 
        code->m_instructions_length -
        code->m_first_sub_instruction_pos;
      
      res = insertATTRINFOData_NdbRecord((const char*) subroutineStart,
                                         subroutineWords << 2);
    }

    /* Update signal section lengths */
    theInterpretedSize= mainProgramWords;
    theSubroutineSize= subroutineWords;
  }

  return res;
}

/* Method for handling scanoptions passed into 
 * NdbTransaction::scanTable or scanIndex
 */
int
NdbScanOperation::handleScanOptions(const ScanOptions *options)
{
  /* Options size has already been checked.
   * scan_flags, parallel and batch have been handled
   * already (see NdbTransaction::scanTable and scanIndex)
   */
  if ((options->optionsPresent & ScanOptions::SO_GETVALUE) &&
      (options->numExtraGetValues > 0))
  {
    if (options->extraGetValues == NULL)
    {
      setErrorCodeAbort(4299);
      /* Incorrect combination of ScanOption flags, 
       * extraGetValues ptr and numExtraGetValues */
      return -1;
    }

    /* Add extra getValue()s */
    for (unsigned int i=0; i < options->numExtraGetValues; i++)
    {
      NdbOperation::GetValueSpec *pvalSpec = &(options->extraGetValues[i]);

      pvalSpec->recAttr=NULL;

      if (pvalSpec->column == NULL)
      {
        setErrorCodeAbort(4295);
        // Column is NULL in Get/SetValueSpec structure
        return -1;
      }

      /* Call internal NdbRecord specific getValue() method
       * Same method handles table scans and index scans
       */
      NdbRecAttr *pra=
        getValue_NdbRecord_scan(&NdbColumnImpl::getImpl(*pvalSpec->column),
                                (char *) pvalSpec->appStorage);
        
      if (pra == NULL)
      {
        return -1;
      }
      
      pvalSpec->recAttr = pra;
    }
  }

  if (options->optionsPresent & ScanOptions::SO_PARTITION_ID)
  {
    /* Should not have any blobs defined at this stage */
    assert(theBlobList == NULL);
    assert(m_pruneState == SPS_UNKNOWN);
    
    /* Only allowed to set partition id for PK ops on UserDefined
     * partitioned tables
     */
    if(unlikely(! (m_attribute_record->flags & 
                   NdbRecord::RecHasUserDefinedPartitioning)))
    {
      /* Explicit partitioning info not allowed for table and operation*/
      setErrorCodeAbort(4546);
      return -1;
    }

    m_pruneState= SPS_FIXED;
    m_pruningKey= options->partitionId;
    
    /* And set the vars in the operation now too */
    theDistributionKey = options->partitionId;
    theDistrKeyIndicator_ = 1;
    assert((m_attribute_record->flags & NdbRecord::RecHasUserDefinedPartitioning) != 0);
    DBUG_PRINT("info", ("NdbScanOperation::handleScanOptions(dist key): %u",
                        theDistributionKey));
  }

  if (options->optionsPresent & ScanOptions::SO_INTERPRETED)
  {
    /* Check the program's for the same table as the
     * operation, within a major version number
     * Perhaps NdbInterpretedCode should not contain the table
     */
    const NdbDictionary::Table* codeTable= 
      options->interpretedCode->getTable();
    if (codeTable != NULL)
    {
      NdbTableImpl* impl= &NdbTableImpl::getImpl(*codeTable);
      
      if ((impl->m_id != (int) m_attribute_record->tableId) ||
          (table_version_major(impl->m_version) != 
           table_version_major(m_attribute_record->tableVersion)))
        return 4524; // NdbInterpretedCode is for different table`
    }

    if ((options->interpretedCode->m_flags & 
         NdbInterpretedCode::Finalised) == 0)
    {
      setErrorCodeAbort(4519);
      return -1; // NdbInterpretedCode::finalise() not called.
    }
    m_interpreted_code= options->interpretedCode;
  }

  /* User's operation 'tag' data. */
  if (options->optionsPresent & ScanOptions::SO_CUSTOMDATA)
  {
    m_customData = options->customData;
  }

  /* Preferred form of partitioning information */
  if (options->optionsPresent & ScanOptions::SO_PART_INFO)
  {
    Uint32 partValue;
    Ndb::PartitionSpec tmpSpec;
    const Ndb::PartitionSpec* pSpec= options->partitionInfo;
    if (unlikely(validatePartInfoPtr(pSpec,
                                     options->sizeOfPartInfo,
                                     tmpSpec) ||
                 getPartValueFromInfo(pSpec,
                                      m_currentTable,
                                      &partValue)))
      return -1;
    
    assert(m_pruneState == SPS_UNKNOWN);
    m_pruneState= SPS_FIXED;
    m_pruningKey= partValue;
    
    theDistributionKey= partValue;
    theDistrKeyIndicator_= 1;
    DBUG_PRINT("info", ("Set distribution key from partition spec to %u",
                        partValue));
  }

  return 0;
}

/**
 * generatePackedReadAIs
 * This method is adds AttrInfos to the current signal train to perform
 * a packed read of the requested columns.
 * It is used by table scan and index scan.
 */
int
NdbScanOperation::generatePackedReadAIs(const NdbRecord *result_record,
                                        bool& haveBlob,
                                        const Uint32 * m_read_mask)
{
  Bitmask<MAXNROFATTRIBUTESINWORDS> readMask;
  Uint32 columnCount= 0;
  Uint32 maxAttrId= 0;

  haveBlob= false;
  
  for (Uint32 i= 0; i<result_record->noOfColumns; i++)
  {
    const NdbRecord::Attr *col= &result_record->columns[i];
    Uint32 attrId= col->attrId;

    assert(!(attrId & AttributeHeader::PSEUDO));

    /* Skip column if result_mask says so and we don't need
     * to read it 
     */
    if (!BitmaskImpl::get(MAXNROFATTRIBUTESINWORDS, m_read_mask, attrId)) 
      continue;

    /* Blob reads are handled with a getValue() in NdbBlob.cpp. */
    if (unlikely(col->flags & NdbRecord::IsBlob))
    {
      m_keyInfo= 1;                         // Need keyinfo for blob scan
      haveBlob= true;
      continue;
    }

    if (col->flags & NdbRecord::IsDisk)
      m_no_disk_flag= false;

    if (attrId > maxAttrId)
      maxAttrId= attrId;

    readMask.set(attrId);
    columnCount++;
  }

  theReceiver.m_record.m_column_count= columnCount;

  int result= 0;

  /* Are there any columns to read via NdbRecord? 
   * Old Api scans, and new Api scans which only read via extra getvalues
   * may have no 'NdbRecord reads'
   */
  if (columnCount > 0)
  {
    bool all= (columnCount == m_currentTable->m_columns.size());
    
    if (all)
      result= insertATTRINFOHdr_NdbRecord(AttributeHeader::READ_ALL, 
                                          columnCount);
    else
    {
      /* How many bitmask words are significant? */
      Uint32 sigBitmaskWords= (maxAttrId>>5) + 1;
      
      result= insertATTRINFOHdr_NdbRecord(AttributeHeader::READ_PACKED, 
                                          sigBitmaskWords << 2);
      if (result != -1)
        result= insertATTRINFOData_NdbRecord((const char*) &readMask.rep.data[0],
                                             sigBitmaskWords << 2); // Bitmask
    }
  }

  return result;
}

/**
 * scanImpl
 * This method is called by scanTableImpl() and scanIndexImpl() and
 * performs most of the signal building tasks that both scan
 * types share
 */
inline int
NdbScanOperation::scanImpl(const NdbScanOperation::ScanOptions *options,
                           const Uint32 * readMask)
{
  bool haveBlob= false;

  /* Add AttrInfos for packed read of cols in result_record */
  if (generatePackedReadAIs(m_attribute_record, haveBlob, readMask) != 0)
    return -1;

  theInitialReadSize= theTotalCurrAI_Len - AttrInfo::SectionSizeInfoLength;

  /* Handle any getValue() calls made against the old API. */
  if (m_scanUsingOldApi)
  {
    if (handleScanGetValuesOldApi() !=0)
      return -1;
  }

  /* Handle scan options - always for old style scan API */
  if (options != NULL)
  {
    if (handleScanOptions(options) != 0)
      return -1;
  }

  /* Get Blob handles unless this is an old Api scan op 
   * For old Api Scan ops, the Blob handles are already
   * set up by the call to getBlobHandle()
   */
  if (unlikely(haveBlob) && !m_scanUsingOldApi)
  {
    if (getBlobHandlesNdbRecord(m_transConnection, readMask) == -1)
      return -1;
  }

  /* Add interpreted code words to ATTRINFO signal
   * chain as necessary
   */
  if (m_interpreted_code != NULL)
  {
    if (addInterpretedCode() == -1)
      return -1;
  }
  
  /* Scan is now fully defined, so let's start preparing
   * signals.
   */
  if (prepareSendScan(theNdbCon->theTCConPtr, 
                      theNdbCon->theTransactionId) == -1)
    /* Error code should be set */
    return -1;
  
  return 0;
}

int
NdbScanOperation::handleScanOptionsVersion(const ScanOptions*& optionsPtr, 
                                           Uint32 sizeOfOptions,
                                           ScanOptions& currOptions)
{
  /* Handle different sized ScanOptions */
  if (unlikely((sizeOfOptions !=0) &&
               (sizeOfOptions != sizeof(ScanOptions))))
  {
    /* Different size passed, perhaps it's an old client */
    if (sizeOfOptions == sizeof(ScanOptions_v1))
    {
      const ScanOptions_v1* oldOptions= 
        (const ScanOptions_v1*) optionsPtr;

      /* v1 of ScanOptions, copy into current version
       * structure and update options ptr
       */
      currOptions.optionsPresent= oldOptions->optionsPresent;
      currOptions.scan_flags= oldOptions->scan_flags;
      currOptions.parallel= oldOptions->parallel;
      currOptions.batch= oldOptions->batch;
      currOptions.extraGetValues= oldOptions->extraGetValues;
      currOptions.numExtraGetValues= oldOptions->numExtraGetValues;
      currOptions.partitionId= oldOptions->partitionId;
      currOptions.interpretedCode= oldOptions->interpretedCode;
      currOptions.customData= oldOptions->customData;
      
      /* New fields */
      currOptions.partitionInfo= NULL;
      currOptions.sizeOfPartInfo= 0;
      
      optionsPtr= &currOptions;
    }
    else
    {
      /* No other versions supported currently */
      setErrorCodeAbort(4298);
      /* Invalid or unsupported ScanOptions structure */
      return -1;
    }
  }
  return 0;
}

int
NdbScanOperation::scanTableImpl(const NdbRecord *result_record,
                                NdbOperation::LockMode lock_mode,
                                const unsigned char *result_mask,
                                const NdbScanOperation::ScanOptions *options,
                                Uint32 sizeOfOptions)
{
  int res;
  Uint32 scan_flags = 0;
  Uint32 parallel = 0;
  Uint32 batch = 0;

  ScanOptions currentOptions;

  if (options != NULL)
  {
    if (handleScanOptionsVersion(options, sizeOfOptions, currentOptions))
      return -1;
    
    /* Process some initial ScanOptions - most are 
     * handled later
     */
    if (options->optionsPresent & ScanOptions::SO_SCANFLAGS)
      scan_flags = options->scan_flags;
    if (options->optionsPresent & ScanOptions::SO_PARALLEL)
      parallel = options->parallel;
    if (options->optionsPresent & ScanOptions::SO_BATCH)
      batch = options->batch;
  }
#if 0 // ToDo: this breaks optimize index, but maybe there is a better solution
  if (result_record->flags & NdbRecord::RecIsIndex)
  {
    setErrorCodeAbort(4340);
    return -1;
  }
#endif

  m_attribute_record= result_record;
  AttributeMask readMask;
  m_attribute_record->copyMask(readMask.rep.data, result_mask);

  /* Process scan definition info */
  res= processTableScanDefs(lock_mode, scan_flags, parallel, batch);
  if (res == -1)
    return -1;

  theStatus= NdbOperation::UseNdbRecord;
  /* Call generic scan code */
  return scanImpl(options, readMask.rep.data);
}


int
NdbScanOperation::getPartValueFromInfo(const Ndb::PartitionSpec* partInfo,
                                       const NdbTableImpl* table,
                                       Uint32* partValue)
{
  switch(partInfo->type)
  {
  case Ndb::PartitionSpec::PS_USER_DEFINED:
  {
    assert(table->m_fragmentType == NdbDictionary::Object::UserDefined);
    *partValue= partInfo->UserDefined.partitionId;
    return 0;
  }

  case Ndb::PartitionSpec::PS_DISTR_KEY_PART_PTR:
  {
    assert(table->m_fragmentType != NdbDictionary::Object::UserDefined);
    Uint32 hashVal;
    int ret= Ndb::computeHash(&hashVal, table, 
                              partInfo->KeyPartPtr.tableKeyParts,
                              partInfo->KeyPartPtr.xfrmbuf, 
                              partInfo->KeyPartPtr.xfrmbuflen);
    if (ret == 0)
    {
      /* We send the hash result here (rather than the partitionId
       * generated by doing some function on the hash)
       * Note that KEY and LINEAR KEY native partitioning hash->partitionId
       * mapping functions are idempotent so that they can be
       * applied multiple times to their result without changing it.  
       * DIH will apply them, so there's no need to also do it here in API, 
       * unless we want to see which physical partition we *think* will 
       * hold the values.
       * Only possible advantage is that we could identify some locality
       * not shown in the hash result.  This is only *safe* for schemes
       * which cannot change the hash->partitionId mapping function
       * online.
       * Can add as an optimisation if necessary.
       */
      *partValue= hashVal;
      return 0;
    }
    else
    {
      setErrorCodeAbort(ret);
      return -1;
    }
  }
  
  case Ndb::PartitionSpec::PS_DISTR_KEY_RECORD:
  {
    assert(table->m_fragmentType != NdbDictionary::Object::UserDefined);
    Uint32 hashVal;
    int ret= Ndb::computeHash(&hashVal,
                              partInfo->KeyRecord.keyRecord,
                              partInfo->KeyRecord.keyRow,
                              partInfo->KeyRecord.xfrmbuf, 
                              partInfo->KeyRecord.xfrmbuflen);
    if (ret == 0)
    {
      /* See comments above about sending hashResult rather than
       * partitionId
       */
      *partValue= hashVal;
      return 0;
    }
    else
    {
      setErrorCodeAbort(ret);
      return -1;
    }
  }
  }
  
  /* 4542 : Unknown partition information type */
  setErrorCodeAbort(4542);
  return -1;
}

/*
  Compare two rows on some prefix of the index.
  This is used to see if we can determine that all rows in an index range scan
  will come from a single fragment (if the two rows bound a single distribution
  key).
 */
static int
compare_index_row_prefix(const NdbRecord *rec,
                         const char *row1,
                         const char *row2,
                         Uint32 prefix_length)
{
  Uint32 i;

  if (row1 == row2) // Easy case with same ptrs
    return 0;

  for (i= 0; i<prefix_length; i++)
  {
    const NdbRecord::Attr *col= &rec->columns[rec->key_indexes[i]];

    bool is_null1= col->is_null(row1);
    bool is_null2= col->is_null(row2);
    if (is_null1)
    {
      if (!is_null2)
        return -1;
      /* Fall-through to compare next one. */
    }
    else
    {
      if (is_null2)
        return 1;

      Uint32 offset= col->offset;
      Uint32 maxSize= col->maxSize;
      const char *ptr1= row1 + offset;
      const char *ptr2= row2 + offset;
      void *info= col->charset_info;
      int res=
        (*col->compare_function)(info, ptr1, maxSize, ptr2, maxSize, true);
      if (res)
      {
        assert(res != NdbSqlUtil::CmpUnknown);
        return res;
      }
    }
  }

  return 0;
}

int
NdbIndexScanOperation::getDistKeyFromRange(const NdbRecord *key_record,
                                           const NdbRecord *result_record,
                                           const char *row,
                                           Uint32* distKey)
{
  const Uint32 MaxKeySizeInLongWords= (NDB_MAX_KEY_SIZE + 7) / 8; 
  Uint64 tmp[ MaxKeySizeInLongWords ];
  char* tmpshrink = (char*)tmp;
  Uint32 tmplen = (Uint32)sizeof(tmp);
  
  /* This can't work for User Defined partitioning */
  assert(key_record->table->m_fragmentType != 
         NdbDictionary::Object::UserDefined);

  Ndb::Key_part_ptr ptrs[NDB_MAX_NO_OF_ATTRIBUTES_IN_KEY+1];
  Uint32 i;
  for (i = 0; i<key_record->distkey_index_length; i++)
  {
    const NdbRecord::Attr *col =
      &key_record->columns[key_record->distkey_indexes[i]];
    if (col->flags & NdbRecord::IsMysqldShrinkVarchar)
    {
      if (tmplen >= 256)
      {
        Uint32 len;
        bool len_ok = col->shrink_varchar(row, len, tmpshrink);
        if (!len_ok)
        {
          /* 4209 : Length parameter in equal/setValue is incorrect */
          setErrorCodeAbort(4209);
          return -1;
        }
        ptrs[i].ptr = tmpshrink;
        tmpshrink += len;
        tmplen -= len;
      }
      else
      {
        /* 4207 : Key size is limited to 4092 bytes */
        setErrorCodeAbort(4207);
        return -1;
      }
    }
    else
    {
      ptrs[i].ptr = row + col->offset;
    }
    ptrs[i].len = col->maxSize;
  }
  ptrs[i].ptr = 0;
  
  Uint32 hashValue;
  int ret = Ndb::computeHash(&hashValue, result_record->table,
                             ptrs, tmpshrink, tmplen);
  if (ret == 0)
  {
    *distKey = hashValue;
    return 0;
  }
  else
  {
#ifdef VM_TRACE
    ndbout << "err: " << ret << endl;
#endif
    setErrorCodeAbort(ret);
    return -1;
  }
}

int
NdbScanOperation::validatePartInfoPtr(const Ndb::PartitionSpec*& partInfo,
                                      Uint32 sizeOfPartInfo,
                                      Ndb::PartitionSpec& tmpSpec)
{  
  if (unlikely(sizeOfPartInfo != sizeof(Ndb::PartitionSpec)))
  {
    if (sizeOfPartInfo == sizeof(Ndb::PartitionSpec_v1))
    {
      const Ndb::PartitionSpec_v1* oldPSpec= 
        (const Ndb::PartitionSpec_v1*) partInfo;
      
      /* Let's upgrade to the latest variant */
      tmpSpec.type= oldPSpec->type;
      if (tmpSpec.type == Ndb::PartitionSpec_v1::PS_USER_DEFINED)
      {
        tmpSpec.UserDefined.partitionId= oldPSpec->UserDefined.partitionId;
      }
      else
      {
        tmpSpec.KeyPartPtr.tableKeyParts= oldPSpec->KeyPartPtr.tableKeyParts;
        tmpSpec.KeyPartPtr.xfrmbuf= oldPSpec->KeyPartPtr.xfrmbuf;
        tmpSpec.KeyPartPtr.xfrmbuflen= oldPSpec->KeyPartPtr.xfrmbuflen;
      }
      
      partInfo= &tmpSpec;
    }
    else
    {
      /* 4545 : Invalid or Unsupported PartitionInfo structure */
      setErrorCodeAbort(4545);
      return -1;
    }
  }
  
  if (partInfo->type != Ndb::PartitionSpec::PS_NONE)
  {
    if (m_pruneState == SPS_FIXED)
    {
      /* 4543 : Duplicate partitioning information supplied */
      setErrorCodeAbort(4543);
      return -1;
    }
    
    if ((partInfo->type == Ndb::PartitionSpec::PS_USER_DEFINED) !=
        ((m_currentTable->m_fragmentType == NdbDictionary::Object::UserDefined)))
    {
      /* Mismatch between type of partitioning info supplied, and table's
       * partitioning type
       */
      /* 4544 : Wrong partitionInfo type for table */
      setErrorCodeAbort(4544);
      return -1;
    }
  }
  else
  {
    /* PartInfo supplied, but set to NONE */
    partInfo= NULL;
  }

  return 0;
}


int
NdbIndexScanOperation::setBound(const NdbRecord* key_record,
                                const IndexBound& bound)
{
  return setBound(key_record, bound, NULL, 0);
}

/** 
 * setBound()
 *
 * This method is called from scanIndex() and setBound().  
 * It adds a bound to an Index Scan.
 * It can be passed extra partitioning information.
 */
int 
NdbIndexScanOperation::setBound(const NdbRecord *key_record,
                                const IndexBound& bound,
                                const Ndb::PartitionSpec* partInfo,
                                Uint32 sizeOfPartInfo)
{
  if (unlikely((theStatus != NdbOperation::UseNdbRecord)))
  {
    setErrorCodeAbort(4284);
    /* Cannot mix NdbRecAttr and NdbRecord methods in one operation */
    return -1;
  }

  if (unlikely(key_record == NULL))
  {
    setErrorCodeAbort(4285);
    /* NULL NdbRecord pointer */
    return -1;
  }

  /* Has the user supplied an open range (no bounds)? */
  const bool openRange= (((bound.low_key == NULL) && 
                          (bound.high_key == NULL)) ||
                         ((bound.low_key_count == 0) && 
                          (bound.high_key_count == 0)));
  
  /* Check the base table's partitioning scheme 
   * (Ordered index itself has 'undefined' fragmentation)
   */
  bool tabHasUserDefPartitioning= (m_currentTable->m_fragmentType == 
                                   NdbDictionary::Object::UserDefined);

  /* Validate explicit partitioning info if it's supplied */
  Ndb::PartitionSpec tmpSpec;
  if (partInfo)
  {
    /* May update the PartInfo ptr */
    if (validatePartInfoPtr(partInfo,
                            sizeOfPartInfo,
                            tmpSpec))
      return -1;
  }

  m_num_bounds++;

  if (unlikely((m_num_bounds > 1) &&
               (m_multi_range == 0)))
  {
    /* > 1 IndexBound, but not MRR */
    setErrorCodeAbort(4509);
    /* Non SF_MultiRange scan cannot have more than one bound */
    return -1;
  }

  Uint32 j;
  Uint32 key_count, common_key_count;
  Uint32 range_no;
  Uint32 bound_head;

  range_no= bound.range_no;
  if (unlikely(range_no > MaxRangeNo))
  {
    setErrorCodeAbort(4286);
    return -1;
  }

  /* Check valid ordering of supplied range numbers */
  if ( m_read_range_no && m_ordered )
  {
    if (unlikely((m_num_bounds > 1) &&
                 (range_no <= m_previous_range_num))) 
    {
      setErrorCodeAbort(4282);
      /* range_no not strictly increasing in ordered multi-range index scan */
      return -1;
    }
    
    m_previous_range_num= range_no;
  }

  key_count= bound.low_key_count;
  common_key_count= key_count;
  if (key_count < bound.high_key_count)
    key_count= bound.high_key_count;
  else
    common_key_count= bound.high_key_count;

  if (unlikely(key_count > key_record->key_index_length))
  {
    /* Too many keys specified for key bound. */
    setErrorCodeAbort(4281);
    return -1;
  }

  /* We need to get a ptr to the first word of this
   * range so that we can set the total length of the range 
   * (and range num) at the end of writing out the range.
   */
  Uint32* firstRangeWord= NULL;
  const Uint32 keyLenBeforeRange= theTupKeyLen;

  if (likely(!openRange))
  {
    /* If low and high key pointers are the same and key counts are
     * the same, we send as an Eq bound to save bandwidth.
     * This will not send an EQ bound if :
     *   - Different numbers of high and low keys are EQ
     *   - High and low keys are EQ, but use different ptrs
     * This could be improved in future with another setBound() variant.
     */
    const bool isEqRange= 
      (bound.low_key == bound.high_key) &&
      (bound.low_key_count == bound.high_key_count) &&
      (bound.low_inclusive && bound.high_inclusive); // Does this matter?

    if (isEqRange)
    {
      /* Using BoundEQ will result in bound being sent only once */
      for (j= 0; j<key_count; j++)
      {
        ndbrecord_insert_bound(key_record, key_record->key_indexes[j],
                               bound.low_key, BoundEQ, firstRangeWord);
      }
    }
    else
    {
      /* Distinct upper and lower bounds, must specify them independently */
      /* Note :  Protocol allows individual columns to be specified as EQ
       * or some prefix of columns.  This is not currently supported from
       * NDBAPI.
       */
      for (j= 0; j<key_count; j++)
      {
        Uint32 bound_type;
        /* If key is part of lower bound */
        if (bound.low_key && j<bound.low_key_count)
        {
          /* Inclusive if defined, or matching rows can include this value */
          bound_type= bound.low_inclusive  || j+1 < bound.low_key_count ?
            BoundLE : BoundLT;
          ndbrecord_insert_bound(key_record, key_record->key_indexes[j],
                                 bound.low_key, bound_type, firstRangeWord);
        }
        /* If key is part of upper bound */
        if (bound.high_key && j<bound.high_key_count)
        {
          /* Inclusive if defined, or matching rows can include this value */
          bound_type= bound.high_inclusive  || j+1 < bound.high_key_count ?
            BoundGE : BoundGT;
          ndbrecord_insert_bound(key_record, key_record->key_indexes[j],
                                 bound.high_key, bound_type, firstRangeWord);
        }
      }
    }
  }
  else
  {
    /* Open range - all rows must be returned.
     * To encode this, we'll request all rows where the first
     * key column value is >= NULL
     */
    insert_open_bound(key_record, firstRangeWord);
  }

  /* Set the length of this range
   * Length = TupKeyLen@range end - TupKeyLen@ range start
   * Pack into Uint32 with range no and bound type as described 
   * in KeyInfo.hpp
   */
  assert(firstRangeWord != NULL);
  
  bound_head= *firstRangeWord;
  bound_head|=
    (theTupKeyLen - keyLenBeforeRange) << 16 | (range_no << 4);
  *firstRangeWord= bound_head;


  /* Now determine if the scan can (continue to) be pruned to one
   * partition
   * 
   * This can only be the case if 
   *   - There's no overriding partition id/info specified in 
   *     ScanOptions 
   *     AND
   *   - This range scan can be pruned to 1 partition 'value'
   *     AND
   *   - All previous ranges (MRR) were partition pruned 
   *     to the same partition 'value'
   *
   * Where partition 'value' is either a partition id or a hash
   * that maps to one in the kernel.
   */
  if ((m_pruneState == SPS_UNKNOWN) ||      // First range
      (m_pruneState == SPS_ONE_PARTITION))  // Previous ranges are commonly pruned
  {
    bool currRangeHasOnePartVal= false;
    Uint32 currRangePartValue= 0;

    /* Determine whether this range scan can be pruned */
    if (partInfo)
    {
      /* Explicit partitioning info supplied, use it to get a value */
      currRangeHasOnePartVal= true;

      if (getPartValueFromInfo(partInfo,
                               m_attribute_record->table,
                               &currRangePartValue))
      {
        return -1;
      }
    }
    else
    {
      if (likely(!tabHasUserDefPartitioning))
      {
        /* Attempt to get implicit partitioning info from range bounds - 
         * only possible if they are present and bound a single value 
         * of the table's distribution keys
         */
        Uint32 index_distkeys = key_record->m_no_of_distribution_keys;
        Uint32 table_distkeys = m_attribute_record->m_no_of_distribution_keys;
        Uint32 distkey_min= key_record->m_min_distkey_prefix_length;
        if (index_distkeys == table_distkeys &&   // Index has all base table d-keys
            common_key_count >= distkey_min &&    // Bounds have all d-keys
            bound.low_key &&                      // Have both bounds
            bound.high_key &&
            0==compare_index_row_prefix(key_record,     // Both bounds are same
                                        bound.low_key,
                                        bound.high_key,
                                        distkey_min))
        {
          assert(! openRange);
          currRangeHasOnePartVal= true;
          if (getDistKeyFromRange(key_record, m_attribute_record,
                                  bound.low_key,
                                  &currRangePartValue))
            return -1;
        }
      }
    }
     

    /* Determine whether this pruned range fits with any existing
     * range pruning
     * As we can currently only prune a single scan to one partition
     * (Not a set of partitions, or a set of partitions per range)
     * we can only prune if all ranges happen to be prune-able to the
     * same partition.
     * In future perhaps Ndb can be enhanced to support partition sets
     * and/or per-range partition pruning.
     */
    const ScanPruningState prevPruneState= m_pruneState;
    if (currRangeHasOnePartVal)
    {
      if (m_pruneState == SPS_UNKNOWN)
      {
        /* Prune the scan to use this range's partition value */
        m_pruneState= SPS_ONE_PARTITION;
        m_pruningKey= currRangePartValue;
      }
      else
      {
        /* If this range's partition value is the same as the previous
         * ranges then we can stay pruned, otherwise we cannot
         */
        assert(m_pruneState == SPS_ONE_PARTITION);
        if (currRangePartValue != m_pruningKey)
        {
          /* This range is found in a different partition to previous
           * range(s).  We cannot prune this scan.
           */
          m_pruneState= SPS_MULTI_PARTITION;
        }
      }
    }
    else
    {
      /* This range cannot be scanned by scanning a single partition
       * Therefore the scan must scan all partitions
       */
      m_pruneState= SPS_MULTI_PARTITION;
    }

    /* Now modify the SCANTABREQ */
    if (m_pruneState != prevPruneState)
    {
      theDistrKeyIndicator_= (m_pruneState == SPS_ONE_PARTITION);
      theDistributionKey= m_pruningKey;

      ScanTabReq *req= CAST_PTR(ScanTabReq, theSCAN_TABREQ->getDataPtrSend());
      ScanTabReq::setDistributionKeyFlag(req->requestInfo, theDistrKeyIndicator_);
      req->distributionKey= theDistributionKey;
      theSCAN_TABREQ->setLength(ScanTabReq::StaticLength + theDistrKeyIndicator_);
    }
  } // if (m_pruneState == UNKNOWN / SPS_ONE_PARTITION)

  return 0;
} // ::setBound();


int
NdbIndexScanOperation::scanIndexImpl(const NdbRecord *key_record,
                                     const NdbRecord *result_record,
                                     NdbOperation::LockMode lock_mode,
                                     const unsigned char *result_mask,
                                     const NdbIndexScanOperation::IndexBound *bound,
                                     const NdbScanOperation::ScanOptions *options,
                                     Uint32 sizeOfOptions)
{
  int res;
  Uint32 i;
  Uint32 scan_flags = 0;
  Uint32 parallel = 0;
  Uint32 batch = 0;

  ScanOptions currentOptions;

  if (options != NULL)
  {
    if (handleScanOptionsVersion(options, sizeOfOptions, currentOptions))
      return -1;
    
    /* Process some initial ScanOptions here
     * The rest will be handled later
     */
    if (options->optionsPresent & ScanOptions::SO_SCANFLAGS)
      scan_flags = options->scan_flags;
    if (options->optionsPresent & ScanOptions::SO_PARALLEL)
      parallel = options->parallel;
    if (options->optionsPresent & ScanOptions::SO_BATCH)
      batch = options->batch;
  }

  if (!(key_record->flags & NdbRecord::RecHasAllKeys))
  {
    setErrorCodeAbort(4292);
    return -1;
  }

  AttributeMask readMask;
  result_record->copyMask(readMask.rep.data, result_mask);

  if (scan_flags & (NdbScanOperation::SF_OrderBy | 
                    NdbScanOperation::SF_OrderByFull))
  {
    /**
     * For ordering, we need all keys in the result row.
     *
     * So for each key column, check that it is included in the result
     * NdbRecord.
     */
    Uint32 keymask[MAXNROFATTRIBUTESINWORDS];
    BitmaskImpl::clear(MAXNROFATTRIBUTESINWORDS, keymask);

    for (i = 0; i < key_record->key_index_length; i++)
    {
      Uint32 attrId = key_record->columns[key_record->key_indexes[i]].attrId;
      if (attrId >= result_record->m_attrId_indexes_length ||
          result_record->m_attrId_indexes[attrId] < 0)
      {
        setErrorCodeAbort(4292);
        return -1;
      }

      BitmaskImpl::set(MAXNROFATTRIBUTESINWORDS, keymask, attrId);
    }

    if (scan_flags & NdbScanOperation::SF_OrderByFull)
    {
      BitmaskImpl::bitOR(MAXNROFATTRIBUTESINWORDS, readMask.rep.data, keymask);
    }
    else if (!BitmaskImpl::contains(MAXNROFATTRIBUTESINWORDS, 
                                    readMask.rep.data, keymask))
    {
      setErrorCodeAbort(4341);
      return -1;
    }
  }
  
  if (!(key_record->flags & NdbRecord::RecIsIndex))
  {
    setErrorCodeAbort(4283);
    return -1;
  }
  if (result_record->flags & NdbRecord::RecIsIndex)
  {
    setErrorCodeAbort(4340);
    return -1;
  }

  /* Modify NdbScanOperation vars to indicate that we're an 
   * IndexScan
   */
  m_type= NdbOperation::OrderedIndexScan;
  m_currentTable= result_record->table;

  m_key_record = key_record;
  m_attribute_record= result_record;

  res= processIndexScanDefs(lock_mode, scan_flags, parallel, batch);
  if (res==-1)
    return -1;

  /* Fix theStatus as set in processIndexScanDefs(). */
  theStatus= NdbOperation::UseNdbRecord;
  
  /* Call generic scan code */
  res= scanImpl(options, readMask.rep.data);

  if (!res)
  {
    /*
     * Set up first key bound, if present
     * Extra bounds (MRR) can be added later
     */
    if (bound != NULL)
    {
      res= setBound(key_record, *bound);
    }
  }
  
  return res;
} // ::scanIndexImpl();


/* readTuples() method for table scans
 * This method performs minimal validation and initialisation,
 * deferring most of the work to a later call to processTableScanDefs
 * below.
 */
int 
NdbScanOperation::readTuples(NdbScanOperation::LockMode lm,
                             Uint32 scan_flags, 
                             Uint32 parallel,
                             Uint32 batch)
{
  // It is only possible to call readTuples if  readTuples hasn't
  // already been called
  if (m_readTuplesCalled)
  {
    setErrorCode(4605);
    return -1;
  }
  
  /* Save parameters for later */
  m_readTuplesCalled= true;
  m_savedLockModeOldApi= lm;
  m_savedScanFlagsOldApi= scan_flags;
  m_savedParallelOldApi= parallel;
  m_savedBatchOldApi= batch;

  /**
   * Old API always auto-added all key-colums
   */
  if (scan_flags & SF_OrderBy)
    m_savedScanFlagsOldApi |= SF_OrderByFull;

  return 0;
}

/* Most of the scan definition work for old + NdbRecord API scans is done here */
int 
NdbScanOperation::processTableScanDefs(NdbScanOperation::LockMode lm,
                                       Uint32 scan_flags, 
                                       Uint32 parallel,
                                       Uint32 batch)
{
  m_ordered = m_descending = false;
  m_pruneState= SPS_UNKNOWN;
  Uint32 fragCount = m_currentTable->m_fragmentCount;

  assert(fragCount > 0);
  
  if (parallel > fragCount || parallel == 0) {
     parallel = fragCount;
  }

  theNdbCon->theScanningOp = this;
  bool tupScan = (scan_flags & SF_TupScan);

#if 0 // XXX temp for testing
  { char* p = getenv("NDB_USE_TUPSCAN");
    if (p != 0) {
      unsigned n = atoi(p); // 0-10
      if ((unsigned int) (::time(0) % 10) < n) tupScan = true;
    }
  }
#endif
  if (scan_flags & SF_DiskScan)
  {
    tupScan = true;
    m_no_disk_flag = false;
  }
  
  bool rangeScan= false;

  /* NdbRecord defined scan, handle IndexScan specifics */
  if ( (int) m_accessTable->m_indexType ==
       (int) NdbDictionary::Index::OrderedIndex )
  {
    if (m_currentTable == m_accessTable){
      // Old way of scanning indexes, should not be allowed
      m_currentTable = theNdb->theDictionary->
        getTable(m_currentTable->m_primaryTable.c_str());
      assert(m_currentTable != NULL);
    }
    assert (m_currentTable != m_accessTable);
    // Modify operation state
    theStatus = GetValue;
    theOperationType  = OpenRangeScanRequest;
    rangeScan = true;
    tupScan = false;
  }
  
  if (rangeScan && (scan_flags & (SF_OrderBy | SF_OrderByFull)))
    parallel = fragCount; /* Frag count of ordered index ==
                           * Frag count of base table
                           */
  
  theParallelism = parallel;    
  
  if(fix_receivers(parallel) == -1){
    setErrorCodeAbort(4000);
    return -1;
  }
  
  if (theSCAN_TABREQ == NULL) {
    setErrorCodeAbort(4000);
    return -1;
  }//if
  
  theSCAN_TABREQ->setSignal(GSN_SCAN_TABREQ);
  ScanTabReq * req = CAST_PTR(ScanTabReq, theSCAN_TABREQ->getDataPtrSend());
  req->apiConnectPtr = theNdbCon->theTCConPtr;
  req->tableId = m_accessTable->m_id;
  req->tableSchemaVersion = m_accessTable->m_version;
  req->storedProcId = 0xFFFF;
  req->buddyConPtr = theNdbCon->theBuddyConPtr;
  req->spare= 0;
  req->first_batch_size = batch; // Save user specified batch size
  
  Uint32 reqInfo = 0;
  ScanTabReq::setParallelism(reqInfo, parallel);
  ScanTabReq::setScanBatch(reqInfo, 0);
  ScanTabReq::setRangeScanFlag(reqInfo, rangeScan);
  ScanTabReq::setTupScanFlag(reqInfo, tupScan);
  req->requestInfo = reqInfo;

  m_keyInfo = (scan_flags & SF_KeyInfo) ? 1 : 0;
  setReadLockMode(lm);

  Uint64 transId = theNdbCon->getTransactionId();
  req->transId1 = (Uint32) transId;
  req->transId2 = (Uint32) (transId >> 32);

  assert(theSCAN_TABREQ->next() == NULL);
  NdbApiSignal* tSignal= theNdb->getSignal();
  theSCAN_TABREQ->next(tSignal);
  theLastKEYINFO = tSignal;
  
  theKEYINFOptr= tSignal->getDataPtrSend();
  keyInfoRemain= NdbApiSignal::MaxSignalWords;
  theTotalNrOfKeyWordInSignal= 0;

  getFirstATTRINFOScan();
  return 0;
}

int
NdbScanOperation::setInterpretedCode(const NdbInterpretedCode *code)
{
  if (theStatus == NdbOperation::UseNdbRecord)
  {
    setErrorCodeAbort(4284); // Cannot mix NdbRecAttr and NdbRecord methods...
    return -1;
  }

  if ((code->m_flags & NdbInterpretedCode::Finalised) == 0)
  {
    setErrorCodeAbort(4519); //  NdbInterpretedCode::finalise() not called.
    return -1;
  }

  m_interpreted_code= code;
  
  return 0;
}

NdbInterpretedCode*
NdbScanOperation::allocInterpretedCodeOldApi()
{
  /* Should only be called once */
  assert (m_interpretedCodeOldApi == NULL);

  /* Old Api scans only */
  if (! m_scanUsingOldApi)
  {
    /* NdbScanFilter constructor taking NdbOperation is not 
     * supported for NdbRecord
     */
    setErrorCodeAbort(4536);
    return NULL;
  }

  m_interpretedCodeOldApi = new NdbInterpretedCode(m_currentTable->m_facade);

  if (m_interpretedCodeOldApi == NULL)
    setErrorCodeAbort(4000); // Memory allocation error

  return m_interpretedCodeOldApi;
}

void
NdbScanOperation::freeInterpretedCodeOldApi()
{
  if (m_interpretedCodeOldApi != NULL)
  {
    delete m_interpretedCodeOldApi;
    m_interpretedCodeOldApi= NULL;
  }
}


void
NdbScanOperation::setReadLockMode(LockMode lockMode)
{
  bool lockExcl, lockHoldMode, readCommitted;
  switch (lockMode)
  {
    case LM_CommittedRead:
      lockExcl= false;
      lockHoldMode= false;
      readCommitted= true;
      break;
    case LM_SimpleRead:
    case LM_Read:
      lockExcl= false;
      lockHoldMode= true;
      readCommitted= false;
      break;
    case LM_Exclusive:
      lockExcl= true;
      lockHoldMode= true;
      readCommitted= false;
      m_keyInfo= 1;
      break;
    default:
      /* Not supported / invalid. */
      assert(false);
  }
  theLockMode= lockMode;
  ScanTabReq *req= CAST_PTR(ScanTabReq, theSCAN_TABREQ->getDataPtrSend());
  Uint32 reqInfo= req->requestInfo;
  ScanTabReq::setLockMode(reqInfo, lockExcl);
  ScanTabReq::setHoldLockFlag(reqInfo, lockHoldMode);
  ScanTabReq::setReadCommittedFlag(reqInfo, readCommitted);
  req->requestInfo= reqInfo;
}

int
NdbScanOperation::fix_receivers(Uint32 parallel){
  assert(parallel > 0);
  if(parallel > m_allocated_receivers){
    const Uint32 sz = parallel * (4*sizeof(char*)+sizeof(Uint32));

    /* Allocate as Uint64 to ensure proper alignment for pointers. */
    Uint64 * tmp = new Uint64[(sz+7)/8];
    if (tmp == NULL)
    {
      setErrorCodeAbort(4000);
      return -1;
    }
    // Save old receivers
    memcpy(tmp, m_receivers, m_allocated_receivers*sizeof(char*));
    delete[] m_array;
    m_array = (Uint32*)tmp;
    
    m_receivers = (NdbReceiver**)tmp;
    m_api_receivers = m_receivers + parallel;
    m_conf_receivers = m_api_receivers + parallel;
    m_sent_receivers = m_conf_receivers + parallel;
    m_prepared_receivers = (Uint32*)(m_sent_receivers + parallel);

    // Only get/init "new" receivers
    NdbReceiver* tScanRec;
    for (Uint32 i = m_allocated_receivers; i < parallel; i ++) {
      tScanRec = theNdb->getNdbScanRec();
      if (tScanRec == NULL) {
        setErrorCodeAbort(4000);
        return -1;
      }//if
      m_receivers[i] = tScanRec;
      tScanRec->init(NdbReceiver::NDB_SCANRECEIVER, false, this);
    }
    m_allocated_receivers = parallel;
  }
  
  reset_receivers(parallel, 0);
  return 0;
}

/**
 * Move receiver from send array to conf:ed array
 */
void
NdbScanOperation::receiver_delivered(NdbReceiver* tRec){
  if(theError.code == 0){
    if(DEBUG_NEXT_RESULT)
      ndbout_c("receiver_delivered");
    
    Uint32 idx = tRec->m_list_index;
    Uint32 last = m_sent_receivers_count - 1;
    if(idx != last){
      NdbReceiver * move = m_sent_receivers[last];
      m_sent_receivers[idx] = move;
      move->m_list_index = idx;
    }
    m_sent_receivers_count = last;
    
    last = m_conf_receivers_count;
    m_conf_receivers[last] = tRec;
    m_conf_receivers_count = last + 1;
    tRec->m_current_row = 0;
  }
}

/**
 * Remove receiver as it's completed
 */
void
NdbScanOperation::receiver_completed(NdbReceiver* tRec){
  if(theError.code == 0){
    if(DEBUG_NEXT_RESULT)
      ndbout_c("receiver_completed");
    
    Uint32 idx = tRec->m_list_index;
    Uint32 last = m_sent_receivers_count - 1;
    if(idx != last){
      NdbReceiver * move = m_sent_receivers[last];
      m_sent_receivers[idx] = move;
      move->m_list_index = idx;
    }
    m_sent_receivers_count = last;
  }
}

/*****************************************************************************
 * int getFirstATTRINFOScan()
 *
 * Return Value:  Return 0:   Successful
 *                Return -1:  All other cases
 * Parameters:    None:            Only allocate the first signal.
 * Remark:        When a scan is defined we need to use this method instead 
 *                of insertATTRINFO for the first signal. 
 *                This is because we need not to mess up the code in 
 *                insertATTRINFO with if statements since we are not 
 *                interested in the TCKEYREQ signal.
 *****************************************************************************/
int
NdbScanOperation::getFirstATTRINFOScan()
{
  NdbApiSignal* tSignal;

  tSignal = theNdb->getSignal();
  if (tSignal == NULL){
    setErrorCodeAbort(4000);      
    return -1;    
  }

  theAI_LenInCurrAI = AttrInfo::SectionSizeInfoLength;
  theATTRINFOptr = &tSignal->getDataPtrSend()[AttrInfo::SectionSizeInfoLength];
  attrInfoRemain= NdbApiSignal::MaxSignalWords - AttrInfo::SectionSizeInfoLength;
  tSignal->setLength(AttrInfo::SectionSizeInfoLength);
  theFirstATTRINFO = tSignal;
  theCurrentATTRINFO = tSignal;
  theCurrentATTRINFO->next(NULL);

  return 0;
}

int
NdbScanOperation::executeCursor(int nodeId)
{
  /*
   * Call finaliseScanOldApi() for old style scans before
   * proceeding
   */  
  bool locked = false;
  TransporterFacade* tp = theNdb->theImpl->m_transporter_facade;

  int res = 0;
  if (m_scanUsingOldApi && finaliseScanOldApi() == -1)
  {
    res = -1;
    goto done;
  }

  {
    locked = true;
    NdbTransaction * tCon = theNdbCon;
    NdbMutex_Lock(tp->theMutexPtr);
    
    Uint32 seq = tCon->theNodeSequence;
    
    if (tp->get_node_alive(nodeId) &&
        (tp->getNodeSequence(nodeId) == seq)) {
      
      tCon->theMagicNumber = 0x37412619;
      
      if (doSendScan(nodeId) == -1)
      {
        res = -1;
        goto done;
      }
      
      m_executed= true; // Mark operation as executed
    } 
    else
    {
      if (!(tp->get_node_stopping(nodeId) &&
            (tp->getNodeSequence(nodeId) == seq)))
      {
        TRACE_DEBUG("The node is hard dead when attempting to start a scan");
        setErrorCode(4029);
        tCon->theReleaseOnClose = true;
      } 
      else 
      {
        TRACE_DEBUG("The node is stopping when attempting to start a scan");
        setErrorCode(4030);
      }//if
      res = -1;
      tCon->theCommitStatus = NdbTransaction::Aborted;
    }//if
  }

done:
    /**
   * Set pointers correctly
   *   so that nextResult will handle it correctly
   *   even if doSendScan was never called
   *   bug#42454
   */
  m_curr_row = 0;
  m_sent_receivers_count = theParallelism;
  if(m_ordered)
  {
    m_current_api_receiver = theParallelism;
    m_api_receivers_count = theParallelism;
  }

  if (locked)
    NdbMutex_Unlock(tp->theMutexPtr);

  return res;
}


int 
NdbScanOperation::nextResult(bool fetchAllowed, bool forceSend)
{
  /* Defer to NdbRecord implementation, which will copy values
   * out into the user's RecAttr objects.
   */
  const char * dummyOutRowPtr;

  if (unlikely(! m_scanUsingOldApi))
  {
    /* Cannot mix NdbRecAttr and NdbRecord methods in one operation */
    setErrorCode(4284);
    return -1;
  }
    

  return nextResult(&dummyOutRowPtr,
                    fetchAllowed,
                    forceSend);
}

/* nextResult() for NdbRecord operation. */
int
NdbScanOperation::nextResult(const char ** out_row_ptr,
                             bool fetchAllowed, bool forceSend)
{
  int res;

  if ((res = nextResultNdbRecord(*out_row_ptr, fetchAllowed, forceSend)) == 0) {
    NdbBlob* tBlob= theBlobList;
    NdbRecAttr *getvalue_recattr= theReceiver.theFirstRecAttr;
    if (((UintPtr)tBlob | (UintPtr)getvalue_recattr) != 0)
    {
      Uint32 idx= m_current_api_receiver;
      assert(idx < m_api_receivers_count);
      const NdbReceiver *receiver= m_api_receivers[m_current_api_receiver];
      Uint32 pos= 0;

      /* First take care of any getValue(). */
      while (getvalue_recattr != NULL)
      {
        const char *attr_data;
        Uint32 attr_size;
        if (receiver->getScanAttrData(attr_data, attr_size, pos) == -1)
          return -1;
        if (!getvalue_recattr->receive_data((const Uint32 *)attr_data,
                                            attr_size))
          return -1;                            // purecov: deadcode
        getvalue_recattr= getvalue_recattr->next();
      }

      /* Handle blobs. */
      if (tBlob)
      {
        Uint32 infoword;                          // Not used for blobs
        Uint32 key_length;
        const char *key_data;
        res= receiver->get_keyinfo20(infoword, key_length, key_data);
        if (res == -1)
          return -1;

        do
        {
          if (tBlob->atNextResultNdbRecord(key_data, key_length*4) == -1)
            return -1;
          tBlob= tBlob->theNext;
        } while (tBlob != 0);
        /* Flush blob part ops on behalf of user. */
        if (m_transConnection->executePendingBlobOps() == -1)
          return -1;
      }
    }
    return 0;
  }
  return res;
}

int
NdbScanOperation::nextResultNdbRecord(const char * & out_row,
                                      bool fetchAllowed, bool forceSend)
{
  if (m_ordered)
    return ((NdbIndexScanOperation*)this)->next_result_ordered_ndbrecord
      (out_row, fetchAllowed, forceSend);

  /* Return a row immediately if any is available. */
  while (m_current_api_receiver < m_api_receivers_count)
  {
    NdbReceiver *tRec= m_api_receivers[m_current_api_receiver];
    if (tRec->nextResult())
    {
      out_row= tRec->get_row();
      return 0;
    }
    m_current_api_receiver++;
  }

  if (!fetchAllowed)
  {
    /*
      Application wants to be informed that no more rows are available
      immediately.
    */
    return 2;
  }

  /* Now we have to wait for more rows (or end-of-file on all receivers). */
  Uint32 nodeId = theNdbCon->theDBnode;
  Uint32 timeout= theNdb->theImpl->get_waitfor_timeout();
  TransporterFacade* tp = theNdb->theImpl->m_transporter_facade;
  int retVal= 2;
  Uint32 idx, last;
  /*
    The rest needs to be done under mutex due to synchronization with receiver
    thread.
  */
  PollGuard poll_guard(* theNdb->theImpl);

  const Uint32 seq= theNdbCon->theNodeSequence;

  if(theError.code)
  {
    goto err4;
  }

  if(seq == tp->getNodeSequence(nodeId) &&
     send_next_scan(m_current_api_receiver, false) == 0)
  {
    idx= m_current_api_receiver;
    last= m_api_receivers_count;

    do {
      if (theError.code){
        setErrorCode(theError.code);
        return -1;
      }

      Uint32 cnt= m_conf_receivers_count;
      Uint32 sent= m_sent_receivers_count;

      if (cnt > 0)
      {
        /* New receivers with completed batches available. */
        memcpy(m_api_receivers+last, m_conf_receivers, cnt * sizeof(char*));
        last+= cnt;
        m_conf_receivers_count= 0;
      }
      else if (retVal == 2 && sent > 0)
      {
        /* No completed... */
        int ret_code= poll_guard.wait_scan(3*timeout, nodeId, forceSend);
        if (ret_code == 0 && seq == tp->getNodeSequence(nodeId)) {
          continue;
        } else if(ret_code == -1){
          retVal= -1;
        } else {
          idx= last;
          retVal= -2; //return_code;
        }
      }
      else if (retVal == 2)
      {
        /**
         * No completed & no sent -> EndOfData
         */
        theError.code= -1; // make sure user gets error if he tries again
        return 1;
      }

      if (retVal == 0)
        break;

      while (idx < last)
      {
        NdbReceiver* tRec= m_api_receivers[idx];
        if (tRec->nextResult())
        {
          out_row= tRec->get_row();
          retVal= 0;
          break;
        }
        idx++;
      }
    } while(retVal == 2);

    m_api_receivers_count= last;
    m_current_api_receiver= idx;
  } else {
    retVal = -3;
  }

  switch(retVal)
  {
  case 0:
  case 1:
  case 2:
    return retVal;
  case -1:
    setErrorCode(4008); // Timeout
    break;
  case -2:
    setErrorCode(4028); // Node fail
    break;
  case -3: // send_next_scan -> return fail (set error-code self)
    if(theError.code == 0)
      setErrorCode(4028); // seq changed = Node fail
    break;
  case -4:
err4:
    setErrorCode(theError.code);
    break;
  }

  theNdbCon->theTransactionIsStarted= false;
  theNdbCon->theReleaseOnClose= true;
  return -1;
}

int
NdbScanOperation::send_next_scan(Uint32 cnt, bool stopScanFlag)
{
  if(cnt > 0){
    NdbApiSignal tSignal(theNdb->theMyRef);
    tSignal.setSignal(GSN_SCAN_NEXTREQ);
    
    Uint32* theData = tSignal.getDataPtrSend();
    theData[0] = theNdbCon->theTCConPtr;
    theData[1] = stopScanFlag == true ? 1 : 0;
    Uint64 transId = theNdbCon->theTransactionId;
    theData[2] = (Uint32) transId;
    theData[3] = (Uint32) (transId >> 32);
    
    /**
     * Prepare ops
     */
    Uint32 last = m_sent_receivers_count;
    Uint32 * prep_array = (cnt > 21 ? m_prepared_receivers : theData + 4);
    Uint32 sent = 0;
    for(Uint32 i = 0; i<cnt; i++){
      NdbReceiver * tRec = m_api_receivers[i];
      if((prep_array[sent] = tRec->m_tcPtrI) != RNIL)
      {
        m_sent_receivers[last+sent] = tRec;
        tRec->m_list_index = last+sent;
        tRec->prepareSend();
        sent++;
      }
    }
    memmove(m_api_receivers, m_api_receivers+cnt, 
            (theParallelism-cnt) * sizeof(char*));
    
    int ret = 0;
    if(sent)
    {
      Uint32 nodeId = theNdbCon->theDBnode;
      TransporterFacade * tp = theNdb->theImpl->m_transporter_facade;
      if(cnt > 21){
        tSignal.setLength(4);
        LinearSectionPtr ptr[3];
        ptr[0].p = prep_array;
        ptr[0].sz = sent;
        ret = tp->sendSignal(&tSignal, nodeId, ptr, 1);
      } else {
        tSignal.setLength(4+sent);
        ret = tp->sendSignal(&tSignal, nodeId);
      }
    }
    m_sent_receivers_count = last + sent;
    m_api_receivers_count -= cnt;
    m_current_api_receiver = 0;
    
    return ret;
  }
  return 0;
}

int 
NdbScanOperation::prepareSend(Uint32  TC_ConnectPtr, Uint64  TransactionId)
{
  abort();
  return 0;
}

int 
NdbScanOperation::doSend(int ProcessorId)
{
  return 0;
}

void NdbScanOperation::close(bool forceSend, bool releaseOp)
{
  DBUG_ENTER("NdbScanOperation::close");
  DBUG_PRINT("enter", ("this: 0x%lx  tcon: 0x%lx  con: 0x%lx  force: %d  release: %d",
                       (long) this,
                       (long) m_transConnection, (long) theNdbCon,
                       forceSend, releaseOp));

  if(m_transConnection){
    if(DEBUG_NEXT_RESULT)
      ndbout_c("close() theError.code = %d "
               "m_api_receivers_count = %d "
               "m_conf_receivers_count = %d "
               "m_sent_receivers_count = %d",
               theError.code, 
               m_api_receivers_count,
               m_conf_receivers_count,
               m_sent_receivers_count);
    
    TransporterFacade* tp = theNdb->theImpl->m_transporter_facade;
    /*
      The PollGuard has an implicit call of unlock_and_signal through the
      ~PollGuard method. This method is called implicitly by the compiler
      in all places where the object is out of context due to a return,
      break, continue or simply end of statement block
    */
    PollGuard poll_guard(* theNdb->theImpl);
    close_impl(tp, forceSend, &poll_guard);
  }

  // Keep in local variables, as "this" might be destructed below
  NdbConnection* tCon = theNdbCon;
  NdbConnection* tTransCon = m_transConnection;
  Ndb* tNdb = theNdb;

  theNdbCon = NULL;
  m_transConnection = NULL;

  if (tTransCon && releaseOp) 
  {
    NdbIndexScanOperation* tOp = (NdbIndexScanOperation*)this;

    bool ret = true;
    if (theStatus != WaitResponse)
    {
      /**
       * Not executed yet
       */
      ret = 
        tTransCon->releaseScanOperation(&tTransCon->m_theFirstScanOperation,
                                        &tTransCon->m_theLastScanOperation,
                                        tOp);
    }
    else
    {
      ret = tTransCon->releaseScanOperation(&tTransCon->m_firstExecutedScanOp,
                                            0, tOp);
    }
    assert(ret);
  }
  
  tCon->theScanningOp = 0;
  tNdb->closeTransaction(tCon);
  tNdb->theRemainingStartTransactions--;
  DBUG_VOID_RETURN;
}

void
NdbScanOperation::execCLOSE_SCAN_REP(){
  m_conf_receivers_count = 0;
  m_sent_receivers_count = 0;
}

void NdbScanOperation::release()
{
  if(theNdbCon != 0 || m_transConnection != 0){
    close();
  }
  for(Uint32 i = 0; i<m_allocated_receivers; i++){
    m_receivers[i]->release();
  }
  if (m_scan_buffer)
  {
    delete[] m_scan_buffer;
    m_scan_buffer= NULL;
  }

  NdbOperation::release();
  
  if(theSCAN_TABREQ)
  {
    theNdb->releaseSignal(theSCAN_TABREQ);
    theSCAN_TABREQ = 0;
  }
}

/*
 * This method finalises an Old API defined scan
 * This is done just prior to scan execution
 * The parameters provided via the RecAttr scan interface are
 * used to create an NdbRecord based scan
 */
int NdbScanOperation::finaliseScanOldApi()
{
  /* For a scan we use an NdbRecord structure for this
   * table, and add the user-requested values in a similar
   * way to the extra GetValues mechanism
   */
  assert(theOperationType == OpenScanRequest ||
         theOperationType == OpenRangeScanRequest);

  /* Prepare ScanOptions structure using saved parameters */
  ScanOptions options;
  options.optionsPresent=(ScanOptions::SO_SCANFLAGS |
                          ScanOptions::SO_PARALLEL |
                          ScanOptions::SO_BATCH);

  options.scan_flags= m_savedScanFlagsOldApi;
  options.parallel= m_savedParallelOldApi;
  options.batch= m_savedBatchOldApi;

  if (theDistrKeyIndicator_ == 1)
  {
    /* User has defined a partition id specifically */
    options.optionsPresent |= ScanOptions::SO_PARTITION_ID;
    options.partitionId= theDistributionKey;
  }

  /* customData or interpretedCode should 
   * already be set in the operation members - no need 
   * to pass in as ScanOptions
   */

  /* Next, call scanTable, passing in some of the 
   * parameters we saved
   * It will look after building the correct signals
   */
  int result= -1;

  const unsigned char* emptyMask= 
    (const unsigned char*) NdbDictionaryImpl::m_emptyMask;

  if (theOperationType == OpenScanRequest)
    /* Create table scan operation with an empty
     * mask for NdbRecord values
     */
    result= scanTableImpl(m_currentTable->m_ndbrecord,
                          m_savedLockModeOldApi,
                          emptyMask,
                          &options,
                          sizeof(ScanOptions));
  else
  {
    assert(theOperationType == OpenRangeScanRequest);
    NdbIndexScanOperation *isop = 
      static_cast<NdbIndexScanOperation*>(this);

    if (isop->currentRangeOldApi != NULL)
    {
      /* Add current bound to bound list */
      if (isop->buildIndexBoundOldApi(0) != 0)
        return -1;
    }
    
    /* If this is an ordered scan, then we need
     * the pk columns in the mask, otherwise we
     * don't
     */
    const unsigned char * resultMask= 
      ((m_savedScanFlagsOldApi & (SF_OrderBy | SF_OrderByFull)) !=0) ? 
      m_accessTable->m_pkMask : 
      emptyMask;

    result= isop->scanIndexImpl(m_accessTable->m_ndbrecord,
                                m_currentTable->m_ndbrecord,
                                m_savedLockModeOldApi,
                                resultMask,
                                NULL, // All bounds added below
                                &options,
                                sizeof(ScanOptions));

    /* Add any bounds that were specified */
    if (isop->firstRangeOldApi != NULL)
    {
      NdbRecAttr* bound= isop->firstRangeOldApi;
      while (bound != NULL)
      {
        if (isop->setBound( m_accessTable->m_ndbrecord,
                            *isop->getIndexBoundFromRecAttr(bound) ) != 0)
          return -1;
        
        bound= bound->next();
      }
    }

    isop->releaseIndexBoundsOldApi();
  }

  /* Free any scan-owned ScanFilter generated InterpretedCode
   * object
   */
  freeInterpretedCodeOldApi();

  return result;
}

/***************************************************************************
int prepareSendScan(Uint32 aTC_ConnectPtr,
                    Uint64 aTransactionId)

Return Value:   Return 0 : preparation of send was succesful.
                Return -1: In all other case.   
Parameters:     aTC_ConnectPtr: the Connect pointer to TC.
                aTransactionId: the Transaction identity of the transaction.
Remark:         Puts the the final data into ATTRINFO signal(s)  after this 
                we know the how many signal to send and their sizes
***************************************************************************/
int NdbScanOperation::prepareSendScan(Uint32 aTC_ConnectPtr,
                                      Uint64 aTransactionId){
  if (theInterpretIndicator != 1 ||
      (theOperationType != OpenScanRequest &&
       theOperationType != OpenRangeScanRequest)) {
    setErrorCodeAbort(4005);
    return -1;
  }

  theErrorLine = 0;

  /* All scans use NdbRecord at this stage */
  assert(m_attribute_record);

  /**
   * Prepare all receivers
   */
  theReceiver.prepareSend();
  bool keyInfo = m_keyInfo;
  Uint32 key_size= keyInfo ? m_attribute_record->m_keyLenInWords : 0;

  /**
   * The number of records sent by each LQH is calculated and the kernel
   * is informed of this number by updating the SCAN_TABREQ signal
   */
  ScanTabReq * req = CAST_PTR(ScanTabReq, theSCAN_TABREQ->getDataPtrSend());
  Uint32 batch_size = req->first_batch_size; // User specified
  Uint32 batch_byte_size, first_batch_size;
  theReceiver.calculate_batch_size(key_size,
                                   theParallelism,
                                   batch_size,
                                   batch_byte_size,
                                   first_batch_size,
                                   m_attribute_record);
  ScanTabReq::setScanBatch(req->requestInfo, batch_size);
  req->batch_byte_size= batch_byte_size;
  req->first_batch_size= first_batch_size;

  /**
   * Set keyinfo, nodisk and distribution key flags in 
   * ScanTabReq
   *  (Always request keyinfo when using blobs)
   */
  Uint32 reqInfo = req->requestInfo;
  ScanTabReq::setKeyinfoFlag(reqInfo, keyInfo);
  ScanTabReq::setNoDiskFlag(reqInfo, m_no_disk_flag);

  /* Set distribution key info if required */
  ScanTabReq::setDistributionKeyFlag(reqInfo, theDistrKeyIndicator_);
  req->requestInfo = reqInfo;
  req->distributionKey= theDistributionKey;
  theSCAN_TABREQ->setLength(ScanTabReq::StaticLength + theDistrKeyIndicator_);

  /* All scans use NdbRecord internally */
  assert(theStatus == UseNdbRecord);
  
  /* Calculate the extra bytes needed per row for extra getValues */
  Uint32 extra_size= 0;
  if (theReceiver.theFirstRecAttr != NULL)
    extra_size= calcGetValueSize();
  
  assert(theParallelism > 0);
  Uint32 rowsize= m_receivers[0]->ndbrecord_rowsize(m_attribute_record,
                                                    key_size,
                                                    m_read_range_no,
                                                    extra_size);
  Uint32 bufsize= batch_size*rowsize;
  char *buf= new char[bufsize*theParallelism];
  if (!buf)
  {
    setErrorCodeAbort(4000); // "Memory allocation error"
    return -1;
  }
  assert(!m_scan_buffer);
  m_scan_buffer= buf;
  
  for (Uint32 i = 0; i<theParallelism; i++)
  {
    m_receivers[i]->do_setup_ndbrecord(m_attribute_record, batch_size,
                                       key_size, m_read_range_no,
                                       rowsize, buf,
                                       theReceiver.m_record.m_column_count);
    buf+= bufsize;
  }

  /* Update ATTRINFO section sizes info */
  if (doSendSetAISectionSizes() == -1)
    return -1;

  return 0;
}

int
NdbScanOperation::doSendSetAISectionSizes()
{
  // Set the scan AI section sizes.
  Uint32* sectionSizesPtr= theFirstATTRINFO->getDataPtrSend();
  *sectionSizesPtr++ = theInitialReadSize;
  *sectionSizesPtr++ = theInterpretedSize;
  *sectionSizesPtr++ = 0; // Update size 
  *sectionSizesPtr++ = 0; // Final read size
  *sectionSizesPtr   = theSubroutineSize;

  return 0;
}

/*
  Compute extra space needed to buffer getValue() results in NdbRecord
  scans.
 */
Uint32
NdbScanOperation::calcGetValueSize()
{
  Uint32 size= 0;
  const NdbRecAttr *ra= theReceiver.theFirstRecAttr;
  while (ra != NULL)
  {
    size+= sizeof(Uint32) + ra->getColumn()->getSizeInBytes();
    ra= ra->next();
  }
  return size;
}





/*****************************************************************************
int doSendScan()

Return Value:   Return >0 : send was succesful, returns number of signals sent
                Return -1: In all other case.   
Parameters:     aProcessorId: Receiving processor node
Remark:         Sends the ATTRINFO signal(s)
*****************************************************************************/
int
NdbScanOperation::doSendScan(int aProcessorId)
{
  if (theInterpretIndicator != 1 ||
      (theOperationType != OpenScanRequest &&
       theOperationType != OpenRangeScanRequest)) {
      setErrorCodeAbort(4005);
      return -1;
  }
  
  assert(theSCAN_TABREQ != NULL);
  
  /* Check that we don't have too much AttrInfo */
  if (unlikely(theTotalCurrAI_Len > ScanTabReq::MaxTotalAttrInfo)) {
    setErrorCode(4257);
    return -1;
  }

  /* SCANTABREQ always has 2 mandatory sections and an optional
   * third section
   * Section 0 : List of receiver Ids NDBAPI has allocated 
   *             for the scan
   * Section 1 : ATTRINFO section
   * Section 2 : Optional KEYINFO section
   */
  GenericSectionPtr secs[3];
  LinearSectionIterator receiverIdIterator(m_prepared_receivers,
                                           theParallelism);
  SignalSectionIterator attrInfoIter(theFirstATTRINFO);
  SignalSectionIterator keyInfoIter(theSCAN_TABREQ->next());

  secs[0].sectionIter= &receiverIdIterator;
  secs[0].sz= theParallelism;

  secs[1].sectionIter= &attrInfoIter;
  secs[1].sz= theTotalCurrAI_Len;

  Uint32 numSections= 2;

  if (theTupKeyLen)
  {
    secs[2].sectionIter= &keyInfoIter;
    secs[2].sz= theTupKeyLen;
    numSections= 3;
  }

  TransporterFacade *tp = theNdb->theImpl->m_transporter_facade;

  Uint32 tcNodeVersion = tp->getNodeNdbVersion(aProcessorId);
  bool forceShort = false;
  forceShort = theNdb->theImpl->forceShortRequests;
  bool sendLong = ( tcNodeVersion >= NDBD_LONG_SCANTABREQ) &&
    ! forceShort;
  
  if (sendLong)
  {
    /* Send Fragmented as SCAN_TABREQ can be large */
    if (tp->sendFragmentedSignal(theSCAN_TABREQ, 
                                 aProcessorId, 
                                 &secs[0], 
                                 numSections) == -1)
    {
      setErrorCode(4002);
      return -1;
    }
  }
  else
  {
    /* Send a 'short' SCANTABREQ - e.g. long SCANTABREQ
     * with signalIds as first section, followed by
     * AttrInfo and KeyInfo trains
     */
    Uint32 attrInfoLen = secs[1].sz;
    Uint32 keyInfoLen = (numSections == 3)? secs[2].sz : 0;

    ScanTabReq* scanTabReq = (ScanTabReq*) theSCAN_TABREQ->getDataPtrSend();
    Uint32 connectPtr = scanTabReq->apiConnectPtr;
    Uint32 transId1 = scanTabReq->transId1;
    Uint32 transId2 = scanTabReq->transId2;

    /* Modify ScanTabReq to carry length of keyinfo and attrinfo */
    scanTabReq->attrLenKeyLen = (keyInfoLen << 16) | attrInfoLen;

    /* Send with receiver Ids as first and only section */
    if (tp->sendSignal(theSCAN_TABREQ, aProcessorId, &secs[0], 1) == -1)
    {
      setErrorCode(4002);
      return -1;
    }

    if (keyInfoLen)
    {
      GSIReader keyInfoReader(secs[2].sectionIter);
      theSCAN_TABREQ->theVerId_signalNumber = GSN_KEYINFO;
      KeyInfo* keyInfo = (KeyInfo*) theSCAN_TABREQ->getDataPtrSend();
      keyInfo->connectPtr = connectPtr;
      keyInfo->transId[0] = transId1;
      keyInfo->transId[1] = transId2;

      while(keyInfoLen)
      {
        Uint32 dataWords = MIN(keyInfoLen, KeyInfo::DataLength);
        keyInfoReader.copyNWords(&keyInfo->keyData[0], dataWords);
        theSCAN_TABREQ->setLength(KeyInfo::HeaderLength + dataWords);

        if (tp->sendSignal(theSCAN_TABREQ, aProcessorId) == -1)
        {
          setErrorCode(4002);
          return -1;
        }
        keyInfoLen -= dataWords;
      }
    }

    GSIReader attrInfoReader(secs[1].sectionIter);
    theSCAN_TABREQ->theVerId_signalNumber = GSN_ATTRINFO;
    AttrInfo* attrInfo = (AttrInfo*) theSCAN_TABREQ->getDataPtrSend();
    attrInfo->connectPtr = connectPtr;
    attrInfo->transId[0] = transId1;
    attrInfo->transId[1] = transId2;
    
    while(attrInfoLen)
    {
      Uint32 dataWords = MIN(attrInfoLen, AttrInfo::DataLength);
      attrInfoReader.copyNWords(&attrInfo->attrData[0], dataWords);
      theSCAN_TABREQ->setLength(AttrInfo::HeaderLength + dataWords);

      if (tp->sendSignal(theSCAN_TABREQ, aProcessorId) == -1)
      {
        setErrorCode(4002);
        return -1;
      }
      attrInfoLen -= dataWords;
    }
  }

  theStatus = WaitResponse;  
  return 1; // 1 signal sent
}//NdbOperation::doSendScan()


/* This method retrieves a pointer to the keyinfo for the current
 * row - it is used when creating a scan takeover operation
 */
int
NdbScanOperation::getKeyFromKEYINFO20(Uint32* data, Uint32 & size)
{
  NdbRecAttr * tRecAttr = m_curr_row;
  if(tRecAttr)
  {
    const Uint32 * src = (Uint32*)tRecAttr->aRef();

    assert(tRecAttr->get_size_in_bytes() > 0);
    assert(tRecAttr->get_size_in_bytes() < 65536);
    const Uint32 len = (tRecAttr->get_size_in_bytes() + 3)/4-1;

    assert(size >= len);
    memcpy(data, src, 4*len);
    size = len;
    return 0;
  }
  return -1;
}

/*****************************************************************************
 * NdbOperation* takeOverScanOp(NdbTransaction* updateTrans);
 *
 * Parameters:     The update transactions NdbTransaction pointer.
 * Return Value:   A reference to the transferred operation object 
 *                   or NULL if no success.
 * Remark:         Take over the scanning transactions NdbOperation 
 *                 object for a tuple to an update transaction, 
 *                 which is the last operation read in nextScanResult()
 *                 (theNdbCon->thePreviousScanRec)
 *
 *     FUTURE IMPLEMENTATION:   (This note was moved from header file.)
 *     In the future, it will even be possible to transfer 
 *     to a NdbTransaction on another Ndb-object.  
 *     In this case the receiving NdbTransaction-object must call 
 *     a method receiveOpFromScan to actually receive the information.  
 *     This means that the updating transactions can be placed
 *     in separate threads and thus increasing the parallelism during
 *     the scan process. 
 ****************************************************************************/
NdbOperation*
NdbScanOperation::takeOverScanOp(OperationType opType, NdbTransaction* pTrans)
{
  if (!m_scanUsingOldApi)
  {
    setErrorCodeAbort(4284);
    return NULL;
  }

  if (!m_keyInfo)
  {
    // Cannot take over lock if no keyinfo was requested
    setErrorCodeAbort(4604);
    return NULL;
  }

  /*
   * Get the Keyinfo from the NdbRecord result row
   */
  Uint32 infoword= 0;
  Uint32 len= 0;
  const char *src= NULL;

  Uint32 idx= m_current_api_receiver;
  if (idx >= m_api_receivers_count)
    return NULL;
  const NdbReceiver *receiver= m_api_receivers[m_current_api_receiver];

  /* Get this row's KeyInfo data */
  int res= receiver->get_keyinfo20(infoword, len, src);
  if (res == -1)
    return NULL;

  NdbOperation * newOp = pTrans->getNdbOperation(m_currentTable);
  if (newOp == NULL){
    return NULL;
  }
  pTrans->theSimpleState = 0;
    
  assert(len > 0);
  assert(len < 16384);

  newOp->theTupKeyLen = len;
  newOp->theOperationType = opType;
  newOp->m_abortOption = AbortOnError;
  switch (opType) {
  case (ReadRequest):
    newOp->theLockMode = theLockMode;
    // Fall through
  case (DeleteRequest):
    newOp->theStatus = GetValue;
    break;
  default:
    newOp->theStatus = SetValue;
  }
  const Uint32 tScanInfo = infoword & 0x3FFFF;
  const Uint32 tTakeOverFragment = infoword >> 20;
  {
    UintR scanInfo = 0;
    TcKeyReq::setTakeOverScanFlag(scanInfo, 1);
    TcKeyReq::setTakeOverScanFragment(scanInfo, tTakeOverFragment);
    TcKeyReq::setTakeOverScanInfo(scanInfo, tScanInfo);
    newOp->theScanInfo = scanInfo;
    newOp->theDistrKeyIndicator_ = 1;
    newOp->theDistributionKey = tTakeOverFragment;
  }
  
  // Copy the first 8 words of key info from KEYINF20 into TCKEYREQ
  TcKeyReq * tcKeyReq = CAST_PTR(TcKeyReq,newOp->theTCREQ->getDataPtrSend());
  Uint32 i = MIN(TcKeyReq::MaxKeyInfo, len);
  memcpy(tcKeyReq->keyInfo, src, 4*i);
  src += i * 4;

  if(i < len){
    NdbApiSignal* tSignal = theNdb->getSignal();
    newOp->theTCREQ->next(tSignal); 
    
    Uint32 left = len - i;
    while(tSignal && left > KeyInfo::DataLength){
      tSignal->setSignal(GSN_KEYINFO);
      tSignal->setLength(KeyInfo::MaxSignalLength);
      KeyInfo * keyInfo = CAST_PTR(KeyInfo, tSignal->getDataPtrSend());
      memcpy(keyInfo->keyData, src, 4 * KeyInfo::DataLength);
      src += 4 * KeyInfo::DataLength;
      left -= KeyInfo::DataLength;
      
      tSignal->next(theNdb->getSignal());
      tSignal = tSignal->next();
      newOp->theLastKEYINFO = tSignal;
    }
    
    if(tSignal && left > 0){
      tSignal->setSignal(GSN_KEYINFO);
      tSignal->setLength(KeyInfo::HeaderLength + left);
      newOp->theLastKEYINFO = tSignal;
      KeyInfo * keyInfo = CAST_PTR(KeyInfo, tSignal->getDataPtrSend());
      memcpy(keyInfo->keyData, src, 4 * left);
    }      
  }
  /* create blob handles automatically for a delete - other ops must
   * create manually
   */
  if (opType == DeleteRequest && m_currentTable->m_noOfBlobs != 0) {
    for (unsigned i = 0; i < m_currentTable->m_columns.size(); i++) {
      NdbColumnImpl* c = m_currentTable->m_columns[i];
      assert(c != 0);
      if (c->getBlobType()) {
        if (newOp->getBlobHandle(pTrans, c) == NULL)
          return NULL;
      }
    }
  }
  
  return newOp;
}

NdbOperation*
NdbScanOperation::takeOverScanOpNdbRecord(OperationType opType,
                                          NdbTransaction* pTrans,
                                          const NdbRecord *record,
                                          char *row,
                                          const unsigned char *mask,
                                          const NdbOperation::OperationOptions *opts,
                                          Uint32 sizeOfOptions)
{
  int res;

  if (!m_attribute_record)
  {
    setErrorCodeAbort(4284);
    return NULL;
  }
  if (!record)
  {
    setErrorCodeAbort(4285);
    return NULL;
  }
  if (!m_keyInfo)
  {
    // Cannot take over lock if no keyinfo was requested
    setErrorCodeAbort(4604);
    return NULL;
  }
  if (record->flags & NdbRecord::RecIsIndex)
  {
    /* result_record must be a base table ndbrecord, not an index ndbrecord */
    setErrorCodeAbort(4340);
    return NULL;
  }
  if (m_blob_lock_upgraded)
  {
    /* This was really a CommittedRead scan, which does not support
     * lock takeover
     */
    /* takeOverScanOp, to take over a scanned row one must explicitly 
     * request keyinfo on readTuples call
     */
    setErrorCodeAbort(4604);
    return NULL;
  }

  NdbOperation *op= pTrans->getNdbOperation(record->table, NULL, true);
  if (!op)
    return NULL;

  pTrans->theSimpleState= 0;
  op->theStatus= NdbOperation::UseNdbRecord;
  op->theOperationType= opType;
  op->m_abortOption= AbortOnError;
  op->m_key_record= NULL;       // This means m_key_row has KEYINFO20 data
  op->m_attribute_record= record;
  /*
    The m_key_row pointer is only valid until next call of
    nextResult(fetchAllowed=true). But that is ok, since the lock is also
    only valid until that time, so the application must execute() the new
    operation before then.
   */

  /* Now find the current row, and extract keyinfo. */
  Uint32 idx= m_current_api_receiver;
  if (idx >= m_api_receivers_count)
    return NULL;
  const NdbReceiver *receiver= m_api_receivers[m_current_api_receiver];
  Uint32 infoword;
  res= receiver->get_keyinfo20(infoword, op->m_keyinfo_length, op->m_key_row);
  if (res==-1)
    return NULL;
  Uint32 scanInfo= 0;
  TcKeyReq::setTakeOverScanFlag(scanInfo, 1);
  Uint32 fragment= infoword >> 20;
  TcKeyReq::setTakeOverScanFragment(scanInfo, fragment);
  TcKeyReq::setTakeOverScanInfo(scanInfo, infoword & 0x3FFFF);
  op->theScanInfo= scanInfo;
  op->theDistrKeyIndicator_= 1;
  op->theDistributionKey= fragment;

  op->m_attribute_row= row;
  AttributeMask readMask;
  record->copyMask(readMask.rep.data, mask);

  if (opType == ReadRequest)
  {
    op->theLockMode= theLockMode;
    /*
     * Apart from taking over the row lock, we also support reading again,
     * though typical usage will probably use an empty mask to read nothing.
     */
    op->theReceiver.getValues(record, row);
  }
  else if (opType == DeleteRequest && row != NULL)
  {
    /* Delete with a 'pre-read' - prepare the Receiver */
    op->theReceiver.getValues(record, row);
  }


  /* Handle any OperationOptions */
  if (opts != NULL)
  {
    /* Delegate to static method in NdbOperation */
    Uint32 result = NdbOperation::handleOperationOptions (opType,
                                                          opts,
                                                          sizeOfOptions,
                                                          op);
    if (result != 0)
    {
      setErrorCodeAbort(result);
      return NULL;
    }
  }


  /* Setup Blob handles... */
  switch (opType)
  {
  case ReadRequest:
  case UpdateRequest:
    if (unlikely(record->flags & NdbRecord::RecHasBlob))
    {
      if (op->getBlobHandlesNdbRecord(pTrans, readMask.rep.data) == -1)
        return NULL;
    }
    
    break;

  case DeleteRequest:
    /* Create blob handles if required, to properly delete all blob parts
     * If a pre-delete-read was requested, check that it does not ask for
     * Blob columns to be read.
     */
    if (unlikely(record->flags & NdbRecord::RecTableHasBlob))
    {
      if (op->getBlobHandlesNdbRecordDelete(pTrans,
                                            row != NULL,
                                            readMask.rep.data) == -1)
        return NULL;
    }
    break;
  default:
    assert(false);
    return NULL;
  }

  /* Now prepare the signals to be sent...
   */
  int returnCode=op->buildSignalsNdbRecord(pTrans->theTCConPtr, 
                                           pTrans->theTransactionId,
                                           readMask.rep.data);

  if (returnCode)
  {
    // buildSignalsNdbRecord should have set the error status
    // So we can return NULL
    return NULL;
  }

  return op;
}

NdbBlob*
NdbScanOperation::getBlobHandle(const char* anAttrName)
{
  const NdbColumnImpl* col= m_currentTable->getColumn(anAttrName);
  
  if (col != NULL)
  {
    /* We need the row KeyInfo for Blobs
     * Old Api scans have saved flags at this point
     */
    if (m_scanUsingOldApi)
      m_savedScanFlagsOldApi|= SF_KeyInfo;
    else
      m_keyInfo= 1;
    
    return NdbOperation::getBlobHandle(m_transConnection, col);
  }
  else
  {
    setErrorCode(4004);
    return NULL;
  }
}

NdbBlob*
NdbScanOperation::getBlobHandle(Uint32 anAttrId)
{
  const NdbColumnImpl* col= m_currentTable->getColumn(anAttrId);
  
  if (col != NULL)
  {
    /* We need the row KeyInfo for Blobs 
     * Old Api scans have saved flags at this point
     */
    if (m_scanUsingOldApi)
      m_savedScanFlagsOldApi|= SF_KeyInfo;
    else
      m_keyInfo= 1;
    
    return NdbOperation::getBlobHandle(m_transConnection, col);
  }
  else
  {
    setErrorCode(4004);
    return NULL;
  }
}

/** 
 * getValue_NdbRecord_scan
 * This variant is called when the ScanOptions::GETVALUE mechanism is
 * used to add extra GetValues to an NdbRecord defined scan.
 * It is not used for supporting old-Api scans
 */
NdbRecAttr*
NdbScanOperation::getValue_NdbRecord_scan(const NdbColumnImpl* attrInfo,
                                          char* aValue)
{
  DBUG_ENTER("NdbScanOperation::getValue_NdbRecord_scan");
  int res;
  NdbRecAttr *ra;
  DBUG_PRINT("info", ("Column: %u", attrInfo->m_attrId));

  m_no_disk_flag &= 
    (attrInfo->m_storageType == NDB_STORAGETYPE_MEMORY);

  res= insertATTRINFOHdr_NdbRecord(attrInfo->m_attrId, 0);
  if (res==-1)
    DBUG_RETURN(NULL);

  theInitialReadSize= theTotalCurrAI_Len - AttrInfo::SectionSizeInfoLength;
  ra= theReceiver.getValue(attrInfo, aValue);
  if (!ra)
  {
    setErrorCodeAbort(4000);
    DBUG_RETURN(NULL);
  }
  theErrorLine++;
  DBUG_RETURN(ra);
}

/**
 * getValue_NdbRecAttr_scan
 * This variant is called when the old Api getValue() method is called
 * against a ScanOperation.  It adds a RecAttr object to the scan.
 * Signals to request that the value be read are added when the old Api
 * scan is finalised.
 * This method is not used to process ScanOptions::GETVALUE extra gets
 */
NdbRecAttr*
NdbScanOperation::getValue_NdbRecAttr_scan(const NdbColumnImpl* attrInfo,
                                           char* aValue)
{
  NdbRecAttr *recAttr= NULL;

  /* Get a RecAttr object, which is linked in to the Receiver's
   * RecAttr linked list, and return to caller
   */
  if (attrInfo != NULL) {
    m_no_disk_flag &= 
      (attrInfo->m_storageType == NDB_STORAGETYPE_MEMORY);
  
    recAttr = theReceiver.getValue(attrInfo, aValue);
    
    if (recAttr != NULL)
      theErrorLine++;
    else {
      /* MEMORY ALLOCATION ERROR */
      setErrorCodeAbort(4000);
    }
  }
  else {
    /* Attribute name or id not found in the table */
    setErrorCodeAbort(4004);
  }

  return recAttr;
}

NdbRecAttr*
NdbScanOperation::getValue_impl(const NdbColumnImpl *attrInfo, char *aValue)
{
  if (theStatus == UseNdbRecord)
    return getValue_NdbRecord_scan(attrInfo, aValue);
  else
    return getValue_NdbRecAttr_scan(attrInfo, aValue);
}

NdbIndexScanOperation::NdbIndexScanOperation(Ndb* aNdb)
  : NdbScanOperation(aNdb, NdbOperation::OrderedIndexScan)
{
  firstRangeOldApi= NULL;
  lastRangeOldApi= NULL;
  currentRangeOldApi= NULL;

}

NdbIndexScanOperation::~NdbIndexScanOperation(){
}

int
NdbIndexScanOperation::setBound(const char* anAttrName, int type, 
                                const void* aValue)
{
  return setBound(m_accessTable->getColumn(anAttrName), type, aValue);
}

int
NdbIndexScanOperation::setBound(Uint32 anAttrId, int type, 
                                const void* aValue)
{
  return setBound(m_accessTable->getColumn(anAttrId), type, aValue);
}

int
NdbIndexScanOperation::equal_impl(const NdbColumnImpl* anAttrObject, 
                                  const char* aValue)
{
  return setBound(anAttrObject, BoundEQ, aValue);
}

NdbRecAttr*
NdbIndexScanOperation::getValue_impl(const NdbColumnImpl* attrInfo, 
                                     char* aValue){
  /* Defer to ScanOperation implementation */
  // TODO : IndexScans always fetch PK columns via their key NdbRecord
  // If the user also requests them, we should avoid fetching them 
  // twice.
  return NdbScanOperation::getValue_impl(attrInfo, aValue);
}


/* Helper for setBound called via the old Api.  
 * Key bound information is stored in the operation for later
 * processing using the normal NdbRecord setBound interface.
 */
int
NdbIndexScanOperation::setBoundHelperOldApi(OldApiBoundInfo& boundInfo,
                                            Uint32 maxKeyRecordBytes,
                                            Uint32 index_attrId,
                                            Uint32 valueLen,
                                            bool inclusive,
                                            Uint32 byteOffset,
                                            Uint32 nullbit_byte_offset,
                                            Uint32 nullbit_bit_in_byte,
                                            const void *aValue)
{
  Uint32 presentBitMask= (1 << (index_attrId & 0x1f));

  if ((boundInfo.keysPresentBitmap & presentBitMask) != 0)
  {
    /* setBound() called twice for same key */
    setErrorCodeAbort(4522);
    return -1;
  }

  /* Set bit in mask for key column presence */
  boundInfo.keysPresentBitmap |= presentBitMask;

  if ((index_attrId + 1) > boundInfo.highestKey)
  {
    // New highest key, check previous keys
    // are non-strict
    if (boundInfo.highestSoFarIsStrict)
    {
      /* Invalid set of range scan bounds */
      setErrorCodeAbort(4259);
      return -1;
    }
    boundInfo.highestKey= (index_attrId + 1);
    boundInfo.highestSoFarIsStrict= !inclusive;
  }
  else
  {
    /* Not highest, key, better not be strict */
    if (!inclusive)
    {
      /* Invalid set of range scan bounds */
      setErrorCodeAbort(4259);
      return -1;
    }
  }

  /* Copy data into correct part of RecAttr */
  assert(byteOffset + valueLen <= maxKeyRecordBytes);

  memcpy(boundInfo.key + byteOffset,
         aValue, 
         valueLen);

  /* Set Null bit */
  bool nullBit=(aValue == NULL);

  boundInfo.key[nullbit_byte_offset]|= 
    (nullBit) << nullbit_bit_in_byte;

  return 0;
}

/*
 * Define bound on index column in range scan.
 */
int
NdbIndexScanOperation::setBound(const NdbColumnImpl* tAttrInfo, 
                                int type, const void* aValue)
{
  if (!tAttrInfo)
  {
    setErrorCodeAbort(4318);    // Invalid attribute
    return -1;
  }
  if (theOperationType == OpenRangeScanRequest &&
      (0 <= type && type <= 4)) 
  {
    const NdbRecord *key_record= m_accessTable->m_ndbrecord;
    const Uint32 maxKeyRecordBytes= key_record->m_row_size;

    Uint32 valueLen = 0;
    if (aValue != NULL)
      if (! tAttrInfo->get_var_length(aValue, valueLen)) {
        /* Length parameter in equal/setValue is incorrect */
        setErrorCodeAbort(4209);
        return -1;
      }
    
    /* Get details of column from NdbRecord */
    Uint32 byteOffset= 0;
    
    /* Get the Attr struct from the key NdbRecord for this index Attr */
    Uint32 attrId= tAttrInfo->m_attrId;

    if (attrId >= key_record->key_index_length)
    {
      /* Attempt to set bound on non key column */
      setErrorCodeAbort(4535);
      return -1;
    }
    Uint32 columnNum= key_record->key_indexes[ attrId ];

    if (columnNum >= key_record->noOfColumns)
    {
      /* Internal error in NdbApi */
      setErrorCodeAbort(4005);
      return -1;
    }

    NdbRecord::Attr attr= key_record->columns[ columnNum ];
    
    byteOffset= attr.offset;
    
    bool inclusive= ! ((type == BoundLT) || (type == BoundGT));

    if (currentRangeOldApi == NULL)
    {
      /* Current bound is undefined, allocate space for definition */
      NdbRecAttr* boundSpace= theNdb->getRecAttr();
      if (boundSpace == NULL)
      {
        /* Memory allocation error */
        setErrorCodeAbort(4000);
        return -1;
      }
      if (boundSpace->setup(sizeof(OldApiScanRangeDefinition) + 
                            (2 * maxKeyRecordBytes) - 1, NULL) != 0)
      {
        theNdb->releaseRecAttr(boundSpace);
        /* Memory allocation error */
        setErrorCodeAbort(4000);
        return -1;
      }
      
      /* Initialise bounds definition info */
      OldApiScanRangeDefinition* boundsDef= 
        (OldApiScanRangeDefinition*) boundSpace->aRef();

      boundsDef->oldBound.lowBound.highestKey = 0;
      boundsDef->oldBound.lowBound.highestSoFarIsStrict = false;
      /* Should be STATIC_ASSERT */
      assert(NDB_MAX_NO_OF_ATTRIBUTES_IN_KEY == 32);
      boundsDef->oldBound.lowBound.keysPresentBitmap = 0;
      
      boundsDef->oldBound.highBound= boundsDef->oldBound.lowBound;
      boundsDef->oldBound.lowBound.key= &boundsDef->space[ 0 ];
      boundsDef->oldBound.highBound.key= &boundsDef->space[ maxKeyRecordBytes ];
      
      currentRangeOldApi= boundSpace;
    }

    OldApiScanRangeDefinition* bounds=
      (OldApiScanRangeDefinition*) currentRangeOldApi->aRef();


    /* Add to lower bound if required */
    if (type == BoundEQ ||
        type == BoundLE ||
        type == BoundLT )
    {
      if (setBoundHelperOldApi(bounds->oldBound.lowBound,
                               maxKeyRecordBytes,
                               tAttrInfo->m_attrId,
                               valueLen,
                               inclusive,
                               byteOffset,
                               attr.nullbit_byte_offset,
                               attr.nullbit_bit_in_byte,
                               aValue) != 0)
        return -1;
    }

    /* Add to upper bound if required */
    if (type == BoundEQ ||
        type == BoundGE ||
        type == BoundGT)
    {
      if (setBoundHelperOldApi(bounds->oldBound.highBound,
                               maxKeyRecordBytes,
                               tAttrInfo->m_attrId,
                               valueLen,
                               inclusive,
                               byteOffset,
                               attr.nullbit_byte_offset,
                               attr.nullbit_bit_in_byte,
                               aValue) != 0)             
        return -1;
    }
    return 0;
  } 
  else {
    /* Can only call setBound/equal() for an NdbIndexScanOperation */
    setErrorCodeAbort(4514);
    return -1;
  }
}


/* Method called just prior to scan execution to initialise
 * the passed in IndexBound for the scan using the information
 * stored by the old API's setBound() call.
 * Return codes 
 *  0 == bound present and built
 *  1 == bound not present
 * -1 == error
 */
int
NdbIndexScanOperation::buildIndexBoundOldApi(int range_no)
{
  IndexBound ib;
  OldApiScanRangeDefinition* boundDef=
    (OldApiScanRangeDefinition*) currentRangeOldApi->aRef();

  int result = 1;
  
  if (boundDef->oldBound.lowBound.highestKey != 0)
  {
    /* Have a low bound 
     * Check that a contiguous set of keys are supplied.
     * Setup low part of IndexBound
     */
    Uint32 expectedValue= (~(Uint32) 0) >> (32 - boundDef->oldBound.lowBound.highestKey);
    
    if (boundDef->oldBound.lowBound.keysPresentBitmap != expectedValue)
    {
      /* Invalid set of range scan bounds */
      setErrorCodeAbort(4259);
      return -1;
    }

    ib.low_key= boundDef->oldBound.lowBound.key;
    ib.low_key_count= boundDef->oldBound.lowBound.highestKey;
    ib.low_inclusive= !boundDef->oldBound.lowBound.highestSoFarIsStrict;
    result= 0;
  }
  else
  {
    ib.low_key= NULL;
    ib.low_key_count= 0;
    ib.low_inclusive= false;
  }

  if (boundDef->oldBound.highBound.highestKey != 0)
  {
    /* Have a high bound 
     * Check that a contiguous set of keys are supplied.
     */
    Uint32 expectedValue= (~(Uint32) 0) >> (32 - boundDef->oldBound.highBound.highestKey);
    
    if (boundDef->oldBound.highBound.keysPresentBitmap != expectedValue)
    {
      /* Invalid set of range scan bounds */
      setErrorCodeAbort(4259);
      return -1;
    }

    ib.high_key= boundDef->oldBound.highBound.key;
    ib.high_key_count= boundDef->oldBound.highBound.highestKey;
    ib.high_inclusive= !boundDef->oldBound.highBound.highestSoFarIsStrict;
    result= 0;
  }
  else
  {
    ib.high_key= NULL;
    ib.high_key_count= 0;
    ib.high_inclusive= false;
  }
  
  ib.range_no= range_no;

  boundDef->ib= ib;

  assert( currentRangeOldApi->next() == NULL );

  if (lastRangeOldApi == NULL)
  {
    /* First bound */
    assert( firstRangeOldApi == NULL );
    firstRangeOldApi= lastRangeOldApi= currentRangeOldApi;
  }
  else 
  {
    /* Other bounds exist, add this to the end of the bounds list */
    assert( firstRangeOldApi != NULL );
    assert( lastRangeOldApi->next() == NULL );
    lastRangeOldApi->next(currentRangeOldApi);
    lastRangeOldApi= currentRangeOldApi;
  }
  
  currentRangeOldApi= NULL;

  return result;
}

const NdbIndexScanOperation::IndexBound* 
NdbIndexScanOperation::getIndexBoundFromRecAttr(NdbRecAttr* recAttr)
{
  return &((OldApiScanRangeDefinition*)recAttr->aRef())->ib;
}
/* Method called to release any resources allocated by the old 
 * Index Scan bound API
 */
void
NdbIndexScanOperation::releaseIndexBoundsOldApi()
{
  NdbRecAttr* bound= firstRangeOldApi;
  while (bound != NULL)
  {
    NdbRecAttr* release= bound;
    bound= bound->next();
    theNdb->releaseRecAttr(release);
  }

  if (currentRangeOldApi != NULL)
    theNdb->releaseRecAttr(currentRangeOldApi);

  firstRangeOldApi= lastRangeOldApi= currentRangeOldApi= NULL;
}


int
NdbIndexScanOperation::ndbrecord_insert_bound(const NdbRecord *key_record,
                                              Uint32 column_index,
                                              const char *row,
                                              Uint32 bound_type,
                                              Uint32*& firstWordOfBound)
{
  char buf[NdbRecord::Attr::SHRINK_VARCHAR_BUFFSIZE];
  const NdbRecord::Attr *column= &key_record->columns[column_index];

  bool is_null= column->is_null(row);
  Uint32 len= 0;
  const void *aValue= row+column->offset;

  if (!is_null)
  {
    bool len_ok;
    /* Support for special mysqld varchar format in keys. */
    if (column->flags & NdbRecord::IsMysqldShrinkVarchar)
    {
      len_ok= column->shrink_varchar(row, len, buf);
      aValue= buf;
    }
    else
    {
      len_ok= column->get_var_length(row, len);
    }
    if (!len_ok) {
      setErrorCodeAbort(4209);
      return -1;
    }
  }

  /* Add bound type */
  if (unlikely(insertKEYINFO_NdbRecord((const char*) &bound_type, 
                                       sizeof(Uint32))))
  {
    /* Some sort of allocation error */
    setErrorCodeAbort(4000);
    return -1;
  }
  
  assert( theKEYINFOptr != NULL );
  /* Grab ptr to first word of this bound if caller wants it */
  if (firstWordOfBound == NULL)
    firstWordOfBound= theKEYINFOptr - 1;

  AttributeHeader ah(column->index_attrId, len);

  /* Add AttrInfo header + data for bound */
  if (unlikely(insertKEYINFO_NdbRecord((const char*) &ah.m_value, 
                                       sizeof(Uint32)) ||
               insertKEYINFO_NdbRecord((const char*) aValue, len) ))
  {
    /* Some sort of allocation error */
    setErrorCodeAbort(4000);
    return -1;
  }
  
  return 0;
}

int
NdbIndexScanOperation::insert_open_bound(const NdbRecord *key_record,
                                         Uint32*& firstWordOfBound)
{
  /* We want to insert an open bound into a scan
   * This is done by requesting all rows with first key column
   * >= NULL (so, confusingly, bound is <= NULL)
   * Sending this as bound info for an open bound allows us to 
   * also send the range number etc so that MRR scans can include
   * open ranges.
   * Note that MRR scans with open ranges are an inefficient use of
   * MRR.  Really the application should realise that all rows are
   * being processed and only fetch them once.
   */
<<<<<<< HEAD
  const Uint32 bound_type= NdbIndexScanOperation::BoundLE;
  
  if (unlikely(insertKEYINFO_NdbRecord((const char*) &bound_type,
                                       sizeof(Uint32))))
  {
    /* Some sort of allocation error */
    setErrorCodeAbort(4000);
    return -1;
  }

  /* Grab ptr to first word of this bound if caller wants it */
  if (firstWordOfBound == NULL)
    firstWordOfBound= theKEYINFOptr - 1;
  
  /* Create NULL attribute header. */
  const NdbRecord::Attr *column= &key_record->columns[0];
  AttributeHeader ah(column->index_attrId, 0);

  if (unlikely(insertKEYINFO_NdbRecord((const char*) &ah.m_value,
                                       sizeof(Uint32))))
  {
    /* Some sort of allocation error */
    setErrorCodeAbort(4000);
    return -1;
  };
=======

  /*
   * bug#57396 wrong attr id inserted.
   * First index attr id is 0, key_record not used.
   * Create NULL attribute header.
   */
  AttributeHeader ah(0, 0);
  
  Uint32 buf[2] = { NdbIndexScanOperation::BoundLE, ah.m_value };
  insertBOUNDS(buf, 2);
  
  theTupKeyLen+= 2;
>>>>>>> a9b81bb1
  
  return 0;
}

/* IndexScan readTuples - part of old scan API
 * This call does the minimum amount of validation and state
 * storage possible.  Most of the scan initialisation is done
 * later as part of processIndexScanDefs
 */
int
NdbIndexScanOperation::readTuples(LockMode lm,
                                  Uint32 scan_flags,
                                  Uint32 parallel,
                                  Uint32 batch)
{
  /* Defer to Scan Operation's readTuples */
  int res= NdbScanOperation::readTuples(lm, scan_flags, parallel, batch);
  
  /* Set up IndexScan specific members */
  if (res == 0 && 
      ( (int) m_accessTable->m_indexType ==
        (int) NdbDictionary::Index::OrderedIndex))
  {
    if (m_currentTable == m_accessTable){
      // Old way of scanning indexes, should not be allowed
      m_currentTable = theNdb->theDictionary->
        getTable(m_currentTable->m_primaryTable.c_str());
      assert(m_currentTable != NULL);
    }
    assert (m_currentTable != m_accessTable);
    // Modify operation state
    theStatus = GetValue;
    theOperationType  = OpenRangeScanRequest;
  }

  return res;
}

/* Most of the work of Index Scan definition for old and NdbRecord
 * Index scans is done in this method 
 */
int
NdbIndexScanOperation::processIndexScanDefs(LockMode lm,
                                            Uint32 scan_flags,
                                            Uint32 parallel,
                                            Uint32 batch)
{
  const bool order_by = scan_flags & (SF_OrderBy | SF_OrderByFull);
  const bool order_desc = scan_flags & SF_Descending;
  const bool read_range_no = scan_flags & SF_ReadRangeNo;
  m_multi_range = scan_flags & SF_MultiRange;
  
  /* Defer to table scan method */
  int res = NdbScanOperation::processTableScanDefs(lm, 
                                                   scan_flags, 
                                                   parallel, 
                                                   batch);
  if(!res && read_range_no)
  {
    m_read_range_no = 1;
    if (insertATTRINFOHdr_NdbRecord(AttributeHeader::RANGE_NO, 
                                    0) == -1)
      res = -1;
  }
  if (!res)
  {
    /**
     * Note that it is valid to have order_desc true and order_by false.
     *
     * This means that there will be no merge sort among partitions, but
     * each partition will still be returned in descending sort order.
     *
     * This is useful eg. if it is known that the scan spans only one
     * partition.
     */
     if (order_desc) {
       m_descending = true;
       ScanTabReq * req = CAST_PTR(ScanTabReq, theSCAN_TABREQ->getDataPtrSend());
       ScanTabReq::setDescendingFlag(req->requestInfo, true);
     }
     if (order_by) {
       m_ordered = true;
       Uint32 cnt = m_accessTable->getNoOfColumns() - 1;
       m_sort_columns = cnt; // -1 for NDB$NODE
       m_current_api_receiver = m_sent_receivers_count;
       m_api_receivers_count = m_sent_receivers_count;
     }
    
    /* Should always have NdbRecord at this point */
    assert (m_attribute_record);
  }

  m_num_bounds = 0;
  m_previous_range_num = 0;

  return res;
}

int
NdbIndexScanOperation::compare_ndbrecord(const NdbReceiver *r1,
                                         const NdbReceiver *r2) const
{
  Uint32 i;
  int jdir= 1 - 2 * (int)m_descending;
  const NdbRecord *key_record= m_key_record;
  const NdbRecord *result_record= m_attribute_record;

  assert(jdir == 1 || jdir == -1);

  const char *a_row= r1->peek_row();
  const char *b_row= r2->peek_row();

  /* First compare range_no if needed. */
  if (m_read_range_no)
  {
    Uint32 a_range_no= uint4korr(a_row+result_record->m_row_size);
    Uint32 b_range_no= uint4korr(b_row+result_record->m_row_size);
   if (a_range_no != b_range_no)
      return (a_range_no < b_range_no ? -1 : 1);
  }

  for (i= 0; i<key_record->key_index_length; i++)
  {
    const NdbRecord::Attr *key_col =
      &key_record->columns[key_record->key_indexes[i]];
    assert(key_col->attrId < result_record->m_attrId_indexes_length);
    int col_idx = result_record->m_attrId_indexes[key_col->attrId];
    assert(col_idx >= 0);
    assert((Uint32)col_idx < result_record->noOfColumns);
    const NdbRecord::Attr *result_col = &result_record->columns[col_idx];

    bool a_is_null= result_col->is_null(a_row);
    bool b_is_null= result_col->is_null(b_row);
    if (a_is_null)
    {
      if (!b_is_null)
        return -1 * jdir;
    }
    else
    {
      if (b_is_null)
        return 1 * jdir;

      Uint32 offset= result_col->offset;
      Uint32 maxSize= result_col->maxSize;
      const char *a_ptr= a_row + offset;
      const char *b_ptr= b_row + offset;
      void *info= result_col->charset_info;
      int res=
        (*result_col->compare_function)
            (info, a_ptr, maxSize, b_ptr, maxSize, true);
      if (res)
      {
        assert(res != NdbSqlUtil::CmpUnknown);
        return res * jdir;
      }
    }
  }

  return 0;
}

/* This function performs the merge sort of the parallel ordered index scans
 * to produce a single sorted stream of rows to the application.
 *
 * To ensure the correct ordering, before a row can be returned, the function
 * must ensure that all fragments have either returned at least one row, or 
 * indicated that they have no more rows to return.
 *
 * The function maintains an array of receivers, one per fragment, sorted by
 * the relative ordering of their next rows.  Each time a row is taken from 
 * the 'top' receiver, it is re-inserted in the ordered list of receivers
 * which requires O(log2(NumReceivers)) comparisons.
 */
int
NdbIndexScanOperation::next_result_ordered_ndbrecord(const char * & out_row,
                                                     bool fetchAllowed,
                                                     bool forceSend)
{
  Uint32 current;

  /*
    Retrieve more rows if necessary, then sort the array of receivers.

    The special case m_current_api_receiver==theParallelism is for the
    initial call, where we need to wait for and sort all receviers.
  */
  if (m_current_api_receiver==theParallelism ||
      !m_api_receivers[m_current_api_receiver]->nextResult())
  {
    if (!fetchAllowed)
      return 2;                                 // No more data available now

    /* Wait for all receivers to be retrieved. */
    int count= ordered_send_scan_wait_for_all(forceSend);
    if (count == -1)
      return -1;

    /*
      Insert all newly retrieved receivers in sorted array.
      The receivers are left in m_conf_receivers for us to move into place.
    */
    current= m_current_api_receiver;
    for (int i= 0; i < count; i++)
      ordered_insert_receiver(current--, m_conf_receivers[i]);
    m_current_api_receiver= current;
  }
  else
  {
    /*
      Just make sure the first receiver (from which we just returned a row, so
      it may no longer be in the correct sort position) is placed correctly.
    */
    current= m_current_api_receiver;
    ordered_insert_receiver(current + 1, m_api_receivers[current]);
  }

  /* Now just return the next row (if any). */
  if (current < theParallelism && m_api_receivers[current]->nextResult())
  {
    out_row=  m_api_receivers[current]->get_row();
    return 0;
  }
  else
  {
    theError.code= -1;
    return 1;                                   // End-of-file
  }
}

/* Insert a newly fully-retrieved receiver in the correct sorted place. */
void
NdbIndexScanOperation::ordered_insert_receiver(Uint32 start,
                                               NdbReceiver *receiver)
{
  /*
    Binary search to find the position of the first receiver with no rows
    smaller than the first row for this receiver. We need to insert this
    receiver just before that position.
  */
  Uint32 first= start;
  Uint32 last= theParallelism;
  while (first < last)
  {
    Uint32 idx= (first+last)/2;
    int res= compare_ndbrecord(receiver, m_api_receivers[idx]);
    if (res <= 0)
      last= idx;
    else
      first= idx+1;
  }

  /* Move down any receivers that go before this one, then insert it. */
  if (last > start)
    memmove(&m_api_receivers[start-1],
            &m_api_receivers[start],
            (last - start) * sizeof(m_api_receivers[0]));
  m_api_receivers[last-1]= receiver;
}

/*
  This method is called during (NdbRecord) ordered index scans when all rows
  from one batch of one fragment scan are exhausted (identified by
  m_current_api_receiver).

  It sends a SCAN_NEXTREQ signal for the fragment and waits for the batch to
  be fully received.

  As a special case, it is also called at the start of the scan. In this case,
  no signal is sent, it just waits for the initial batch to be fully received
  from all fragments.

  The method returns -1 for error, and otherwise the number of fragments that
  were received (this will be 0 or 1, except for the initial call where it
  will be equal to theParallelism).

  The NdbReceiver object(s) are left in the m_conf_receivers array. Note that
  it is safe to read from m_conf_receivers without mutex protection immediately
  after return from this method; as all fragments are fully received no new
  receivers can enter that array until the next call to this method.
*/
int
NdbIndexScanOperation::ordered_send_scan_wait_for_all(bool forceSend)
{
  Uint32 timeout= theNdb->theImpl->get_waitfor_timeout();
  TransporterFacade* tp= theNdb->theImpl->m_transporter_facade;

  PollGuard poll_guard(* theNdb->theImpl);
  if(theError.code)
    return -1;

  Uint32 seq= theNdbCon->theNodeSequence;
  Uint32 nodeId= theNdbCon->theDBnode;
  if (seq == tp->getNodeSequence(nodeId) &&
      !send_next_scan_ordered(m_current_api_receiver))
  {
    while (m_sent_receivers_count > 0 && !theError.code)
    {
      int ret_code= poll_guard.wait_scan(3*timeout, nodeId, forceSend);
      if (ret_code == 0 && seq == tp->getNodeSequence(nodeId))
        continue;
      if(ret_code == -1){
        setErrorCode(4008);
      } else {
        setErrorCode(4028);
      }
      return -1;
    }

    if(theError.code){
      setErrorCode(theError.code);
      return -1;
    }

    Uint32 new_receivers= m_conf_receivers_count;
    m_conf_receivers_count= 0;
    return new_receivers;
  } else {
    setErrorCode(4028);
    return -1;
  }
}

/*
  This method is used in ordered index scan to acknowledge the reception of
  one batch of fragment scan rows and request the sending of another batch (it
  sends a SCAN_NEXTREQ signal with one scan fragment record pointer).

  It is called with the argument IDX set to the value of
  m_current_api_receiver, the receiver for the fragment scan to acknowledge.
  This receiver is moved from the m_api_receivers array to the
  m_sent_receivers array.

  This method is called with the PollGuard mutex held on the transporter.
*/
int
NdbIndexScanOperation::send_next_scan_ordered(Uint32 idx)
{
  if(idx == theParallelism)
    return 0;
  
  NdbReceiver* tRec = m_api_receivers[idx];
  NdbApiSignal tSignal(theNdb->theMyRef);
  tSignal.setSignal(GSN_SCAN_NEXTREQ);
  
  Uint32 last = m_sent_receivers_count;
  Uint32* theData = tSignal.getDataPtrSend();
  Uint32* prep_array = theData + 4;
  
  m_current_api_receiver = idx + 1;
  if((prep_array[0] = tRec->m_tcPtrI) == RNIL)
  {
    if(DEBUG_NEXT_RESULT)
      ndbout_c("receiver completed, don't send");
    return 0;
  }
  
  theData[0] = theNdbCon->theTCConPtr;
  theData[1] = 0;
  Uint64 transId = theNdbCon->theTransactionId;
  theData[2] = (Uint32) transId;
  theData[3] = (Uint32) (transId >> 32);
  
  /**
   * Prepare ops
   */
  m_sent_receivers[last] = tRec;
  tRec->m_list_index = last;
  tRec->prepareSend();
  m_sent_receivers_count = last + 1;
  
  Uint32 nodeId = theNdbCon->theDBnode;
  TransporterFacade * tp = theNdb->theImpl->m_transporter_facade;
  tSignal.setLength(4+1);
  int ret= tp->sendSignal(&tSignal, nodeId);
  return ret;
}

int
NdbScanOperation::close_impl(TransporterFacade* tp, bool forceSend,
                             PollGuard *poll_guard)
{
  Uint32 timeout= theNdb->theImpl->get_waitfor_timeout();
  Uint32 seq = theNdbCon->theNodeSequence;
  Uint32 nodeId = theNdbCon->theDBnode;
  
  if(seq != tp->getNodeSequence(nodeId))
  {
    theNdbCon->theReleaseOnClose = true;
    return -1;
  }
  
  /**
   * Wait for outstanding
   */
  while(theError.code == 0 && m_sent_receivers_count)
  {
    int return_code= poll_guard->wait_scan(3*timeout, nodeId, forceSend);
    switch(return_code){
    case 0:
      break;
    case -1:
      setErrorCode(4008);
    case -2:
      m_api_receivers_count = 0;
      m_conf_receivers_count = 0;
      m_sent_receivers_count = 0;
      theNdbCon->theReleaseOnClose = true;
      return -1;
    }
  }

  if(theError.code)
  {
    m_api_receivers_count = 0;
    m_current_api_receiver = m_ordered ? theParallelism : 0;
  }


  /**
   * move all conf'ed into api
   *   so that send_next_scan can check if they needs to be closed
   */
  Uint32 api = m_api_receivers_count;
  Uint32 conf = m_conf_receivers_count;

  if(m_ordered)
  {
    /**
     * Ordered scan, keep the m_api_receivers "to the right"
     */
    memmove(m_api_receivers, m_api_receivers+m_current_api_receiver, 
            (theParallelism - m_current_api_receiver) * sizeof(char*));
    api = (theParallelism - m_current_api_receiver);
    m_api_receivers_count = api;
  }
  
  if(DEBUG_NEXT_RESULT)
    ndbout_c("close_impl: [order api conf sent curr parr] %d %d %d %d %d %d",
             m_ordered, api, conf, 
             m_sent_receivers_count, m_current_api_receiver, theParallelism);
  
  if(api+conf)
  {
    /**
     * There's something to close
     *   setup m_api_receivers (for send_next_scan)
     */
    memcpy(m_api_receivers+api, m_conf_receivers, conf * sizeof(char*));
    m_api_receivers_count = api + conf;
    m_conf_receivers_count = 0;
  }
  
  // Send close scan
  if(send_next_scan(api+conf, true) == -1)
  {
    theNdbCon->theReleaseOnClose = true;
    return -1;
  }
  
  /**
   * wait for close scan conf
   */
  while(m_sent_receivers_count+m_api_receivers_count+m_conf_receivers_count)
  {
    int return_code= poll_guard->wait_scan(3*timeout, nodeId, forceSend);
    switch(return_code){
    case 0:
      break;
    case -1:
      setErrorCode(4008);
    case -2:
      m_api_receivers_count = 0;
      m_conf_receivers_count = 0;
      m_sent_receivers_count = 0;
      theNdbCon->theReleaseOnClose = true;
      return -1;
    }
  }

  /* Rather nasty way to clean up IndexScan resources if
   * any 
   */
  if (theOperationType == OpenRangeScanRequest)
  {
    NdbIndexScanOperation *isop= 
      reinterpret_cast<NdbIndexScanOperation*> (this);

    /* Release any Index Bound resources */
    isop->releaseIndexBoundsOldApi();
  }

  /* Free any scan-owned ScanFilter generated InterpretedCode
   * object (old Api only)
   */
  freeInterpretedCodeOldApi();

  return 0;
}

void
NdbScanOperation::reset_receivers(Uint32 parallell, Uint32 ordered){
  for(Uint32 i = 0; i<parallell; i++){
    m_receivers[i]->m_list_index = i;
    m_prepared_receivers[i] = m_receivers[i]->getId();
    m_sent_receivers[i] = m_receivers[i];
    m_conf_receivers[i] = 0;
    m_api_receivers[i] = 0;
    m_receivers[i]->prepareSend();
  }
  
  m_api_receivers_count = 0;
  m_current_api_receiver = 0;
  m_sent_receivers_count = 0;
  m_conf_receivers_count = 0;
}

int
NdbIndexScanOperation::end_of_bound(Uint32 no)
{
  DBUG_ENTER("end_of_bound");
  DBUG_PRINT("info", ("Range number %u", no));

  if (! (m_savedScanFlagsOldApi & SF_MultiRange || no == 0))
  {
    setErrorCodeAbort(4509);
    /* Non SF_MultiRange scan cannot have more than one bound */
    return -1;
  }

  if (currentRangeOldApi == NULL)
  {
    setErrorCodeAbort(4259);
    /* Invalid set of range scan bounds */
    return -1;
  }

  /* If it's an ordered scan and we're reading range numbers
   * back then check that range numbers are strictly 
   * increasing
   */
  if ((m_savedScanFlagsOldApi & (SF_OrderBy | SF_OrderByFull)) &&
      (m_savedScanFlagsOldApi & SF_ReadRangeNo))
  {
    Uint32 expectedNum= 0;
    
    if (lastRangeOldApi != NULL)
    {
      assert( firstRangeOldApi != NULL );
      expectedNum = 
        getIndexBoundFromRecAttr(lastRangeOldApi)->range_no + 1;
    }
    
    if (no != expectedNum)
    {
      setErrorCodeAbort(4282);
      /* range_no not strictly increasing in ordered multi-range index scan */
      return -1;
    }
  }
  
  if (buildIndexBoundOldApi(no) != 0)
    return -1;
      
  DBUG_RETURN(0);
}

int
NdbIndexScanOperation::get_range_no()
{
  assert(m_attribute_record);

  if (m_read_range_no)
  {
    Uint32 idx= m_current_api_receiver;
    if (idx >= m_api_receivers_count)
      return -1;
    
    const NdbReceiver *tRec= m_api_receivers[m_current_api_receiver];
    return tRec->get_range_no();
  }
  return -1;
}

const NdbOperation *
NdbScanOperation::lockCurrentTuple(NdbTransaction *takeOverTrans,
                                   const NdbRecord *result_rec,
                                   char *result_row,
                                   const unsigned char *result_mask,
                                   const NdbOperation::OperationOptions *opts,
                                   Uint32 sizeOfOptions)
{
  unsigned char empty_mask[NDB_MAX_ATTRIBUTES_IN_TABLE>>3];
  /* Default is to not read any attributes, just take over the lock. */
  if (!result_row)
  {
    bzero(empty_mask, sizeof(empty_mask));
    result_mask= &empty_mask[0];
  }
  return takeOverScanOpNdbRecord(NdbOperation::ReadRequest, takeOverTrans,
                                 result_rec, result_row, 
                                 result_mask, opts, sizeOfOptions);
}

bool
NdbScanOperation::getPruned() const
{
  /* Note that for old Api scans, the bounds are not added until 
   * execute() time, so this will return false until after execute
   */
  return ((m_pruneState == SPS_ONE_PARTITION) ||
          (m_pruneState == SPS_FIXED));
}
<|MERGE_RESOLUTION|>--- conflicted
+++ resolved
@@ -3398,7 +3398,6 @@
    * MRR.  Really the application should realise that all rows are
    * being processed and only fetch them once.
    */
-<<<<<<< HEAD
   const Uint32 bound_type= NdbIndexScanOperation::BoundLE;
   
   if (unlikely(insertKEYINFO_NdbRecord((const char*) &bound_type,
@@ -3413,31 +3412,20 @@
   if (firstWordOfBound == NULL)
     firstWordOfBound= theKEYINFOptr - 1;
   
-  /* Create NULL attribute header. */
-  const NdbRecord::Attr *column= &key_record->columns[0];
-  AttributeHeader ah(column->index_attrId, 0);
-
-  if (unlikely(insertKEYINFO_NdbRecord((const char*) &ah.m_value,
-                                       sizeof(Uint32))))
-  {
-    /* Some sort of allocation error */
-    setErrorCodeAbort(4000);
-    return -1;
-  };
-=======
-
   /*
    * bug#57396 wrong attr id inserted.
    * First index attr id is 0, key_record not used.
    * Create NULL attribute header.
    */
   AttributeHeader ah(0, 0);
-  
-  Uint32 buf[2] = { NdbIndexScanOperation::BoundLE, ah.m_value };
-  insertBOUNDS(buf, 2);
-  
-  theTupKeyLen+= 2;
->>>>>>> a9b81bb1
+
+  if (unlikely(insertKEYINFO_NdbRecord((const char*) &ah.m_value,
+                                       sizeof(Uint32))))
+  {
+    /* Some sort of allocation error */
+    setErrorCodeAbort(4000);
+    return -1;
+  };
   
   return 0;
 }
