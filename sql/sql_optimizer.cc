--- conflicted
+++ resolved
@@ -10305,13 +10305,8 @@
     */
     keyuse->ref_table_rows = ~(ha_rows)0;  // If no ref
     if (keyuse->used_tables &
-<<<<<<< HEAD
-        (map = (keyuse->used_tables &
-                ~(const_table_map | OUTER_REF_TABLE_BIT)))) {
-=======
-       (map= (keyuse->used_tables & ~const_table_map & ~PSEUDO_TABLE_BITS)))
-    {
->>>>>>> 71578e5b
+        (map =
+             (keyuse->used_tables & ~(const_table_map | PSEUDO_TABLE_BITS)))) {
       uint tableno;
       for (tableno = 0; !(map & 1); map >>= 1, tableno++) {
       }
