/*****************************************************************************

Copyright (c) 1997, 2014, Oracle and/or its affiliates. All Rights Reserved.
Copyright (c) 2012, Facebook Inc.

This program is free software; you can redistribute it and/or modify it under
the terms of the GNU General Public License as published by the Free Software
Foundation; version 2 of the License.

This program is distributed in the hope that it will be useful, but WITHOUT
ANY WARRANTY; without even the implied warranty of MERCHANTABILITY or FITNESS
FOR A PARTICULAR PURPOSE. See the GNU General Public License for more details.

You should have received a copy of the GNU General Public License along with
this program; if not, write to the Free Software Foundation, Inc.,
51 Franklin Street, Suite 500, Boston, MA 02110-1335 USA

*****************************************************************************/

/**************************************************//**
@file log/log0recv.cc
Recovery

Created 9/20/1997 Heikki Tuuri
*******************************************************/

#include "ha_prototypes.h"

#include <vector>
#include <map>
#include <string>

#include "log0recv.h"

#ifdef UNIV_NONINL
#include "log0recv.ic"
#endif

#include "mem0mem.h"
#include "buf0buf.h"
#include "buf0flu.h"
#include "mtr0mtr.h"
#include "mtr0log.h"
#include "page0cur.h"
#include "page0zip.h"
#include "btr0btr.h"
#include "btr0cur.h"
#include "ibuf0ibuf.h"
#include "trx0undo.h"
#include "trx0rec.h"
#include "fil0fil.h"
#include "ut0new.h"
#ifndef UNIV_HOTBACKUP
# include "buf0rea.h"
# include "srv0srv.h"
# include "srv0start.h"
# include "trx0roll.h"
# include "row0merge.h"
# include "sync0mutex.h"
#else /* !UNIV_HOTBACKUP */
/** This is set to FALSE if the backup was originally taken with the
mysqlbackup --include regexp option: then we do not want to create tables in
directories which were not included */
ibool	recv_replay_file_ops	= TRUE;
#endif /* !UNIV_HOTBACKUP */

/** Log records are stored in the hash table in chunks at most of this size;
this must be less than UNIV_PAGE_SIZE as it is stored in the buffer pool */
#define RECV_DATA_BLOCK_SIZE	(MEM_MAX_ALLOC_IN_BUF - sizeof(recv_data_t))

/** Read-ahead area in applying log records to file pages */
#define RECV_READ_AHEAD_AREA	32

/** The recovery system */
recv_sys_t*	recv_sys = NULL;
/** TRUE when applying redo log records during crash recovery; FALSE
otherwise.  Note that this is FALSE while a background thread is
rolling back incomplete transactions. */
volatile ibool	recv_recovery_on;

#ifndef UNIV_HOTBACKUP
/** TRUE when recv_init_crash_recovery() has been called. */
ibool	recv_needed_recovery;
# ifdef UNIV_DEBUG
/** TRUE if writing to the redo log (mtr_commit) is forbidden.
Protected by log_sys->mutex. */
ibool	recv_no_log_write = FALSE;
# endif /* UNIV_DEBUG */

/** TRUE if buf_page_is_corrupted() should check if the log sequence
number (FIL_PAGE_LSN) is in the future.  Initially FALSE, and set by
recv_recovery_from_checkpoint_start(). */
ibool	recv_lsn_checks_on;

/** If the following is TRUE, the buffer pool file pages must be invalidated
after recovery and no ibuf operations are allowed; this becomes TRUE if
the log record hash table becomes too full, and log records must be merged
to file pages already before the recovery is finished: in this case no
ibuf operations are allowed, as they could modify the pages read in the
buffer pool before the pages have been recovered to the up-to-date state.

TRUE means that recovery is running and no operations on the log files
are allowed yet: the variable name is misleading. */
ibool	recv_no_ibuf_operations;
/** TRUE when the redo log is being backed up */
# define recv_is_making_a_backup		FALSE
/** TRUE when recovering from a backed up redo log file */
# define recv_is_from_backup			FALSE
#else /* !UNIV_HOTBACKUP */
# define recv_needed_recovery			FALSE
/** TRUE when the redo log is being backed up */
ibool	recv_is_making_a_backup	= FALSE;
/** TRUE when recovering from a backed up redo log file */
ibool	recv_is_from_backup	= FALSE;
# define buf_pool_get_curr_size() (5 * 1024 * 1024)
#endif /* !UNIV_HOTBACKUP */
/** The following counter is used to decide when to print info on
log scan */
static ulint	recv_scan_print_counter;

/** The type of the previous parsed redo log record */
static mlog_id_t	recv_previous_parsed_rec_type;
/** The offset of the previous parsed redo log record */
static ulint	recv_previous_parsed_rec_offset;
/** The 'multi' flag of the previous parsed redo log record */
static ulint	recv_previous_parsed_rec_is_multi;

/** This many frames must be left free in the buffer pool when we scan
the log and store the scanned log records in the buffer pool: we will
use these free frames to read in pages when we start applying the
log records to the database.
This is the default value. If the actual size of the buffer pool is
larger than 10 MB we'll set this value to 512. */
ulint	recv_n_pool_free_frames;

/** The maximum lsn we see for a page during the recovery process. If this
is bigger than the lsn we are able to scan up to, that is an indication that
the recovery failed and the database may be corrupt. */
lsn_t	recv_max_page_lsn;

#ifdef UNIV_PFS_THREAD
mysql_pfs_key_t	trx_rollback_clean_thread_key;
#endif /* UNIV_PFS_THREAD */

#ifndef UNIV_HOTBACKUP
# ifdef UNIV_PFS_THREAD
mysql_pfs_key_t	recv_writer_thread_key;
# endif /* UNIV_PFS_THREAD */

/** Flag indicating if recv_writer thread is active. */
volatile bool	recv_writer_thread_active = false;
#endif /* !UNIV_HOTBACKUP */

/* prototypes */

#ifndef UNIV_HOTBACKUP
/*******************************************************//**
Initialize crash recovery environment. Can be called iff
recv_needed_recovery == FALSE. */
static
void
recv_init_crash_recovery(void);
/*===========================*/
#endif /* !UNIV_HOTBACKUP */

/** Tablespace item during recovery */
struct file_name_t {
	/** Tablespace file name (MLOG_FILE_NAME) */
	std::string	name;
	/** Tablespace object (NULL if not valid or not found) */
	fil_space_t*	space;
	/** Whether the tablespace has been deleted */
	bool		deleted;

	/** Constructor */
	file_name_t(std::string name_, bool deleted_) :
		name(name_), space(NULL), deleted (deleted_) {}
};

/** Map of dirty tablespaces during recovery */
typedef std::map<
	ulint,
	file_name_t,
	std::less<ulint>,
	ut_allocator<std::pair<const ulint, file_name_t> > >	recv_spaces_t;

static recv_spaces_t	recv_spaces;

/** Process a file name from a MLOG_FILE_* record.
@param[in,out]	name		file name
@param[in]	len		length of the file name
@param[in]	space_id	the tablespace ID
@param[in]	deleted		whether this is a MLOG_FILE_DELETE record */
static
void
fil_name_process(
	char*	name,
	ulint	len,
	ulint	space_id,
	bool	deleted)
{
	ut_ad(space_id != TRX_SYS_SPACE);

	/* We will also insert space=NULL into the map, so that
	further checks can ensure that a MLOG_FILE_NAME record was
	scanned before applying any page records for the space_id. */

	os_normalize_path_for_win(name);
	file_name_t	fname(std::string(name, len - 1), deleted);
	std::pair<recv_spaces_t::iterator,bool> p = recv_spaces.insert(
		std::make_pair(space_id, fname));
	ut_ad(p.first->first == space_id);

	file_name_t&	f = p.first->second;

	if (deleted) {
		/* Got MLOG_FILE_DELETE */

		if (!p.second && !f.deleted) {
			f.deleted = true;
			if (f.space != NULL) {
				fil_space_free(space_id, false);
				f.space = NULL;
			}
		}

		ut_ad(f.space == NULL);
	} else if (p.second // the first MLOG_FILE_NAME or MLOG_FILE_RENAME2
		   || f.name != fname.name) {
		fil_space_t*	space;

		/* Check if the tablespace file exists and contains
		the space_id. If not, ignore the file after displaying
		a note. Abort if there are multiple files with the
		same space_id. */
		switch (fil_load_single_file_tablespace(
				space_id, name, len - 1, space)) {
		case FIL_LOAD_OK:
			ut_ad(space != NULL);

			if (f.space == NULL || f.space == space) {
				f.name = fname.name;
				f.space = space;
				f.deleted = false;
			} else {
				ib::error() << "Tablespace " << space_id
					<< " has been found in two places: '"
					<< f.name << "' and '" << name << "'."
					" You must delete one of them.";
				recv_sys->found_corrupt_fs = true;
			}
			break;

		case FIL_LOAD_ID_CHANGED:
			ut_ad(space == NULL);
			break;

		case FIL_LOAD_NOT_FOUND:
			/* No matching tablespace was found; maybe it
			was renamed, and we will find a subsequent
			MLOG_FILE_* record. */
			ut_ad(space == NULL);

			if (srv_force_recovery) {
				/* Without innodb_force_recovery,
				missing tablespaces will only be
				reported in
				recv_init_crash_recovery_spaces().
				Enable some more diagnostics when
				forcing recovery. */

				ib::info() << "At " << recv_sys->recovered_lsn
					<< ": unable to open file " << name
					<< " for tablespace " << space_id;
			}
			break;

		case FIL_LOAD_INVALID:
			ut_ad(space == NULL);
			if (srv_force_recovery == 0) {
				ib::warn() << "We do not continue the crash"
					" recovery, because the table may"
					" become corrupt if we cannot apply"
					" the log records in the InnoDB log to"
					" it. To fix the problem and start"
					" mysqld:";
				ib::info() << "1) If there is a permission"
					" problem in the file and mysqld"
					" cannot open the file, you should"
					" modify the permissions.";
				ib::info() << "2) If the tablespace is not"
					" needed, or you can restore an older"
					" version from a backup, then you can"
					" remove the .ibd file, and use"
					" --innodb_force_recovery=1 to force"
					" startup without this file.";
				ib::info() << "3) If the file system or the"
					" disk is broken, and you cannot"
					" remove the .ibd file, you can set"
					" --innodb_force_recovery.";
				recv_sys->found_corrupt_fs = true;
				break;
			}

			ib::info() << "innodb_force_recovery was set to "
				<< srv_force_recovery << ". Continuing crash"
				" recovery even though we cannot access the"
				" files for tablespace " << space_id << ".";
			break;
		}
	}
}

/** Parse or process a MLOG_FILE_* record.
@param[in]	ptr		redo log record
@param[in]	end		end of the redo log buffer
@param[in]	space_id	the tablespace ID
@param[in]	first_page_no	first page number in the file
@param[in]	type		MLOG_FILE_NAME or MLOG_FILE_RENAME2
or MLOG_FILE_DELETE
@param[in]	apply		whether to apply the record
@return pointer to next redo log record
@retval NULL if this log record was truncated */
static
byte*
fil_name_parse(
	byte*		ptr,
	const byte*	end,
	ulint		space_id,
	ulint		first_page_no,
	mlog_id_t	type,
	bool		apply)
{
	if (end < ptr + 2) {
		return(NULL);
	}

	ulint	len = mach_read_from_2(ptr);
	ptr += 2;
	if (end < ptr + len) {
		return(NULL);
	}

	char*	name	= reinterpret_cast<char*>(ptr);
	byte*	end_ptr	= ptr + len;
	bool	corrupt	= false;

	/* MLOG_FILE_* records should only be written for
	user-created tablespaces. The name must be long enough
	and end in .ibd.
	Exception: MLOG_FILE_NAME can be created for
	predefined tablespaces. */
	if (len > sizeof "/a.ibd" && !memcmp(end_ptr - 5, DOT_IBD, 5)
	    && memchr(name, OS_PATH_SEPARATOR, len - 1) != NULL) {
		/* User-defined tablespace (*.ibd file) */
		if (first_page_no != 0) {
			corrupt = true;
		}
	} else if (type != MLOG_FILE_NAME) {
		/* Only MLOG_FILE_NAME is allowed for other than
		user-defined tablespaces. */
		corrupt = true;
	} else if (len > 9
		   && end_ptr[-9] == OS_PATH_SEPARATOR
		   && end_ptr[-8] == 'u'
		   && end_ptr[-7] == 'n'
		   && end_ptr[-6] == 'd'
		   && end_ptr[-5] == 'o'
		   && end_ptr[-4] >= '0' && end_ptr[-4] <= '9'
		   && end_ptr[-3] >= '0' && end_ptr[-3] <= '9'
		   && end_ptr[-2] >= '0' && end_ptr[-2] <= '9'
		   && end_ptr[-1] == 0) {
		/* Undo tablespace */
		if (first_page_no != 0) {
			corrupt = true;
		}
	} else if (space_id == TRX_SYS_SPACE && end_ptr[-1] == 0) {
		switch (fil_space_system_check(first_page_no, name)) {
		case FIL_SPACE_SYSTEM_MISMATCH:
			if (srv_force_recovery) {
				break;
			}
			ib::error() <<
				"Redo log refers to system tablespace"
				" file '" << name << "' starting at page "
				<< first_page_no <<
				", which disagrees with innodb_data_file_path"
				" or the directory settings."
				" Check the startup parameters"
				" or ignore this error by setting"
				" --innodb-force-recovery.";
			corrupt = true;
		case FIL_SPACE_SYSTEM_OK:
			break;
		case FIL_SPACE_SYSTEM_ALL:
			/* Insert a dummy entry for the system tablespace. */
			recv_spaces.insert(
				std::make_pair(TRX_SYS_SPACE,
					       file_name_t("", false)));
			break;
		}
	} else {
		corrupt = true;
	}

	switch (type) {
	default:
		ut_ad(0); // the caller checked this
	case MLOG_FILE_NAME:
		if (corrupt) {
			recv_sys->found_corrupt_log = true;
			break;
		}
		if (space_id == TRX_SYS_SPACE) {
			break;
		}
		fil_name_process(name, len, space_id, false);
		break;
	case MLOG_FILE_DELETE:
		if (corrupt) {
			recv_sys->found_corrupt_log = true;
			break;
		}
		fil_name_process(name, len, space_id, true);
#ifdef UNIV_HOTBACKUP
		if (apply && recv_replay_file_ops
		    && fil_tablespace_exists_in_mem(space_id)) {
			dberr_t	err = fil_delete_tablespace(
				space_id, BUF_REMOVE_FLUSH_NO_WRITE);
			ut_a(err == DB_SUCCESS);
		}
#endif /* UNIV_HOTBACKUP */
		break;
	case MLOG_FILE_RENAME2:
		if (corrupt) {
			recv_sys->found_corrupt_log = true;
		}

		/* The new name follows the old name. */
		byte*	new_name = end_ptr + 2;
		if (end < new_name) {
			return(NULL);
		}

		ulint	new_len = mach_read_from_2(end_ptr);

		if (end < end_ptr + 2 + new_len) {
			return(NULL);
		}

		end_ptr += 2 + new_len;

		corrupt = corrupt
			|| new_len < sizeof "/a.ibd\0"
			|| memcmp(new_name + new_len - 5, DOT_IBD, 5) != 0
			|| !memchr(new_name, OS_PATH_SEPARATOR, new_len);

		if (corrupt) {
			recv_sys->found_corrupt_log = true;
			break;
		}

		fil_name_process(name, len, space_id, false);
		fil_name_process(
			reinterpret_cast<char*>(new_name), new_len,
			space_id, false);

		if (!apply) {
			break;
		}
#ifdef UNIV_HOTBACKUP
		if (!recv_replay_file_ops) {
			break;
		}
#endif /* UNIV_HOTBACKUP */

		if (!fil_op_replay_rename(
			    space_id, first_page_no,
			    reinterpret_cast<const char*>(ptr),
			    reinterpret_cast<const char*>(new_name))) {
			recv_sys->found_corrupt_fs = true;
		}
	}

	return(end_ptr);
}

/********************************************************//**
Creates the recovery system. */
void
recv_sys_create(void)
/*=================*/
{
	if (recv_sys != NULL) {

		return;
	}

	recv_sys = static_cast<recv_sys_t*>(ut_zalloc_nokey(sizeof(*recv_sys)));

	mutex_create("recv_sys", &recv_sys->mutex);
	mutex_create("recv_writer", &recv_sys->writer_mutex);

	recv_sys->heap = NULL;
	recv_sys->addr_hash = NULL;
}

/********************************************************//**
Release recovery system mutexes. */
void
recv_sys_close(void)
/*================*/
{
	if (recv_sys != NULL) {
		if (recv_sys->addr_hash != NULL) {
			hash_table_free(recv_sys->addr_hash);
		}

		if (recv_sys->heap != NULL) {
			mem_heap_free(recv_sys->heap);
		}

		if (recv_sys->flush_start != NULL) {
			os_event_destroy(recv_sys->flush_start);
		}

		if (recv_sys->flush_end != NULL) {
			os_event_destroy(recv_sys->flush_end);
		}

		ut_free(recv_sys->buf);
		ut_free(recv_sys->last_block_buf_start);

#ifndef UNIV_HOTBACKUP
		ut_ad(!recv_writer_thread_active);
		mutex_free(&recv_sys->writer_mutex);
#endif /* !UNIV_HOTBACKUP */

		mutex_free(&recv_sys->mutex);

		ut_free(recv_sys);
		recv_sys = NULL;
	}

	recv_spaces.clear();
}

/********************************************************//**
Frees the recovery system memory. */
void
recv_sys_mem_free(void)
/*===================*/
{
	if (recv_sys != NULL) {
		if (recv_sys->addr_hash != NULL) {
			hash_table_free(recv_sys->addr_hash);
		}

		if (recv_sys->heap != NULL) {
			mem_heap_free(recv_sys->heap);
		}

		if (recv_sys->flush_start != NULL) {
			os_event_destroy(recv_sys->flush_start);
		}

		if (recv_sys->flush_end != NULL) {
			os_event_destroy(recv_sys->flush_end);
		}

		ut_free(recv_sys->buf);
		ut_free(recv_sys->last_block_buf_start);
		ut_free(recv_sys);
		recv_sys = NULL;
	}
}

#ifndef UNIV_HOTBACKUP
/************************************************************
Reset the state of the recovery system variables. */
void
recv_sys_var_init(void)
/*===================*/
{
	recv_recovery_on = FALSE;
	recv_needed_recovery = FALSE;
	recv_lsn_checks_on = FALSE;
	recv_no_ibuf_operations = FALSE;
	recv_scan_print_counter	= 0;
	recv_previous_parsed_rec_type = MLOG_SINGLE_REC_FLAG;
	recv_previous_parsed_rec_offset	= 0;
	recv_previous_parsed_rec_is_multi = 0;
	recv_n_pool_free_frames	= 256;
	recv_max_page_lsn = 0;
}

/******************************************************************//**
recv_writer thread tasked with flushing dirty pages from the buffer
pools.
@return a dummy parameter */
extern "C"
os_thread_ret_t
DECLARE_THREAD(recv_writer_thread)(
/*===============================*/
	void*	arg __attribute__((unused)))
			/*!< in: a dummy parameter required by
			os_thread_create */
{
	ut_ad(!srv_read_only_mode);

#ifdef UNIV_PFS_THREAD
	pfs_register_thread(recv_writer_thread_key);
#endif /* UNIV_PFS_THREAD */

#ifdef UNIV_DEBUG_THREAD_CREATION
	ib::info() << "recv_writer thread running, id "
		<< os_thread_pf(os_thread_get_curr_id());
#endif /* UNIV_DEBUG_THREAD_CREATION */

	recv_writer_thread_active = true;

	while (srv_shutdown_state == SRV_SHUTDOWN_NONE) {

		os_thread_sleep(100000);

		mutex_enter(&recv_sys->writer_mutex);

		if (!recv_recovery_on) {
			mutex_exit(&recv_sys->writer_mutex);
			break;
		}

		/* Flush pages from end of LRU if required */
		os_event_reset(recv_sys->flush_end);
		recv_sys->flush_type = BUF_FLUSH_LRU;
		os_event_set(recv_sys->flush_start);
		os_event_wait(recv_sys->flush_end);

		mutex_exit(&recv_sys->writer_mutex);
	}

	recv_writer_thread_active = false;

	/* We count the number of threads in os_thread_exit().
	A created thread should always use that to exit and not
	use return() to exit. */
	os_thread_exit(NULL);

	OS_THREAD_DUMMY_RETURN;
}
#endif /* !UNIV_HOTBACKUP */

/************************************************************
Inits the recovery system for a recovery operation. */
void
recv_sys_init(
/*==========*/
	ulint	available_memory)	/*!< in: available memory in bytes */
{
	if (recv_sys->heap != NULL) {

		return;
	}

#ifndef UNIV_HOTBACKUP
	mutex_enter(&(recv_sys->mutex));

	recv_sys->heap = mem_heap_create_typed(256,
					MEM_HEAP_FOR_RECV_SYS);

	if (!srv_read_only_mode) {
		recv_sys->flush_start = os_event_create(0);
		recv_sys->flush_end = os_event_create(0);
	}
#else /* !UNIV_HOTBACKUP */
	recv_sys->heap = mem_heap_create(256);
	recv_is_from_backup = TRUE;
#endif /* !UNIV_HOTBACKUP */

	/* Set appropriate value of recv_n_pool_free_frames. */
	if (buf_pool_get_curr_size() >= (10 * 1024 * 1024)) {
		/* Buffer pool of size greater than 10 MB. */
		recv_n_pool_free_frames = 512;
	}

	recv_sys->buf = static_cast<byte*>(
		ut_malloc_nokey(RECV_PARSING_BUF_SIZE));
	recv_sys->len = 0;
	recv_sys->recovered_offset = 0;

	recv_sys->addr_hash = hash_create(available_memory / 512);
	recv_sys->n_addrs = 0;

	recv_sys->apply_log_recs = FALSE;
	recv_sys->apply_batch_on = FALSE;

	recv_sys->last_block_buf_start = static_cast<byte*>(
		ut_malloc_nokey(2 * OS_FILE_LOG_BLOCK_SIZE));

	recv_sys->last_block = static_cast<byte*>(ut_align(
		recv_sys->last_block_buf_start, OS_FILE_LOG_BLOCK_SIZE));

	recv_sys->found_corrupt_log = false;
	recv_sys->found_corrupt_fs = false;
	recv_sys->mlog_checkpoint_lsn = 0;

	recv_max_page_lsn = 0;

	/* Call the constructor for recv_sys_t::dblwr member */
	new (&recv_sys->dblwr) recv_dblwr_t();

	mutex_exit(&(recv_sys->mutex));
}

/********************************************************//**
Empties the hash table when it has been fully processed. */
static
void
recv_sys_empty_hash(void)
/*=====================*/
{
	ut_ad(mutex_own(&(recv_sys->mutex)));

	if (recv_sys->n_addrs != 0) {
		ib::fatal() << recv_sys->n_addrs << " pages with log records"
			" were left unprocessed!";
	}

	hash_table_free(recv_sys->addr_hash);
	mem_heap_empty(recv_sys->heap);

	recv_sys->addr_hash = hash_create(buf_pool_get_curr_size() / 512);
}

#ifndef UNIV_HOTBACKUP

/********************************************************//**
Frees the recovery system. */
void
recv_sys_debug_free(void)
/*=====================*/
{
	mutex_enter(&(recv_sys->mutex));

	hash_table_free(recv_sys->addr_hash);
	mem_heap_free(recv_sys->heap);
	ut_free(recv_sys->buf);
	ut_free(recv_sys->last_block_buf_start);

	recv_sys->buf = NULL;
	recv_sys->heap = NULL;
	recv_sys->addr_hash = NULL;
	recv_sys->last_block_buf_start = NULL;

	/* wake page cleaner up to progress */
	if (!srv_read_only_mode) {
		ut_ad(recv_recovery_on == FALSE);
		ut_ad(!recv_writer_thread_active);
		os_event_reset(buf_flush_event);
		os_event_set(recv_sys->flush_start);
	}

	mutex_exit(&(recv_sys->mutex));
}

/********************************************************//**
Copies a log segment from the most up-to-date log group to the other log
groups, so that they all contain the latest log data. Also writes the info
about the latest checkpoint to the groups, and inits the fields in the group
memory structs to up-to-date values. */
static
void
recv_synchronize_groups(void)
/*=========================*/
{
	lsn_t		start_lsn;
	lsn_t		end_lsn;
	lsn_t		recovered_lsn;

	recovered_lsn = recv_sys->recovered_lsn;

	/* Read the last recovered log block to the recovery system buffer:
	the block is always incomplete */

	start_lsn = ut_uint64_align_down(recovered_lsn,
					 OS_FILE_LOG_BLOCK_SIZE);
	end_lsn = ut_uint64_align_up(recovered_lsn, OS_FILE_LOG_BLOCK_SIZE);

	ut_a(start_lsn != end_lsn);

	log_group_read_log_seg(recv_sys->last_block,
			       UT_LIST_GET_FIRST(log_sys->log_groups),
			       start_lsn, end_lsn);

	for (log_group_t* group = UT_LIST_GET_FIRST(log_sys->log_groups);
	     group;
	     group = UT_LIST_GET_NEXT(log_groups, group)) {
		/* Update the fields in the group struct to correspond to
		recovered_lsn */

		log_group_set_fields(group, recovered_lsn);
	}

	/* Copy the checkpoint info to the log; remember that we have
	incremented checkpoint_no by one, and the info will not be written
	over the max checkpoint info, thus making the preservation of max
	checkpoint info on disk certain */

	log_write_checkpoint_info(true);
	log_mutex_enter();
}
#endif /* !UNIV_HOTBACKUP */

/***********************************************************************//**
Checks the consistency of the checkpoint info
@return TRUE if ok */
static
ibool
recv_check_cp_is_consistent(
/*========================*/
	const byte*	buf)	/*!< in: buffer containing checkpoint info */
{
	ulint	fold;

	fold = ut_fold_binary(buf, LOG_CHECKPOINT_CHECKSUM_1);

	if ((fold & 0xFFFFFFFFUL) != mach_read_from_4(
		    buf + LOG_CHECKPOINT_CHECKSUM_1)) {
		return(FALSE);
	}

	fold = ut_fold_binary(buf + LOG_CHECKPOINT_LSN,
			      LOG_CHECKPOINT_CHECKSUM_2 - LOG_CHECKPOINT_LSN);

	if ((fold & 0xFFFFFFFFUL) != mach_read_from_4(
		    buf + LOG_CHECKPOINT_CHECKSUM_2)) {
		return(FALSE);
	}

	return(TRUE);
}

#ifndef UNIV_HOTBACKUP
/********************************************************//**
Looks for the maximum consistent checkpoint from the log groups.
@return error code or DB_SUCCESS */
static __attribute__((nonnull, warn_unused_result))
dberr_t
recv_find_max_checkpoint(
/*=====================*/
	log_group_t**	max_group,	/*!< out: max group */
	ulint*		max_field)	/*!< out: LOG_CHECKPOINT_1 or
					LOG_CHECKPOINT_2 */
{
	log_group_t*	group;
	ib_uint64_t	max_no;
	ib_uint64_t	checkpoint_no;
	ulint		field;
	byte*		buf;

	group = UT_LIST_GET_FIRST(log_sys->log_groups);

	max_no = 0;
	*max_group = NULL;
	*max_field = 0;

	buf = log_sys->checkpoint_buf;

	while (group) {
		group->state = LOG_GROUP_CORRUPTED;

		for (field = LOG_CHECKPOINT_1; field <= LOG_CHECKPOINT_2;
		     field += LOG_CHECKPOINT_2 - LOG_CHECKPOINT_1) {

			log_group_read_checkpoint_info(group, field);

			if (!recv_check_cp_is_consistent(buf)) {
				DBUG_PRINT("ib_log",
					   ("invalid checkpoint,"
					    " group " ULINTPF " at " ULINTPF
					    ", checksum %x",
					    group->id, field,
					    (unsigned) mach_read_from_4(
						    LOG_CHECKPOINT_CHECKSUM_1
						    + buf)));
				continue;
			}

			group->state = LOG_GROUP_OK;

			group->lsn = mach_read_from_8(
				buf + LOG_CHECKPOINT_LSN);
			group->lsn_offset = mach_read_from_4(
				buf + LOG_CHECKPOINT_OFFSET_LOW32);
			group->lsn_offset |= ((lsn_t) mach_read_from_4(
				buf + LOG_CHECKPOINT_OFFSET_HIGH32)) << 32;
			checkpoint_no = mach_read_from_8(
				buf + LOG_CHECKPOINT_NO);

			DBUG_PRINT("ib_log",
				   ("checkpoint " UINT64PF " at " LSN_PF
				    " found in group " ULINTPF,
				    checkpoint_no, group->lsn, group->id));

			if (checkpoint_no >= max_no) {
				*max_group = group;
				*max_field = field;
				max_no = checkpoint_no;
			}
		}

		group = UT_LIST_GET_NEXT(log_groups, group);
	}

	if (*max_group == NULL) {
		ib::error() << "No valid checkpoint found. If this error"
			" appears when you are creating an InnoDB database,"
			" the problem may be that during an earlier attempt"
			" you managed to create the InnoDB data files, but log"
			" file creation failed. If that is the case; "
			<< ERROR_CREATING_MSG;
		return(DB_ERROR);
	}

	return(DB_SUCCESS);
}
#else /* !UNIV_HOTBACKUP */
/*******************************************************************//**
Reads the checkpoint info needed in hot backup.
@return TRUE if success */
ibool
recv_read_checkpoint_info_for_backup(
/*=================================*/
	const byte*	hdr,	/*!< in: buffer containing the log group
				header */
	lsn_t*		lsn,	/*!< out: checkpoint lsn */
	lsn_t*		offset,	/*!< out: checkpoint offset in the log group */
	lsn_t*		cp_no,	/*!< out: checkpoint number */
	lsn_t*		first_header_lsn)
				/*!< out: lsn of of the start of the
				first log file */
{
	ulint		max_cp		= 0;
	ib_uint64_t	max_cp_no	= 0;
	const byte*	cp_buf;

	cp_buf = hdr + LOG_CHECKPOINT_1;

	if (recv_check_cp_is_consistent(cp_buf)) {
		max_cp_no = mach_read_from_8(cp_buf + LOG_CHECKPOINT_NO);
		max_cp = LOG_CHECKPOINT_1;
	}

	cp_buf = hdr + LOG_CHECKPOINT_2;

	if (recv_check_cp_is_consistent(cp_buf)) {
		if (mach_read_from_8(cp_buf + LOG_CHECKPOINT_NO) > max_cp_no) {
			max_cp = LOG_CHECKPOINT_2;
		}
	}

	if (max_cp == 0) {
		return(FALSE);
	}

	cp_buf = hdr + max_cp;

	*lsn = mach_read_from_8(cp_buf + LOG_CHECKPOINT_LSN);
	*offset = mach_read_from_4(
		cp_buf + LOG_CHECKPOINT_OFFSET_LOW32);
	*offset |= ((lsn_t) mach_read_from_4(
			    cp_buf + LOG_CHECKPOINT_OFFSET_HIGH32)) << 32;

	*cp_no = mach_read_from_8(cp_buf + LOG_CHECKPOINT_NO);

	*first_header_lsn = mach_read_from_8(hdr + LOG_FILE_START_LSN);

	return(TRUE);
}
#endif /* !UNIV_HOTBACKUP */

/******************************************************//**
Checks the 4-byte checksum to the trailer checksum field of a log
block.  We also accept a log block in the old format before
InnoDB-3.23.52 where the checksum field contains the log block number.
@return TRUE if ok, or if the log block may be in the format of InnoDB
version predating 3.23.52 */
static
ibool
log_block_checksum_is_ok_or_old_format(
/*===================================*/
	const byte*	block)	/*!< in: pointer to a log block */
{
	if (log_block_calc_checksum(block) == log_block_get_checksum(block)) {

		return(TRUE);
	}

	if (log_block_get_hdr_no(block) == log_block_get_checksum(block)) {

		/* We assume the log block is in the format of
		InnoDB version < 3.23.52 and the block is ok */
#if 0
		fprintf(stderr,
			"InnoDB: Scanned old format < InnoDB-3.23.52"
			" log block number %lu\n",
			log_block_get_hdr_no(block));
#endif
		return(TRUE);
	}

	return(FALSE);
}

#ifdef UNIV_HOTBACKUP
/*******************************************************************//**
Scans the log segment and n_bytes_scanned is set to the length of valid
log scanned. */
void
recv_scan_log_seg_for_backup(
/*=========================*/
	byte*		buf,		/*!< in: buffer containing log data */
	ulint		buf_len,	/*!< in: data length in that buffer */
	lsn_t*		scanned_lsn,	/*!< in/out: lsn of buffer start,
					we return scanned lsn */
	ulint*		scanned_checkpoint_no,
					/*!< in/out: 4 lowest bytes of the
					highest scanned checkpoint number so
					far */
	ulint*		n_bytes_scanned)/*!< out: how much we were able to
					scan, smaller than buf_len if log
					data ended here */
{
	ulint	data_len;
	byte*	log_block;
	ulint	no;

	*n_bytes_scanned = 0;

	for (log_block = buf; log_block < buf + buf_len;
	     log_block += OS_FILE_LOG_BLOCK_SIZE) {

		no = log_block_get_hdr_no(log_block);

#if 0
		fprintf(stderr, "Log block header no %lu\n", no);
#endif

		if (no != log_block_convert_lsn_to_no(*scanned_lsn)
		    || !log_block_checksum_is_ok_or_old_format(log_block)) {
#if 0
			fprintf(stderr,
				"Log block n:o %lu, scanned lsn n:o %lu\n",
				no, log_block_convert_lsn_to_no(*scanned_lsn));
#endif
			/* Garbage or an incompletely written log block */

			log_block += OS_FILE_LOG_BLOCK_SIZE;
#if 0
			fprintf(stderr,
				"Next log block n:o %lu\n",
				log_block_get_hdr_no(log_block));
#endif
			break;
		}

		if (*scanned_checkpoint_no > 0
		    && log_block_get_checkpoint_no(log_block)
		    < *scanned_checkpoint_no
		    && *scanned_checkpoint_no
		    - log_block_get_checkpoint_no(log_block)
		    > 0x80000000UL) {

			/* Garbage from a log buffer flush which was made
			before the most recent database recovery */
#if 0
			fprintf(stderr,
				"Scanned cp n:o %lu, block cp n:o %lu\n",
				*scanned_checkpoint_no,
				log_block_get_checkpoint_no(log_block));
#endif
			break;
		}

		data_len = log_block_get_data_len(log_block);

		*scanned_checkpoint_no
			= log_block_get_checkpoint_no(log_block);
		*scanned_lsn += data_len;

		*n_bytes_scanned += data_len;

		if (data_len < OS_FILE_LOG_BLOCK_SIZE) {
			/* Log data ends here */

#if 0
			fprintf(stderr, "Log block data len %lu\n",
				data_len);
#endif
			break;
		}
	}
}
#endif /* UNIV_HOTBACKUP */

/** Try to parse a single log record body and also applies it if
specified.
@param[in]	type		redo log entry type
@param[in]	ptr		redo log record body
@param[in]	end_ptr		end of buffer
@param[in]	space_id	tablespace identifier
@param[in]	page_no		page number
@param[in]	apply		whether to apply the record
@param[in,out]	block		buffer block, or NULL if
a page log record should not be applied
or if it is a MLOG_FILE_ operation
@param[in,out]	mtr		mini-transaction, or NULL if
a page log record should not be applied
@return log record end, NULL if not a complete record */
static
byte*
recv_parse_or_apply_log_rec_body(
	mlog_id_t	type,
	byte*		ptr,
	byte*		end_ptr,
	ulint		space_id,
	ulint		page_no,
	bool		apply,
	buf_block_t*	block,
	mtr_t*		mtr)
{
	ut_ad(!block == !mtr);
	ut_ad(!apply || recv_sys->mlog_checkpoint_lsn != 0);

	switch (type) {
	case MLOG_FILE_NAME:
	case MLOG_FILE_DELETE:
	case MLOG_FILE_RENAME2:
		ut_ad(block == NULL);
		/* Collect the file names when parsing the log,
		before applying any log records. */
		return(fil_name_parse(ptr, end_ptr, space_id, page_no, type,
				      apply));
	default:
		break;
	}

	dict_index_t*	index	= NULL;
	page_t*		page;
	page_zip_des_t*	page_zip;
#ifdef UNIV_DEBUG
	ulint		page_type;
#endif /* UNIV_DEBUG */

	if (block) {
		/* Applying a page log record. */
		ut_ad(apply);
		page = block->frame;
		page_zip = buf_block_get_page_zip(block);
		ut_d(page_type = fil_page_get_type(page));
	} else {
		/* Parsing a page log record. */
		page = NULL;
		page_zip = NULL;
		ut_d(page_type = FIL_PAGE_TYPE_ALLOCATED);

		if (apply
		    && recv_spaces.find(space_id) == recv_spaces.end()) {
			if (space_id == TRX_SYS_SPACE) {
				if (!srv_force_recovery) {
					ib::error() <<
						"Some file names in"
						" innodb_data_file_path"
						" do not occur in"
						" the redo log."
						" Check the startup parameters"
						" or ignore this error "
						" by setting "
						" --innodb-force-recovery.";
					exit(1);
				}
			} else {
				ib::fatal()
					<< "Missing MLOG_FILE_NAME"
					" or MLOG_FILE_DELETE"
					" for redo log record " << type
					<< " (page "
					<< space_id << ":" << page_no
					<< ") at "
					<< recv_sys->recovered_lsn << ".";
				return(NULL);
			}
		}
	}

	switch (type) {
#ifdef UNIV_LOG_LSN_DEBUG
	case MLOG_LSN:
		/* The LSN is checked in recv_parse_log_rec(). */
		break;
#endif /* UNIV_LOG_LSN_DEBUG */
	case MLOG_1BYTE: case MLOG_2BYTES: case MLOG_4BYTES: case MLOG_8BYTES:
#ifdef UNIV_DEBUG
		if (page && page_type == FIL_PAGE_TYPE_ALLOCATED
		    && end_ptr >= ptr + 2) {
			/* It is OK to set FIL_PAGE_TYPE and certain
			list node fields on an empty page.  Any other
			write is not OK. */

			/* NOTE: There may be bogus assertion failures for
			dict_hdr_create(), trx_rseg_header_create(),
			trx_sys_create_doublewrite_buf(), and
			trx_sysf_create().
			These are only called during database creation. */
			ulint	offs = mach_read_from_2(ptr);

			switch (type) {
			default:
				ut_error;
			case MLOG_2BYTES:
				/* Note that this can fail when the
				redo log been written with something
				older than InnoDB Plugin 1.0.4. */
				ut_ad(offs == FIL_PAGE_TYPE
				      || offs == IBUF_TREE_SEG_HEADER
				      + IBUF_HEADER + FSEG_HDR_OFFSET
				      || offs == PAGE_BTR_IBUF_FREE_LIST
				      + PAGE_HEADER + FIL_ADDR_BYTE
				      || offs == PAGE_BTR_IBUF_FREE_LIST
				      + PAGE_HEADER + FIL_ADDR_BYTE
				      + FIL_ADDR_SIZE
				      || offs == PAGE_BTR_SEG_LEAF
				      + PAGE_HEADER + FSEG_HDR_OFFSET
				      || offs == PAGE_BTR_SEG_TOP
				      + PAGE_HEADER + FSEG_HDR_OFFSET
				      || offs == PAGE_BTR_IBUF_FREE_LIST_NODE
				      + PAGE_HEADER + FIL_ADDR_BYTE
				      + 0 /*FLST_PREV*/
				      || offs == PAGE_BTR_IBUF_FREE_LIST_NODE
				      + PAGE_HEADER + FIL_ADDR_BYTE
				      + FIL_ADDR_SIZE /*FLST_NEXT*/);
				break;
			case MLOG_4BYTES:
				/* Note that this can fail when the
				redo log been written with something
				older than InnoDB Plugin 1.0.4. */
				ut_ad(0
				      || offs == IBUF_TREE_SEG_HEADER
				      + IBUF_HEADER + FSEG_HDR_SPACE
				      || offs == IBUF_TREE_SEG_HEADER
				      + IBUF_HEADER + FSEG_HDR_PAGE_NO
				      || offs == PAGE_BTR_IBUF_FREE_LIST
				      + PAGE_HEADER/* flst_init */
				      || offs == PAGE_BTR_IBUF_FREE_LIST
				      + PAGE_HEADER + FIL_ADDR_PAGE
				      || offs == PAGE_BTR_IBUF_FREE_LIST
				      + PAGE_HEADER + FIL_ADDR_PAGE
				      + FIL_ADDR_SIZE
				      || offs == PAGE_BTR_SEG_LEAF
				      + PAGE_HEADER + FSEG_HDR_PAGE_NO
				      || offs == PAGE_BTR_SEG_LEAF
				      + PAGE_HEADER + FSEG_HDR_SPACE
				      || offs == PAGE_BTR_SEG_TOP
				      + PAGE_HEADER + FSEG_HDR_PAGE_NO
				      || offs == PAGE_BTR_SEG_TOP
				      + PAGE_HEADER + FSEG_HDR_SPACE
				      || offs == PAGE_BTR_IBUF_FREE_LIST_NODE
				      + PAGE_HEADER + FIL_ADDR_PAGE
				      + 0 /*FLST_PREV*/
				      || offs == PAGE_BTR_IBUF_FREE_LIST_NODE
				      + PAGE_HEADER + FIL_ADDR_PAGE
				      + FIL_ADDR_SIZE /*FLST_NEXT*/);
				break;
			}
		}
#endif /* UNIV_DEBUG */
		ptr = mlog_parse_nbytes(type, ptr, end_ptr, page, page_zip);
		break;
	case MLOG_REC_INSERT: case MLOG_COMP_REC_INSERT:
		ut_ad(!page || fil_page_type_is_index(page_type));

		if (NULL != (ptr = mlog_parse_index(
				     ptr, end_ptr,
				     type == MLOG_COMP_REC_INSERT,
				     &index))) {
			ut_a(!page
			     || (ibool)!!page_is_comp(page)
			     == dict_table_is_comp(index->table));
			ptr = page_cur_parse_insert_rec(FALSE, ptr, end_ptr,
							block, index, mtr);
		}
		break;
	case MLOG_REC_CLUST_DELETE_MARK: case MLOG_COMP_REC_CLUST_DELETE_MARK:
		ut_ad(!page || fil_page_type_is_index(page_type));

		if (NULL != (ptr = mlog_parse_index(
				     ptr, end_ptr,
				     type == MLOG_COMP_REC_CLUST_DELETE_MARK,
				     &index))) {
			ut_a(!page
			     || (ibool)!!page_is_comp(page)
			     == dict_table_is_comp(index->table));
			ptr = btr_cur_parse_del_mark_set_clust_rec(
				ptr, end_ptr, page, page_zip, index);
		}
		break;
	case MLOG_COMP_REC_SEC_DELETE_MARK:
		ut_ad(!page || fil_page_type_is_index(page_type));
		/* This log record type is obsolete, but we process it for
		backward compatibility with MySQL 5.0.3 and 5.0.4. */
		ut_a(!page || page_is_comp(page));
		ut_a(!page_zip);
		ptr = mlog_parse_index(ptr, end_ptr, TRUE, &index);
		if (!ptr) {
			break;
		}
		/* Fall through */
	case MLOG_REC_SEC_DELETE_MARK:
		ut_ad(!page || fil_page_type_is_index(page_type));
		ptr = btr_cur_parse_del_mark_set_sec_rec(ptr, end_ptr,
							 page, page_zip);
		break;
	case MLOG_REC_UPDATE_IN_PLACE: case MLOG_COMP_REC_UPDATE_IN_PLACE:
		ut_ad(!page || fil_page_type_is_index(page_type));

		if (NULL != (ptr = mlog_parse_index(
				     ptr, end_ptr,
				     type == MLOG_COMP_REC_UPDATE_IN_PLACE,
				     &index))) {
			ut_a(!page
			     || (ibool)!!page_is_comp(page)
			     == dict_table_is_comp(index->table));
			ptr = btr_cur_parse_update_in_place(ptr, end_ptr, page,
							    page_zip, index);
		}
		break;
	case MLOG_LIST_END_DELETE: case MLOG_COMP_LIST_END_DELETE:
	case MLOG_LIST_START_DELETE: case MLOG_COMP_LIST_START_DELETE:
		ut_ad(!page || fil_page_type_is_index(page_type));

		if (NULL != (ptr = mlog_parse_index(
				     ptr, end_ptr,
				     type == MLOG_COMP_LIST_END_DELETE
				     || type == MLOG_COMP_LIST_START_DELETE,
				     &index))) {
			ut_a(!page
			     || (ibool)!!page_is_comp(page)
			     == dict_table_is_comp(index->table));
			ptr = page_parse_delete_rec_list(type, ptr, end_ptr,
							 block, index, mtr);
		}
		break;
	case MLOG_LIST_END_COPY_CREATED: case MLOG_COMP_LIST_END_COPY_CREATED:
		ut_ad(!page || fil_page_type_is_index(page_type));

		if (NULL != (ptr = mlog_parse_index(
				     ptr, end_ptr,
				     type == MLOG_COMP_LIST_END_COPY_CREATED,
				     &index))) {
			ut_a(!page
			     || (ibool)!!page_is_comp(page)
			     == dict_table_is_comp(index->table));
			ptr = page_parse_copy_rec_list_to_created_page(
				ptr, end_ptr, block, index, mtr);
		}
		break;
	case MLOG_PAGE_REORGANIZE:
	case MLOG_COMP_PAGE_REORGANIZE:
	case MLOG_ZIP_PAGE_REORGANIZE:
		ut_ad(!page || fil_page_type_is_index(page_type));

		if (NULL != (ptr = mlog_parse_index(
				     ptr, end_ptr,
				     type != MLOG_PAGE_REORGANIZE,
				     &index))) {
			ut_a(!page
			     || (ibool)!!page_is_comp(page)
			     == dict_table_is_comp(index->table));
			ptr = btr_parse_page_reorganize(
				ptr, end_ptr, index,
				type == MLOG_ZIP_PAGE_REORGANIZE,
				block, mtr);
		}
		break;
	case MLOG_PAGE_CREATE: case MLOG_COMP_PAGE_CREATE:
		/* Allow anything in page_type when creating a page. */
		ut_a(!page_zip);
		page_parse_create(block, type == MLOG_COMP_PAGE_CREATE, false);
		break;
	case MLOG_PAGE_CREATE_RTREE: case MLOG_COMP_PAGE_CREATE_RTREE:
		page_parse_create(block, type == MLOG_COMP_PAGE_CREATE_RTREE,
				  true);
		break;
	case MLOG_UNDO_INSERT:
		ut_ad(!page || page_type == FIL_PAGE_UNDO_LOG);
		ptr = trx_undo_parse_add_undo_rec(ptr, end_ptr, page);
		break;
	case MLOG_UNDO_ERASE_END:
		ut_ad(!page || page_type == FIL_PAGE_UNDO_LOG);
		ptr = trx_undo_parse_erase_page_end(ptr, end_ptr, page, mtr);
		break;
	case MLOG_UNDO_INIT:
		/* Allow anything in page_type when creating a page. */
		ptr = trx_undo_parse_page_init(ptr, end_ptr, page, mtr);
		break;
	case MLOG_UNDO_HDR_DISCARD:
		ut_ad(!page || page_type == FIL_PAGE_UNDO_LOG);
		ptr = trx_undo_parse_discard_latest(ptr, end_ptr, page, mtr);
		break;
	case MLOG_UNDO_HDR_CREATE:
	case MLOG_UNDO_HDR_REUSE:
		ut_ad(!page || page_type == FIL_PAGE_UNDO_LOG);
		ptr = trx_undo_parse_page_header(type, ptr, end_ptr,
						 page, mtr);
		break;
	case MLOG_REC_MIN_MARK: case MLOG_COMP_REC_MIN_MARK:
		ut_ad(!page || fil_page_type_is_index(page_type));
		/* On a compressed page, MLOG_COMP_REC_MIN_MARK
		will be followed by MLOG_COMP_REC_DELETE
		or MLOG_ZIP_WRITE_HEADER(FIL_PAGE_PREV, FIL_NULL)
		in the same mini-transaction. */
		ut_a(type == MLOG_COMP_REC_MIN_MARK || !page_zip);
		ptr = btr_parse_set_min_rec_mark(
			ptr, end_ptr, type == MLOG_COMP_REC_MIN_MARK,
			page, mtr);
		break;
	case MLOG_REC_DELETE: case MLOG_COMP_REC_DELETE:
		ut_ad(!page || fil_page_type_is_index(page_type));

		if (NULL != (ptr = mlog_parse_index(
				     ptr, end_ptr,
				     type == MLOG_COMP_REC_DELETE,
				     &index))) {
			ut_a(!page
			     || (ibool)!!page_is_comp(page)
			     == dict_table_is_comp(index->table));
			ptr = page_cur_parse_delete_rec(ptr, end_ptr,
							block, index, mtr);
		}
		break;
	case MLOG_IBUF_BITMAP_INIT:
		/* Allow anything in page_type when creating a page. */
		ptr = ibuf_parse_bitmap_init(ptr, end_ptr, block, mtr);
		break;
	case MLOG_INIT_FILE_PAGE:
		/* Allow anything in page_type when creating a page. */
		ptr = fsp_parse_init_file_page(ptr, end_ptr, block);
		break;
	case MLOG_WRITE_STRING:
		ut_ad(!page || page_type != FIL_PAGE_TYPE_ALLOCATED);
		ptr = mlog_parse_string(ptr, end_ptr, page, page_zip);
		break;
	case MLOG_ZIP_WRITE_NODE_PTR:
		ut_ad(!page || fil_page_type_is_index(page_type));
		ptr = page_zip_parse_write_node_ptr(ptr, end_ptr,
						    page, page_zip);
		break;
	case MLOG_ZIP_WRITE_BLOB_PTR:
		ut_ad(!page || fil_page_type_is_index(page_type));
		ptr = page_zip_parse_write_blob_ptr(ptr, end_ptr,
						    page, page_zip);
		break;
	case MLOG_ZIP_WRITE_HEADER:
		ut_ad(!page || fil_page_type_is_index(page_type));
		ptr = page_zip_parse_write_header(ptr, end_ptr,
						  page, page_zip);
		break;
	case MLOG_ZIP_PAGE_COMPRESS:
		/* Allow anything in page_type when creating a page. */
		ptr = page_zip_parse_compress(ptr, end_ptr,
					      page, page_zip);
		break;
	case MLOG_ZIP_PAGE_COMPRESS_NO_DATA:
		if (NULL != (ptr = mlog_parse_index(
				ptr, end_ptr, TRUE, &index))) {

			ut_a(!page || ((ibool)!!page_is_comp(page)
				== dict_table_is_comp(index->table)));
			ptr = page_zip_parse_compress_no_data(
				ptr, end_ptr, page, page_zip, index);
		}
		break;
	default:
		ptr = NULL;
		recv_sys->found_corrupt_log = true;
	}

	if (index) {
		dict_table_t*	table = index->table;

		dict_mem_index_free(index);
		dict_mem_table_free(table);
	}

	return(ptr);
}

/*********************************************************************//**
Calculates the fold value of a page file address: used in inserting or
searching for a log record in the hash table.
@return folded value */
UNIV_INLINE
ulint
recv_fold(
/*======*/
	ulint	space,	/*!< in: space */
	ulint	page_no)/*!< in: page number */
{
	return(ut_fold_ulint_pair(space, page_no));
}

/*********************************************************************//**
Calculates the hash value of a page file address: used in inserting or
searching for a log record in the hash table.
@return folded value */
UNIV_INLINE
ulint
recv_hash(
/*======*/
	ulint	space,	/*!< in: space */
	ulint	page_no)/*!< in: page number */
{
	return(hash_calc_hash(recv_fold(space, page_no), recv_sys->addr_hash));
}

/*********************************************************************//**
Gets the hashed file address struct for a page.
@return file address struct, NULL if not found from the hash table */
static
recv_addr_t*
recv_get_fil_addr_struct(
/*=====================*/
	ulint	space,	/*!< in: space id */
	ulint	page_no)/*!< in: page number */
{
	recv_addr_t*	recv_addr;

	for (recv_addr = static_cast<recv_addr_t*>(
			HASH_GET_FIRST(recv_sys->addr_hash,
				       recv_hash(space, page_no)));
	     recv_addr != 0;
	     recv_addr = static_cast<recv_addr_t*>(
		     HASH_GET_NEXT(addr_hash, recv_addr))) {

		if (recv_addr->space == space
		    && recv_addr->page_no == page_no) {

			return(recv_addr);
		}
	}

	return(NULL);
}

/*******************************************************************//**
Adds a new log record to the hash table of log records. */
static
void
recv_add_to_hash_table(
/*===================*/
	mlog_id_t	type,		/*!< in: log record type */
	ulint		space,		/*!< in: space id */
	ulint		page_no,	/*!< in: page number */
	byte*		body,		/*!< in: log record body */
	byte*		rec_end,	/*!< in: log record end */
	lsn_t		start_lsn,	/*!< in: start lsn of the mtr */
	lsn_t		end_lsn)	/*!< in: end lsn of the mtr */
{
	recv_t*		recv;
	ulint		len;
	recv_data_t*	recv_data;
	recv_data_t**	prev_field;
	recv_addr_t*	recv_addr;

	ut_ad(type != MLOG_FILE_DELETE);
	ut_ad(type != MLOG_FILE_RENAME2);
	ut_ad(type != MLOG_FILE_NAME);
	ut_ad(type != MLOG_DUMMY_RECORD);
	ut_ad(type != MLOG_CHECKPOINT);

	len = rec_end - body;

	recv = static_cast<recv_t*>(
		mem_heap_alloc(recv_sys->heap, sizeof(recv_t)));

	recv->type = type;
	recv->len = rec_end - body;
	recv->start_lsn = start_lsn;
	recv->end_lsn = end_lsn;

	recv_addr = recv_get_fil_addr_struct(space, page_no);

	if (recv_addr == NULL) {
		recv_addr = static_cast<recv_addr_t*>(
			mem_heap_alloc(recv_sys->heap, sizeof(recv_addr_t)));

		recv_addr->space = space;
		recv_addr->page_no = page_no;
		recv_addr->state = RECV_NOT_PROCESSED;

		UT_LIST_INIT(recv_addr->rec_list, &recv_t::rec_list);

		HASH_INSERT(recv_addr_t, addr_hash, recv_sys->addr_hash,
			    recv_fold(space, page_no), recv_addr);
		recv_sys->n_addrs++;
#if 0
		fprintf(stderr, "Inserting log rec for space %lu, page %lu\n",
			space, page_no);
#endif
	}

	UT_LIST_ADD_LAST(recv_addr->rec_list, recv);

	prev_field = &(recv->data);

	/* Store the log record body in chunks of less than UNIV_PAGE_SIZE:
	recv_sys->heap grows into the buffer pool, and bigger chunks could not
	be allocated */

	while (rec_end > body) {

		len = rec_end - body;

		if (len > RECV_DATA_BLOCK_SIZE) {
			len = RECV_DATA_BLOCK_SIZE;
		}

		recv_data = static_cast<recv_data_t*>(
			mem_heap_alloc(recv_sys->heap,
				       sizeof(recv_data_t) + len));

		*prev_field = recv_data;

		memcpy(recv_data + 1, body, len);

		prev_field = &(recv_data->next);

		body += len;
	}

	*prev_field = NULL;
}

/*********************************************************************//**
Copies the log record body from recv to buf. */
static
void
recv_data_copy_to_buf(
/*==================*/
	byte*	buf,	/*!< in: buffer of length at least recv->len */
	recv_t*	recv)	/*!< in: log record */
{
	recv_data_t*	recv_data;
	ulint		part_len;
	ulint		len;

	len = recv->len;
	recv_data = recv->data;

	while (len > 0) {
		if (len > RECV_DATA_BLOCK_SIZE) {
			part_len = RECV_DATA_BLOCK_SIZE;
		} else {
			part_len = len;
		}

		ut_memcpy(buf, ((byte*) recv_data) + sizeof(recv_data_t),
			  part_len);
		buf += part_len;
		len -= part_len;

		recv_data = recv_data->next;
	}
}

/************************************************************************//**
Applies the hashed log records to the page, if the page lsn is less than the
lsn of a log record. This can be called when a buffer page has just been
read in, or also for a page already in the buffer pool. */
void
recv_recover_page_func(
/*===================*/
#ifndef UNIV_HOTBACKUP
	ibool		just_read_in,
				/*!< in: TRUE if the i/o handler calls
				this for a freshly read page */
#endif /* !UNIV_HOTBACKUP */
	buf_block_t*	block)	/*!< in/out: buffer block */
{
	page_t*		page;
	page_zip_des_t*	page_zip;
	recv_addr_t*	recv_addr;
	recv_t*		recv;
	byte*		buf;
	lsn_t		start_lsn;
	lsn_t		end_lsn;
	lsn_t		page_lsn;
	lsn_t		page_newest_lsn;
#ifdef UNIV_DEBUG
	lsn_t		max_lsn;
#endif /* UNIV_DEBUG */
	ibool		modification_to_page;
	mtr_t		mtr;

	mutex_enter(&(recv_sys->mutex));

	if (recv_sys->apply_log_recs == FALSE) {

		/* Log records should not be applied now */

		mutex_exit(&(recv_sys->mutex));

		return;
	}

	recv_addr = recv_get_fil_addr_struct(block->page.id.space(),
					     block->page.id.page_no());

	if ((recv_addr == NULL)
	    || (recv_addr->state == RECV_BEING_PROCESSED)
	    || (recv_addr->state == RECV_PROCESSED)) {
		ut_ad(recv_addr == NULL || recv_needed_recovery);

		mutex_exit(&(recv_sys->mutex));

		return;
	}

	ut_ad(recv_needed_recovery);
	ut_d(max_lsn = UT_LIST_GET_FIRST(log_sys->log_groups)->scanned_lsn);

	DBUG_PRINT("ib_log",
		   ("Applying log to page %u:%u",
		    recv_addr->space, recv_addr->page_no));

	recv_addr->state = RECV_BEING_PROCESSED;

	mutex_exit(&(recv_sys->mutex));

	mtr_start(&mtr);
	mtr_set_log_mode(&mtr, MTR_LOG_NONE);

	page = block->frame;
	page_zip = buf_block_get_page_zip(block);

#ifndef UNIV_HOTBACKUP
	if (just_read_in) {
		/* Move the ownership of the x-latch on the page to
		this OS thread, so that we can acquire a second
		x-latch on it.  This is needed for the operations to
		the page to pass the debug checks. */

		rw_lock_x_lock_move_ownership(&block->lock);
	}

	ibool	success = buf_page_get_known_nowait(
		RW_X_LATCH, block, BUF_KEEP_OLD,
		__FILE__, __LINE__, &mtr);
	ut_a(success);

	buf_block_dbg_add_level(block, SYNC_NO_ORDER_CHECK);
#endif /* !UNIV_HOTBACKUP */

	/* Read the newest modification lsn from the page */
	page_lsn = mach_read_from_8(page + FIL_PAGE_LSN);

#ifndef UNIV_HOTBACKUP
	/* It may be that the page has been modified in the buffer
	pool: read the newest modification lsn there */

	page_newest_lsn = buf_page_get_newest_modification(&block->page);

	if (page_newest_lsn) {

		page_lsn = page_newest_lsn;
	}
#else /* !UNIV_HOTBACKUP */
	/* In recovery from a backup we do not really use the buffer pool */
	page_newest_lsn = 0;
#endif /* !UNIV_HOTBACKUP */

	modification_to_page = FALSE;
	start_lsn = end_lsn = 0;

	recv = UT_LIST_GET_FIRST(recv_addr->rec_list);

	while (recv) {
		end_lsn = recv->end_lsn;

		ut_ad(end_lsn <= max_lsn);

		if (recv->len > RECV_DATA_BLOCK_SIZE) {
			/* We have to copy the record body to a separate
			buffer */

			buf = static_cast<byte*>(ut_malloc_nokey(recv->len));

			recv_data_copy_to_buf(buf, recv);
		} else {
			buf = ((byte*)(recv->data)) + sizeof(recv_data_t);
		}

		if (recv->type == MLOG_INIT_FILE_PAGE) {
			page_lsn = page_newest_lsn;

			memset(FIL_PAGE_LSN + page, 0, 8);
			memset(UNIV_PAGE_SIZE - FIL_PAGE_END_LSN_OLD_CHKSUM
			       + page, 0, 8);

			if (page_zip) {
				memset(FIL_PAGE_LSN + page_zip->data, 0, 8);
			}
		}

		/* Ignore applying the redo logs for tablespace that is
		truncated. Post recovery there is fixup action that will
		restore the tablespace back to normal state.
		Applying redo at this stage can result in error given that
		redo will have action recorded on page before tablespace
		was re-inited and that would lead to an error while applying
		such action. */
		if (recv->start_lsn >= page_lsn
		    && !srv_is_tablespace_truncated(recv_addr->space)) {

			lsn_t	end_lsn;

			if (!modification_to_page) {

				modification_to_page = TRUE;
				start_lsn = recv->start_lsn;
			}

			DBUG_PRINT("ib_log",
				   ("apply " LSN_PF ":"
				    " %d len " ULINTPF " page %u:%u",
				    recv->start_lsn,
				    recv->type, recv->len,
				    recv_addr->space,
				    recv_addr->page_no));

			recv_parse_or_apply_log_rec_body(
				recv->type, buf, buf + recv->len,
				recv_addr->space, recv_addr->page_no,
				true, block, &mtr);

			end_lsn = recv->start_lsn + recv->len;
			mach_write_to_8(FIL_PAGE_LSN + page, end_lsn);
			mach_write_to_8(UNIV_PAGE_SIZE
					- FIL_PAGE_END_LSN_OLD_CHKSUM
					+ page, end_lsn);

			if (page_zip) {
				mach_write_to_8(FIL_PAGE_LSN
						+ page_zip->data, end_lsn);
			}
		}

		if (recv->len > RECV_DATA_BLOCK_SIZE) {
			ut_free(buf);
		}

		recv = UT_LIST_GET_NEXT(rec_list, recv);
	}

#ifdef UNIV_ZIP_DEBUG
	if (fil_page_index_page_check(page)) {
		page_zip_des_t*	page_zip = buf_block_get_page_zip(block);

		ut_a(!page_zip
		     || page_zip_validate_low(page_zip, page, NULL, FALSE));
	}
#endif /* UNIV_ZIP_DEBUG */

#ifndef UNIV_HOTBACKUP
	if (modification_to_page) {
		ut_a(block);

		log_flush_order_mutex_enter();
		buf_flush_recv_note_modification(block, start_lsn, end_lsn);
		log_flush_order_mutex_exit();
	}
#endif /* !UNIV_HOTBACKUP */

	/* Make sure that committing mtr does not change the modification
	lsn values of page */

	mtr.discard_modifications();

	mtr_commit(&mtr);

	mutex_enter(&(recv_sys->mutex));

	if (recv_max_page_lsn < page_lsn) {
		recv_max_page_lsn = page_lsn;
	}

	recv_addr->state = RECV_PROCESSED;

	ut_a(recv_sys->n_addrs);
	recv_sys->n_addrs--;

	mutex_exit(&(recv_sys->mutex));

}

#ifndef UNIV_HOTBACKUP
/** Reads in pages which have hashed log records, from an area around a given
page number.
@param[in]	page_id	page id
@return number of pages found */
static
ulint
recv_read_in_area(
	const page_id_t&	page_id)
{
	recv_addr_t* recv_addr;
	ulint	page_nos[RECV_READ_AHEAD_AREA];
	ulint	low_limit;
	ulint	n;

	low_limit = page_id.page_no()
		- (page_id.page_no() % RECV_READ_AHEAD_AREA);

	n = 0;

	for (ulint page_no = low_limit;
	     page_no < low_limit + RECV_READ_AHEAD_AREA;
	     page_no++) {

		recv_addr = recv_get_fil_addr_struct(page_id.space(), page_no);

		const page_id_t	cur_page_id(page_id.space(), page_no);

		if (recv_addr && !buf_page_peek(cur_page_id)) {

			mutex_enter(&(recv_sys->mutex));

			if (recv_addr->state == RECV_NOT_PROCESSED) {
				recv_addr->state = RECV_BEING_READ;

				page_nos[n] = page_no;

				n++;
			}

			mutex_exit(&(recv_sys->mutex));
		}
	}

	buf_read_recv_pages(FALSE, page_id.space(), page_nos, n);
	/*
	fprintf(stderr, "Recv pages at %lu n %lu\n", page_nos[0], n);
	*/
	return(n);
}

/*******************************************************************//**
Empties the hash table of stored log records, applying them to appropriate
pages. */
void
recv_apply_hashed_log_recs(
/*=======================*/
	ibool	allow_ibuf)	/*!< in: if TRUE, also ibuf operations are
				allowed during the application; if FALSE,
				no ibuf operations are allowed, and after
				the application all file pages are flushed to
				disk and invalidated in buffer pool: this
				alternative means that no new log records
				can be generated during the application;
				the caller must in this case own the log
				mutex */
{
	recv_addr_t* recv_addr;
	ulint	i;
	ibool	has_printed	= FALSE;
	mtr_t	mtr;
loop:
	mutex_enter(&(recv_sys->mutex));

	if (recv_sys->apply_batch_on) {

		mutex_exit(&(recv_sys->mutex));

		os_thread_sleep(500000);

		goto loop;
	}

	ut_ad(!allow_ibuf == log_mutex_own());

	if (!allow_ibuf) {
		recv_no_ibuf_operations = TRUE;
	}

	recv_sys->apply_log_recs = TRUE;
	recv_sys->apply_batch_on = TRUE;

	for (i = 0; i < hash_get_n_cells(recv_sys->addr_hash); i++) {

		for (recv_addr = static_cast<recv_addr_t*>(
				HASH_GET_FIRST(recv_sys->addr_hash, i));
		     recv_addr != 0;
		     recv_addr = static_cast<recv_addr_t*>(
				HASH_GET_NEXT(addr_hash, recv_addr))) {

			if (recv_addr->state == RECV_DISCARDED) {
				ut_a(recv_sys->n_addrs);
				recv_sys->n_addrs--;
				continue;
			}

			const page_id_t		page_id(recv_addr->space,
							recv_addr->page_no);
			bool			found;
			const page_size_t&	page_size
				= fil_space_get_page_size(recv_addr->space,
							  &found);

			ut_ad(found);

			if (recv_addr->state == RECV_NOT_PROCESSED) {
				if (!has_printed) {
					ib::info() << "Starting an apply batch"
						" of log records"
						" to the database...";
					fputs("InnoDB: Progress in percent: ",
					      stderr);
					has_printed = TRUE;
				}

				mutex_exit(&(recv_sys->mutex));

				if (buf_page_peek(page_id)) {
					buf_block_t*	block;

					mtr_start(&mtr);

					block = buf_page_get(
						page_id, page_size,
						RW_X_LATCH, &mtr);

					buf_block_dbg_add_level(
						block, SYNC_NO_ORDER_CHECK);

					recv_recover_page(FALSE, block);
					mtr_commit(&mtr);
				} else {
					recv_read_in_area(page_id);
				}

				mutex_enter(&(recv_sys->mutex));
			}
		}

		if (has_printed
		    && (i * 100) / hash_get_n_cells(recv_sys->addr_hash)
		    != ((i + 1) * 100)
		    / hash_get_n_cells(recv_sys->addr_hash)) {

			fprintf(stderr, "%lu ", (ulong)
				((i * 100)
				 / hash_get_n_cells(recv_sys->addr_hash)));
		}
	}

	/* Wait until all the pages have been processed */

	while (recv_sys->n_addrs != 0) {

		mutex_exit(&(recv_sys->mutex));

		os_thread_sleep(500000);

		mutex_enter(&(recv_sys->mutex));
	}

	if (has_printed) {

		fprintf(stderr, "\n");
	}

	if (!allow_ibuf) {

		/* Flush all the file pages to disk and invalidate them in
		the buffer pool */

		ut_d(recv_no_log_write = TRUE);
		mutex_exit(&(recv_sys->mutex));
		log_mutex_exit();

		/* Stop the recv_writer thread from issuing any LRU
		flush batches. */
		mutex_enter(&recv_sys->writer_mutex);

		/* Wait for any currently run batch to end. */
		buf_flush_wait_LRU_batch_end();

		os_event_reset(recv_sys->flush_end);
		recv_sys->flush_type = BUF_FLUSH_LIST;
		os_event_set(recv_sys->flush_start);
		os_event_wait(recv_sys->flush_end);

		buf_pool_invalidate();

		/* Allow batches from recv_writer thread. */
		mutex_exit(&recv_sys->writer_mutex);

		log_mutex_enter();
		mutex_enter(&(recv_sys->mutex));
		ut_d(recv_no_log_write = FALSE);

		recv_no_ibuf_operations = FALSE;
	}

	recv_sys->apply_log_recs = FALSE;
	recv_sys->apply_batch_on = FALSE;

	recv_sys_empty_hash();

	if (has_printed) {
		ib::info() << "Apply batch completed";
	}

	mutex_exit(&(recv_sys->mutex));
}
#else /* !UNIV_HOTBACKUP */
/*******************************************************************//**
Applies log records in the hash table to a backup. */
void
recv_apply_log_recs_for_backup(void)
/*================================*/
{
	recv_addr_t*	recv_addr;
	ulint		n_hash_cells;
	buf_block_t*	block;
	ulint		actual_size;
	bool		success;
	ulint		error;
	ulint		i;

	recv_sys->apply_log_recs = TRUE;
	recv_sys->apply_batch_on = TRUE;

	block = back_block1;

	ib::info() << "Starting an apply batch of log records to the"
		" database...";

	fputs("InnoDB: Progress in percent: ", stderr);

	n_hash_cells = hash_get_n_cells(recv_sys->addr_hash);

	for (i = 0; i < n_hash_cells; i++) {
		/* The address hash table is externally chained */
		recv_addr = hash_get_nth_cell(recv_sys->addr_hash, i)->node;

		while (recv_addr != NULL) {

			bool			found;
			const page_size_t&	page_size
				= fil_space_get_page_size(recv_addr->space,
							  &found);

			if (!found) {
#if 0
				fprintf(stderr,
					"InnoDB: Warning: cannot apply"
					" log record to"
					" tablespace %lu page %lu,\n"
					"InnoDB: because tablespace with"
					" that id does not exist.\n",
					recv_addr->space, recv_addr->page_no);
#endif
				recv_addr->state = RECV_DISCARDED;

				ut_a(recv_sys->n_addrs);
				recv_sys->n_addrs--;

				goto skip_this_recv_addr;
			}

			/* We simulate a page read made by the buffer pool, to
			make sure the recovery apparatus works ok. We must init
			the block. */

			buf_page_init_for_backup_restore(
				page_id_t(recv_addr->space, recv_addr->page_no),
				page_size, block);

			/* Extend the tablespace's last file if the page_no
			does not fall inside its bounds; we assume the last
			file is auto-extending, and mysqlbackup copied the file
			when it still was smaller */

			success = fil_extend_space_to_desired_size(
				&actual_size,
				recv_addr->space, recv_addr->page_no + 1);
			if (!success) {
				ib::fatal() << "Cannot extend tablespace "
					<< recv_addr->space << " to hold "
					<< recv_addr->page_no << " pages";
			}

			/* Read the page from the tablespace file using the
			fil0fil.cc routines */

			const page_id_t	page_id(recv_addr->space,
						recv_addr->page_no);

			if (page_size.is_compressed()) {
				error = fil_io(OS_FILE_READ, true, page_id,
					       page_size, 0, page_size.bytes(),
					       block->page.zip.data, NULL);

				if (error == DB_SUCCESS
				    && !buf_zip_decompress(block, TRUE)) {
					ut_error;
				}
			} else {
				error = fil_io(OS_FILE_READ, true, page_id,
					       page_size, 0, page_size.bytes(),
					       block->frame, NULL);
			}

			if (error != DB_SUCCESS) {
				ib::fatal() << "Cannot read from tablespace "
					<< recv_addr->space << " page number "
					<< recv_addr->page_no;
			}

			/* Apply the log records to this page */
			recv_recover_page(FALSE, block);

			/* Write the page back to the tablespace file using the
			fil0fil.cc routines */

			buf_flush_init_for_writing(
				block->frame, buf_block_get_page_zip(block),
				mach_read_from_8(block->frame + FIL_PAGE_LSN),
				fsp_is_checksum_disabled(
					block->page.id.space()));

			if (page_size.is_compressed()) {
				error = fil_io(OS_FILE_WRITE, true, page_id,
					       0, page_size.bytes(),
					       block->page.zip.data, NULL);
			} else {
				error = fil_io(OS_FILE_WRITE, true, page_id,
					       0, page_size.bytes(),
					       block->frame, NULL);
			}
skip_this_recv_addr:
			recv_addr = HASH_GET_NEXT(addr_hash, recv_addr);
		}

		if ((100 * i) / n_hash_cells
		    != (100 * (i + 1)) / n_hash_cells) {
			fprintf(stderr, "%lu ",
				(ulong) ((100 * i) / n_hash_cells));
			fflush(stderr);
		}
	}

	recv_sys_empty_hash();
}
#endif /* !UNIV_HOTBACKUP */

/** Tries to parse a single log record.
@param[out]	type		log record type
@param[in]	ptr		pointer to a buffer
@param[in]	end_ptr		end of the buffer
@param[out]	space_id	tablespace identifier
@param[out]	page_no		page number
@param[in]	apply		whether to apply MLOG_FILE_* records
@param[out]	body		start of log record body
@return length of the record, or 0 if the record was not complete */
static
ulint
recv_parse_log_rec(
	mlog_id_t*	type,
	byte*		ptr,
	byte*		end_ptr,
	ulint*		space,
	ulint*		page_no,
	bool		apply,
	byte**		body)
{
	byte*	new_ptr;

	*body = NULL;

	UNIV_MEM_INVALID(type, sizeof *type);
	UNIV_MEM_INVALID(space, sizeof *space);
	UNIV_MEM_INVALID(page_no, sizeof *page_no);
	UNIV_MEM_INVALID(body, sizeof *body);

	if (ptr == end_ptr) {

		return(0);
	}

	switch (*ptr) {
#ifdef UNIV_LOG_LSN_DEBUG
	case MLOG_LSN | MLOG_SINGLE_REC_FLAG:
	case MLOG_LSN:
		new_ptr = mlog_parse_initial_log_record(
			ptr, end_ptr, type, space, page_no);
		if (new_ptr != NULL) {
			const lsn_t	lsn = static_cast<lsn_t>(
				*space) << 32 | *page_no;
			ut_a(lsn == recv_sys->recovered_lsn);
		}

		*type = MLOG_LSN;
		return(new_ptr - ptr);
#endif /* UNIV_LOG_LSN_DEBUG */
	case MLOG_MULTI_REC_END:
	case MLOG_DUMMY_RECORD:
		*type = static_cast<mlog_id_t>(*ptr);
		return(1);
	case MLOG_CHECKPOINT:
		*type = static_cast<mlog_id_t>(*ptr);
		return(SIZE_OF_MLOG_CHECKPOINT);
	case MLOG_MULTI_REC_END | MLOG_SINGLE_REC_FLAG:
	case MLOG_DUMMY_RECORD | MLOG_SINGLE_REC_FLAG:
	case MLOG_CHECKPOINT | MLOG_SINGLE_REC_FLAG:
		recv_sys->found_corrupt_log = true;
		return(0);
	}

	new_ptr = mlog_parse_initial_log_record(ptr, end_ptr, type, space,
						page_no);
	*body = new_ptr;

	if (UNIV_UNLIKELY(!new_ptr)) {

		return(0);
	}

	new_ptr = recv_parse_or_apply_log_rec_body(
		*type, new_ptr, end_ptr, *space, *page_no, apply, NULL, NULL);

	if (UNIV_UNLIKELY(new_ptr == NULL)) {

		return(0);
	}

	return(new_ptr - ptr);
}

/*******************************************************//**
Calculates the new value for lsn when more data is added to the log. */
static
lsn_t
recv_calc_lsn_on_data_add(
/*======================*/
	lsn_t		lsn,	/*!< in: old lsn */
	ib_uint64_t	len)	/*!< in: this many bytes of data is
				added, log block headers not included */
{
	ulint		frag_len;
	ib_uint64_t	lsn_len;

	frag_len = (lsn % OS_FILE_LOG_BLOCK_SIZE) - LOG_BLOCK_HDR_SIZE;
	ut_ad(frag_len < OS_FILE_LOG_BLOCK_SIZE - LOG_BLOCK_HDR_SIZE
	      - LOG_BLOCK_TRL_SIZE);
	lsn_len = len;
	lsn_len += (lsn_len + frag_len)
		/ (OS_FILE_LOG_BLOCK_SIZE - LOG_BLOCK_HDR_SIZE
		   - LOG_BLOCK_TRL_SIZE)
		* (LOG_BLOCK_HDR_SIZE + LOG_BLOCK_TRL_SIZE);

	return(lsn + lsn_len);
}

/** Prints diagnostic info of corrupt log.
@param[in]	ptr	pointer to corrupt log record
@param[in]	type	type of the log record (could be garbage)
@param[in]	space	tablespace ID (could be garbage)
@param[in]	page_no	page number (could be garbage)
@return whether processing should continue */
static
bool
recv_report_corrupt_log(
	const byte*	ptr,
	int		type,
	ulint		space,
	ulint		page_no)
{
	ib::error() <<
		"############### CORRUPT LOG RECORD FOUND ##################";

	ib::info() << "Log record type " << type << ", page " << space << ":"
		<< page_no << ". Log parsing proceeded successfully up to "
		<< recv_sys->recovered_lsn << ". Previous log record type "
		<< recv_previous_parsed_rec_type << ", is multi "
		<< recv_previous_parsed_rec_is_multi << " Recv offset "
		<< (ptr - recv_sys->buf) << ", prev "
		<< recv_previous_parsed_rec_offset;

	ut_ad(ptr <= recv_sys->buf + recv_sys->len);

	const ulint	limit	= 100;
	const ulint	before
		= std::min(recv_previous_parsed_rec_offset, limit);
	const ulint	after
		= std::min(recv_sys->len - (ptr - recv_sys->buf), limit);

	ib::info() << "Hex dump starting " << before << " bytes before and"
		" ending " << after << " bytes after the corrupted record:";

	ut_print_buf(stderr,
		     recv_sys->buf
		     + recv_previous_parsed_rec_offset - before,
		     ptr - recv_sys->buf + before + after
		     - recv_previous_parsed_rec_offset);
	putc('\n', stderr);

#ifndef UNIV_HOTBACKUP
	if (!srv_force_recovery) {
		ib::info() << "Set innodb_force_recovery to ignore this error.";
		return(false);
	}
#endif /* !UNIV_HOTBACKUP */

	ib::warn() << "The log file may have been corrupt and it is possible"
		" that the log scan did not proceed far enough in recovery!"
		" Please run CHECK TABLE on your InnoDB tables to check"
		" that they are ok! If mysqld crashes after this recovery; "
		<< FORCE_RECOVERY_MSG;
	return(true);
}

/** Whether to store redo log records to the hash table */
enum store_t {
	/** Do not store redo log records. */
	STORE_NO,
	/** Store redo log records. */
	STORE_YES,
	/** Store redo log records if the tablespace exists. */
	STORE_IF_EXISTS
};

/** Parse log records from a buffer and optionally store them to a
hash table to wait merging to file pages.
@param[in]	checkpoint_lsn	the LSN of the latest checkpoint
@param[in]	store		whether to store page operations
@param[in]	apply		whether to apply the records
@return whether MLOG_CHECKPOINT record was seen the first time,
or corruption was noticed */
static __attribute__((warn_unused_result))
bool
recv_parse_log_recs(
	lsn_t		checkpoint_lsn,
	store_t		store,
	bool		apply)
{
	byte*		ptr;
	byte*		end_ptr;
	bool		single_rec;
	ulint		len;
	lsn_t		new_recovered_lsn;
	lsn_t		old_lsn;
	mlog_id_t	type;
	ulint		space;
	ulint		page_no;
	byte*		body;

	ut_ad(log_mutex_own());
	ut_ad(recv_sys->parse_start_lsn != 0);
loop:
	ptr = recv_sys->buf + recv_sys->recovered_offset;

	end_ptr = recv_sys->buf + recv_sys->len;

	if (ptr == end_ptr) {

		return(false);
	}

	switch (*ptr) {
	case MLOG_CHECKPOINT:
#ifdef UNIV_LOG_LSN_DEBUG
	case MLOG_LSN:
#endif /* UNIV_LOG_LSN_DEBUG */
	case MLOG_DUMMY_RECORD:
		single_rec = true;
		break;
	default:
		single_rec = !!(*ptr & MLOG_SINGLE_REC_FLAG);
	}

	if (single_rec) {
		/* The mtr did not modify multiple pages */

		old_lsn = recv_sys->recovered_lsn;

		/* Try to parse a log record, fetching its type, space id,
		page no, and a pointer to the body of the log record */

		len = recv_parse_log_rec(&type, ptr, end_ptr, &space,
					 &page_no, apply, &body);

		if (len == 0) {
			return(false);
		}

		if (recv_sys->found_corrupt_log) {
			recv_report_corrupt_log(
				ptr, type, space, page_no);
			return(true);
		}

		if (recv_sys->found_corrupt_fs) {
			return(true);
		}

		new_recovered_lsn = recv_calc_lsn_on_data_add(old_lsn, len);

		if (new_recovered_lsn > recv_sys->scanned_lsn) {
			/* The log record filled a log block, and we require
			that also the next log block should have been scanned
			in */

			return(false);
		}

		recv_previous_parsed_rec_type = type;
		recv_previous_parsed_rec_offset = recv_sys->recovered_offset;
		recv_previous_parsed_rec_is_multi = 0;

		recv_sys->recovered_offset += len;
		recv_sys->recovered_lsn = new_recovered_lsn;

		switch (type) {
			lsn_t	lsn;
		case MLOG_DUMMY_RECORD:
			/* Do nothing */
			break;
		case MLOG_CHECKPOINT:
			if (end_ptr < ptr + SIZE_OF_MLOG_CHECKPOINT) {
				return(false);
			}
#if SIZE_OF_MLOG_CHECKPOINT != 1 + 8
# error SIZE_OF_MLOG_CHECKPOINT != 1 + 8
#endif
			lsn = mach_read_from_8(ptr + 1);

			DBUG_PRINT("ib_log",
				   ("MLOG_CHECKPOINT(" LSN_PF ") %s at "
				    LSN_PF,
				    lsn,
				    lsn != checkpoint_lsn ? "ignored"
				    : recv_sys->mlog_checkpoint_lsn
				    ? "reread" : "read",
				    recv_sys->recovered_lsn));

			if (lsn == checkpoint_lsn) {
				if (recv_sys->mlog_checkpoint_lsn) {
					/* At recv_reset_logs() we may
					write a duplicate MLOG_CHECKPOINT
					for the same checkpoint LSN. Thus
					recv_sys->mlog_checkpoint_lsn
					can differ from the current LSN. */
					ut_ad(recv_sys->mlog_checkpoint_lsn
					      <= recv_sys->recovered_lsn);
					break;
				}
				recv_sys->mlog_checkpoint_lsn
					= recv_sys->recovered_lsn;
				return(true);
			}
			break;
		case MLOG_FILE_NAME:
		case MLOG_FILE_RENAME2:
		case MLOG_FILE_DELETE:
			/* These were already handled by
			recv_parse_log_rec() and
			recv_parse_or_apply_log_rec_body(). */
			break;
#ifdef UNIV_LOG_LSN_DEBUG
		case MLOG_LSN:
			/* Do not add these records to the hash table.
			The page number and space id fields are misused
			for something else. */
			break;
#endif /* UNIV_LOG_LSN_DEBUG */
		default:
			DBUG_PRINT("ib_log",
				   ("scan " LSN_PF ": log rec %d"
				    " len " ULINTPF
				    " page " ULINTPF ":" ULINTPF,
				    old_lsn, type, len, space, page_no));

			switch (store) {
			case STORE_NO:
				break;
			case STORE_IF_EXISTS:
				if (fil_space_get_flags(space)
				    == ULINT_UNDEFINED) {
					break;
				}
				/* fall through */
			case STORE_YES:
				recv_add_to_hash_table(
					type, space, page_no, body,
					ptr + len, old_lsn,
					recv_sys->recovered_lsn);
			}
		}
	} else {
		/* Check that all the records associated with the single mtr
		are included within the buffer */

		ulint	total_len	= 0;
		ulint	n_recs		= 0;

		for (;;) {
			len = recv_parse_log_rec(
				&type, ptr, end_ptr, &space, &page_no,
				false, &body);

			if (len == 0) {
				return(false);
			}

			if (recv_sys->found_corrupt_log
			    || type == MLOG_CHECKPOINT
			    || (*ptr & MLOG_SINGLE_REC_FLAG)) {
				recv_sys->found_corrupt_log = true;
				recv_report_corrupt_log(
					ptr, type, space, page_no);
				return(true);
			}

			if (recv_sys->found_corrupt_fs) {
				return(true);
			}

			recv_previous_parsed_rec_type = type;
			recv_previous_parsed_rec_offset
				= recv_sys->recovered_offset + total_len;
			recv_previous_parsed_rec_is_multi = 1;

			total_len += len;
			n_recs++;

			ptr += len;

			if (type == MLOG_MULTI_REC_END) {
				DBUG_PRINT("ib_log",
					   ("scan " LSN_PF
					    ": multi-log end"
					    " total_len " ULINTPF
					    " n=" ULINTPF,
					    recv_sys->recovered_lsn,
					    total_len, n_recs));
				break;
			}

			DBUG_PRINT("ib_log",
				   ("scan " LSN_PF ": multi-log rec %d"
				    " len " ULINTPF
				    " page " ULINTPF ":" ULINTPF,
				    recv_sys->recovered_lsn,
				    type, len, space, page_no));
		}

		new_recovered_lsn = recv_calc_lsn_on_data_add(
			recv_sys->recovered_lsn, total_len);

		if (new_recovered_lsn > recv_sys->scanned_lsn) {
			/* The log record filled a log block, and we require
			that also the next log block should have been scanned
			in */

			return(false);
		}

		/* Add all the records to the hash table */

		ptr = recv_sys->buf + recv_sys->recovered_offset;

		for (;;) {
			old_lsn = recv_sys->recovered_lsn;
			/* This will apply MLOG_FILE_ records. We
			had to skip them in the first scan, because we
			did not know if the mini-transaction was
			completely recovered (until MLOG_MULTI_REC_END). */
			len = recv_parse_log_rec(
				&type, ptr, end_ptr, &space, &page_no,
				apply, &body);

			if (recv_sys->found_corrupt_log
			    && !recv_report_corrupt_log(
				    ptr, type, space, page_no)) {
				return(true);
			}

			if (recv_sys->found_corrupt_fs) {
				return(true);
			}

			ut_a(len != 0);
			ut_a(!(*ptr & MLOG_SINGLE_REC_FLAG));

			recv_sys->recovered_offset += len;
			recv_sys->recovered_lsn
				= recv_calc_lsn_on_data_add(old_lsn, len);

			switch (type) {
			case MLOG_MULTI_REC_END:
				/* Found the end mark for the records */
				goto loop;
#ifdef UNIV_LOG_LSN_DEBUG
			case MLOG_LSN:
				/* Do not add these records to the hash table.
				The page number and space id fields are misused
				for something else. */
				break;
#endif /* UNIV_LOG_LSN_DEBUG */
			case MLOG_FILE_NAME:
			case MLOG_FILE_RENAME2:
			case MLOG_FILE_DELETE:
				/* These were already handled by
				recv_parse_log_rec() and
				recv_parse_or_apply_log_rec_body(). */
				break;
			default:
				switch (store) {
				case STORE_NO:
					break;
				case STORE_IF_EXISTS:
					if (fil_space_get_flags(space)
					    == ULINT_UNDEFINED) {
						break;
					}
					/* fall through */
				case STORE_YES:
					recv_add_to_hash_table(
						type, space, page_no,
						body, ptr + len,
						old_lsn,
						new_recovered_lsn);
				}
			}

			ptr += len;
		}
	}

	goto loop;
}

/*******************************************************//**
Adds data from a new log block to the parsing buffer of recv_sys if
recv_sys->parse_start_lsn is non-zero.
@return true if more data added */
static
bool
recv_sys_add_to_parsing_buf(
/*========================*/
	const byte*	log_block,	/*!< in: log block */
	lsn_t		scanned_lsn)	/*!< in: lsn of how far we were able
					to find data in this log block */
{
	ulint	more_len;
	ulint	data_len;
	ulint	start_offset;
	ulint	end_offset;

	ut_ad(scanned_lsn >= recv_sys->scanned_lsn);

	if (!recv_sys->parse_start_lsn) {
		/* Cannot start parsing yet because no start point for
		it found */

		return(false);
	}

	data_len = log_block_get_data_len(log_block);

	if (recv_sys->parse_start_lsn >= scanned_lsn) {

		return(false);

	} else if (recv_sys->scanned_lsn >= scanned_lsn) {

		return(false);

	} else if (recv_sys->parse_start_lsn > recv_sys->scanned_lsn) {
		more_len = (ulint) (scanned_lsn - recv_sys->parse_start_lsn);
	} else {
		more_len = (ulint) (scanned_lsn - recv_sys->scanned_lsn);
	}

	if (more_len == 0) {

		return(false);
	}

	ut_ad(data_len >= more_len);

	start_offset = data_len - more_len;

	if (start_offset < LOG_BLOCK_HDR_SIZE) {
		start_offset = LOG_BLOCK_HDR_SIZE;
	}

	end_offset = data_len;

	if (end_offset > OS_FILE_LOG_BLOCK_SIZE - LOG_BLOCK_TRL_SIZE) {
		end_offset = OS_FILE_LOG_BLOCK_SIZE - LOG_BLOCK_TRL_SIZE;
	}

	ut_ad(start_offset <= end_offset);

	if (start_offset < end_offset) {
		ut_memcpy(recv_sys->buf + recv_sys->len,
			  log_block + start_offset, end_offset - start_offset);

		recv_sys->len += end_offset - start_offset;

		ut_a(recv_sys->len <= RECV_PARSING_BUF_SIZE);
	}

	return(true);
}

/*******************************************************//**
Moves the parsing buffer data left to the buffer start. */
static
void
recv_sys_justify_left_parsing_buf(void)
/*===================================*/
{
	ut_memmove(recv_sys->buf, recv_sys->buf + recv_sys->recovered_offset,
		   recv_sys->len - recv_sys->recovered_offset);

	recv_sys->len -= recv_sys->recovered_offset;

	recv_sys->recovered_offset = 0;
}

/*******************************************************//**
Scans log from a buffer and stores new log data to the parsing buffer.
Parses and hashes the log records if new data found.  Unless
UNIV_HOTBACKUP is defined, this function will apply log records
automatically when the hash table becomes full.
@return true if not able to scan any more in this log group */
static
bool
recv_scan_log_recs(
/*===============*/
	ulint		available_memory,/*!< in: we let the hash table of recs
					to grow to this size, at the maximum */
	store_t*	store_to_hash,	/*!< in,out: whether the records should be
					stored to the hash table; this is reset
					if just debug checking is needed, or
					when the available_memory runs out */
	const byte*	buf,		/*!< in: buffer containing a log
					segment or garbage */
	ulint		len,		/*!< in: buffer length */
	lsn_t		checkpoint_lsn,	/*!< in: latest checkpoint LSN */
	lsn_t		start_lsn,	/*!< in: buffer start lsn */
	lsn_t*		contiguous_lsn,	/*!< in/out: it is known that all log
					groups contain contiguous log data up
					to this lsn */
	lsn_t*		group_scanned_lsn)/*!< out: scanning succeeded up to
					this lsn */
{
	const byte*	log_block	= buf;
	ulint		no;
	lsn_t		scanned_lsn	= start_lsn;
	bool		finished	= false;
	ulint		data_len;
	bool		more_data	= false;
	bool		apply		= recv_sys->mlog_checkpoint_lsn != 0;

	ut_ad(start_lsn % OS_FILE_LOG_BLOCK_SIZE == 0);
	ut_ad(len % OS_FILE_LOG_BLOCK_SIZE == 0);
	ut_ad(len >= OS_FILE_LOG_BLOCK_SIZE);

	do {
		ut_ad(!finished);
		no = log_block_get_hdr_no(log_block);
		/*
		fprintf(stderr, "Log block header no %lu\n", no);

		fprintf(stderr, "Scanned lsn no %lu\n",
		log_block_convert_lsn_to_no(scanned_lsn));
		*/
		if (no != log_block_convert_lsn_to_no(scanned_lsn)
		    || !log_block_checksum_is_ok_or_old_format(log_block)) {

			if (no == log_block_convert_lsn_to_no(scanned_lsn)
			    && !log_block_checksum_is_ok_or_old_format(
				    log_block)) {

				ib::error() << "Log block no " << no << " at"
					" lsn " << scanned_lsn << " has ok"
					" header, but checksum field contains "
					<< log_block_get_checksum(log_block)
					<< ", should be "
					<< log_block_calc_checksum(log_block);
			}

			/* Garbage or an incompletely written log block */
			finished = true;
			break;
		}

		if (log_block_get_flush_bit(log_block)) {
			/* This block was a start of a log flush operation:
			we know that the previous flush operation must have
			been completed for all log groups before this block
			can have been flushed to any of the groups. Therefore,
			we know that log data is contiguous up to scanned_lsn
			in all non-corrupt log groups. */

			if (scanned_lsn > *contiguous_lsn) {
				*contiguous_lsn = scanned_lsn;
			}
		}

		data_len = log_block_get_data_len(log_block);

		if (scanned_lsn + data_len > recv_sys->scanned_lsn
		    && log_block_get_checkpoint_no(log_block)
		    < recv_sys->scanned_checkpoint_no
		    && (recv_sys->scanned_checkpoint_no
			- log_block_get_checkpoint_no(log_block)
			> 0x80000000UL)) {

			/* Garbage from a log buffer flush which was made
			before the most recent database recovery */
			finished = true;
			break;
		}

		if (!recv_sys->parse_start_lsn
		    && (log_block_get_first_rec_group(log_block) > 0)) {

			/* We found a point from which to start the parsing
			of log records */

			recv_sys->parse_start_lsn = scanned_lsn
				+ log_block_get_first_rec_group(log_block);
			recv_sys->scanned_lsn = recv_sys->parse_start_lsn;
			recv_sys->recovered_lsn = recv_sys->parse_start_lsn;
		}

		scanned_lsn += data_len;

		if (scanned_lsn > recv_sys->scanned_lsn) {

			/* We have found more entries. If this scan is
			of startup type, we must initiate crash recovery
			environment before parsing these log records. */

#ifndef UNIV_HOTBACKUP
			if (!recv_needed_recovery) {

				if (!srv_read_only_mode) {
					ib::info() << "Log scan progressed"
						" past the checkpoint lsn "
						<< recv_sys->scanned_lsn;

					recv_init_crash_recovery();
				} else {

					ib::warn() << "Recovery skipped,"
						" --innodb-read-only set!";

					return(true);
				}
			}
#endif /* !UNIV_HOTBACKUP */

			/* We were able to find more log data: add it to the
			parsing buffer if parse_start_lsn is already
			non-zero */

			if (recv_sys->len + 4 * OS_FILE_LOG_BLOCK_SIZE
			    >= RECV_PARSING_BUF_SIZE) {
				ib::error() << "Log parsing buffer overflow."
					" Recovery may have failed!";

				recv_sys->found_corrupt_log = true;

#ifndef UNIV_HOTBACKUP
				if (!srv_force_recovery) {
					ib::error()
						<< "Set innodb_force_recovery"
						" to ignore this error.";
					return(true);
				}
#endif /* !UNIV_HOTBACKUP */

			} else if (!recv_sys->found_corrupt_log) {
				more_data = recv_sys_add_to_parsing_buf(
					log_block, scanned_lsn);
			}

			recv_sys->scanned_lsn = scanned_lsn;
			recv_sys->scanned_checkpoint_no
				= log_block_get_checkpoint_no(log_block);
		}

		if (data_len < OS_FILE_LOG_BLOCK_SIZE) {
			/* Log data for this group ends here */
			finished = true;
			break;
		} else {
			log_block += OS_FILE_LOG_BLOCK_SIZE;
		}
	} while (log_block < buf + len);

	*group_scanned_lsn = scanned_lsn;

	if (recv_needed_recovery
	    || (recv_is_from_backup && !recv_is_making_a_backup)) {
		recv_scan_print_counter++;

		if (finished || (recv_scan_print_counter % 80 == 0)) {

			ib::info() << "Doing recovery: scanned up to"
				" log sequence number " << scanned_lsn;
		}
	}

	if (more_data && !recv_sys->found_corrupt_log) {
		/* Try to parse more log records */

		if (recv_parse_log_recs(checkpoint_lsn,
					*store_to_hash, apply)) {
			ut_ad(recv_sys->found_corrupt_log
			      || recv_sys->found_corrupt_fs
			      || recv_sys->mlog_checkpoint_lsn
			      == recv_sys->recovered_lsn);
			return(true);
		}

		if (*store_to_hash != STORE_NO
		    && mem_heap_get_size(recv_sys->heap) > available_memory) {
			*store_to_hash = STORE_NO;
		}

		if (recv_sys->recovered_offset > RECV_PARSING_BUF_SIZE / 4) {
			/* Move parsing buffer data to the buffer start */

			recv_sys_justify_left_parsing_buf();
		}
	}

	return(finished);
}

#ifndef UNIV_HOTBACKUP
/** Scans log from a buffer and stores new log data to the parsing buffer.
Parses and hashes the log records if new data found.
@param[in,out]	group			log group
@param[in,out]	contiguous_lsn		log sequence number
until which all redo log has been scanned
@param[in]	last_phase		whether changes
can be applied to the tablespaces
@return whether rescan is needed (not everything was stored) */
static
bool
recv_group_scan_log_recs(
	log_group_t*	group,
	lsn_t*		contiguous_lsn,
	bool		last_phase)
{
	DBUG_ENTER("recv_group_scan_log_recs");
	DBUG_ASSERT(!last_phase || recv_sys->mlog_checkpoint_lsn > 0);

	mutex_enter(&recv_sys->mutex);
	recv_sys->len = 0;
	recv_sys->recovered_offset = 0;
	recv_sys->n_addrs = 0;
	recv_sys_empty_hash();
	srv_start_lsn = *contiguous_lsn;
	recv_sys->parse_start_lsn = *contiguous_lsn;
	recv_sys->scanned_lsn = *contiguous_lsn;
	recv_sys->recovered_lsn = *contiguous_lsn;
	recv_sys->scanned_checkpoint_no = 0;
	recv_previous_parsed_rec_type = MLOG_SINGLE_REC_FLAG;
	recv_previous_parsed_rec_offset	= 0;
	recv_previous_parsed_rec_is_multi = 0;
	ut_ad(recv_max_page_lsn == 0);
	ut_ad(last_phase || !recv_writer_thread_active);
	mutex_exit(&recv_sys->mutex);

	lsn_t	checkpoint_lsn	= *contiguous_lsn;
	lsn_t	start_lsn;
	lsn_t	end_lsn;
	store_t	store_to_hash	= recv_sys->mlog_checkpoint_lsn == 0
		? STORE_NO : (last_phase ? STORE_IF_EXISTS : STORE_YES);
	ulint	available_mem	= UNIV_PAGE_SIZE
		* (buf_pool_get_n_pages()
		   - (recv_n_pool_free_frames * srv_buf_pool_instances));

	end_lsn = *contiguous_lsn = ut_uint64_align_down(
		*contiguous_lsn, OS_FILE_LOG_BLOCK_SIZE);

	do {
		if (last_phase && store_to_hash == STORE_NO) {
			store_to_hash = STORE_IF_EXISTS;
			/* We must not allow change buffer
			merge here, because it would generate
			redo log records before we have
			finished the redo log scan. */
			recv_apply_hashed_log_recs(FALSE);
		}

		start_lsn = end_lsn;
		end_lsn += RECV_SCAN_SIZE;

		log_group_read_log_seg(
			log_sys->buf, group, start_lsn, end_lsn);
	} while (!recv_scan_log_recs(
			 available_mem, &store_to_hash, log_sys->buf,
			 RECV_SCAN_SIZE,
			 checkpoint_lsn,
			 start_lsn, contiguous_lsn, &group->scanned_lsn));

	if (recv_sys->found_corrupt_log || recv_sys->found_corrupt_fs) {
		DBUG_RETURN(false);
	}

	DBUG_PRINT("ib_log", ("%s " LSN_PF
			      " completed for log group " ULINTPF,
			      last_phase ? "rescan" : "scan",
			      group->scanned_lsn, group->id));

	DBUG_RETURN(store_to_hash == STORE_NO);
}

/*******************************************************//**
Initialize crash recovery environment. Can be called iff
recv_needed_recovery == FALSE. */
static
void
recv_init_crash_recovery(void)
{
	ut_ad(!srv_read_only_mode);
	ut_a(!recv_needed_recovery);

	recv_needed_recovery = TRUE;
}

/** Check if all tablespaces were found for crash recovery.
@return error code or DB_SUCCESS */
static __attribute__((warn_unused_result))
dberr_t
recv_init_crash_recovery_spaces(void)
{
	dberr_t	err		= DB_SUCCESS;
	bool	flag_deleted	= false;

	ut_ad(!srv_read_only_mode);
	ut_ad(recv_needed_recovery);

	ib::info() << "Database was not shutdown normally!";
	ib::info() << "Starting crash recovery.";

	for (recv_spaces_t::iterator i = recv_spaces.begin();
	     i != recv_spaces.end(); i++) {
		if (i->second.deleted) {
			/* The tablespace was deleted,
			so we can ignore any redo log for it. */
			ut_ad(i->first != TRX_SYS_SPACE);
			flag_deleted = true;
		} else if (i->second.space != NULL) {
			/* The tablespace was found, and there
			are some redo log records for it. */
<<<<<<< HEAD
			if (!fil_names_dirty(i->second.space)) {
				/* The space should previously be clean. */
				ut_ad(0);
			}
		} else if (i->first == TRX_SYS_SPACE) {
			/* The system tablespace is always opened. */
=======
			fil_names_dirty(i->second.space);
>>>>>>> c0c72692
		} else if (srv_force_recovery == 0) {
			ib::error() << "Tablespace " << i->first << " was not"
				" found at " << i->second.name << ".";

			if (err == DB_SUCCESS) {
				ib::error() << "Set innodb_force_recovery=1 to"
					" ignore this and to permanently lose"
					" all changes to the tablespace.";
				err = DB_TABLESPACE_NOT_FOUND;
			}
		} else {
			ib::warn() << "Tablespace " << i->first << " was not"
				" found at " << i->second.name << ", and"
				" innodb_force_recovery was set. All redo log"
				" for this tablespace will be ignored!";

			i->second.deleted = true;
			flag_deleted = true;
		}
	}

	if (err != DB_SUCCESS) {
		return(err);
	}

	if (flag_deleted) {
		for (ulint h = 0;
		     h < hash_get_n_cells(recv_sys->addr_hash);
		     h++) {
			for (recv_addr_t* recv_addr
				     = static_cast<recv_addr_t*>(
					     HASH_GET_FIRST(
						     recv_sys->addr_hash, h));
			     recv_addr != 0;
			     recv_addr = static_cast<recv_addr_t*>(
				     HASH_GET_NEXT(addr_hash, recv_addr))) {
				const ulint space = recv_addr->space;

				if (space == TRX_SYS_SPACE) {
					continue;
				}

				recv_spaces_t::const_iterator i
					= recv_spaces.find(space);
				ut_ad(i != recv_spaces.end());

				if (i->second.deleted) {
					recv_addr->state = RECV_DISCARDED;
				}
			}
		}
	}

	buf_dblwr_process();

	if (srv_force_recovery < SRV_FORCE_NO_LOG_REDO) {
		/* Spawn the background thread to flush dirty pages
		from the buffer pools. */
		os_thread_create(recv_writer_thread, 0, 0);
	}

	return(DB_SUCCESS);
}

/** Start recovering from a redo log checkpoint.
@see recv_recovery_from_checkpoint_finish
@param[in]	flush_lsn	FIL_PAGE_FILE_FLUSH_LSN
of first system tablespace page
@return error code or DB_SUCCESS */
dberr_t
recv_recovery_from_checkpoint_start(
	lsn_t	flush_lsn)
{
	log_group_t*	group;
	log_group_t*	max_cp_group;
	ulint		max_cp_field;
	lsn_t		checkpoint_lsn;
	bool		rescan;
	ib_uint64_t	checkpoint_no;
	lsn_t		contiguous_lsn;
	byte*		buf;
	byte		log_hdr_buf[LOG_FILE_HDR_SIZE];
	dberr_t		err;

	/* Initialize red-black tree for fast insertions into the
	flush_list during recovery process. */
	buf_flush_init_flush_rbt();

	ut_when_dtor<recv_dblwr_t> tmp(recv_sys->dblwr);

	if (srv_force_recovery >= SRV_FORCE_NO_LOG_REDO) {

		ib::info() << "The user has set SRV_FORCE_NO_LOG_REDO on,"
			" skipping log redo";

		return(DB_SUCCESS);
	}

	recv_recovery_on = TRUE;

	log_mutex_enter();

	/* Look for the latest checkpoint from any of the log groups */

	err = recv_find_max_checkpoint(&max_cp_group, &max_cp_field);

	if (err != DB_SUCCESS) {

		log_mutex_exit();

		return(err);
	}

	log_group_read_checkpoint_info(max_cp_group, max_cp_field);

	buf = log_sys->checkpoint_buf;

	checkpoint_lsn = mach_read_from_8(buf + LOG_CHECKPOINT_LSN);
	checkpoint_no = mach_read_from_8(buf + LOG_CHECKPOINT_NO);

	/* Read the first log file header to print a note if this is
	a recovery from a restored InnoDB Hot Backup */

	const page_id_t	page_id(max_cp_group->space_id, 0);

	fil_io(OS_FILE_READ | OS_FILE_LOG, true, page_id, univ_page_size, 0,
	       LOG_FILE_HDR_SIZE, log_hdr_buf, max_cp_group);

	if (0 == ut_memcmp(log_hdr_buf + LOG_FILE_WAS_CREATED_BY_HOT_BACKUP,
			   (byte*)"ibbackup", (sizeof "ibbackup") - 1)) {

		if (srv_read_only_mode) {
			log_mutex_exit();

			ib::error() << "Cannot restore from mysqlbackup,"
				" InnoDB running in read-only mode!";

			return(DB_ERROR);
		}

		/* This log file was created by mysqlbackup --restore: print
		a note to the user about it */

		ib::info() << "The log file was created by mysqlbackup"
			" --apply-log at "
			<< log_hdr_buf + LOG_FILE_WAS_CREATED_BY_HOT_BACKUP
			<< ". The following crash recovery is part of a"
			" normal restore.";

		/* Wipe over the label now */

		memset(log_hdr_buf + LOG_FILE_WAS_CREATED_BY_HOT_BACKUP,
		       ' ', 4);
		/* Write to the log file to wipe over the label */
		fil_io(OS_FILE_WRITE | OS_FILE_LOG, true, page_id,
		       univ_page_size, 0, OS_FILE_LOG_BLOCK_SIZE, log_hdr_buf,
		       max_cp_group);
	}

	/* Start reading the log groups from the checkpoint lsn up. The
	variable contiguous_lsn contains an lsn up to which the log is
	known to be contiguously written to all log groups. */

	recv_sys->mlog_checkpoint_lsn = 0;

	ut_ad(RECV_SCAN_SIZE <= log_sys->buf_size);

	ut_ad(UT_LIST_GET_LEN(log_sys->log_groups) == 1);
	group = UT_LIST_GET_FIRST(log_sys->log_groups);

	ut_ad(recv_sys->n_addrs == 0);
	/* Look for MLOG_CHECKPOINT. */
	contiguous_lsn = checkpoint_lsn;
	recv_group_scan_log_recs(group, &contiguous_lsn, false);
	/* The first scan should not have stored or applied any records. */
	ut_ad(recv_sys->n_addrs == 0);
	ut_ad(!recv_sys->found_corrupt_fs);

	if (recv_sys->found_corrupt_log && !srv_force_recovery) {
		log_mutex_exit();
		return(DB_ERROR);
	}

	if (recv_sys->mlog_checkpoint_lsn == 0) {
		if (!srv_read_only_mode
		    && group->scanned_lsn != checkpoint_lsn) {
			ib::error() << "Ignoring the redo log due to missing"
				" MLOG_CHECKPOINT between the checkpoint "
				<< checkpoint_lsn << " and the end "
				<< group->scanned_lsn << ".";
		}

		group->scanned_lsn = checkpoint_lsn;
		rescan = false;
	} else {
		contiguous_lsn = checkpoint_lsn;
		rescan = recv_group_scan_log_recs(
			group, &contiguous_lsn, false);

		if ((recv_sys->found_corrupt_log && !srv_force_recovery)
		    || recv_sys->found_corrupt_fs) {
			log_mutex_exit();
			return(DB_ERROR);
		}
	}

	/* NOTE: we always do a 'recovery' at startup, but only if
	there is something wrong we will print a message to the
	user about recovery: */

	if (checkpoint_lsn != flush_lsn) {

		if (checkpoint_lsn + SIZE_OF_MLOG_CHECKPOINT < flush_lsn) {
			ib::warn() << " Are you sure you are using the"
				" right ib_logfiles to start up the database?"
				" Log sequence number in the ib_logfiles is "
				<< checkpoint_lsn << ", less than the"
				" log sequence number in the first system"
				" tablespace file header, " << flush_lsn << ".";
		}

		if (!recv_needed_recovery) {

			ib::info() << "The log sequence number " << flush_lsn
				<< " in the system tablespace does not match"
				" the log sequence number " << checkpoint_lsn
				<< " in the ib_logfiles!";

			if (srv_read_only_mode) {
				ib::error() << "Can't initiate database"
					" recovery, running in read-only-mode.";
				log_mutex_exit();
				return(DB_READ_ONLY);
			}

			recv_init_crash_recovery();
		}
	}

	log_sys->lsn = recv_sys->recovered_lsn;

	if (recv_needed_recovery) {
		err = recv_init_crash_recovery_spaces();

		if (err != DB_SUCCESS) {
			log_mutex_exit();
			return(err);
		}

		if (rescan) {
			contiguous_lsn = checkpoint_lsn;
			recv_group_scan_log_recs(group, &contiguous_lsn, true);

			if ((recv_sys->found_corrupt_log
			     && !srv_force_recovery)
			    || recv_sys->found_corrupt_fs) {
				log_mutex_exit();
				return(DB_ERROR);
			}
		}
	} else {
		ut_ad(!rescan || recv_sys->n_addrs == 0);
	}

	/* We currently have only one log group */

	if (group->scanned_lsn < checkpoint_lsn
	    || group->scanned_lsn < recv_max_page_lsn) {

		ib::error() << "We scanned the log up to " << group->scanned_lsn
			<< ". A checkpoint was at " << checkpoint_lsn << " and"
			" the maximum LSN on a database page was "
			<< recv_max_page_lsn << ". It is possible that the"
			" database is now corrupt!";
	}

	if (recv_sys->recovered_lsn < checkpoint_lsn) {
		log_mutex_exit();

		/* No harm in trying to do RO access. */
		if (!srv_read_only_mode) {
			ut_error;
		}

		return(DB_ERROR);
	}

	/* Synchronize the uncorrupted log groups to the most up-to-date log
	group; we also copy checkpoint info to groups */

	log_sys->next_checkpoint_lsn = checkpoint_lsn;
	log_sys->next_checkpoint_no = checkpoint_no + 1;

	recv_synchronize_groups();

	if (!recv_needed_recovery) {
		ut_a(checkpoint_lsn == recv_sys->recovered_lsn);
	} else {
		srv_start_lsn = recv_sys->recovered_lsn;
	}

	ut_memcpy(log_sys->buf, recv_sys->last_block, OS_FILE_LOG_BLOCK_SIZE);

	log_sys->buf_free = (ulint) log_sys->lsn % OS_FILE_LOG_BLOCK_SIZE;
	log_sys->buf_next_to_write = log_sys->buf_free;
	log_sys->write_lsn = log_sys->lsn;

	log_sys->last_checkpoint_lsn = checkpoint_lsn;

	if (!srv_read_only_mode) {
		/* Write a MLOG_CHECKPOINT marker as the first thing,
		before generating any other redo log. */
		fil_names_clear(log_sys->last_checkpoint_lsn, true);
	}

	MONITOR_SET(MONITOR_LSN_CHECKPOINT_AGE,
		    log_sys->lsn - log_sys->last_checkpoint_lsn);

	log_sys->next_checkpoint_no = checkpoint_no + 1;

	mutex_enter(&recv_sys->mutex);

	recv_sys->apply_log_recs = TRUE;

	mutex_exit(&recv_sys->mutex);

	log_mutex_exit();

	recv_lsn_checks_on = TRUE;

	/* The database is now ready to start almost normal processing of user
	transactions: transaction rollbacks and the application of the log
	records in the hash table can be run in background. */

	return(DB_SUCCESS);
}

/** Complete recovery from a checkpoint. */
void
recv_recovery_from_checkpoint_finish(void)
{
	/* Make sure that the recv_writer thread is done. This is
	required because it grabs various mutexes and we want to
	ensure that when we enable sync_order_checks there is no
	mutex currently held by any thread. */
	mutex_enter(&recv_sys->writer_mutex);

	/* Free the resources of the recovery system */
	recv_recovery_on = FALSE;

	/* By acquring the mutex we ensure that the recv_writer thread
	won't trigger any more LRU batches. Now wait for currently
	in progress batches to finish. */
	buf_flush_wait_LRU_batch_end();

	mutex_exit(&recv_sys->writer_mutex);

	ulint count = 0;
	while (recv_writer_thread_active) {
		++count;
		os_thread_sleep(100000);
		if (srv_print_verbose_log && count > 600) {
			ib::info() << "Waiting for recv_writer to"
				" finish flushing of buffer pool";
			count = 0;
		}
	}

	recv_sys_debug_free();

	/* Free up the flush_rbt. */
	buf_flush_free_flush_rbt();

	/* Roll back any recovered data dictionary transactions, so
	that the data dictionary tables will be free of any locks.
	The data dictionary latch should guarantee that there is at
	most one data dictionary transaction active at a time. */
	if (srv_force_recovery < SRV_FORCE_NO_TRX_UNDO) {
		trx_rollback_or_clean_recovered(FALSE);
	}
}

/********************************************************//**
Initiates the rollback of active transactions. */
void
recv_recovery_rollback_active(void)
/*===============================*/
{
	ut_ad(!recv_writer_thread_active);

	/* We can't start any (DDL) transactions if UNDO logging
	has been disabled, additionally disable ROLLBACK of recovered
	user transactions. */
	if (srv_force_recovery < SRV_FORCE_NO_TRX_UNDO
	    && !srv_read_only_mode) {

		/* Drop partially created indexes. */
		row_merge_drop_temp_indexes();
		/* Drop temporary tables. */
		row_mysql_drop_temp_tables();

		/* Drop any auxiliary tables that were not dropped when the
		parent table was dropped. This can happen if the parent table
		was dropped but the server crashed before the auxiliary tables
		were dropped. */
		fts_drop_orphaned_tables();

		/* Rollback the uncommitted transactions which have no user
		session */

		os_thread_create(trx_rollback_or_clean_all_recovered, 0, 0);
	}
}

/******************************************************//**
Resets the logs. The contents of log files will be lost! */
void
recv_reset_logs(
/*============*/
	lsn_t		lsn)		/*!< in: reset to this lsn
					rounded up to be divisible by
					OS_FILE_LOG_BLOCK_SIZE, after
					which we add
					LOG_BLOCK_HDR_SIZE */
{
	log_group_t*	group;

	ut_ad(log_mutex_own());

	log_sys->lsn = ut_uint64_align_up(lsn, OS_FILE_LOG_BLOCK_SIZE);

	group = UT_LIST_GET_FIRST(log_sys->log_groups);

	while (group) {
		group->lsn = log_sys->lsn;
		group->lsn_offset = LOG_FILE_HDR_SIZE;
		group = UT_LIST_GET_NEXT(log_groups, group);
	}

	log_sys->buf_next_to_write = 0;
	log_sys->write_lsn = log_sys->lsn;

	log_sys->next_checkpoint_no = 0;
	log_sys->last_checkpoint_lsn = 0;

	log_block_init(log_sys->buf, log_sys->lsn);
	log_block_set_first_rec_group(log_sys->buf, LOG_BLOCK_HDR_SIZE);

	log_sys->buf_free = LOG_BLOCK_HDR_SIZE;
	log_sys->lsn += LOG_BLOCK_HDR_SIZE;

	MONITOR_SET(MONITOR_LSN_CHECKPOINT_AGE,
		    (log_sys->lsn - log_sys->last_checkpoint_lsn));

	log_mutex_exit();

	/* Reset the checkpoint fields in logs */

	log_make_checkpoint_at(LSN_MAX, TRUE);

	log_mutex_enter();
}
#endif /* !UNIV_HOTBACKUP */

#ifdef UNIV_HOTBACKUP
/******************************************************//**
Creates new log files after a backup has been restored. */
void
recv_reset_log_files_for_backup(
/*============================*/
	const char*	log_dir,	/*!< in: log file directory path */
	ulint		n_log_files,	/*!< in: number of log files */
	lsn_t		log_file_size,	/*!< in: log file size */
	lsn_t		lsn)		/*!< in: new start lsn, must be
					divisible by OS_FILE_LOG_BLOCK_SIZE */
{
	os_file_t	log_file;
	bool		success;
	byte*		buf;
	ulint		i;
	ulint		log_dir_len;
	char		name[5000];
	static const char ib_logfile_basename[] = "ib_logfile";

	log_dir_len = strlen(log_dir);
	/* full path name of ib_logfile consists of log dir path + basename
	+ number. This must fit in the name buffer.
	*/
	ut_a(log_dir_len + strlen(ib_logfile_basename) + 11  < sizeof(name));

	buf = ut_zalloc_nokey(LOG_FILE_HDR_SIZE + OS_FILE_LOG_BLOCK_SIZE);

	for (i = 0; i < n_log_files; i++) {

		sprintf(name, "%s%s%lu", log_dir,
			ib_logfile_basename, (ulong) i);

		log_file = os_file_create_simple(innodb_log_file_key,
						 name, OS_FILE_CREATE,
						 OS_FILE_READ_WRITE,
						 srv_read_only_mode, &success);
		if (!success) {
			ib::fatal() << "Cannot create " << name << ". Check that"
				" the file does not exist yet.";
		}

		ib::info() << "Setting log file size to " << log_file_size;

		success = os_file_set_size(
			name, log_file, log_file_size, srv_read_only_mode);

		if (!success) {
			ib::fatal() << "Cannot set " << name << " size to "
				<< log_file_size;
		}

		os_file_flush(log_file);
		os_file_close(log_file);
	}

	/* We pretend there is a checkpoint at lsn + LOG_BLOCK_HDR_SIZE */

	log_reset_first_header_and_checkpoint(buf, lsn);

	log_block_init_in_old_format(buf + LOG_FILE_HDR_SIZE, lsn);
	log_block_set_first_rec_group(buf + LOG_FILE_HDR_SIZE,
				      LOG_BLOCK_HDR_SIZE);
	sprintf(name, "%s%s%lu", log_dir, ib_logfile_basename, (ulong)0);

	log_file = os_file_create_simple(innodb_log_file_key,
					 name, OS_FILE_OPEN,
					 OS_FILE_READ_WRITE,
					 srv_read_only_mode, &success);
	if (!success) {
		ib::fatal() << "Cannot open " << name << ".";
	}

	os_file_write(name, log_file, buf, 0,
		      LOG_FILE_HDR_SIZE + OS_FILE_LOG_BLOCK_SIZE);
	os_file_flush(log_file);
	os_file_close(log_file);

	ut_free(buf);
}
#endif /* UNIV_HOTBACKUP */

/** Find a doublewrite copy of a page.
@param[in]	space_id	tablespace identifier
@param[in]	page_no		page number
@return	page frame
@retval NULL if no page was found */

const byte*
recv_dblwr_t::find_page(ulint space_id, ulint page_no)
{
	typedef std::vector<const byte*, ut_allocator<const byte*> >
		matches_t;

	matches_t	matches;
	const byte*	result = 0;

	for (list::iterator i = pages.begin(); i != pages.end(); ++i) {
		if (page_get_space_id(*i) == space_id
		    && page_get_page_no(*i) == page_no) {
			matches.push_back(*i);
		}
	}

	if (matches.size() == 1) {
		result = matches[0];
	} else if (matches.size() > 1) {

		lsn_t max_lsn	= 0;
		lsn_t page_lsn	= 0;

		for (matches_t::iterator i = matches.begin();
		     i != matches.end();
		     ++i) {

			page_lsn = mach_read_from_8(*i + FIL_PAGE_LSN);

			if (page_lsn > max_lsn) {
				max_lsn = page_lsn;
				result = *i;
			}
		}
	}

	return(result);
}<|MERGE_RESOLUTION|>--- conflicted
+++ resolved
@@ -3175,16 +3175,9 @@
 		} else if (i->second.space != NULL) {
 			/* The tablespace was found, and there
 			are some redo log records for it. */
-<<<<<<< HEAD
-			if (!fil_names_dirty(i->second.space)) {
-				/* The space should previously be clean. */
-				ut_ad(0);
-			}
+			fil_names_dirty(i->second.space);
 		} else if (i->first == TRX_SYS_SPACE) {
 			/* The system tablespace is always opened. */
-=======
-			fil_names_dirty(i->second.space);
->>>>>>> c0c72692
 		} else if (srv_force_recovery == 0) {
 			ib::error() << "Tablespace " << i->first << " was not"
 				" found at " << i->second.name << ".";
