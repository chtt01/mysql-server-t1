--- conflicted
+++ resolved
@@ -38,10 +38,6 @@
 #include "rem0types.h"
 #include "row0log.h"
 #include "row0merge.h"
-<<<<<<< HEAD
-#include "srv0space.h"
-=======
->>>>>>> a9800d0d
 #include "trx0trx.h"
 #include "trx0roll.h"
 #include "handler0alter.h"
@@ -49,10 +45,7 @@
 #include "fts0priv.h"
 #include "fts0plugin.h"
 #include "pars0pars.h"
-<<<<<<< HEAD
-=======
 #include "row0sel.h"
->>>>>>> a9800d0d
 #include "ha_innodb.h"
 
 /** Operations for creating secondary indexes (no rebuild needed) */
@@ -243,12 +236,8 @@
 	if (srv_read_only_mode
 	    || srv_sys_space.created_new_raw()
 	    || srv_force_recovery) {
-<<<<<<< HEAD
-		ha_alter_info->unsupported_reason =
-=======
 		ha_alter_info->unsupported_reason = (srv_force_recovery)?
 			innobase_get_err_msg(ER_INNODB_FORCED_RECOVERY):
->>>>>>> a9800d0d
 			innobase_get_err_msg(ER_READ_ONLY_MODE);
 
 		DBUG_RETURN(HA_ALTER_INPLACE_NOT_SUPPORTED);
@@ -869,11 +858,7 @@
 			/* Check whether there exist such
 			index in the the index create clause */
 			if (!index && !innobase_find_equiv_index(
-<<<<<<< HEAD
-				    column_names, (uint) i,
-=======
 				    column_names, static_cast<uint>(i),
->>>>>>> a9800d0d
 				    ha_alter_info->key_info_buffer,
 				    ha_alter_info->index_add_buffer,
 				    ha_alter_info->index_add_count)) {
@@ -2544,18 +2529,11 @@
 }
 
 /** Get the new column names if any columns were renamed
-<<<<<<< HEAD
-@param ha_alter_info Data used during in-place alter
-@param altered_table MySQL table that is being altered
-@param user_table InnoDB table as it is before the ALTER operation
-@param heap Memory heap for the allocation
-=======
 @param ha_alter_info	Data used during in-place alter
 @param altered_table	MySQL table that is being altered
 @param table		MySQL table as it is before the ALTER operation
 @param user_table	InnoDB table as it is before the ALTER operation
 @param heap		Memory heap for the allocation
->>>>>>> a9800d0d
 @return array of new column names in rebuilt_table, or NULL if not renamed */
 static __attribute__((nonnull, warn_unused_result))
 const char**
@@ -3578,16 +3556,10 @@
 
 	if (ha_alter_info->handler_flags
 	    & Alter_inplace_info::CHANGE_CREATE_OPTION) {
-<<<<<<< HEAD
-		if (const char* invalid_opt = create_options_are_invalid(
-			    user_thd, ha_alter_info->create_info,
-			    prebuilt->table->space != 0)) {
-=======
 		const char* invalid_opt = create_options_are_invalid(
 			    user_thd, ha_alter_info->create_info,
 			    prebuilt->table->space != 0);
 		if (invalid_opt) {
->>>>>>> a9800d0d
 			my_error(ER_ILLEGAL_HA_CREATE_OPTION, MYF(0),
 				 table_type(), invalid_opt);
 			goto err_exit_no_heap;
@@ -5476,7 +5448,6 @@
 	    && innobase_rename_columns_try(ha_alter_info, ctx, old_table,
 					   trx, table_name)) {
 		DBUG_RETURN(true);
-<<<<<<< HEAD
 	}
 
 	if ((ha_alter_info->handler_flags
@@ -5487,18 +5458,6 @@
 	}
 
 	if ((ha_alter_info->handler_flags
-=======
-	}
-
-	if ((ha_alter_info->handler_flags
-	     & Alter_inplace_info::ALTER_COLUMN_EQUAL_PACK_LENGTH)
-	    && innobase_enlarge_columns_try(ha_alter_info, old_table,
-					    ctx->old_table, trx, table_name)) {
-		DBUG_RETURN(true);
-	}
-
-	if ((ha_alter_info->handler_flags
->>>>>>> a9800d0d
 	     & Alter_inplace_info::RENAME_INDEX)
 	    && rename_indexes_in_data_dictionary(ctx, ha_alter_info, trx)) {
 		DBUG_RETURN(true);
@@ -5668,15 +5627,9 @@
 				thd,
 				Sql_condition::SL_WARNING,
 				ER_ERROR_ON_RENAME,
-<<<<<<< HEAD
-				"Error renaming an index of table '%s' "
-				"from '%s' to '%s' in InnoDB persistent "
-				"statistics storage: %s",
-=======
 				"Error renaming an index of table '%s'"
 				" from '%s' to '%s' in InnoDB persistent"
 				" statistics storage: %s",
->>>>>>> a9800d0d
 				table_name,
 				pair->old_key->name,
 				pair->new_key->name,
