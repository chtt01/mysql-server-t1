--- conflicted
+++ resolved
@@ -796,9 +796,15 @@
 drop table t1;
 create table t1 select now() - now(), curtime() - curtime(), 
 sec_to_time(1) + 0, from_unixtime(1) + 0;
-<<<<<<< HEAD
-now() - now() + 0	curtime() - curtime() + 0	sec_to_time(1) + 0	from_unixtime(1) + 0
-0.000000	0.000000	1.000000	19700101030001.000000
+show create table t1;
+Table	Create Table
+t1	CREATE TABLE `t1` (
+  `now() - now()` double(23,6) NOT NULL default '0.000000',
+  `curtime() - curtime()` double(23,6) NOT NULL default '0.000000',
+  `sec_to_time(1) + 0` double(23,6) default NULL,
+  `from_unixtime(1) + 0` double(23,6) default NULL
+) ENGINE=MyISAM DEFAULT CHARSET=latin1
+drop table t1;
 explain extended select timestampdiff(SQL_TSI_WEEK, '2001-02-01', '2001-05-01') as a1,
 timestampdiff(SQL_TSI_FRAC_SECOND, '2001-02-01 12:59:59.120000', '2001-05-01 12:58:58.119999') as a2;
 id	select_type	table	type	possible_keys	key	key_len	ref	rows	Extra
@@ -938,15 +944,4 @@
 1	2005-06-01	2	2005-06-15
 1	2005-06-01	3	2005-07-15
 3	2005-07-01	3	2005-07-15
-DROP TABLE t1,t2;
-=======
-show create table t1;
-Table	Create Table
-t1	CREATE TABLE `t1` (
-  `now() - now()` double(23,6) NOT NULL default '0.000000',
-  `curtime() - curtime()` double(23,6) NOT NULL default '0.000000',
-  `sec_to_time(1) + 0` double(23,6) default NULL,
-  `from_unixtime(1) + 0` double(23,6) default NULL
-) ENGINE=MyISAM DEFAULT CHARSET=latin1
-drop table t1;
->>>>>>> 52d86dff
+DROP TABLE t1,t2;