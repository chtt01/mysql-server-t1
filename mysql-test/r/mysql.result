drop table if exists t1;
create table t1(a int);
insert into t1 values(1);
ERROR at line 9: DELIMITER must be followed by a 'delimiter' character or string

Test default delimiter ;
a
1

Test delimiter without arg

Test delimiter :
a
1

Test delimiter :
a
1

Test delimiter :;
a
1

Test delimiter //
a
1

Test delimiter MySQL
a
1

Test delimiter delimiter
a
1
Tables_in_test
t1
t2
t3
Tables_in_test
t1
_
Test delimiter : from command line
a
1
_
Test delimiter :; from command line
a
1
_
Test 'go' command(vertical output) G
*************************** 1. row ***************************
a: 1
_
Test  'go' command g
a
1
drop table t1;
create table t1(a int);
lock tables t1 write;
database()
test
unlock tables;
drop table t1;
+----------------------+------------+--------+
| concat('>',col1,'<') | col2       | col3   |
+----------------------+------------+--------+
| >a   <               | b          | 123421 | 
| >a   <               | 0123456789 |      4 | 
| >abcd<               |            |      4 | 
+----------------------+------------+--------+
+-------------------+
| __tañgè Ñãmé      |
+-------------------+
| John Doe          | 
+-------------------+
+-------------------+
| John Doe          |
+-------------------+
| __tañgè Ñãmé      | 
+-------------------+
+------+------+---------------------------+
| i    | j    | k                         |
+------+------+---------------------------+
|    1 | NULL | NULL                      | 
| NULL | NULL | <-----------------------> | 
| NULL | NULL | <-----                    | 
| NULL | NULL | Τη γλώσσα                 | 
| NULL | NULL | ᛖᚴ ᚷᛖᛏ                    | 
+------+------+---------------------------+
i	j	k
NULL	1	NULL
Field	Type	Null	Key	Default	Extra
i	int(11)	YES		NULL	
j	int(11)	NO		NULL	
k	int(11)	YES		NULL	
+------+---+------+
| i    | j | k    |
+------+---+------+
| NULL | 1 | NULL | 
+------+---+------+
+-------+---------+------+-----+---------+-------+
| Field | Type    | Null | Key | Default | Extra |
+-------+---------+------+-----+---------+-------+
| i     | int(11) | YES  |     | NULL    |       | 
| j     | int(11) | NO   |     | NULL    |       | 
| k     | int(11) | YES  |     | NULL    |       | 
+-------+---------+------+-----+---------+-------+
i	s1
1	x
2	NULL
3	
+------+------+
| i    | s1   |
+------+------+
|    1 | x    | 
|    2 | NULL | 
|    3 |      | 
+------+------+
unhex('zz')
NULL
+-------------+
| unhex('zz') |
+-------------+
| NULL        | 
+-------------+
create table t1(a int, b varchar(255), c int);
Field	Type	Null	Key	Default	Extra
a	int(11)	YES		NULL	
b	varchar(255)	YES		NULL	
c	int(11)	YES		NULL	
Field	Type	Null	Key	Default	Extra
a	int(11)	YES		NULL	
b	varchar(255)	YES		NULL	
c	int(11)	YES		NULL	
drop table t1;
1
1
ERROR 1064 (42000) at line 3: You have an error in your SQL syntax; check the manual that corresponds to your MySQL server version for the right syntax to use near '' at line 1
ERROR at line 1: USE must be followed by a database name
\
\\
';
';
create table t17583 (a int);
insert into t17583 (a) values (0),(1),(2),(3),(4),(5),(6),(7),(8),(9);
insert into t17583 select a from t17583;
insert into t17583 select a from t17583;
insert into t17583 select a from t17583;
insert into t17583 select a from t17583;
insert into t17583 select a from t17583;
insert into t17583 select a from t17583;
insert into t17583 select a from t17583;
select count(*) from t17583;
count(*)
1280
drop table t17583;
Test connect without db- or host-name => reconnect
Test connect with dbname only => new dbname, old hostname
ERROR 1064 (42000) at line 1: You have an error in your SQL syntax; check the manual that corresponds to your MySQL server version for the right syntax to use near 'connecttest' at line 1
Test connect with _invalid_ dbname only => new invalid dbname, old hostname
ERROR 1049 (42000) at line 1: Unknown database 'invalid'
ERROR 1049 (42000) at line 1: Unknown database 'invalid'
Test connect with dbname + hostname
Test connect with dbname + _invalid_ hostname
ERROR 2005 (HY000) at line 1: Unknown MySQL server host 'invalid_hostname' (errno)
ERROR 2005 (HY000) at line 1: Unknown MySQL server host 'invalid_hostname' (errno)
The commands reported in the bug report
ERROR 2005 (HY000) at line 1: Unknown MySQL server host 'cyril has found a bug :)XXXXXXXXXXXXXXXXXXXXXXXXXXXXXXXXXXXXXXXXXXXXXXXXXXXXXXXXXXXXXXXXXXXXXXXXXXXX' (errno)
Too long dbname
ERROR 1102 (42000) at line 1: Incorrect database name 'test_really_long_dbnamexxxxxxxxxxxxxxxxxxxxxxxxxxxxxxxxxxxxxxxxxxxxxxxxxxxxxxxxxxxxxxxxxxxxxxxxxxxxx'
Too long hostname
ERROR 2005 (HY000) at line 1: Unknown MySQL server host 'cyrils_superlonghostnameXXXXXXXXXXXXXXXXXXXXXXXXXXXXXXXXXXXXXXXXXXXXXXXXXXXXXXXXXXXXXXXXXXXXXXXXXXXX' (errno)
1
1
ERROR at line 1: DELIMITER cannot contain a backslash character
ERROR at line 1: DELIMITER cannot contain a backslash character
1
1
1
1
This is a file starting with UTF8 BOM 0xEFBBBF
This is a file starting with UTF8 BOM 0xEFBBBF
delimiter
1
2
2
2
2
@z:='1'	@z=database()
1	NULL
1
1
1
1
COUNT (*)
1
COUNT (*)
1
COUNT (*)
1
<<<<<<< HEAD
End of 5.0 tests
WARNING: --server-arg option not supported in this configuration.
Warning (Code 1286): Unknown table engine 'nonexistent'
Warning (Code 1266): Using storage engine MyISAM for table 't2'
Warning (Code 1286): Unknown table engine 'nonexistent2'
Warning (Code 1266): Using storage engine MyISAM for table 't2'
Error (Code 1050): Table 't2' already exists
drop tables t1, t2;
<TABLE BORDER=1><TR><TH>&lt;</TH></TR><TR><TD>&lt; &amp; &gt;</TD></TR></TABLE>
End of tests
=======
ERROR 2005 (HY000) at line 1: Unknown MySQL server host 'invalid_hostname' (1)
End of 5.0 tests
>>>>>>> 394f6ba4
<|MERGE_RESOLUTION|>--- conflicted
+++ resolved
@@ -198,7 +198,7 @@
 1
 COUNT (*)
 1
-<<<<<<< HEAD
+ERROR 2005 (HY000) at line 1: Unknown MySQL server host 'invalid_hostname' (1)
 End of 5.0 tests
 WARNING: --server-arg option not supported in this configuration.
 Warning (Code 1286): Unknown table engine 'nonexistent'
@@ -208,8 +208,4 @@
 Error (Code 1050): Table 't2' already exists
 drop tables t1, t2;
 <TABLE BORDER=1><TR><TH>&lt;</TH></TR><TR><TD>&lt; &amp; &gt;</TD></TR></TABLE>
-End of tests
-=======
-ERROR 2005 (HY000) at line 1: Unknown MySQL server host 'invalid_hostname' (1)
-End of 5.0 tests
->>>>>>> 394f6ba4
+End of tests