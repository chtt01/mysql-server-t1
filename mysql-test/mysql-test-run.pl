--- conflicted
+++ resolved
@@ -166,7 +166,6 @@
 our $opt_vardir;                 # A path but set directly on cmd line
 our $opt_vardir_trace;           # unix formatted opt_vardir for trace files
 our $opt_tmpdir;                 # A path but set directly on cmd line
-our $opt_restart_cleanup;        # Source a file with SQL drop statements
 
 our $opt_usage;
 our $opt_suite;
@@ -329,11 +328,8 @@
 our $file_ndb_testrun_log;
 our $flag_ndb_status_ok= 1;
 our $flag_ndb_slave_status_ok= 1;
-<<<<<<< HEAD
 
 our @data_dir_lst;
-=======
->>>>>>> 03bd5fad
 
 ######################################################################
 #
@@ -563,7 +559,6 @@
     $im_port=                   $opt_master_myport + 7;
     $im_mysqld1_port=           $opt_master_myport + 8;
     $im_mysqld2_port=           $opt_master_myport + 9;
-<<<<<<< HEAD
   }
 
   if ( $opt_master_myport < 5001 or $opt_master_myport + 10 >= 32767 )
@@ -571,8 +566,6 @@
     mtr_error("MTR_BUILD_THREAD number results in a port",
               "outside 5001 - 32767",
               "($opt_master_myport - $opt_master_myport + 10)");
-=======
->>>>>>> 03bd5fad
   }
 
   # Read the command line
@@ -614,13 +607,8 @@
              # Specify ports
              'master_port=i'            => \$opt_master_myport,
              'slave_port=i'             => \$opt_slave_myport,
-<<<<<<< HEAD
              'ndbcluster-port=i'        => \$opt_ndbcluster_port,
              'ndbcluster-port-slave=i'  => \$opt_ndbcluster_port_slave,
-=======
-             'ndbcluster_port=i'        => \$opt_ndbcluster_port,
-             'ndbcluster_port_slave=i'  => \$opt_ndbcluster_port_slave,
->>>>>>> 03bd5fad
              'manager-port=i'           => \$opt_manager_port, # Currently not used
              'im-port=i'                => \$im_port, # Instance Manager port.
              'im-mysqld1-port=i'        => \$im_mysqld1_port, # Port of mysqld, controlled by IM
@@ -635,13 +623,8 @@
 
              # Run test on running server
              'extern'                   => \$opt_extern,
-<<<<<<< HEAD
              'ndb-connectstring=s'       => \$opt_ndbconnectstring,
              'ndb-connectstring-slave=s' => \$opt_ndbconnectstring_slave,
-=======
-             'ndbconnectstring=s'       => \$opt_ndbconnectstring,
-             'ndbconnectstring-slave=s' => \$opt_ndbconnectstring_slave,
->>>>>>> 03bd5fad
 
              # Debugging
              'gdb'                      => \$opt_gdb,
@@ -688,7 +671,6 @@
              'netware'                  => \$opt_netware,
              'old-master'               => \$opt_old_master,
              'reorder'                  => \$opt_reorder,
-             'restart-cleanup'          => \$opt_restart_cleanup,
              'script-debug'             => \$opt_script_debug,
              'sleep=i'                  => \$opt_sleep,
              'socket=s'                 => \$opt_socket,
@@ -707,17 +689,6 @@
             ) or usage("Can't read options");
 
   usage("") if $opt_usage;
-<<<<<<< HEAD
-
-  if ( $opt_comment )
-  {
-    print "\n";
-    print '#' x 78, "\n";
-    print "# $opt_comment\n";
-    print '#' x 78, "\n\n";
-  }
-=======
->>>>>>> 03bd5fad
 
   if ( $opt_comment )
   {
@@ -863,35 +834,10 @@
   }
   elsif ( $opt_valgrind_mysqld or $opt_valgrind_mysqltest )
   {
-<<<<<<< HEAD
     # If test's are run for a specific executable, turn on
     # verbose and show-reachable
     $opt_valgrind= 1;
     $opt_valgrind_all= 1;
-=======
-    if ( $opt_extern )
-    {
-      mtr_error("Can't use --extern with --ddd");
-    }
-  }
-
-  # The ":s" in the argument spec, means we have three different cases
-  #
-  #   undefined    option not set
-  #   ""           option set with no argument
-  #   "somestring" option is name/path of valgrind executable
-
-  # Take executable path from any of them, if any
-  $opt_valgrind_mysqld= $opt_valgrind;
-  $opt_valgrind= $opt_valgrind_mysqltest if $opt_valgrind_mysqltest;
-  $opt_valgrind= $opt_valgrind_all       if $opt_valgrind_all;
-
-  # If valgrind flag not defined, define if other valgrind flags are
-  unless ( defined $opt_valgrind )
-  {
-    $opt_valgrind= ""
-      if defined $opt_valgrind_mysqltest or defined $opt_valgrind_all;
->>>>>>> 03bd5fad
   }
 
   if ( ! $opt_testcase_timeout )
@@ -1074,17 +1020,10 @@
                                            # New CMake locations.
                                            "$glob_basedir/client/release",
                                            "$glob_basedir/client/debug");
-<<<<<<< HEAD
       $exe_mysqld=         mtr_exe_exists ("$path_client_bindir/mysqld-nt",
                                            "$path_client_bindir/mysqld",
                                            "$path_client_bindir/mysqld-debug",
                                            "$path_client_bindir/mysqld-max",
-=======
-      $exe_mysqld=         mtr_exe_exists ("$path_client_bindir/mysqld-max",
-                                           "$path_client_bindir/mysqld-nt",
-                                           "$path_client_bindir/mysqld",
-                                           "$path_client_bindir/mysqld-debug",
->>>>>>> 03bd5fad
                                            "$glob_basedir/sql/release/mysqld",
                                            "$glob_basedir/sql/debug/mysqld");
       $path_language=      mtr_path_exists("$glob_basedir/share/english/",
@@ -1137,12 +1076,8 @@
     $exe_mysqladmin=     mtr_exe_exists("$path_client_bindir/mysqladmin");
     $exe_mysql=          mtr_exe_exists("$path_client_bindir/mysql");
     $exe_mysql_fix_system_tables=
-<<<<<<< HEAD
       mtr_script_exists("$glob_basedir/scripts/mysql_fix_privilege_tables",
                         "/usr/bin/false");
-=======
-      mtr_script_exists("$glob_basedir/scripts/mysql_fix_privilege_tables");
->>>>>>> 03bd5fad
     $path_ndb_tools_dir= mtr_path_exists("$glob_basedir/storage/ndb/tools");
     $exe_ndb_mgm=        "$glob_basedir/storage/ndb/src/mgmclient/ndb_mgm";
   }
@@ -1593,13 +1528,8 @@
 
 sub rm_ndbcluster_tables ($) {
   my $dir=       shift;
-<<<<<<< HEAD
   foreach my $bin ( glob("$dir/cluster/apply_status*"),
                     glob("$dir/cluster/schema*") )
-=======
-  foreach my $bin ( glob("$dir/cluster_replication/apply_status*"),
-                    glob("$dir/cluster_replication/schema*") )
->>>>>>> 03bd5fad
   {
     unlink($bin);
   }
@@ -1645,10 +1575,6 @@
 		 "--core"],
 		"", "", "", "") )
   {
-<<<<<<< HEAD
-=======
-    mtr_error("Error ndbcluster_install_slave");
->>>>>>> 03bd5fad
     return 1;
   }
 
@@ -1893,13 +1819,6 @@
       print "To continue, re-run with '--force'.\n";
       mtr_exit(1);
     }
-  }
-
-  if ( ndbcluster_install_slave() )
-  {
-    # failed to install, disable usage but flag that its no ok
-    $opt_with_ndbcluster_slave= 0;
-    $flag_ndb_slave_status_ok= 0;
   }
 
   return 0;
@@ -2493,13 +2412,8 @@
   {
     stop_masters_slaves();
   }
-<<<<<<< HEAD
   mtr_exit(1);
 
-=======
-  $glob_mysqld_restart= 1;
-  print "Resuming Tests\n\n";
->>>>>>> 03bd5fad
 }
 
 
@@ -2875,7 +2789,6 @@
 
   mysqld_arguments($args,$type,$idx,$extra_opt,$slave_master_info,
 		   $using_ndbcluster);
-<<<<<<< HEAD
 
   if ( $opt_gdb || $opt_manual_gdb)
   {
@@ -2896,8 +2809,6 @@
      # Indicate the exe should not be started
     $exe= undef;
   }
-=======
->>>>>>> 03bd5fad
 
   if ( $type eq 'master' )
   {
@@ -3184,11 +3095,7 @@
     if ( $opt_debug )
     {
       $cmdline_mysqlslap .=
-<<<<<<< HEAD
         " --debug=d:t:A,$opt_vardir_trace/log/mysqlslap.trace";
-=======
-        " --debug=d:t:A,$opt_vardir_trace/log/mysqldump.trace";
->>>>>>> 03bd5fad
     }
   }
 
@@ -3351,12 +3258,6 @@
   if ( $opt_sleep )
   {
     mtr_add_arg($args, "--sleep=%d", $opt_sleep);
-  }
-
-  if ( $opt_restart_cleanup and $glob_mysqld_restart )
-  {
-    mtr_add_arg($args, "--include=%s", "include/drop-on-restart.inc");
-    $glob_mysqld_restart= 0;
   }
 
   if ( $opt_debug )
