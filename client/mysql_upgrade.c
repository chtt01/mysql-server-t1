/* Copyright (C) 2000 MySQL AB

   This program is free software; you can redistribute it and/or modify
   it under the terms of the GNU General Public License as published by
   the Free Software Foundation; version 2 of the License.

   This program is distributed in the hope that it will be useful,
   but WITHOUT ANY WARRANTY; without even the implied warranty of
   MERCHANTABILITY or FITNESS FOR A PARTICULAR PURPOSE.  See the
   GNU General Public License for more details.

   You should have received a copy of the GNU General Public License
   along with this program; if not, write to the Free Software
   Foundation, Inc., 59 Temple Place, Suite 330, Boston, MA  02111-1307  USA */

#include "client_priv.h"
#include <sslopt-vars.h>
#include "../scripts/mysql_fix_privilege_tables_sql.c"

#define VER "1.1"

#ifdef HAVE_SYS_WAIT_H
#include <sys/wait.h>
#endif

#ifndef WEXITSTATUS
# ifdef __WIN__
#  define WEXITSTATUS(stat_val) (stat_val)
# else
#  define WEXITSTATUS(stat_val) ((unsigned)(stat_val) >> 8)
# endif
#endif

static char mysql_path[FN_REFLEN];
static char mysqlcheck_path[FN_REFLEN];

static my_bool opt_force, opt_verbose, debug_info_flag, debug_check_flag;
static uint my_end_arg= 0;
static char *opt_user= (char*)"root";

static DYNAMIC_STRING ds_args;

static char *opt_password= 0;
static my_bool tty_password= 0;

#ifndef DBUG_OFF
static char *default_dbug_option= (char*) "d:t:O,/tmp/mysql_upgrade.trace";
#endif

static char **defaults_argv;

static my_bool not_used; /* Can't use GET_BOOL without a value pointer */

#include <help_start.h>

static struct my_option my_long_options[]=
{
  {"help", '?', "Display this help message and exit.", 0, 0, 0, GET_NO_ARG,
   NO_ARG, 0, 0, 0, 0, 0, 0},
  {"basedir", 'b', "Not used by mysql_upgrade. Only for backward compatibilty",
   0, 0, 0, GET_STR, REQUIRED_ARG, 0, 0, 0, 0, 0, 0},
  {"character-sets-dir", OPT_CHARSETS_DIR,
   "Directory where character sets are.", 0,
   0, 0, GET_STR, REQUIRED_ARG, 0, 0, 0, 0, 0, 0},
  {"compress", OPT_COMPRESS, "Use compression in server/client protocol.",
   (uchar**)&not_used, (uchar**)&not_used, 0, GET_BOOL, NO_ARG, 0, 0, 0, 0, 0, 0},
  {"datadir", 'd',
   "Not used by mysql_upgrade. Only for backward compatibilty",
   0, 0, 0, GET_STR, REQUIRED_ARG, 0, 0, 0, 0, 0, 0},
#ifdef DBUG_OFF
  {"debug", '#', "This is a non-debug version. Catch this and exit",
   0, 0, 0, GET_DISABLED, OPT_ARG, 0, 0, 0, 0, 0, 0},
#else
  {"debug", '#', "Output debug log", (uchar* *) & default_dbug_option,
   (uchar* *) & default_dbug_option, 0, GET_STR, OPT_ARG, 0, 0, 0, 0, 0, 0},
#endif
  {"debug-check", OPT_DEBUG_CHECK, "Check memory and open file usage at exit .",
   (uchar**) &debug_check_flag, (uchar**) &debug_check_flag, 0,
   GET_BOOL, NO_ARG, 0, 0, 0, 0, 0, 0},
  {"debug-info", 'T', "Print some debug info at exit.", (uchar**) &debug_info_flag,
   (uchar**) &debug_info_flag, 0, GET_BOOL, NO_ARG, 0, 0, 0, 0, 0, 0},
  {"default-character-set", OPT_DEFAULT_CHARSET,
   "Set the default character set.", 0,
   0, 0, GET_STR, REQUIRED_ARG, 0, 0, 0, 0, 0, 0},
  {"force", 'f', "Force execution of mysqlcheck even if mysql_upgrade "
   "has already been executed for the current version of MySQL.",
   (uchar**)&opt_force, (uchar**)&opt_force, 0,
   GET_BOOL, NO_ARG, 0, 0, 0, 0, 0, 0},
  {"host",'h', "Connect to host.", 0,
   0, 0, GET_STR, REQUIRED_ARG, 0, 0, 0, 0, 0, 0},
  {"password", 'p',
   "Password to use when connecting to server. If password is not given"
   " it's solicited on the tty.", (uchar**) &opt_password,(uchar**) &opt_password,
   0, GET_STR, OPT_ARG, 0, 0, 0, 0, 0, 0},
#ifdef __WIN__
  {"pipe", 'W', "Use named pipes to connect to server.", 0, 0, 0,
   GET_NO_ARG, NO_ARG, 0, 0, 0, 0, 0, 0},
#endif
  {"port", 'P', "Port number to use for connection.", 0,
   0, 0, GET_STR, REQUIRED_ARG, 0, 0, 0, 0, 0, 0},
  {"protocol", OPT_MYSQL_PROTOCOL,
   "The protocol of connection (tcp,socket,pipe,memory).",
   0, 0, 0, GET_STR, REQUIRED_ARG, 0, 0, 0, 0, 0, 0},
#ifdef HAVE_SMEM
  {"shared-memory-base-name", OPT_SHARED_MEMORY_BASE_NAME,
   "Base name of shared memory.", 0,
   0, 0, GET_STR, REQUIRED_ARG, 0, 0, 0, 0, 0, 0},
#endif
  {"socket", 'S', "Socket file to use for connection.",
   0, 0, 0, GET_STR, REQUIRED_ARG, 0, 0, 0, 0, 0, 0},
  {"user", 'u', "User for login if not current user.", (uchar**) &opt_user,
   (uchar**) &opt_user, 0, GET_STR, REQUIRED_ARG, 0, 0, 0, 0, 0, 0},
#include <sslopt-longopts.h>
  {"verbose", 'v', "Display more output about the process",
   (uchar**) &opt_verbose, (uchar**) &opt_verbose, 0,
   GET_BOOL, NO_ARG, 1, 0, 0, 0, 0, 0},
  {0, 0, 0, 0, 0, 0, GET_NO_ARG, NO_ARG, 0, 0, 0, 0, 0, 0}
};

#include <help_end.h>


static void free_used_memory(void)
{
  /* Free memory allocated by 'load_defaults' */
  free_defaults(defaults_argv);

  dynstr_free(&ds_args);
}


static void die(const char *fmt, ...)
{
  va_list args;
  DBUG_ENTER("die");

  /* Print the error message */
  va_start(args, fmt);
  if (fmt)
  {
    fprintf(stderr, "FATAL ERROR: ");
    vfprintf(stderr, fmt, args);
    fprintf(stderr, "\n");
    fflush(stderr);
  }
  va_end(args);

  free_used_memory();
  my_end(my_end_arg);
  exit(1);
}


static void verbose(const char *fmt, ...)
{
  va_list args;

  if (!opt_verbose)
    return;

  /* Print the verbose message */
  va_start(args, fmt);
  if (fmt)
  {
    vfprintf(stdout, fmt, args);
    fprintf(stdout, "\n");
    fflush(stdout);
  }
  va_end(args);
}


/*
  Add one option - passed to mysql_upgrade on command line
  or by defaults file(my.cnf) - to a dynamic string, in
  this way we pass the same arguments on to mysql and mysql_check
*/

static void add_one_option(DYNAMIC_STRING* ds,
                           const struct my_option *opt,
                           const char* argument)

{
  const char* eq= NullS;
  const char* arg= NullS;
  if (opt->arg_type != NO_ARG)
  {
    eq= "=";
    switch (opt->var_type & GET_TYPE_MASK) {
    case GET_STR:
      arg= argument;
      break;
    default:
      die("internal error at %s: %d",__FILE__, __LINE__);
    }
  }
  dynstr_append_os_quoted(ds, "--", opt->name, eq, arg, NullS);
  dynstr_append(&ds_args, " ");
}


static my_bool
get_one_option(int optid, const struct my_option *opt,
               char *argument)
{
  my_bool add_option= TRUE;

  switch (optid) {

  case '?':
    printf("%s  Ver %s Distrib %s, for %s (%s)\n",
           my_progname, VER, MYSQL_SERVER_VERSION, SYSTEM_TYPE, MACHINE_TYPE);
    puts("MySQL utility for upgrading databases to new MySQL versions\n");
    my_print_help(my_long_options);
    exit(0);
    break;

  case '#':
    DBUG_PUSH(argument ? argument : default_dbug_option);
    add_option= FALSE;
    debug_check_flag= 1;
    break;

  case 'p':
    tty_password= 1;
    add_option= FALSE;
    if (argument)
    {
      /* Add password to ds_args before overwriting the arg with x's */
      add_one_option(&ds_args, opt, argument);
      while (*argument)
        *argument++= 'x';                       /* Destroy argument */
      tty_password= 0;
    }
    break;

  case 'b': /* --basedir   */
  case 'v': /* --verbose   */
  case 'd': /* --datadir   */
  case 'f': /* --force     */
    add_option= FALSE;
    break;
  }

  if (add_option)
  {
    /*
      This is an option that is accpted by mysql_upgrade just so
      it can be passed on to "mysql" and "mysqlcheck"
      Save it in the ds_args string
    */
    add_one_option(&ds_args, opt, argument);
  }
  return 0;
}


static int run_command(char* cmd,
                       DYNAMIC_STRING *ds_res)
{
  char buf[512]= {0};
  FILE *res_file;
  int error;

  if (!(res_file= popen(cmd, "r")))
    die("popen(\"%s\", \"r\") failed", cmd);

  while (fgets(buf, sizeof(buf), res_file))
  {
    DBUG_PRINT("info", ("buf: %s", buf));
    if(ds_res)
    {
      /* Save the output of this command in the supplied string */
      dynstr_append(ds_res, buf);
    }
    else
    {
      /* Print it directly on screen */
      fprintf(stdout, "%s", buf);
    }
  }

  error= pclose(res_file);
  return WEXITSTATUS(error);
}


static int run_tool(char *tool_path, DYNAMIC_STRING *ds_res, ...)
{
  int ret;
  const char* arg;
  va_list args;
  DYNAMIC_STRING ds_cmdline;

  DBUG_ENTER("run_tool");
  DBUG_PRINT("enter", ("tool_path: %s", tool_path));

  if (init_dynamic_string(&ds_cmdline, IF_WIN("\"", ""), FN_REFLEN, FN_REFLEN))
    die("Out of memory");

  dynstr_append_os_quoted(&ds_cmdline, tool_path, NullS);
  dynstr_append(&ds_cmdline, " ");

  va_start(args, ds_res);

  while ((arg= va_arg(args, char *)))
  {
    /* Options should be os quoted */
    if (strncmp(arg, "--", 2) == 0)
      dynstr_append_os_quoted(&ds_cmdline, arg, NullS);
    else
      dynstr_append(&ds_cmdline, arg);
    dynstr_append(&ds_cmdline, " ");
  }

  va_end(args);

#ifdef __WIN__
  dynstr_append(&ds_cmdline, "\"");
#endif

  DBUG_PRINT("info", ("Running: %s", ds_cmdline.str));
  ret= run_command(ds_cmdline.str, ds_res);
  DBUG_PRINT("exit", ("ret: %d", ret));
  dynstr_free(&ds_cmdline);
  DBUG_RETURN(ret);
}


/*
  Try to get the full path to this exceutable

  Return 0 if path found

*/

static my_bool get_full_path_to_executable(char* path)
{
  my_bool ret;
  DBUG_ENTER("get_full_path_to_executable");
#ifdef __WIN__
  ret= (GetModuleFileName(NULL, path, FN_REFLEN) == 0);
#else
  /* my_readlink returns 0 if a symlink was read */
  ret= (my_readlink(path, "/proc/self/exe", MYF(0)) != 0);
  /* Might also want to try with /proc/$$/exe if the above fails */
#endif
  DBUG_PRINT("exit", ("path: %s", path));
  DBUG_RETURN(ret);
}


/*
  Look for the tool in the same directory as mysql_upgrade.
*/

static void find_tool(char *tool_path, const char *tool_name)
{
  char path[FN_REFLEN];
  DYNAMIC_STRING ds_tmp;
  DBUG_ENTER("find_tool");
  DBUG_PRINT("enter", ("progname: %s", my_progname));

  if (init_dynamic_string(&ds_tmp, "", 32, 32))
    die("Out of memory");

  /* Initialize path with the full path to this program */
  if (get_full_path_to_executable(path))
  {
    /*
      Easy way to get full executable path failed, try
      other methods
    */
    if (my_progname[0] == FN_LIBCHAR)
    {
      /* 1. my_progname contains full path */
      strmake(path, my_progname, FN_REFLEN);
    }
    else if (my_progname[0] == '.')
    {
      /* 2. my_progname contains relative path, prepend wd */
      char buf[FN_REFLEN];
      my_getwd(buf, FN_REFLEN, MYF(0));
      my_snprintf(path, FN_REFLEN, "%s%s", buf, my_progname);
    }
    else
    {
      /* 3. Just go for it and hope tool is in path */
      path[0]= 0;
    }
  }
<<<<<<< HEAD
  do
  {
    size_t path_len;
    DBUG_PRINT("enter", ("path: %s", path));
=======
>>>>>>> a91bd852

  DBUG_PRINT("info", ("path: '%s'", path));

  /* Chop off binary name (i.e mysql-upgrade) from path */
  dirname_part(path, path);

  /*
    When running in a not yet installed build and using libtool,
    the program(mysql_upgrade) will be in .libs/ and executed
    through a libtool wrapper in order to use the dynamic libraries
    from this build. The same must be done for the tools(mysql and
    mysqlcheck). Thus if path ends in .libs/, step up one directory
    and execute the tools from there
  */
  path[max((strlen(path)-1), 0)]= 0;   /* Chop off last / */
  if (strncmp(path + dirname_length(path), ".libs", 5) == 0)
  {
    DBUG_PRINT("info", ("Chopping off .libs from '%s'", path));

<<<<<<< HEAD
    /* Chop off last dir part */
    dirname_part(path, path, &path_len);
=======
    /* Chop off .libs */
    dirname_part(path, path);
  }
>>>>>>> a91bd852


  DBUG_PRINT("info", ("path: '%s'", path));

  /* Format name of the tool to search for */
  fn_format(tool_path, tool_name,
            path, "", MYF(MY_REPLACE_DIR));

  verbose("Looking for '%s' in: %s", tool_name, tool_path);

  /* Make sure the tool exists */
  if (my_access(tool_path, F_OK) != 0)
    die("Can't find '%s'", tool_path);

  /*
    Make sure it can be executed
  */
  if (run_tool(tool_path,
               &ds_tmp, /* Get output from command, discard*/
               "--help",
               "2>&1",
               IF_WIN("> NUL", "> /dev/null"),
               NULL))
    die("Can't execute '%s'", tool_path);

  dynstr_free(&ds_tmp);

  DBUG_VOID_RETURN;
}


/*
  Run query using "mysql"
*/

static int run_query(const char *query, DYNAMIC_STRING *ds_res,
                     my_bool force)
{
  int ret;
  File fd;
  char query_file_path[FN_REFLEN];
  DBUG_ENTER("run_query");
  DBUG_PRINT("enter", ("query: %s", query));
  if ((fd= create_temp_file(query_file_path, NULL,
                            "sql", O_CREAT | O_SHARE | O_RDWR,
                            MYF(MY_WME))) < 0)
    die("Failed to create temporary file for defaults");

  if (my_write(fd, query, strlen(query),
               MYF(MY_FNABP | MY_WME)))
    die("Failed to write to '%s'", query_file_path);

  ret= run_tool(mysql_path,
                ds_res,
                ds_args.str,
                "--database=mysql",
                "--batch", /* Turns off pager etc. */
                force ? "--force": "--skip-force",
                ds_res ? "--silent": "",
                "<",
                query_file_path,
                "2>&1",
                NULL);

  my_close(fd, MYF(0));
  my_delete(query_file_path, MYF(0));

  DBUG_RETURN(ret);
}


/*
  Extract the value returned from result of "show variable like ..."
*/

static int extract_variable_from_show(DYNAMIC_STRING* ds, char* value)
{
  char *value_start, *value_end;
  /*
    The query returns "datadir\t<datadir>\n", skip past
    the tab
  */
  if ((value_start= strchr(ds->str, '\t')) == NULL)
    return 1; /* Unexpected result */
  value_start++;

  /* Don't copy the ending newline */
  if ((value_end= strchr(value_start, '\n')) == NULL)
    return 1; /* Unexpected result */

  strncpy(value, value_start, min(FN_REFLEN, value_end-value_start));
  return 0;
}


static int get_upgrade_info_file_name(char* name)
{
  DYNAMIC_STRING ds_datadir;
  DBUG_ENTER("get_upgrade_info_file_name");

  if (init_dynamic_string(&ds_datadir, NULL, 32, 32))
    die("Out of memory");

  if (run_query("show variables like 'datadir'",
                &ds_datadir, FALSE) ||
      extract_variable_from_show(&ds_datadir, name))
  {
    dynstr_free(&ds_datadir);
    DBUG_RETURN(1); /* Query failed */
  }

  dynstr_free(&ds_datadir);

  fn_format(name, "mysql_upgrade_info", name, "", MYF(0));
  DBUG_PRINT("exit", ("name: %s", name));
  DBUG_RETURN(0);
}


/*
  Read the content of mysql_upgrade_info file and
  compare the version number form file against
  version number wich mysql_upgrade was compiled for

  NOTE
  This is an optimization to avoid running mysql_upgrade
  when it's already been performed for the particular
  version of MySQL.

  In case the MySQL server can't return the upgrade info
  file it's always better to report that the upgrade hasn't
  been performed.

*/

static int upgrade_already_done(void)
{
  FILE *in;
  char upgrade_info_file[FN_REFLEN]= {0};
  char buf[sizeof(MYSQL_SERVER_VERSION)+1];

  if (get_upgrade_info_file_name(upgrade_info_file))
    return 0; /* Could not get filename => not sure */

  if (!(in= my_fopen(upgrade_info_file, O_RDONLY, MYF(0))))
    return 0; /* Could not open file => not sure */

  /*
    Read from file, don't care if it fails since it
    will be detected by the strncmp
  */
  bzero(buf, sizeof(buf));
  fgets(buf, sizeof(buf), in);

  my_fclose(in, MYF(0));

  return (strncmp(buf, MYSQL_SERVER_VERSION,
                  sizeof(MYSQL_SERVER_VERSION)-1)==0);
}


/*
  Write mysql_upgrade_info file in servers data dir indicating that
  upgrade has been done for this version

  NOTE
  This might very well fail but since it's just an optimization
  to run mysql_upgrade only when necessary the error can be
  ignored.

*/

static void create_mysql_upgrade_info_file(void)
{
  FILE *out;
  char upgrade_info_file[FN_REFLEN]= {0};

  if (get_upgrade_info_file_name(upgrade_info_file))
    return; /* Could not get filename => skip */

  if (!(out= my_fopen(upgrade_info_file, O_TRUNC | O_WRONLY, MYF(0))))
  {
    fprintf(stderr,
            "Could not create the upgrade info file '%s' in "
            "the MySQL Servers datadir, errno: %d\n",
            upgrade_info_file, errno);
    return;
  }

  /* Write new version to file */
  fputs(MYSQL_SERVER_VERSION, out);
  my_fclose(out, MYF(0));

  /*
    Check if the upgrad_info_file was properly created/updated
    It's not a fatal error -> just print a message if it fails
  */
  if (!upgrade_already_done())
    fprintf(stderr,
            "Could not write to the upgrade info file '%s' in "
            "the MySQL Servers datadir, errno: %d\n",
            upgrade_info_file, errno);
  return;
}


/*
  Check and upgrade(if neccessary) all tables
  in the server using "mysqlcheck --check-upgrade .."
*/

static int run_mysqlcheck_upgrade(void)
{
  verbose("Running 'mysqlcheck'...");
  return run_tool(mysqlcheck_path,
                  NULL, /* Send output from mysqlcheck directly to screen */
                  ds_args.str,
                  "--check-upgrade",
                  "--all-databases",
                  "--auto-repair",
                  NULL);
}


static const char *expected_errors[]=
{
  "ERROR 1060", /* Duplicate column name */
  "ERROR 1061", /* Duplicate key name */
  "ERROR 1054", /* Unknown column */
  0
};


static my_bool is_expected_error(const char* line)
{
  const char** error= expected_errors;
  while (*error)
  {
    /*
      Check if lines starting with ERROR
      are in the list of expected errors
    */
    if (strncmp(line, "ERROR", 5) != 0 ||
        strncmp(line, *error, strlen(*error)) == 0)
      return 1; /* Found expected error */
    error++;
  }
  return 0;
}


static char* get_line(char* line)
{
  while (*line && *line != '\n')
    line++;
  if (*line)
    line++;
  return line;
}


/* Print the current line to stderr */
static void print_line(char* line)
{
  while (*line && *line != '\n')
  {
    fputc(*line, stderr);
    line++;
  }
  fputc('\n', stderr);
}


/*
  Update all system tables in MySQL Server to current
  version using "mysql" to execute all the SQL commands
  compiled into the mysql_fix_privilege_tables array
*/

static int run_sql_fix_privilege_tables(void)
{
  int found_real_errors= 0;
  DYNAMIC_STRING ds_result;
  DBUG_ENTER("run_sql_fix_privilege_tables");

  if (init_dynamic_string(&ds_result, "", 512, 512))
    die("Out of memory");

  verbose("Running 'mysql_fix_privilege_tables'...");
  run_query(mysql_fix_privilege_tables,
            &ds_result, /* Collect result */
            TRUE);

  {
    /*
      Scan each line of the result for real errors
      and ignore the expected one(s) like "Duplicate column name",
      "Unknown column" and "Duplicate key name" since they just
      indicate the system tables are already up to date
    */
    char *line= ds_result.str;
    do
    {
      if (!is_expected_error(line))
      {
        /* Something unexpected failed, dump error line to screen */
        found_real_errors++;
        print_line(line);
      }
    } while ((line= get_line(line)) && *line);
  }

  dynstr_free(&ds_result);
  return found_real_errors;
}


static const char *load_default_groups[]=
{
  "client", /* Read settings how to connect to server */
  "mysql_upgrade", /* Read special settings for mysql_upgrade*/
  0
};


int main(int argc, char **argv)
{
  MY_INIT(argv[0]);
#ifdef __NETWARE__
  setscreenmode(SCR_AUTOCLOSE_ON_EXIT);
#endif

  if (init_dynamic_string(&ds_args, "", 512, 256))
    die("Out of memory");

  load_defaults("my", load_default_groups, &argc, &argv);
  defaults_argv= argv; /* Must be freed by 'free_defaults' */

  if (handle_options(&argc, &argv, my_long_options, get_one_option))
    die(NULL);
  if (debug_info_flag)
    my_end_arg= MY_CHECK_ERROR | MY_GIVE_INFO;
  if (debug_check_flag)
    my_end_arg= MY_CHECK_ERROR;

  if (tty_password)
  {
    opt_password= get_tty_password(NullS);
    /* add password to defaults file */
    dynstr_append_os_quoted(&ds_args, "--password=", opt_password, NullS);
    dynstr_append(&ds_args, " ");
  }
  /* add user to defaults file */
  dynstr_append_os_quoted(&ds_args, "--user=", opt_user, NullS);
  dynstr_append(&ds_args, " ");

  /* Find mysql */
  find_tool(mysql_path, IF_WIN("mysql.exe", "mysql"));

  /* Find mysqlcheck */
  find_tool(mysqlcheck_path, IF_WIN("mysqlcheck.exe", "mysqlcheck"));

  /*
    Read the mysql_upgrade_info file to check if mysql_upgrade
    already has been run for this installation of MySQL
  */
  if (!opt_force && upgrade_already_done())
  {
    printf("This installation of MySQL is already upgraded to %s, "
           "use --force if you still need to run mysql_upgrade\n",
           MYSQL_SERVER_VERSION);
    die(NULL);
  }

  /*
    Run "mysqlcheck" and "mysql_fix_privilege_tables.sql"
  */
  if (run_mysqlcheck_upgrade() ||
      run_sql_fix_privilege_tables())
  {
    /*
      The upgrade failed to complete in some way or another,
      significant error message should have been printed to the screen
    */
    die("Upgrade failed" );
  }
  verbose("OK");

  /* Create a file indicating upgrade has been performed */
  create_mysql_upgrade_info_file();

  free_used_memory();
  my_end(my_end_arg);
  exit(0);
}
<|MERGE_RESOLUTION|>--- conflicted
+++ resolved
@@ -356,6 +356,7 @@
 
 static void find_tool(char *tool_path, const char *tool_name)
 {
+  size_t path_len;
   char path[FN_REFLEN];
   DYNAMIC_STRING ds_tmp;
   DBUG_ENTER("find_tool");
@@ -389,18 +390,11 @@
       path[0]= 0;
     }
   }
-<<<<<<< HEAD
-  do
-  {
-    size_t path_len;
-    DBUG_PRINT("enter", ("path: %s", path));
-=======
->>>>>>> a91bd852
 
   DBUG_PRINT("info", ("path: '%s'", path));
 
   /* Chop off binary name (i.e mysql-upgrade) from path */
-  dirname_part(path, path);
+  dirname_part(path, path, &path_len);
 
   /*
     When running in a not yet installed build and using libtool,
@@ -410,19 +404,14 @@
     mysqlcheck). Thus if path ends in .libs/, step up one directory
     and execute the tools from there
   */
-  path[max((strlen(path)-1), 0)]= 0;   /* Chop off last / */
+  path[max(path_len-1, 0)]= 0;   /* Chop off last / */
   if (strncmp(path + dirname_length(path), ".libs", 5) == 0)
   {
     DBUG_PRINT("info", ("Chopping off .libs from '%s'", path));
 
-<<<<<<< HEAD
-    /* Chop off last dir part */
+    /* Chop off .libs */
     dirname_part(path, path, &path_len);
-=======
-    /* Chop off .libs */
-    dirname_part(path, path);
-  }
->>>>>>> a91bd852
+  }
 
 
   DBUG_PRINT("info", ("path: '%s'", path));
