/*****************************************************************************

Copyright (c) 1994, 2016, Oracle and/or its affiliates. All Rights Reserved.
Copyright (c) 2008, Google Inc.

Portions of this file contain modifications contributed and copyrighted by
Google, Inc. Those modifications are gratefully acknowledged and are described
briefly in the InnoDB documentation. The contributions by Google are
incorporated with their permission, and subject to the conditions contained in
the file COPYING.Google.

This program is free software; you can redistribute it and/or modify it under
the terms of the GNU General Public License as published by the Free Software
Foundation; version 2 of the License.

This program is distributed in the hope that it will be useful, but WITHOUT
ANY WARRANTY; without even the implied warranty of MERCHANTABILITY or FITNESS
FOR A PARTICULAR PURPOSE. See the GNU General Public License for more details.

You should have received a copy of the GNU General Public License along with
this program; if not, write to the Free Software Foundation, Inc.,
51 Franklin Street, Suite 500, Boston, MA 02110-1335 USA

*****************************************************************************/

/***********************************************************************//**
@file include/univ.i
Version control for database, common definitions, and include files

Created 1/20/1994 Heikki Tuuri
****************************************************************************/

#ifndef univ_i
#define univ_i

#ifdef UNIV_HOTBACKUP
#include "hb_univ.i"
#endif /* UNIV_HOTBACKUP */

/* aux macros to convert M into "123" (string) if M is defined like
#define M 123 */
#define _IB_TO_STR(s)	#s
#define IB_TO_STR(s)	_IB_TO_STR(s)

#define INNODB_VERSION_MAJOR	MYSQL_VERSION_MAJOR
#define INNODB_VERSION_MINOR	MYSQL_VERSION_MINOR
#define INNODB_VERSION_BUGFIX	MYSQL_VERSION_PATCH

/* The following is the InnoDB version as shown in
SELECT plugin_version FROM information_schema.plugins;
calculated in make_version_string() in sql/sql_show.cc like this:
"version >> 8" . "version & 0xff"
because the version is shown with only one dot, we skip the last
component, i.e. we show M.N.P as M.N */
#define INNODB_VERSION_SHORT	\
	(INNODB_VERSION_MAJOR << 8 | INNODB_VERSION_MINOR)

#define INNODB_VERSION_STR			\
	IB_TO_STR(INNODB_VERSION_MAJOR) "."	\
	IB_TO_STR(INNODB_VERSION_MINOR) "."	\
	IB_TO_STR(INNODB_VERSION_BUGFIX)

#define REFMAN "http://dev.mysql.com/doc/refman/"	\
	IB_TO_STR(MYSQL_VERSION_MAJOR) "."		\
	IB_TO_STR(MYSQL_VERSION_MINOR) "/en/"

#ifdef MYSQL_DYNAMIC_PLUGIN
/* In the dynamic plugin, redefine some externally visible symbols
in order not to conflict with the symbols of a builtin InnoDB. */

/* Rename all C++ classes that contain virtual functions, because we
have not figured out how to apply the visibility=hidden attribute to
the virtual method table (vtable) in GCC 3. */
# define ha_innobase ha_innodb
#endif /* MYSQL_DYNAMIC_PLUGIN */

#if defined(_WIN32)
# include <windows.h>
#endif /* _WIN32 */

/* The defines used with MySQL */

#ifndef UNIV_HOTBACKUP

/* Include a minimum number of SQL header files so that few changes
made in SQL code cause a complete InnoDB rebuild.  These headers are
used throughout InnoDB but do not include too much themselves.  They
support cross-platform development and expose comonly used SQL names. */

# include <my_global.h>
# include <my_thread.h>

# ifndef UNIV_INNOCHECKSUM
#  include <m_string.h>
#  include <mysqld_error.h>
# endif /* !UNIV_INNOCHECKSUM */
#endif /* !UNIV_HOTBACKUP  */

/* Include <sys/stat.h> to get S_I... macros defined for os0file.cc */
#include <sys/stat.h>

#ifndef _WIN32
# include <sys/mman.h> /* mmap() for os0proc.cc */
# include <sched.h>
#endif /* !_WIN32 */

/* Include the header file generated by CMake */
#ifndef _WIN32
# ifndef UNIV_HOTBACKUP
#  include "my_config.h"
# endif /* UNIV_HOTBACKUP */
#endif

#include <stdint.h>
#include <inttypes.h>
#ifdef HAVE_UNISTD_H
#include <unistd.h>
#endif

/* Following defines are to enable performance schema
instrumentation in each of five InnoDB modules if
HAVE_PSI_INTERFACE is defined. */
#if defined(HAVE_PSI_INTERFACE) && !defined(UNIV_HOTBACKUP)
# define UNIV_PFS_MUTEX
# define UNIV_PFS_RWLOCK
<<<<<<< HEAD
/* For I/O instrumentation, performance schema rely
on a native descriptor to identify the file, this
descriptor could conflict with our OS level descriptor.
Disable IO instrumentation on Windows until this is
resolved */
# ifndef _WIN32
#  define UNIV_PFS_IO
# endif
=======

# define UNIV_PFS_IO
>>>>>>> 3fd5f795
# define UNIV_PFS_THREAD

# include "mysql/psi/psi.h" /* HAVE_PSI_MEMORY_INTERFACE */
# ifdef HAVE_PSI_MEMORY_INTERFACE
#  define UNIV_PFS_MEMORY
# endif /* HAVE_PSI_MEMORY_INTERFACE */

/* There are mutexes/rwlocks that we want to exclude from
instrumentation even if their corresponding performance schema
define is set. And this PFS_NOT_INSTRUMENTED is used
as the key value to identify those objects that would
be excluded from instrumentation. */
# define PFS_NOT_INSTRUMENTED		ULINT32_UNDEFINED

# define PFS_IS_INSTRUMENTED(key)	((key) != PFS_NOT_INSTRUMENTED)

/* For PSI_MUTEX_CALL() and similar. */
#include "pfs_thread_provider.h"
#include "mysql/psi/mysql_thread.h"
/* For PSI_FILE_CALL(). */
#include "pfs_file_provider.h"
#include "mysql/psi/mysql_file.h"

#endif /* HAVE_PSI_INTERFACE */

#ifdef _WIN32
# define YY_NO_UNISTD_H 1
/* VC++ tries to optimise for size by default, from V8+. The size of
the pointer to member depends on whether the type is defined before the
compiler sees the type in the translation unit. This default behaviour
can cause the pointer to be a different size in different translation
units, depending on the above rule. We force optimise for size behaviour
for all cases. This is used by ut0lst.h related code. */
# pragma pointers_to_members(full_generality, single_inheritance)
#endif /* _WIN32 */

/*			DEBUG VERSION CONTROL
			===================== */

/* When this macro is defined then additional test functions will be
compiled. These functions live at the end of each relevant source file
and have "test_" prefix. These functions can be called from the end of
innobase_init() or they can be called from gdb after
innobase_start_or_create_for_mysql() has executed using the call
command. */
/*
#define UNIV_COMPILE_TEST_FUNCS
#define UNIV_ENABLE_UNIT_TEST_GET_PARENT_DIR
#define UNIV_ENABLE_UNIT_TEST_MAKE_FILEPATH
#define UNIV_ENABLE_UNIT_TEST_DICT_STATS
#define UNIV_ENABLE_UNIT_TEST_ROW_RAW_FORMAT_INT
*/

#if defined HAVE_VALGRIND
# define UNIV_DEBUG_VALGRIND
#endif /* HAVE_VALGRIND */
#if 0
#define UNIV_DEBUG_VALGRIND			/* Enable extra
						Valgrind instrumentation */
#define UNIV_DEBUG_PRINT			/* Enable the compilation of
						some debug print functions */
#define UNIV_AHI_DEBUG				/* Enable adaptive hash index
						debugging without UNIV_DEBUG */
#define UNIV_BUF_DEBUG				/* Enable buffer pool
						debugging without UNIV_DEBUG */
#define UNIV_BLOB_LIGHT_DEBUG			/* Enable off-page column
						debugging without UNIV_DEBUG */
#define UNIV_DEBUG				/* Enable ut_ad() assertions
						and disable UNIV_INLINE */
#define UNIV_DEBUG_LOCK_VALIDATE		/* Enable
						ut_ad(lock_rec_validate_page())
						assertions. */
#define UNIV_LRU_DEBUG				/* debug the buffer pool LRU */
#define UNIV_HASH_DEBUG				/* debug HASH_ macros */
#define UNIV_LOG_LSN_DEBUG			/* write LSN to the redo log;
this will break redo log file compatibility, but it may be useful when
debugging redo log application problems. */
#define UNIV_IBUF_DEBUG				/* debug the insert buffer */
#define UNIV_IBUF_COUNT_DEBUG			/* debug the insert buffer;
this limits the database to IBUF_COUNT_N_SPACES and IBUF_COUNT_N_PAGES,
and the insert buffer must be empty when the database is started */
#define UNIV_PERF_DEBUG                         /* debug flag that enables
                                                light weight performance
                                                related stuff. */
#define UNIV_SEARCH_PERF_STAT			/* statistics for the
						adaptive hash index */
#define UNIV_SRV_PRINT_LATCH_WAITS		/* enable diagnostic output
						in sync0sync.cc */
#define UNIV_BTR_PRINT				/* enable functions for
						printing B-trees */
#define UNIV_ZIP_DEBUG				/* extensive consistency checks
						for compressed pages */
#define UNIV_ZIP_COPY				/* call page_zip_copy_recs()
						more often */
#define UNIV_AIO_DEBUG				/* prints info about
						submitted and reaped AIO
						requests to the log. */
#define UNIV_STATS_DEBUG			/* prints various stats
						related debug info from
						dict0stats.c */
#define FTS_INTERNAL_DIAG_PRINT                 /* FTS internal debugging
                                                info output */
#endif

#define UNIV_BTR_DEBUG				/* check B-tree links */
#define UNIV_LIGHT_MEM_DEBUG			/* light memory debugging */

// #define UNIV_SQL_DEBUG

#if defined(COMPILER_HINTS)      \
    && defined __GNUC__                 \
    && (__GNUC__ > 4 || __GNUC__ == 4 && __GNUC_MINOR__ >= 3)

/** Starting with GCC 4.3, the "cold" attribute is used to inform the
compiler that a function is unlikely executed.  The function is
optimized for size rather than speed and on many targets it is placed
into special subsection of the text section so all cold functions
appears close together improving code locality of non-cold parts of
program.  The paths leading to call of cold functions within code are
marked as unlikely by the branch prediction mechanism.  optimize a
rarely invoked function for size instead for speed. */
# define UNIV_COLD MY_ATTRIBUTE((cold))
#else
# define UNIV_COLD /* empty */
#endif

#ifndef UNIV_MUST_NOT_INLINE
/* Definition for inline version */

#define UNIV_INLINE static inline

#else /* !UNIV_MUST_NOT_INLINE */
/* If we want to compile a noninlined version we use the following macro
definitions: */

#define UNIV_NONINL
#define UNIV_INLINE

#endif /* !UNIV_MUST_NOT_INLINE */

#ifdef _WIN32
# ifdef _WIN64
#  define UNIV_WORD_SIZE	8
# else
#  define UNIV_WORD_SIZE	4
# endif
#else	 /* !_WIN32 */
/** MySQL config.h generated by CMake will define SIZEOF_LONG in Posix */
#define UNIV_WORD_SIZE		SIZEOF_LONG
#endif	 /* _WIN32 */

/** The following alignment is used in memory allocations in memory heap
management to ensure correct alignment for doubles etc. */
#define UNIV_MEM_ALIGNMENT	8

/*
			DATABASE VERSION CONTROL
			========================
*/

/** There are currently two InnoDB file formats which are used to group
features with similar restrictions and dependencies. Using an enum allows
switch statements to give a compiler warning when a new one is introduced. */
enum innodb_file_formats_enum {
	/** Antelope File Format: InnoDB/MySQL up to 5.1.
	This format includes REDUNDANT and COMPACT row formats */
	UNIV_FORMAT_A		= 0,

	/** Barracuda File Format: Introduced in InnoDB plugin for 5.1:
	This format includes COMPRESSED and DYNAMIC row formats.  It
	includes the ability to create secondary indexes from data that
	is not on the clustered index page and the ability to store more
	data off the clustered index page. */
	UNIV_FORMAT_B		= 1
};

typedef enum innodb_file_formats_enum innodb_file_formats_t;

/** Minimum supported file format */
#define UNIV_FORMAT_MIN		UNIV_FORMAT_A

/** Maximum supported file format */
#define UNIV_FORMAT_MAX		UNIV_FORMAT_B

/** The 2-logarithm of UNIV_PAGE_SIZE: */
#define UNIV_PAGE_SIZE_SHIFT	srv_page_size_shift

/** The universal page size of the database */
#define UNIV_PAGE_SIZE		((ulint) srv_page_size)

/** log2 of smallest compressed page size (1<<10 == 1024 bytes)
Note: This must never change! */
#define UNIV_ZIP_SIZE_SHIFT_MIN		10

/** log2 of largest compressed page size (1<<14 == 16384 bytes).
A compressed page directory entry reserves 14 bits for the start offset
and 2 bits for flags. This limits the uncompressed page size to 16k.
Even though a 16k uncompressed page can theoretically be compressed
into a larger compressed page, it is not a useful feature so we will
limit both with this same constant. */
#define UNIV_ZIP_SIZE_SHIFT_MAX		14

/* Define the Min, Max, Default page sizes. */
/** Minimum Page Size Shift (power of 2) */
#define UNIV_PAGE_SIZE_SHIFT_MIN	12
/** Maximum Page Size Shift (power of 2) */
#define UNIV_PAGE_SIZE_SHIFT_MAX	16
/** Default Page Size Shift (power of 2) */
#define UNIV_PAGE_SIZE_SHIFT_DEF	14
/** Original 16k InnoDB Page Size Shift, in case the default changes */
#define UNIV_PAGE_SIZE_SHIFT_ORIG	14
/** Original 16k InnoDB Page Size as an ssize (log2 - 9) */
#define UNIV_PAGE_SSIZE_ORIG		(UNIV_PAGE_SIZE_SHIFT_ORIG - 9)

/** Minimum page size InnoDB currently supports. */
#define UNIV_PAGE_SIZE_MIN	(1 << UNIV_PAGE_SIZE_SHIFT_MIN)
/** Maximum page size InnoDB currently supports. */
#define UNIV_PAGE_SIZE_MAX	(1 << UNIV_PAGE_SIZE_SHIFT_MAX)
/** Default page size for InnoDB tablespaces. */
#define UNIV_PAGE_SIZE_DEF	(1 << UNIV_PAGE_SIZE_SHIFT_DEF)
/** Original 16k page size for InnoDB tablespaces. */
#define UNIV_PAGE_SIZE_ORIG	(1 << UNIV_PAGE_SIZE_SHIFT_ORIG)

/** Smallest compressed page size */
#define UNIV_ZIP_SIZE_MIN	(1 << UNIV_ZIP_SIZE_SHIFT_MIN)

/** Largest compressed page size */
#define UNIV_ZIP_SIZE_MAX	(1 << UNIV_ZIP_SIZE_SHIFT_MAX)

/** Largest possible ssize for an uncompressed page.
(The convention 'ssize' is used for 'log2 minus 9' or the number of
shifts starting with 512.)
This max number varies depending on UNIV_PAGE_SIZE. */
#define UNIV_PAGE_SSIZE_MAX	\
	static_cast<ulint>(UNIV_PAGE_SIZE_SHIFT - UNIV_ZIP_SIZE_SHIFT_MIN + 1)

/** Smallest possible ssize for an uncompressed page. */
#define UNIV_PAGE_SSIZE_MIN	\
	static_cast<ulint>(UNIV_PAGE_SIZE_SHIFT_MIN - UNIV_ZIP_SIZE_SHIFT_MIN + 1)

/** Maximum number of parallel threads in a parallelized operation */
#define UNIV_MAX_PARALLELISM	32

/** This is the "mbmaxlen" for my_charset_filename (defined in
strings/ctype-utf8.c), which is used to encode File and Database names. */
#define FILENAME_CHARSET_MAXNAMLEN	5

/** The maximum length of an encode table name in bytes.  The max
table and database names are NAME_CHAR_LEN (64) characters. After the
encoding, the max length would be NAME_CHAR_LEN (64) *
FILENAME_CHARSET_MAXNAMLEN (5) = 320 bytes. The number does not include a
terminating '\0'. InnoDB can handle longer names internally */
#define MAX_TABLE_NAME_LEN	320

/** The maximum length of a database name. Like MAX_TABLE_NAME_LEN this is
the MySQL's NAME_LEN, see check_and_convert_db_name(). */
#define MAX_DATABASE_NAME_LEN	MAX_TABLE_NAME_LEN

/** MAX_FULL_NAME_LEN defines the full name path including the
database name and table name. In addition, 14 bytes is added for:
	2 for surrounding quotes around table name
	1 for the separating dot (.)
	9 for the #mysql50# prefix */
#define MAX_FULL_NAME_LEN				\
	(MAX_TABLE_NAME_LEN + MAX_DATABASE_NAME_LEN + 14)

/** Maximum length of the compression alogrithm string. Currently we support
only (NONE | ZLIB | LZ4). */
#define MAX_COMPRESSION_LEN     4

/** The maximum length in bytes that a database name can occupy when stored in
UTF8, including the terminating '\0', see dict_fs2utf8(). You must include
mysql_com.h if you are to use this macro. */
#define MAX_DB_UTF8_LEN		(NAME_LEN + 1)

/** The maximum length in bytes that a table name can occupy when stored in
UTF8, including the terminating '\0', see dict_fs2utf8(). You must include
mysql_com.h if you are to use this macro. */
#define MAX_TABLE_UTF8_LEN	(NAME_LEN + sizeof(srv_mysql50_table_name_prefix))

/*
			UNIVERSAL TYPE DEFINITIONS
			==========================
*/

/* Note that inside MySQL 'byte' is defined as char on Linux! */
#define byte			unsigned char

/* Another basic type we use is unsigned long integer which should be equal to
the word size of the machine, that is on a 32-bit platform 32 bits, and on a
64-bit platform 64 bits. We also give the printf format for the type as a
macro ULINTPF. */

#ifdef _WIN32
/* Use the integer types and formatting strings defined in Visual Studio. */
# define UINT32PF	"%lu"
# define UINT64PF	"%llu"
# define UINT64PFx	"%016llx"
typedef unsigned __int64 ib_uint64_t;
typedef unsigned __int32 ib_uint32_t;
#else
/* Use the integer types and formatting strings defined in the C99 standard. */
# define UINT32PF	"%" PRIu32
# define UINT64PF	"%" PRIu64
# define UINT64PFx	"%016" PRIx64
typedef uint64_t ib_uint64_t;
typedef uint32_t ib_uint32_t;
#endif /* _WIN32 */

#define IB_ID_FMT	UINT64PF

#ifdef _WIN64
typedef unsigned __int64	ulint;
typedef __int64			lint;
# define ULINTPF		UINT64PF
#else
typedef unsigned long int	ulint;
typedef long int		lint;
# define ULINTPF		"%lu"
#endif /* _WIN64 */

#ifndef _WIN32
#if SIZEOF_LONG != SIZEOF_VOIDP
#error "Error: InnoDB's ulint must be of the same size as void*"
#endif
#endif

/** The 'undefined' value for a ulint */
#define ULINT_UNDEFINED		((ulint)(-1))

#define ULONG_UNDEFINED		((ulong)(-1))

/** The 'undefined' value for a ib_uint64_t */
#define UINT64_UNDEFINED	((ib_uint64_t)(-1))

/** The bitmask of 32-bit unsigned integer */
#define ULINT32_MASK		0xFFFFFFFF
/** The undefined 32-bit unsigned integer */
#define	ULINT32_UNDEFINED	ULINT32_MASK

/** Maximum value for a ulint */
#define ULINT_MAX		((ulint)(-2))

/** Maximum value for ib_uint64_t */
#define IB_UINT64_MAX		((ib_uint64_t) (~0ULL))

/** The generic InnoDB system object identifier data type */
typedef ib_uint64_t		ib_id_t;
#define IB_ID_MAX		IB_UINT64_MAX

/** This 'ibool' type is used within Innobase. Remember that different included
headers may define 'bool' differently. Do not assume that 'bool' is a ulint! */
#define ibool			ulint

#ifndef TRUE

#define TRUE    1
#define FALSE   0

#endif

#define UNIV_NOTHROW

/** The following number as the length of a logical field means that the field
has the SQL NULL as its value. NOTE that because we assume that the length
of a field is a 32-bit integer when we store it, for example, to an undo log
on disk, we must have also this number fit in 32 bits, also in 64-bit
computers! */

#define UNIV_SQL_NULL ULINT32_UNDEFINED

/** Lengths which are not UNIV_SQL_NULL, but bigger than the following
number indicate that a field contains a reference to an externally
stored part of the field in the tablespace. The length field then
contains the sum of the following flag and the locally stored len. */

#define UNIV_EXTERN_STORAGE_FIELD (UNIV_SQL_NULL - UNIV_PAGE_SIZE_DEF)

#if defined(__GNUC__)
/* Tell the compiler that variable/function is unused. */
# define UNIV_UNUSED    MY_ATTRIBUTE ((unused))
#else
# define UNIV_UNUSED
#endif /* CHECK FOR GCC VER_GT_2 */

/* Some macros to improve branch prediction and reduce cache misses */
#if defined(COMPILER_HINTS) && defined(__GNUC__)
/* Tell the compiler that 'expr' probably evaluates to 'constant'. */
# define UNIV_EXPECT(expr,constant) __builtin_expect(expr, constant)
/* Tell the compiler that a pointer is likely to be NULL */
# define UNIV_LIKELY_NULL(ptr) __builtin_expect((ulint) ptr, 0)
/* Minimize cache-miss latency by moving data at addr into a cache before
it is read. */
# define UNIV_PREFETCH_R(addr) __builtin_prefetch(addr, 0, 3)
/* Minimize cache-miss latency by moving data at addr into a cache before
it is read or written. */
# define UNIV_PREFETCH_RW(addr) __builtin_prefetch(addr, 1, 3)

/* Sun Studio includes sun_prefetch.h as of version 5.9 */
#elif (defined(__SUNPRO_C) || defined(__SUNPRO_CC))

# include <sun_prefetch.h>

# define UNIV_EXPECT(expr,value) (expr)
# define UNIV_LIKELY_NULL(expr) (expr)

# if defined(COMPILER_HINTS)
//# define UNIV_PREFETCH_R(addr) sun_prefetch_read_many((void*) addr)
#  define UNIV_PREFETCH_R(addr) ((void) 0)
#  define UNIV_PREFETCH_RW(addr) sun_prefetch_write_many(addr)
# else
#  define UNIV_PREFETCH_R(addr) ((void) 0)
#  define UNIV_PREFETCH_RW(addr) ((void) 0)
# endif /* COMPILER_HINTS */

# elif defined __WIN__ && defined COMPILER_HINTS
# include <xmmintrin.h>
# define UNIV_EXPECT(expr,value) (expr)
# define UNIV_LIKELY_NULL(expr) (expr)
// __MM_HINT_T0 - (temporal data)
// prefetch data into all levels of the cache hierarchy.
# define UNIV_PREFETCH_R(addr) _mm_prefetch((char *) addr, _MM_HINT_T0)
# define UNIV_PREFETCH_RW(addr) _mm_prefetch((char *) addr, _MM_HINT_T0)
#else
/* Dummy versions of the macros */
# define UNIV_EXPECT(expr,value) (expr)
# define UNIV_LIKELY_NULL(expr) (expr)
# define UNIV_PREFETCH_R(addr) ((void) 0)
# define UNIV_PREFETCH_RW(addr) ((void) 0)
#endif

/* Tell the compiler that cond is likely to hold */
#define UNIV_LIKELY(cond) UNIV_EXPECT(cond, TRUE)
/* Tell the compiler that cond is unlikely to hold */
#define UNIV_UNLIKELY(cond) UNIV_EXPECT(cond, FALSE)

/* Compile-time constant of the given array's size. */
#define UT_ARR_SIZE(a) (sizeof(a) / sizeof((a)[0]))

/* The return type from a thread's start function differs between Unix and
Windows, so define a typedef for it and a macro to use at the end of such
functions. */

#ifdef _WIN32
typedef ulint os_thread_ret_t;
# define OS_THREAD_DUMMY_RETURN		return(0)
# define OS_PATH_SEPARATOR		'\\'
# define OS_PATH_SEPARATOR_ALT		'/'
#else
typedef void* os_thread_ret_t;
# define OS_THREAD_DUMMY_RETURN		return(NULL)
# define OS_PATH_SEPARATOR		'/'
# define OS_PATH_SEPARATOR_ALT		'\\'
#endif

#include <stdio.h>
#include "db0err.h"
#include "ut0dbg.h"
#include "ut0lst.h"
#include "ut0ut.h"
#include "sync0types.h"

#ifdef UNIV_DEBUG_VALGRIND
# include <valgrind/memcheck.h>
# define UNIV_MEM_VALID(addr, size) VALGRIND_MAKE_MEM_DEFINED(addr, size)
# define UNIV_MEM_INVALID(addr, size) VALGRIND_MAKE_MEM_UNDEFINED(addr, size)
# define UNIV_MEM_FREE(addr, size) VALGRIND_MAKE_MEM_NOACCESS(addr, size)
# define UNIV_MEM_ALLOC(addr, size) VALGRIND_MAKE_MEM_UNDEFINED(addr, size)
# define UNIV_MEM_DESC(addr, size) VALGRIND_CREATE_BLOCK(addr, size, #addr)
# define UNIV_MEM_UNDESC(b) VALGRIND_DISCARD(b)
# define UNIV_MEM_ASSERT_RW_LOW(addr, size, should_abort) do {		\
	const void* _p = (const void*) (ulint)				\
		VALGRIND_CHECK_MEM_IS_DEFINED(addr, size);		\
	if (UNIV_LIKELY_NULL(_p)) {					\
		fprintf(stderr, "%s:%d: %p[%u] undefined at %ld\n",	\
			__FILE__, __LINE__,				\
			(const void*) (addr), (unsigned) (size), (long)	\
			(((const char*) _p) - ((const char*) (addr))));	\
		if (should_abort) {					\
			ut_error;					\
		}							\
	}								\
} while (0)
# define UNIV_MEM_ASSERT_RW(addr, size)					\
	UNIV_MEM_ASSERT_RW_LOW(addr, size, false)
# define UNIV_MEM_ASSERT_RW_ABORT(addr, size)				\
	UNIV_MEM_ASSERT_RW_LOW(addr, size, true)
# define UNIV_MEM_ASSERT_W(addr, size) do {				\
	const void* _p = (const void*) (ulint)				\
		VALGRIND_CHECK_MEM_IS_ADDRESSABLE(addr, size);		\
	if (UNIV_LIKELY_NULL(_p))					\
		fprintf(stderr, "%s:%d: %p[%u] unwritable at %ld\n",	\
			__FILE__, __LINE__,				\
			(const void*) (addr), (unsigned) (size), (long)	\
			(((const char*) _p) - ((const char*) (addr))));	\
	} while (0)
# define UNIV_MEM_TRASH(addr, c, size) do {				\
	ut_d(memset(addr, c, size));					\
	UNIV_MEM_INVALID(addr, size);					\
	} while (0)
#else
# define UNIV_MEM_VALID(addr, size) do {} while(0)
# define UNIV_MEM_INVALID(addr, size) do {} while(0)
# define UNIV_MEM_FREE(addr, size) do {} while(0)
# define UNIV_MEM_ALLOC(addr, size) do {} while(0)
# define UNIV_MEM_DESC(addr, size) do {} while(0)
# define UNIV_MEM_UNDESC(b) do {} while(0)
# define UNIV_MEM_ASSERT_RW_LOW(addr, size, should_abort) do {} while(0)
# define UNIV_MEM_ASSERT_RW(addr, size) do {} while(0)
# define UNIV_MEM_ASSERT_RW_ABORT(addr, size) do {} while(0)
# define UNIV_MEM_ASSERT_W(addr, size) do {} while(0)
# define UNIV_MEM_TRASH(addr, c, size) do {} while(0)
#endif
#define UNIV_MEM_ASSERT_AND_FREE(addr, size) do {	\
	UNIV_MEM_ASSERT_W(addr, size);			\
	UNIV_MEM_FREE(addr, size);			\
} while (0)
#define UNIV_MEM_ASSERT_AND_ALLOC(addr, size) do {	\
	UNIV_MEM_ASSERT_W(addr, size);			\
	UNIV_MEM_ALLOC(addr, size);			\
} while (0)

extern ulong	srv_page_size_shift;
extern ulong	srv_page_size;

static const size_t UNIV_SECTOR_SIZE = 512;

/* Dimension of spatial object we support so far. It has its root in
myisam/sp_defs.h. We only support 2 dimension data */
#define SPDIMS          2

#endif<|MERGE_RESOLUTION|>--- conflicted
+++ resolved
@@ -123,19 +123,8 @@
 #if defined(HAVE_PSI_INTERFACE) && !defined(UNIV_HOTBACKUP)
 # define UNIV_PFS_MUTEX
 # define UNIV_PFS_RWLOCK
-<<<<<<< HEAD
-/* For I/O instrumentation, performance schema rely
-on a native descriptor to identify the file, this
-descriptor could conflict with our OS level descriptor.
-Disable IO instrumentation on Windows until this is
-resolved */
-# ifndef _WIN32
+
 #  define UNIV_PFS_IO
-# endif
-=======
-
-# define UNIV_PFS_IO
->>>>>>> 3fd5f795
 # define UNIV_PFS_THREAD
 
 # include "mysql/psi/psi.h" /* HAVE_PSI_MEMORY_INTERFACE */
