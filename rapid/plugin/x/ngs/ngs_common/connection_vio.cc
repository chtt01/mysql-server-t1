--- conflicted
+++ resolved
@@ -243,386 +243,4 @@
   }
   conn.m_options_session = IOptions_session_ptr(ngs::allocate_shared<Options_session_ssl>(conn.m_vio));
   return true;
-<<<<<<< HEAD
-}
-
-void Connection_vio::close_socket(MYSQL_SOCKET &sock)
-{
-  if (sock.fd != INVALID_SOCKET)
-  {
-    mysql_socket_close(sock);
-    sock.fd = INVALID_SOCKET;
-  }
-}
-
-void Connection_vio::unlink_unix_socket_file(const std::string &unix_socket_file)
-{
-  if (unix_socket_file.empty())
-    return;
-
-  if (!m_system_operations)
-    return;
-
-  const std::string unix_socket_lockfile = get_lockfile_name(unix_socket_file);
-
-  (void) m_system_operations->unlink(unix_socket_file.c_str());
-  (void) m_system_operations->unlink(unix_socket_lockfile.c_str());
-}
-
-void Connection_vio::get_error(int& err, std::string& strerr)
-{
-  err = socket_errno;
-#ifdef _WIN32
-  char *s = NULL;
-  if (0 == FormatMessage(FORMAT_MESSAGE_ALLOCATE_BUFFER | FORMAT_MESSAGE_FROM_SYSTEM | FORMAT_MESSAGE_IGNORE_INSERTS,
-    NULL, err, MAKELANGID(LANG_NEUTRAL, SUBLANG_DEFAULT), (LPSTR)&s, 0, NULL))
-  {
-    char text[256];
-    my_snprintf(text, sizeof(text), "Error %i", err);
-    strerr = text;
-  }
-  else
-  {
-    strerr = s;
-    LocalFree(s);
-  }
-#else
-  strerr = strerror(err);
-#endif
-}
-
-
-MYSQL_SOCKET Connection_vio::accept(const MYSQL_SOCKET& sock, struct sockaddr* addr, socklen_t& len, int& err, std::string& strerr)
-{
-  MYSQL_SOCKET result;
-  bool cont = false;
-
-  do
-  {
-    cont = false;
-    result = m_socket_operations->accept(KEY_socket_x_client_connection, sock, addr, &len);
-
-    if (mysql_socket_getfd(result) == INVALID_SOCKET)
-    {
-      if (m_socket_operations->get_socket_errno() == SOCKET_EINTR || m_socket_operations->get_socket_errno() == SOCKET_EAGAIN)
-        cont = true;
-      else
-        get_error(err, strerr);
-    }
-  } while (cont);
-
-  return result;
-}
-
-MYSQL_SOCKET Connection_vio::create_and_bind_socket(const unsigned short port, std::string &error_message, const uint32 backlog)
-{
-  int err;
-  std::string errstr;
-
-  MYSQL_SOCKET result = m_socket_operations->socket(KEY_socket_x_tcpip, AF_INET, SOCK_STREAM, 0);
-  if (mysql_socket_getfd(result) == INVALID_SOCKET)
-  {
-    get_error(err, errstr);
-    Error_formatter(error_message).stream() <<
-        "can't create TCP Socket: " << errstr.c_str() <<
-        "(" << err << ")";
-    return result;
-  }
-
-  {
-    int one = 1;
-    mysql_socket_setsockopt(result, SOL_SOCKET, SO_REUSEADDR, (const char*)&one, sizeof(one));
-  }
-
-  mysql_socket_set_thread_owner(result);
-
-  struct sockaddr_in addr;
-  memset(&addr, 0, sizeof(addr));
-  addr.sin_family = AF_INET;
-  addr.sin_addr.s_addr = INADDR_ANY;
-  addr.sin_port = htons(port);
-  if (m_socket_operations->bind(result, (const struct sockaddr *)&addr, sizeof(addr)) < 0)
-  {
-    // lets decide later if its an error or not
-    get_error(err, errstr);
-
-    Error_formatter(error_message).stream() <<
-        "could not bind to port " << port << ": " << errstr <<
-        " (" << err << ")";
-
-    close_socket(result);
-
-    return result;
-  }
-
-  if (m_socket_operations->listen(result, backlog) < 0)
-  {
-    // lets decide later if its an error or not
-    get_error(err, errstr);
-
-    Error_formatter(error_message).stream() <<
-        "listen() failed with error: " << errstr <<
-        "(" << err << ")";
-
-    close_socket(result);
-  }
-
-  return result;
-}
-
-MYSQL_SOCKET Connection_vio::create_and_bind_socket(const std::string &unix_socket_file, std::string &error_message, const uint32 backlog)
-{
-  MYSQL_SOCKET listener_socket = {INVALID_SOCKET, NULL};
-#if defined(HAVE_SYS_UN_H)
-  struct sockaddr_un addr;
-  int err;
-  std::string errstr;
-
-  log_debug("UNIX Socket is %s", unix_socket_file.c_str());
-
-  if (unix_socket_file.empty())
-  {
-    log_info("UNIX socket not configured");
-    error_message = "UNIX socket path is empty";
-    return listener_socket;
-  }
-
-  // Check path length, probably move to set unix port?
-  if (unix_socket_file.length() > (sizeof(addr.sun_path) - 1))
-  {
-    Error_formatter(error_message).stream() <<
-        "the socket file path is too long (> " <<
-        sizeof(addr.sun_path) - 1 << "): " <<
-        unix_socket_file.c_str();
-    return listener_socket;
-  }
-
-  if (!create_lockfile(unix_socket_file, error_message))
-  {
-    return listener_socket;
-  }
-
-  listener_socket = m_socket_operations->socket(KEY_socket_x_unix, AF_UNIX, SOCK_STREAM, 0);
-
-  if (INVALID_SOCKET == mysql_socket_getfd(listener_socket))
-  {
-    get_error(err, errstr);
-    Error_formatter(error_message).stream() <<
-        "can't create UNIX Socket: " << errstr << " (" << err << ")";
-
-    return listener_socket;
-  }
-
-  memset(&addr, 0, sizeof(addr));
-  addr.sun_family= AF_UNIX;
-  my_stpcpy(addr.sun_path, unix_socket_file.c_str());
-  (void) unlink(unix_socket_file.c_str());
-
-  // bind
-  int old_mask = umask(0);
-  if (m_socket_operations->bind(listener_socket,
-           reinterpret_cast<struct sockaddr *> (&addr),
-           sizeof(addr)) < 0)
-  {
-    umask(old_mask);
-    get_error(err, errstr);
-    Error_formatter(error_message).stream() <<
-        "bind() on UNIX socket failed: " << errstr << " (" << err << "). " <<
-        " Do you already have another mysqld server running with Mysqlx on socket: " <<
-        unix_socket_file.c_str() << " ?";
-
-    close_socket(listener_socket);
-
-    return listener_socket;
-  }
-  umask(old_mask);
-
-  // listen
-  if (m_socket_operations->listen(listener_socket, backlog) < 0)
-  {
-    get_error(err, errstr);
-
-    Error_formatter(error_message).stream() <<
-        "listen() on UNIX socket failed with error " << errstr.c_str() <<
-        "(" << err << ")";
-
-    close_socket(listener_socket);
-  }
-#endif // defined(HAVE_SYS_UN_H)
-  mysql_socket_set_thread_owner(listener_socket);
-
-  return listener_socket;
-}
-
-bool Connection_vio::create_lockfile(const std::string &unix_socket_file, std::string &error_message)
-{
-#if !defined(HAVE_SYS_UN_H)
-  return false;
-#else
-  int fd;
-  char buffer[8];
-  const char x_prefix = 'X';
-  const pid_t cur_pid= m_system_operations->getpid();
-  const std::string lock_filename= get_lockfile_name(unix_socket_file);
-
-  static_assert(sizeof(pid_t) == 4, "");
-  int retries= 3;
-  while (true)
-  {
-    if (!retries--)
-    {
-      Error_formatter(error_message).stream() <<
-          "unable to create UNIX socket lock file " << lock_filename << " after " << retries << "retries";
-
-      return false;
-    }
-
-    fd= m_system_operations->open(lock_filename.c_str(), O_RDWR | O_CREAT | O_EXCL, 0600);
-
-    if (fd >= 0)
-      break;
-
-    if (m_system_operations->get_errno() != EEXIST)
-    {
-      error_message = "could not create UNIX socket lock file ";
-      error_message += lock_filename;
-
-      return false;
-    }
-
-    fd= m_system_operations->open(lock_filename.c_str(), O_RDONLY, 0600);
-    if (fd < 0)
-    {
-      error_message = "could not open UNIX socket lock file ";
-      error_message += lock_filename;
-
-      return false;
-    }
-
-    ssize_t len = 0;
-    ssize_t read_result = 1;
-
-    while (read_result)
-    {
-      if ((read_result= m_system_operations->read(fd, buffer + len, sizeof(buffer) - 1 - len)) < 0)
-      {
-        error_message = "could not read UNIX socket lock file ";
-        error_message += lock_filename;
-
-        m_system_operations->close(fd);
-        return false;
-      }
-
-      len += read_result;
-    }
-
-    m_system_operations->close(fd);
-
-    if (len == 0)
-    {
-      error_message = "UNIX socket lock file is empty ";
-      error_message += lock_filename;
-      return false;
-    }
-    buffer[len]= '\0';
-
-    if (x_prefix != buffer[0])
-    {
-      error_message = "UNIX socket lock file wasn't allocated by X Plugin ";
-      error_message += lock_filename;
-      return false;
-    }
-
-    pid_t parent_pid= m_system_operations->getppid();
-    pid_t read_pid= atoi(buffer + 1);
-
-    if (read_pid <= 0)
-    {
-      error_message = "invalid PID in UNIX socket lock file ";
-      error_message += lock_filename;
-
-      return false;
-    }
-
-    if (read_pid != cur_pid && read_pid != parent_pid)
-    {
-      if (m_system_operations->kill(read_pid, 0) == 0)
-      {
-        Error_formatter(error_message).stream() << "another process with PID " << read_pid << " is using "
-                  "UNIX socket file";
-        return false;
-      }
-    }
-
-    /*
-      Unlink the lock file as it is not associated with any process and
-      retry.
-    */
-    if (m_system_operations->unlink(lock_filename.c_str()) < 0)
-    {
-      error_message = "could not remove UNIX socket lock file ";
-      error_message += lock_filename;
-
-      return false;
-    }
-  }
-
-  // The "X" should fail legacy UNIX socket lock-file allocation
-  snprintf(buffer, sizeof(buffer), "%c%d\n", x_prefix, static_cast<int>(cur_pid));
-  if (m_system_operations->write(fd, buffer, strlen(buffer)) !=
-      static_cast<signed>(strlen(buffer)))
-  {
-    m_system_operations->close(fd);
-
-    Error_formatter(error_message).stream() << "could not write UNIX socket lock file "<< lock_filename << ", errno: " << errno;
-
-    return false;
-  }
-
-  if (m_system_operations->fsync(fd) != 0)
-  {
-    m_system_operations->close(fd);
-
-    Error_formatter(error_message).stream() << "could not sync UNIX socket lock file " << lock_filename << ", errno: " << errno;
-
-    return false;
-  }
-
-  if (m_system_operations->close(fd) != 0)
-  {
-    Error_formatter(error_message).stream()
-        << "could not close UNIX socket lock file " << lock_filename << ", errno: " << errno;
-
-    return false;
-  }
-  return true;
-#endif // defined(HAVE_SYS_UN_H)
-}
-
-std::string Connection_vio::get_lockfile_name(const std::string &unix_socket_file)
-{
-  return unix_socket_file+ ".lock";
-}
-
-Socket_operations_interface::Unique_ptr Connection_vio::m_socket_operations;
-System_operations_interface::Unique_ptr Connection_vio::m_system_operations;
-
-void Connection_vio::init()
-{
-  m_socket_operations.reset(ngs::allocate_object<Socket_operations>());
-#if defined(HAVE_SYS_UN_H)
-  m_system_operations.reset(ngs::allocate_object<Unix_system_operations>());
-#endif
-}
-
-void Connection_vio::set_socket_operations(Socket_operations_interface* socket_operations)
-{
-  m_socket_operations.reset(socket_operations);
-}
-
-void Connection_vio::set_system_operations(System_operations_interface* system_operations)
-{
-  m_system_operations.reset(system_operations);
-=======
->>>>>>> 641f964b
 }