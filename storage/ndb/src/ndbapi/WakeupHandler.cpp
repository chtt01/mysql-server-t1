<<<<<<< HEAD
/*
   Copyright (c) 2011, 2016, Oracle and/or its affiliates. All rights reserved.
=======
 /*
   Copyright (c) 2011, 2017, Oracle and/or its affiliates. All rights reserved.
>>>>>>> 61553093

   This program is free software; you can redistribute it and/or modify
   it under the terms of the GNU General Public License as published by
   the Free Software Foundation; version 2 of the License.

   This program is distributed in the hope that it will be useful,
   but WITHOUT ANY WARRANTY; without even the implied warranty of
   MERCHANTABILITY or FITNESS FOR A PARTICULAR PURPOSE.  See the
   GNU General Public License for more details.

   You should have received a copy of the GNU General Public License
   along with this program; if not, write to the Free Software
   Foundation, Inc., 51 Franklin St, Fifth Floor, Boston, MA 02110-1301  USA
*/

#include "WakeupHandler.hpp"
#include "Ndb.hpp"
#include "NdbImpl.hpp"
#include "trp_client.hpp"

// ***** Multiwait handler ****

/**
 * An instance of this class is used when a single thread
 * wants to wait for the asynchronous completion of transactions
 * on multiple Ndb objects.
 * When the thread starts waiting, all Ndb objects are checked
 * for CompletedTransactions, and their wakeHandler is set to
 * poin to the same MultiNdbWakeupHandler object.  The thread
 * is then put to sleep / polls on a designated Ndb object.
 *
 * As transactions complete, the MultiNdbWakeHandler object
 * moves their Ndb objects to the start of the passed Ndb
 * object list and determines whether enough have completed
 * to wake the waiting thread.
 * When enough have completed, the waiting thread is woken via
 * the designated Ndb object.
 *
 * The design only supports one instance of the MultiNdbWakeupHandler
 * object per ndb cluster connection and this can only be used from
 * one thread.
 */

MultiNdbWakeupHandler::MultiNdbWakeupHandler(Ndb* _wakeNdb)
  : wakeNdb(_wakeNdb)
{
  localWakeupMutexPtr = NdbMutex_Create();
  assert(localWakeupMutexPtr);
  /* Register the waiter Ndb to receive wakeups for all Ndbs in the group */
  PollGuard pg(* wakeNdb->theImpl);
  ignore_wakeups();
  bool rc = wakeNdb->theImpl->m_transporter_facade->registerForWakeup(wakeNdb->theImpl);
  require(rc);
  wakeNdb->theImpl->wakeHandler = this;
}


MultiNdbWakeupHandler::~MultiNdbWakeupHandler()
{
  if (localWakeupMutexPtr)
  {
    NdbMutex_Destroy(localWakeupMutexPtr);
    localWakeupMutexPtr = NULL;
  }
  PollGuard pg(* wakeNdb->theImpl);
  bool rc = wakeNdb->theImpl->m_transporter_facade->
    unregisterForWakeup(wakeNdb->theImpl);
  require(rc);
}


void MultiNdbWakeupHandler::finalize_wait(int *nready)
{
  Uint32 num_completed_trans = 0;
  for (Uint32 i = 0; i < cnt; i++)
  {
    Ndb *obj = objs[i];

    NdbMutex_Lock(obj->theImpl->m_mutex);
    if (obj->theNoOfCompletedTransactions)
    {
      swapNdbsInArray(i, num_completed_trans);
      num_completed_trans++;
    }
    unregisterNdb(obj);
    NdbMutex_Unlock(obj->theImpl->m_mutex);
  }
  *nready = num_completed_trans;
}


void MultiNdbWakeupHandler::registerNdb(Ndb *obj, Uint32 pos)
{
  NdbMutex_Lock(obj->theImpl->m_mutex);
  obj->theImpl->wakeHandler = this;
  /* It may already have some completed transactions */
  if (obj->theNoOfCompletedTransactions)
  {
    NdbMutex_Lock(localWakeupMutexPtr);
    numNdbsWithCompletedTrans++;
    NdbMutex_Unlock(localWakeupMutexPtr);
  }
  NdbMutex_Unlock(obj->theImpl->m_mutex);
}


void MultiNdbWakeupHandler::unregisterNdb(Ndb *obj)
{
  obj->theImpl->wakeHandler = 0;
}


int MultiNdbWakeupHandler::waitForInput(Ndb** _objs,
                                        int _cnt,
                                        int min_req,
                                        int timeout_millis,
                                        int *nready)
{
  /**
    Initialise object for waiting.

    numNdbsWithCompletedTrans: 
    Keeps track of number of transactions completed and is protected by
    localWakeupMutexPtr-mutex. It can be set to 0 without mutex protection
    since the poll owner thread will not access it until we have registered
    at least one NDB object.

    minNdbsToWake:
    This is used by both notifyWakeup and notifyTransactionsCompleted to
    see whether we're currently waiting to be woken up. We always access
    it protected by the Ndb mutex on the waiter object.

    objs:
    This is a local array set when waitForInput is called. It is only
    manipulated by the thread calling waitForInput. So it doesn't need
    any protection when used.

    cnt:
    This is a local counter of how many objects we're waiting for, only
    used by the thread calling waitForInput, so no need to protect it.

    woken:
    This is set by notifyWakeup to indicate we should wake up even if no
    NDB objects are done. This is protected by the Ndb mutex on the waiter
    object.
  */

  numNdbsWithCompletedTrans = 0;
  cnt = (Uint32)_cnt;
  objs = _objs;

  NdbMutex_Lock(wakeNdb->theImpl->m_mutex);
  ignore_wakeups();
  NdbMutex_Unlock(wakeNdb->theImpl->m_mutex);

  /*
    Before sleeping, we register each Ndb, and check whether it already
    has any completed transactions.
  */
  for (Uint32 i = 0; i < cnt; i++)
  {
    /* Register the Ndb's */
    registerNdb(objs[i], i);
  }

  int ret = -1;
  bool first = true;
  const NDB_TICKS start = NdbTick_getCurrentTicks();
  const int maxTime = timeout_millis;
  {
    PollGuard pg(*wakeNdb->theImpl);
    do
    {
      if (first)
      {
        set_wakeup(min_req);
        if (isReadyToWake())  // already enough
        {
          pg.wait_for_input(0);
          woken = false;
          ignore_wakeups();
          ret = 0;
          break;
        }
        wakeNdb->theImpl->theWaiter.set_node(0);
        wakeNdb->theImpl->theWaiter.set_state(WAIT_TRANS);
        first = false;
      }
      /* PollGuard will put us to sleep until something relevant happens */
      pg.wait_for_input(timeout_millis);
      wakeNdb->theImpl->incClientStat(Ndb::WaitExecCompleteCount, 1);
 
      if (isReadyToWake())
      {
        woken = false;
        ignore_wakeups();
        ret = 0;
        break;
      }
      const NDB_TICKS now = NdbTick_getCurrentTicks();
      timeout_millis = (maxTime - (int)NdbTick_Elapsed(start,now).milliSec());
      if (timeout_millis <= 0)
      {
        ignore_wakeups();
        break;
      }
    } while (1);
  }
  finalize_wait(nready);
  return ret;
}


void MultiNdbWakeupHandler::swapNdbsInArray(Uint32 indexA, Uint32 indexB)
{
  /* Generally used to move an Ndb object down the list
   * (bubble sort), so that it is part of a contiguous
   * list of Ndbs with completed transactions to return
   * to caller.
   * If it's already in the given position, no effect
   */
  assert(indexA < cnt);
  assert(indexB < cnt);

  Ndb* a = objs[indexA];
  Ndb* b = objs[indexB];

  objs[indexA] = b;
  objs[indexB] = a;
}


void MultiNdbWakeupHandler::notifyTransactionCompleted(Ndb* from)
{
  Uint32 num_completed_trans;
  if (!wakeNdb->theImpl->is_locked_for_poll())
  {
    wakeNdb->theImpl->lock_client();
  }

  assert(wakeNdb->theImpl->wakeHandler == this);
  assert(from != wakeNdb);

  /* Some Ndb object has just completed another transaction.
     Ensure that it's in the completed Ndbs list
  */
  NdbMutex_Lock(localWakeupMutexPtr);
  numNdbsWithCompletedTrans++;
  num_completed_trans = numNdbsWithCompletedTrans;
  NdbMutex_Unlock(localWakeupMutexPtr);

  if (!is_wakeups_ignored() && num_completed_trans >= minNdbsToWake)
  {
    wakeNdb->theImpl->theWaiter.signal(NO_WAIT);    // wakeup client thread
  }
  return;
}


void MultiNdbWakeupHandler::notifyWakeup()
{
  if (!wakeNdb->theImpl->is_locked_for_poll())
  {
    wakeNdb->theImpl->lock_client();
  }
  assert(wakeNdb->theImpl->wakeHandler == this);

  woken = true;
  /* Wakeup client thread, using 'waiter' Ndb */
  if (!is_wakeups_ignored())
  {
    wakeNdb->theImpl->theWaiter.signal(NO_WAIT);
  }
}


void MultiNdbWakeupHandler::ignore_wakeups()
{
  /**
    We set minNdbsToWake to MAX value to ensure there won't be any
    attempts to wake us up until we're ready to be woken.
  */
  minNdbsToWake = ~Uint32(0);
}

bool MultiNdbWakeupHandler::is_wakeups_ignored()
{
  return (minNdbsToWake == (~Uint32(0)));
}


void MultiNdbWakeupHandler::set_wakeup(Uint32 wakeup_count)
{
  minNdbsToWake = wakeup_count;
}



bool MultiNdbWakeupHandler::isReadyToWake() const
{
  NdbMutex_Lock(localWakeupMutexPtr);
  bool ret = ((numNdbsWithCompletedTrans >= minNdbsToWake) || woken);
  NdbMutex_Unlock(localWakeupMutexPtr);
  return ret;
}<|MERGE_RESOLUTION|>--- conflicted
+++ resolved
@@ -1,10 +1,5 @@
-<<<<<<< HEAD
-/*
-   Copyright (c) 2011, 2016, Oracle and/or its affiliates. All rights reserved.
-=======
  /*
    Copyright (c) 2011, 2017, Oracle and/or its affiliates. All rights reserved.
->>>>>>> 61553093
 
    This program is free software; you can redistribute it and/or modify
    it under the terms of the GNU General Public License as published by
