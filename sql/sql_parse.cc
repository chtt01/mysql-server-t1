/* Copyright (c) 1999, 2019, Oracle and/or its affiliates. All rights reserved.

   This program is free software; you can redistribute it and/or modify
   it under the terms of the GNU General Public License, version 2.0,
   as published by the Free Software Foundation.

   This program is also distributed with certain software (including
   but not limited to OpenSSL) that is licensed under separate terms,
   as designated in a particular file or component or in included license
   documentation.  The authors of MySQL hereby grant you an additional
   permission to link the program and your derivative works with the
   separately licensed software that they have included with MySQL.

   This program is distributed in the hope that it will be useful,
   but WITHOUT ANY WARRANTY; without even the implied warranty of
   MERCHANTABILITY or FITNESS FOR A PARTICULAR PURPOSE.  See the
   GNU General Public License, version 2.0, for more details.

   You should have received a copy of the GNU General Public License
   along with this program; if not, write to the Free Software
   Foundation, Inc., 51 Franklin St, Fifth Floor, Boston, MA 02110-1301  USA */

#include "sql/sql_parse.h"

#include "my_config.h"

#include <limits.h>
#include <stdint.h>
#include <stdio.h>
#include <stdlib.h>
#include <string.h>
#include <time.h>
#include <algorithm>
#include <atomic>
#include <thread>
#include <utility>

#ifdef HAVE_LSAN_DO_RECOVERABLE_LEAK_CHECK
#include <sanitizer/lsan_interface.h>
#endif

#include "auth/auth_internal.h"
#include "dur_prop.h"
#include "field_types.h"  // enum_field_types
#include "m_ctype.h"
#include "m_string.h"
#include "my_alloc.h"
#include "my_compiler.h"
#include "my_dbug.h"
#include "my_inttypes.h"
#include "my_io.h"
#include "my_loglevel.h"
#include "my_macros.h"
#include "my_psi_config.h"
#include "my_sys.h"
#include "my_table_map.h"
#include "my_thread_local.h"
#include "my_time.h"
#include "mysql/com_data.h"
#include "mysql/components/services/log_builtins.h"
#include "mysql/components/services/log_shared.h"
#include "mysql/components/services/psi_statement_bits.h"
#include "mysql/plugin_audit.h"
#include "mysql/psi/mysql_mutex.h"
#include "mysql/psi/mysql_rwlock.h"
#include "mysql/psi/mysql_statement.h"
#include "mysql/service_mysql_alloc.h"
#include "mysqld_error.h"
#include "mysys_err.h"  // EE_CAPACITY_EXCEEDED
#include "nullable.h"
#include "pfs_thread_provider.h"
#include "prealloced_array.h"
#include "sql/auth/auth_acls.h"
#include "sql/auth/auth_common.h"  // acl_authenticate
#include "sql/auth/sql_security_ctx.h"
#include "sql/binlog.h"  // purge_master_logs
#include "sql/clone_handler.h"
#include "sql/current_thd.h"
#include "sql/dd/cache/dictionary_client.h"  // dd::cache::Dictionary_client::Auto_releaser
#include "sql/dd/dd.h"                       // dd::get_dictionary
#include "sql/dd/dd_schema.h"                // Schema_MDL_locker
#include "sql/dd/dictionary.h"  // dd::Dictionary::is_system_view_name
#include "sql/dd/info_schema/table_stats.h"
#include "sql/debug_sync.h"  // DEBUG_SYNC
#include "sql/derror.h"      // ER_THD
#include "sql/discrete_interval.h"
#include "sql/error_handler.h"  // Strict_error_handler
#include "sql/events.h"         // Events
#include "sql/field.h"
#include "sql/gis/srid.h"
#include "sql/item.h"
#include "sql/item_cmpfunc.h"
#include "sql/item_func.h"
#include "sql/item_subselect.h"
#include "sql/item_timefunc.h"  // Item_func_unix_timestamp
#include "sql/key_spec.h"       // Key_spec
#include "sql/log.h"            // query_logger
#include "sql/log_event.h"      // slave_execute_deferred_events
#include "sql/mdl.h"
#include "sql/mem_root_array.h"
#include "sql/mysqld.h"              // stage_execution_of_init_command
#include "sql/mysqld_thd_manager.h"  // Find_thd_with_id
#include "sql/nested_join.h"
#include "sql/opt_hints.h"
#include "sql/opt_trace.h"  // Opt_trace_start
#include "sql/parse_location.h"
#include "sql/parse_tree_node_base.h"
#include "sql/parse_tree_nodes.h"
#include "sql/parser_yystype.h"
#include "sql/persisted_variable.h"
#include "sql/protocol.h"
#include "sql/protocol_classic.h"
#include "sql/psi_memory_key.h"
#include "sql/query_options.h"
#include "sql/query_result.h"
#include "sql/resourcegroups/resource_group_basic_types.h"
#include "sql/resourcegroups/resource_group_mgr.h"  // Resource_group_mgr::instance
#include "sql/rpl_context.h"
#include "sql/rpl_filter.h"             // rpl_filter
#include "sql/rpl_group_replication.h"  // group_replication_start
#include "sql/rpl_gtid.h"
#include "sql/rpl_handler.h"  // launch_hook_trans_begin
#include "sql/rpl_master.h"   // register_slave
#include "sql/rpl_rli.h"      // mysql_show_relaylog_events
#include "sql/rpl_slave.h"    // change_master_cmd
#include "sql/session_tracker.h"
#include "sql/set_var.h"
#include "sql/sp.h"        // sp_create_routine
#include "sql/sp_cache.h"  // sp_cache_enforce_limit
#include "sql/sp_head.h"   // sp_head
#include "sql/sql_alter.h"
#include "sql/sql_audit.h"        // MYSQL_AUDIT_NOTIFY_CONNECTION_CHANGE_USER
#include "sql/sql_backup_lock.h"  // acquire_shared_mdl_for_backup
#include "sql/sql_base.h"         // find_temporary_table
#include "sql/sql_binlog.h"       // mysql_client_binlog_statement
#include "sql/sql_class.h"
#include "sql/sql_cmd.h"
#include "sql/sql_connect.h"  // decrease_user_connections
#include "sql/sql_const.h"
#include "sql/sql_db.h"  // mysql_change_db
#include "sql/sql_digest.h"
#include "sql/sql_digest_stream.h"
#include "sql/sql_error.h"
#include "sql/sql_handler.h"  // mysql_ha_rm_tables
#include "sql/sql_help.h"     // mysqld_help
#include "sql/sql_lex.h"
#include "sql/sql_list.h"
#include "sql/sql_prepare.h"  // mysql_stmt_execute
#include "sql/sql_profile.h"
#include "sql/sql_query_rewrite.h"  // invoke_pre_parse_rewrite_plugins
#include "sql/sql_reload.h"         // handle_reload_request
#include "sql/sql_rename.h"         // mysql_rename_tables
#include "sql/sql_rewrite.h"        // mysql_rewrite_query
#include "sql/sql_select.h"         // handle_query
#include "sql/sql_show.h"           // find_schema_table
#include "sql/sql_table.h"          // mysql_create_table
#include "sql/sql_test.h"           // mysql_print_status
#include "sql/sql_trigger.h"        // add_table_for_trigger
#include "sql/sql_udf.h"
#include "sql/sql_view.h"  // mysql_create_view
#include "sql/strfunc.h"
#include "sql/system_variables.h"  // System_status_var
#include "sql/table.h"
#include "sql/table_cache.h"  // table_cache_manager
#include "sql/thd_raii.h"
#include "sql/transaction.h"  // trans_rollback_implicit
#include "sql/transaction_info.h"
#include "sql_string.h"
#include "thr_lock.h"
#include "violite.h"

#ifdef WITH_LOCK_ORDER
#include "sql/debug_lock_order.h"
#endif /* WITH_LOCK_ORDER */

namespace dd {
class Spatial_reference_system;
}  // namespace dd
namespace resourcegroups {
class Resource_group;
}  // namespace resourcegroups
struct mysql_rwlock_t;

namespace dd {
class Schema;
}  // namespace dd

namespace dd {
class Abstract_table;
}  // namespace dd

using Mysql::Nullable;
using std::max;

/**
  @defgroup Runtime_Environment Runtime Environment
  @{
*/

/* Used in error handling only */
#define SP_COM_STRING(LP)                                  \
  ((LP)->sql_command == SQLCOM_CREATE_SPFUNCTION ||        \
           (LP)->sql_command == SQLCOM_ALTER_FUNCTION ||   \
           (LP)->sql_command == SQLCOM_SHOW_CREATE_FUNC || \
           (LP)->sql_command == SQLCOM_DROP_FUNCTION       \
       ? "FUNCTION"                                        \
       : "PROCEDURE")

static void sql_kill(THD *thd, my_thread_id id, bool only_kill_query);

const LEX_CSTRING command_name[] = {
    {STRING_WITH_LEN("Sleep")},
    {STRING_WITH_LEN("Quit")},
    {STRING_WITH_LEN("Init DB")},
    {STRING_WITH_LEN("Query")},
    {STRING_WITH_LEN("Field List")},
    {STRING_WITH_LEN("Create DB")},
    {STRING_WITH_LEN("Drop DB")},
    {STRING_WITH_LEN("Refresh")},
    {STRING_WITH_LEN("Shutdown")},
    {STRING_WITH_LEN("Statistics")},
    {STRING_WITH_LEN("Processlist")},
    {STRING_WITH_LEN("Connect")},
    {STRING_WITH_LEN("Kill")},
    {STRING_WITH_LEN("Debug")},
    {STRING_WITH_LEN("Ping")},
    {STRING_WITH_LEN("Time")},
    {STRING_WITH_LEN("Delayed insert")},
    {STRING_WITH_LEN("Change user")},
    {STRING_WITH_LEN("Binlog Dump")},
    {STRING_WITH_LEN("Table Dump")},
    {STRING_WITH_LEN("Connect Out")},
    {STRING_WITH_LEN("Register Slave")},
    {STRING_WITH_LEN("Prepare")},
    {STRING_WITH_LEN("Execute")},
    {STRING_WITH_LEN("Long Data")},
    {STRING_WITH_LEN("Close stmt")},
    {STRING_WITH_LEN("Reset stmt")},
    {STRING_WITH_LEN("Set option")},
    {STRING_WITH_LEN("Fetch")},
    {STRING_WITH_LEN("Daemon")},
    {STRING_WITH_LEN("Binlog Dump GTID")},
    {STRING_WITH_LEN("Reset Connection")},
    {STRING_WITH_LEN("clone")},
    {STRING_WITH_LEN("Error")}  // Last command number
};

bool command_satisfy_acl_cache_requirement(unsigned command) {
  if ((sql_command_flags[command] & CF_REQUIRE_ACL_CACHE) > 0 &&
      skip_grant_tables() == true)
    return false;
  else
    return true;
}

/**
  Returns true if all tables should be ignored.
*/
bool all_tables_not_ok(THD *thd, TABLE_LIST *tables) {
  Rpl_filter *rpl_filter = thd->rli_slave->rpl_filter;

  return rpl_filter->is_on() && tables && !thd->sp_runtime_ctx &&
         !rpl_filter->tables_ok(thd->db().str, tables);
}

/**
  Checks whether the event for the given database, db, should
  be ignored or not. This is done by checking whether there are
  active rules in ignore_db or in do_db containers. If there
  are, then check if there is a match, if not then check the
  wild_do rules.

  NOTE: This means that when using this function replicate-do-db
        and replicate-ignore-db take precedence over wild do
        rules.

  @param thd  Thread handle.
  @param db   Database name used while evaluating the filtering
              rules.
  @param sql_cmd Represents the current query that needs to be
                 verified against the database filter rules.
  @return true Query should not be filtered out from the execution.
          false Query should be filtered out from the execution.

*/
inline bool check_database_filters(THD *thd, const char *db,
                                   enum_sql_command sql_cmd) {
  DBUG_TRACE;
  DBUG_ASSERT(thd->slave_thread);
  if (!db) return true;
  Rpl_filter *rpl_filter = thd->rli_slave->rpl_filter;

  bool need_increase_counter = true;
  switch (sql_cmd) {
    case SQLCOM_BEGIN:
    case SQLCOM_COMMIT:
    case SQLCOM_SAVEPOINT:
    case SQLCOM_ROLLBACK:
    case SQLCOM_ROLLBACK_TO_SAVEPOINT:
      return true;
    case SQLCOM_XA_START:
    case SQLCOM_XA_END:
    case SQLCOM_XA_COMMIT:
    case SQLCOM_XA_ROLLBACK:
      need_increase_counter = false;
    default:
      break;
  }

  bool db_ok = rpl_filter->db_ok(db, need_increase_counter);
  /*
    No filters exist in ignore/do_db ? Then, just check
    wild_do_table filtering for 'DATABASE' related
    statements (CREATE/DROP/ATLER DATABASE)
  */
  if (db_ok && (rpl_filter->get_do_db()->is_empty() &&
                rpl_filter->get_ignore_db()->is_empty())) {
    switch (sql_cmd) {
      case SQLCOM_CREATE_DB:
      case SQLCOM_ALTER_DB:
      case SQLCOM_DROP_DB:
        db_ok = rpl_filter->db_ok_with_wild_table(db);
      default:
        break;
    }
  }
  return db_ok;
}

bool some_non_temp_table_to_be_updated(THD *thd, TABLE_LIST *tables) {
  for (TABLE_LIST *table = tables; table; table = table->next_global) {
    DBUG_ASSERT(table->db && table->table_name);
    /*
      Update on performance_schema and temp tables are allowed
      in readonly mode.
    */
    if (table->updating && !find_temporary_table(thd, table) &&
        !is_perfschema_db(table->db, table->db_length))
      return true;
  }
  return false;
}

/**
  Returns whether the command in thd->lex->sql_command should cause an
  implicit commit. An active transaction should be implicitly commited if the
  statement requires so.

  @param thd    Thread handle.
  @param mask   Bitmask used for the SQL command match.

  @retval true This statement shall cause an implicit commit.
  @retval false This statement shall not cause an implicit commit.
*/
bool stmt_causes_implicit_commit(const THD *thd, uint mask) {
  DBUG_TRACE;
  const LEX *lex = thd->lex;

  if ((sql_command_flags[lex->sql_command] & mask) == 0 ||
      thd->is_plugin_fake_ddl())
    return false;

  switch (lex->sql_command) {
    case SQLCOM_DROP_TABLE:
      return !lex->drop_temporary;
    case SQLCOM_ALTER_TABLE:
    case SQLCOM_CREATE_TABLE:
      /* If CREATE TABLE of non-temporary table, do implicit commit */
      return (lex->create_info->options & HA_LEX_CREATE_TMP_TABLE) == 0;
    case SQLCOM_SET_OPTION:
      /* Implicitly commit a transaction started by a SET statement */
      return lex->autocommit;
    case SQLCOM_RESET:
      return lex->option_type != OPT_PERSIST;
    default:
      return true;
  }
}

/**
  Mark all commands that somehow changes a table.

  This is used to check number of updates / hour.

  sql_command is actually set to SQLCOM_END sometimes
  so we need the +1 to include it in the array.

  See COMMAND_FLAG_xxx for different type of commands
     2  - query that returns meaningful ROW_COUNT() -
          a number of modified rows
*/

uint sql_command_flags[SQLCOM_END + 1];
uint server_command_flags[COM_END + 1];

void init_sql_command_flags(void) {
  /* Initialize the server command flags array. */
  memset(server_command_flags, 0, sizeof(server_command_flags));

  server_command_flags[COM_SLEEP] = CF_ALLOW_PROTOCOL_PLUGIN;
  server_command_flags[COM_INIT_DB] = CF_ALLOW_PROTOCOL_PLUGIN;
  server_command_flags[COM_QUERY] = CF_ALLOW_PROTOCOL_PLUGIN;
  server_command_flags[COM_FIELD_LIST] = CF_ALLOW_PROTOCOL_PLUGIN;
  server_command_flags[COM_REFRESH] = CF_ALLOW_PROTOCOL_PLUGIN;
  server_command_flags[COM_STATISTICS] = CF_SKIP_QUESTIONS;
  server_command_flags[COM_PROCESS_KILL] = CF_ALLOW_PROTOCOL_PLUGIN;
  server_command_flags[COM_PING] = CF_SKIP_QUESTIONS;
  server_command_flags[COM_STMT_PREPARE] =
      CF_SKIP_QUESTIONS | CF_ALLOW_PROTOCOL_PLUGIN;
  server_command_flags[COM_STMT_EXECUTE] = CF_ALLOW_PROTOCOL_PLUGIN;
  server_command_flags[COM_STMT_SEND_LONG_DATA] = CF_ALLOW_PROTOCOL_PLUGIN;
  server_command_flags[COM_STMT_CLOSE] =
      CF_SKIP_QUESTIONS | CF_ALLOW_PROTOCOL_PLUGIN;
  server_command_flags[COM_STMT_RESET] =
      CF_SKIP_QUESTIONS | CF_ALLOW_PROTOCOL_PLUGIN;
  server_command_flags[COM_STMT_FETCH] = CF_ALLOW_PROTOCOL_PLUGIN;
  server_command_flags[COM_RESET_CONNECTION] = CF_ALLOW_PROTOCOL_PLUGIN;
  server_command_flags[COM_END] = CF_ALLOW_PROTOCOL_PLUGIN;

  /* Initialize the sql command flags array. */
  memset(sql_command_flags, 0, sizeof(sql_command_flags));

  /*
    In general, DDL statements do not generate row events and do not go
    through a cache before being written to the binary log. However, the
    CREATE TABLE...SELECT is an exception because it may generate row
    events. For that reason,  the SQLCOM_CREATE_TABLE  which represents
    a CREATE TABLE, including the CREATE TABLE...SELECT, has the
    CF_CAN_GENERATE_ROW_EVENTS flag. The distinction between a regular
    CREATE TABLE and the CREATE TABLE...SELECT is made in other parts of
    the code, in particular in the Query_log_event's constructor.
  */
  sql_command_flags[SQLCOM_CREATE_TABLE] =
      CF_CHANGES_DATA | CF_REEXECUTION_FRAGILE | CF_AUTO_COMMIT_TRANS |
      CF_CAN_GENERATE_ROW_EVENTS;
  sql_command_flags[SQLCOM_CREATE_INDEX] =
      CF_CHANGES_DATA | CF_AUTO_COMMIT_TRANS;
  sql_command_flags[SQLCOM_ALTER_TABLE] =
      CF_CHANGES_DATA | CF_WRITE_LOGS_COMMAND | CF_AUTO_COMMIT_TRANS;
  sql_command_flags[SQLCOM_TRUNCATE] =
      CF_CHANGES_DATA | CF_WRITE_LOGS_COMMAND | CF_AUTO_COMMIT_TRANS;
  sql_command_flags[SQLCOM_DROP_TABLE] = CF_CHANGES_DATA | CF_AUTO_COMMIT_TRANS;
  sql_command_flags[SQLCOM_LOAD] =
      CF_CHANGES_DATA | CF_REEXECUTION_FRAGILE | CF_CAN_GENERATE_ROW_EVENTS;
  sql_command_flags[SQLCOM_CREATE_DB] = CF_CHANGES_DATA | CF_AUTO_COMMIT_TRANS;
  sql_command_flags[SQLCOM_DROP_DB] = CF_CHANGES_DATA | CF_AUTO_COMMIT_TRANS;
  sql_command_flags[SQLCOM_ALTER_DB] = CF_CHANGES_DATA | CF_AUTO_COMMIT_TRANS;
  sql_command_flags[SQLCOM_RENAME_TABLE] =
      CF_CHANGES_DATA | CF_AUTO_COMMIT_TRANS;
  sql_command_flags[SQLCOM_DROP_INDEX] = CF_CHANGES_DATA | CF_AUTO_COMMIT_TRANS;
  sql_command_flags[SQLCOM_CREATE_VIEW] =
      CF_CHANGES_DATA | CF_REEXECUTION_FRAGILE | CF_AUTO_COMMIT_TRANS;
  sql_command_flags[SQLCOM_DROP_VIEW] = CF_CHANGES_DATA | CF_AUTO_COMMIT_TRANS;
  sql_command_flags[SQLCOM_CREATE_TRIGGER] =
      CF_CHANGES_DATA | CF_AUTO_COMMIT_TRANS;
  sql_command_flags[SQLCOM_DROP_TRIGGER] =
      CF_CHANGES_DATA | CF_AUTO_COMMIT_TRANS;
  sql_command_flags[SQLCOM_CREATE_EVENT] =
      CF_CHANGES_DATA | CF_AUTO_COMMIT_TRANS;
  sql_command_flags[SQLCOM_ALTER_EVENT] =
      CF_CHANGES_DATA | CF_AUTO_COMMIT_TRANS;
  sql_command_flags[SQLCOM_DROP_EVENT] = CF_CHANGES_DATA | CF_AUTO_COMMIT_TRANS;
  sql_command_flags[SQLCOM_IMPORT] = CF_CHANGES_DATA | CF_AUTO_COMMIT_TRANS;

  sql_command_flags[SQLCOM_UPDATE] = CF_CHANGES_DATA | CF_REEXECUTION_FRAGILE |
                                     CF_CAN_GENERATE_ROW_EVENTS |
                                     CF_OPTIMIZER_TRACE | CF_CAN_BE_EXPLAINED;
  sql_command_flags[SQLCOM_UPDATE_MULTI] =
      CF_CHANGES_DATA | CF_REEXECUTION_FRAGILE | CF_CAN_GENERATE_ROW_EVENTS |
      CF_OPTIMIZER_TRACE | CF_CAN_BE_EXPLAINED;
  // This is INSERT VALUES(...), can be VALUES(stored_func()) so we trace it
  sql_command_flags[SQLCOM_INSERT] = CF_CHANGES_DATA | CF_REEXECUTION_FRAGILE |
                                     CF_CAN_GENERATE_ROW_EVENTS |
                                     CF_OPTIMIZER_TRACE | CF_CAN_BE_EXPLAINED;
  sql_command_flags[SQLCOM_INSERT_SELECT] =
      CF_CHANGES_DATA | CF_REEXECUTION_FRAGILE | CF_CAN_GENERATE_ROW_EVENTS |
      CF_OPTIMIZER_TRACE | CF_CAN_BE_EXPLAINED;
  sql_command_flags[SQLCOM_DELETE] = CF_CHANGES_DATA | CF_REEXECUTION_FRAGILE |
                                     CF_CAN_GENERATE_ROW_EVENTS |
                                     CF_OPTIMIZER_TRACE | CF_CAN_BE_EXPLAINED;
  sql_command_flags[SQLCOM_DELETE_MULTI] =
      CF_CHANGES_DATA | CF_REEXECUTION_FRAGILE | CF_CAN_GENERATE_ROW_EVENTS |
      CF_OPTIMIZER_TRACE | CF_CAN_BE_EXPLAINED;
  sql_command_flags[SQLCOM_REPLACE] = CF_CHANGES_DATA | CF_REEXECUTION_FRAGILE |
                                      CF_CAN_GENERATE_ROW_EVENTS |
                                      CF_OPTIMIZER_TRACE | CF_CAN_BE_EXPLAINED;
  sql_command_flags[SQLCOM_REPLACE_SELECT] =
      CF_CHANGES_DATA | CF_REEXECUTION_FRAGILE | CF_CAN_GENERATE_ROW_EVENTS |
      CF_OPTIMIZER_TRACE | CF_CAN_BE_EXPLAINED;
  sql_command_flags[SQLCOM_SELECT] =
      CF_REEXECUTION_FRAGILE | CF_CAN_GENERATE_ROW_EVENTS | CF_OPTIMIZER_TRACE |
      CF_HAS_RESULT_SET | CF_CAN_BE_EXPLAINED;
  // (1) so that subquery is traced when doing "SET @var = (subquery)"
  /*
    @todo SQLCOM_SET_OPTION should have CF_CAN_GENERATE_ROW_EVENTS
    set, because it may invoke a stored function that generates row
    events. /Sven
  */
  sql_command_flags[SQLCOM_SET_OPTION] =
      CF_REEXECUTION_FRAGILE | CF_AUTO_COMMIT_TRANS |
      CF_CAN_GENERATE_ROW_EVENTS | CF_OPTIMIZER_TRACE;  // (1)
  // (1) so that subquery is traced when doing "DO @var := (subquery)"
  sql_command_flags[SQLCOM_DO] = CF_REEXECUTION_FRAGILE |
                                 CF_CAN_GENERATE_ROW_EVENTS |
                                 CF_OPTIMIZER_TRACE;  // (1)

  sql_command_flags[SQLCOM_SET_PASSWORD] =
      CF_CHANGES_DATA | CF_AUTO_COMMIT_TRANS | CF_NEEDS_AUTOCOMMIT_OFF |
      CF_POTENTIAL_ATOMIC_DDL | CF_DISALLOW_IN_RO_TRANS;

  sql_command_flags[SQLCOM_SHOW_STATUS_PROC] =
      CF_STATUS_COMMAND | CF_REEXECUTION_FRAGILE | CF_HAS_RESULT_SET;
  sql_command_flags[SQLCOM_SHOW_STATUS] =
      CF_STATUS_COMMAND | CF_REEXECUTION_FRAGILE | CF_HAS_RESULT_SET;
  sql_command_flags[SQLCOM_SHOW_DATABASES] =
      CF_STATUS_COMMAND | CF_REEXECUTION_FRAGILE | CF_HAS_RESULT_SET;
  sql_command_flags[SQLCOM_SHOW_TRIGGERS] =
      CF_STATUS_COMMAND | CF_REEXECUTION_FRAGILE | CF_HAS_RESULT_SET;
  sql_command_flags[SQLCOM_SHOW_EVENTS] =
      CF_STATUS_COMMAND | CF_REEXECUTION_FRAGILE | CF_HAS_RESULT_SET;
  sql_command_flags[SQLCOM_SHOW_OPEN_TABLES] =
      CF_STATUS_COMMAND | CF_REEXECUTION_FRAGILE | CF_HAS_RESULT_SET;
  sql_command_flags[SQLCOM_SHOW_PLUGINS] = CF_STATUS_COMMAND;
  sql_command_flags[SQLCOM_SHOW_FIELDS] =
      CF_STATUS_COMMAND | CF_REEXECUTION_FRAGILE | CF_HAS_RESULT_SET;
  sql_command_flags[SQLCOM_SHOW_KEYS] =
      CF_STATUS_COMMAND | CF_REEXECUTION_FRAGILE | CF_HAS_RESULT_SET;
  sql_command_flags[SQLCOM_SHOW_VARIABLES] =
      CF_STATUS_COMMAND | CF_REEXECUTION_FRAGILE | CF_HAS_RESULT_SET;
  sql_command_flags[SQLCOM_SHOW_CHARSETS] =
      CF_STATUS_COMMAND | CF_REEXECUTION_FRAGILE | CF_HAS_RESULT_SET;
  sql_command_flags[SQLCOM_SHOW_COLLATIONS] =
      CF_STATUS_COMMAND | CF_HAS_RESULT_SET | CF_REEXECUTION_FRAGILE;
  sql_command_flags[SQLCOM_SHOW_BINLOGS] = CF_STATUS_COMMAND;
  sql_command_flags[SQLCOM_SHOW_SLAVE_HOSTS] = CF_STATUS_COMMAND;
  sql_command_flags[SQLCOM_SHOW_BINLOG_EVENTS] = CF_STATUS_COMMAND;
  sql_command_flags[SQLCOM_SHOW_STORAGE_ENGINES] = CF_STATUS_COMMAND;
  sql_command_flags[SQLCOM_SHOW_PRIVILEGES] = CF_STATUS_COMMAND;
  sql_command_flags[SQLCOM_SHOW_WARNS] = CF_STATUS_COMMAND | CF_DIAGNOSTIC_STMT;
  sql_command_flags[SQLCOM_SHOW_ERRORS] =
      CF_STATUS_COMMAND | CF_DIAGNOSTIC_STMT;
  sql_command_flags[SQLCOM_SHOW_ENGINE_STATUS] = CF_STATUS_COMMAND;
  sql_command_flags[SQLCOM_SHOW_ENGINE_MUTEX] = CF_STATUS_COMMAND;
  sql_command_flags[SQLCOM_SHOW_ENGINE_LOGS] = CF_STATUS_COMMAND;
  sql_command_flags[SQLCOM_SHOW_PROCESSLIST] = CF_STATUS_COMMAND;
  sql_command_flags[SQLCOM_SHOW_GRANTS] = CF_STATUS_COMMAND;
  sql_command_flags[SQLCOM_SHOW_CREATE_DB] = CF_STATUS_COMMAND;
  sql_command_flags[SQLCOM_SHOW_CREATE] = CF_STATUS_COMMAND;
  sql_command_flags[SQLCOM_SHOW_MASTER_STAT] = CF_STATUS_COMMAND;
  sql_command_flags[SQLCOM_SHOW_SLAVE_STAT] = CF_STATUS_COMMAND;
  sql_command_flags[SQLCOM_SHOW_CREATE_PROC] = CF_STATUS_COMMAND;
  sql_command_flags[SQLCOM_SHOW_CREATE_FUNC] = CF_STATUS_COMMAND;
  sql_command_flags[SQLCOM_SHOW_CREATE_TRIGGER] = CF_STATUS_COMMAND;
  sql_command_flags[SQLCOM_SHOW_STATUS_FUNC] =
      CF_STATUS_COMMAND | CF_REEXECUTION_FRAGILE | CF_HAS_RESULT_SET;
  sql_command_flags[SQLCOM_SHOW_PROC_CODE] = CF_STATUS_COMMAND;
  sql_command_flags[SQLCOM_SHOW_FUNC_CODE] = CF_STATUS_COMMAND;
  sql_command_flags[SQLCOM_SHOW_CREATE_EVENT] = CF_STATUS_COMMAND;
  sql_command_flags[SQLCOM_SHOW_PROFILES] = CF_STATUS_COMMAND;
  sql_command_flags[SQLCOM_SHOW_PROFILE] = CF_STATUS_COMMAND;
  sql_command_flags[SQLCOM_BINLOG_BASE64_EVENT] =
      CF_STATUS_COMMAND | CF_CAN_GENERATE_ROW_EVENTS;

  sql_command_flags[SQLCOM_SHOW_TABLES] =
      (CF_STATUS_COMMAND | CF_SHOW_TABLE_COMMAND | CF_HAS_RESULT_SET |
       CF_REEXECUTION_FRAGILE);
  sql_command_flags[SQLCOM_SHOW_TABLE_STATUS] =
      (CF_STATUS_COMMAND | CF_SHOW_TABLE_COMMAND | CF_HAS_RESULT_SET |
       CF_REEXECUTION_FRAGILE);
  /**
    ACL DDLs do not access data-dictionary tables. However, they still
    need to be marked to avoid autocommit. This is necessary because
    code which saves GTID state or slave state in the system tables
    at commit time does statement commit on low-level (see
    System_table_access::close_table()) and thus can pre-maturely commit
    DDL otherwise.
  */
  sql_command_flags[SQLCOM_CREATE_USER] =
      CF_CHANGES_DATA | CF_NEEDS_AUTOCOMMIT_OFF | CF_POTENTIAL_ATOMIC_DDL;
  sql_command_flags[SQLCOM_RENAME_USER] =
      CF_CHANGES_DATA | CF_NEEDS_AUTOCOMMIT_OFF | CF_POTENTIAL_ATOMIC_DDL;
  sql_command_flags[SQLCOM_DROP_USER] =
      CF_CHANGES_DATA | CF_NEEDS_AUTOCOMMIT_OFF | CF_POTENTIAL_ATOMIC_DDL;
  sql_command_flags[SQLCOM_ALTER_USER] =
      CF_CHANGES_DATA | CF_NEEDS_AUTOCOMMIT_OFF | CF_POTENTIAL_ATOMIC_DDL;
  sql_command_flags[SQLCOM_GRANT] =
      CF_CHANGES_DATA | CF_NEEDS_AUTOCOMMIT_OFF | CF_POTENTIAL_ATOMIC_DDL;
  sql_command_flags[SQLCOM_REVOKE] =
      CF_CHANGES_DATA | CF_NEEDS_AUTOCOMMIT_OFF | CF_POTENTIAL_ATOMIC_DDL;
  sql_command_flags[SQLCOM_REVOKE_ALL] =
      CF_CHANGES_DATA | CF_NEEDS_AUTOCOMMIT_OFF | CF_POTENTIAL_ATOMIC_DDL;
  sql_command_flags[SQLCOM_ALTER_USER_DEFAULT_ROLE] =
      CF_CHANGES_DATA | CF_NEEDS_AUTOCOMMIT_OFF | CF_POTENTIAL_ATOMIC_DDL;
  sql_command_flags[SQLCOM_GRANT_ROLE] =
      CF_CHANGES_DATA | CF_NEEDS_AUTOCOMMIT_OFF | CF_POTENTIAL_ATOMIC_DDL;
  sql_command_flags[SQLCOM_REVOKE_ROLE] =
      CF_CHANGES_DATA | CF_NEEDS_AUTOCOMMIT_OFF | CF_POTENTIAL_ATOMIC_DDL;
  sql_command_flags[SQLCOM_DROP_ROLE] =
      CF_CHANGES_DATA | CF_NEEDS_AUTOCOMMIT_OFF | CF_POTENTIAL_ATOMIC_DDL;
  sql_command_flags[SQLCOM_CREATE_ROLE] =
      CF_CHANGES_DATA | CF_NEEDS_AUTOCOMMIT_OFF | CF_POTENTIAL_ATOMIC_DDL;

  sql_command_flags[SQLCOM_OPTIMIZE] = CF_CHANGES_DATA;
  sql_command_flags[SQLCOM_ALTER_INSTANCE] = CF_CHANGES_DATA;
  sql_command_flags[SQLCOM_CREATE_FUNCTION] =
      CF_CHANGES_DATA | CF_AUTO_COMMIT_TRANS;
  sql_command_flags[SQLCOM_CREATE_PROCEDURE] =
      CF_CHANGES_DATA | CF_AUTO_COMMIT_TRANS;
  sql_command_flags[SQLCOM_CREATE_SPFUNCTION] =
      CF_CHANGES_DATA | CF_AUTO_COMMIT_TRANS;
  sql_command_flags[SQLCOM_DROP_PROCEDURE] =
      CF_CHANGES_DATA | CF_AUTO_COMMIT_TRANS;
  sql_command_flags[SQLCOM_DROP_FUNCTION] =
      CF_CHANGES_DATA | CF_AUTO_COMMIT_TRANS;
  sql_command_flags[SQLCOM_ALTER_PROCEDURE] =
      CF_CHANGES_DATA | CF_AUTO_COMMIT_TRANS;
  sql_command_flags[SQLCOM_ALTER_FUNCTION] =
      CF_CHANGES_DATA | CF_AUTO_COMMIT_TRANS;
  sql_command_flags[SQLCOM_INSTALL_PLUGIN] =
      CF_CHANGES_DATA | CF_AUTO_COMMIT_TRANS;
  sql_command_flags[SQLCOM_UNINSTALL_PLUGIN] =
      CF_CHANGES_DATA | CF_AUTO_COMMIT_TRANS;
  sql_command_flags[SQLCOM_INSTALL_COMPONENT] =
      CF_CHANGES_DATA | CF_AUTO_COMMIT_TRANS;
  sql_command_flags[SQLCOM_UNINSTALL_COMPONENT] =
      CF_CHANGES_DATA | CF_AUTO_COMMIT_TRANS;
  sql_command_flags[SQLCOM_CREATE_RESOURCE_GROUP] =
      CF_CHANGES_DATA | CF_AUTO_COMMIT_TRANS;
  sql_command_flags[SQLCOM_ALTER_RESOURCE_GROUP] =
      CF_CHANGES_DATA | CF_AUTO_COMMIT_TRANS;
  sql_command_flags[SQLCOM_DROP_RESOURCE_GROUP] =
      CF_CHANGES_DATA | CF_AUTO_COMMIT_TRANS;
  sql_command_flags[SQLCOM_SET_RESOURCE_GROUP] = CF_CHANGES_DATA;

  sql_command_flags[SQLCOM_CLONE] =
      CF_AUTO_COMMIT_TRANS | CF_ALLOW_PROTOCOL_PLUGIN;

  /* Does not change the contents of the Diagnostics Area. */
  sql_command_flags[SQLCOM_GET_DIAGNOSTICS] = CF_DIAGNOSTIC_STMT;

  /*
    (1): without it, in "CALL some_proc((subq))", subquery would not be
    traced.
  */
  sql_command_flags[SQLCOM_CALL] = CF_REEXECUTION_FRAGILE |
                                   CF_CAN_GENERATE_ROW_EVENTS |
                                   CF_OPTIMIZER_TRACE;  // (1)
  sql_command_flags[SQLCOM_EXECUTE] = CF_CAN_GENERATE_ROW_EVENTS;

  /*
    The following admin table operations are allowed
    on log tables.
  */
  sql_command_flags[SQLCOM_REPAIR] =
      CF_WRITE_LOGS_COMMAND | CF_AUTO_COMMIT_TRANS;
  sql_command_flags[SQLCOM_OPTIMIZE] |=
      CF_WRITE_LOGS_COMMAND | CF_AUTO_COMMIT_TRANS;
  sql_command_flags[SQLCOM_ANALYZE] =
      CF_WRITE_LOGS_COMMAND | CF_AUTO_COMMIT_TRANS;
  sql_command_flags[SQLCOM_CHECK] =
      CF_WRITE_LOGS_COMMAND | CF_AUTO_COMMIT_TRANS;

  sql_command_flags[SQLCOM_CREATE_USER] |= CF_AUTO_COMMIT_TRANS;
  sql_command_flags[SQLCOM_CREATE_ROLE] |= CF_AUTO_COMMIT_TRANS;
  sql_command_flags[SQLCOM_DROP_USER] |= CF_AUTO_COMMIT_TRANS;
  sql_command_flags[SQLCOM_DROP_ROLE] |= CF_AUTO_COMMIT_TRANS;
  sql_command_flags[SQLCOM_RENAME_USER] |= CF_AUTO_COMMIT_TRANS;
  sql_command_flags[SQLCOM_ALTER_USER] |= CF_AUTO_COMMIT_TRANS;
  sql_command_flags[SQLCOM_RESTART_SERVER] =
      CF_AUTO_COMMIT_TRANS | CF_ALLOW_PROTOCOL_PLUGIN;
  sql_command_flags[SQLCOM_REVOKE] |= CF_AUTO_COMMIT_TRANS;
  sql_command_flags[SQLCOM_REVOKE_ALL] |= CF_AUTO_COMMIT_TRANS;
  sql_command_flags[SQLCOM_REVOKE_ROLE] |= CF_AUTO_COMMIT_TRANS;
  sql_command_flags[SQLCOM_GRANT] |= CF_AUTO_COMMIT_TRANS;
  sql_command_flags[SQLCOM_GRANT_ROLE] |= CF_AUTO_COMMIT_TRANS;
  sql_command_flags[SQLCOM_ALTER_USER_DEFAULT_ROLE] |= CF_AUTO_COMMIT_TRANS;

  sql_command_flags[SQLCOM_ASSIGN_TO_KEYCACHE] = CF_AUTO_COMMIT_TRANS;
  sql_command_flags[SQLCOM_PRELOAD_KEYS] = CF_AUTO_COMMIT_TRANS;
  sql_command_flags[SQLCOM_ALTER_INSTANCE] |= CF_AUTO_COMMIT_TRANS;

  sql_command_flags[SQLCOM_FLUSH] = CF_AUTO_COMMIT_TRANS;
  sql_command_flags[SQLCOM_RESET] = CF_AUTO_COMMIT_TRANS;
  sql_command_flags[SQLCOM_CREATE_SERVER] = CF_AUTO_COMMIT_TRANS;
  sql_command_flags[SQLCOM_ALTER_SERVER] = CF_AUTO_COMMIT_TRANS;
  sql_command_flags[SQLCOM_DROP_SERVER] = CF_AUTO_COMMIT_TRANS;
  sql_command_flags[SQLCOM_CHANGE_MASTER] = CF_AUTO_COMMIT_TRANS;
  sql_command_flags[SQLCOM_CHANGE_REPLICATION_FILTER] = CF_AUTO_COMMIT_TRANS;
  sql_command_flags[SQLCOM_SLAVE_START] = CF_AUTO_COMMIT_TRANS;
  sql_command_flags[SQLCOM_SLAVE_STOP] = CF_AUTO_COMMIT_TRANS;
  sql_command_flags[SQLCOM_ALTER_TABLESPACE] |= CF_AUTO_COMMIT_TRANS;
  sql_command_flags[SQLCOM_CREATE_SRS] |= CF_AUTO_COMMIT_TRANS;
  sql_command_flags[SQLCOM_DROP_SRS] |= CF_AUTO_COMMIT_TRANS;

  /*
    The following statements can deal with temporary tables,
    so temporary tables should be pre-opened for those statements to
    simplify privilege checking.

    There are other statements that deal with temporary tables and open
    them, but which are not listed here. The thing is that the order of
    pre-opening temporary tables for those statements is somewhat custom.
  */
  sql_command_flags[SQLCOM_CREATE_TABLE] |= CF_PREOPEN_TMP_TABLES;
  sql_command_flags[SQLCOM_DROP_TABLE] |= CF_PREOPEN_TMP_TABLES;
  sql_command_flags[SQLCOM_CREATE_INDEX] |= CF_PREOPEN_TMP_TABLES;
  sql_command_flags[SQLCOM_ALTER_TABLE] |= CF_PREOPEN_TMP_TABLES;
  sql_command_flags[SQLCOM_TRUNCATE] |= CF_PREOPEN_TMP_TABLES;
  sql_command_flags[SQLCOM_LOAD] |= CF_PREOPEN_TMP_TABLES;
  sql_command_flags[SQLCOM_DROP_INDEX] |= CF_PREOPEN_TMP_TABLES;
  sql_command_flags[SQLCOM_UPDATE] |= CF_PREOPEN_TMP_TABLES;
  sql_command_flags[SQLCOM_UPDATE_MULTI] |= CF_PREOPEN_TMP_TABLES;
  sql_command_flags[SQLCOM_INSERT] |= CF_PREOPEN_TMP_TABLES;
  sql_command_flags[SQLCOM_INSERT_SELECT] |= CF_PREOPEN_TMP_TABLES;
  sql_command_flags[SQLCOM_DELETE] |= CF_PREOPEN_TMP_TABLES;
  sql_command_flags[SQLCOM_DELETE_MULTI] |= CF_PREOPEN_TMP_TABLES;
  sql_command_flags[SQLCOM_REPLACE] |= CF_PREOPEN_TMP_TABLES;
  sql_command_flags[SQLCOM_REPLACE_SELECT] |= CF_PREOPEN_TMP_TABLES;
  sql_command_flags[SQLCOM_SELECT] |= CF_PREOPEN_TMP_TABLES;
  sql_command_flags[SQLCOM_SET_OPTION] |= CF_PREOPEN_TMP_TABLES;
  sql_command_flags[SQLCOM_DO] |= CF_PREOPEN_TMP_TABLES;
  sql_command_flags[SQLCOM_CALL] |= CF_PREOPEN_TMP_TABLES;
  sql_command_flags[SQLCOM_CHECKSUM] |= CF_PREOPEN_TMP_TABLES;
  sql_command_flags[SQLCOM_ANALYZE] |= CF_PREOPEN_TMP_TABLES;
  sql_command_flags[SQLCOM_CHECK] |= CF_PREOPEN_TMP_TABLES;
  sql_command_flags[SQLCOM_OPTIMIZE] |= CF_PREOPEN_TMP_TABLES;
  sql_command_flags[SQLCOM_REPAIR] |= CF_PREOPEN_TMP_TABLES;
  sql_command_flags[SQLCOM_PRELOAD_KEYS] |= CF_PREOPEN_TMP_TABLES;
  sql_command_flags[SQLCOM_ASSIGN_TO_KEYCACHE] |= CF_PREOPEN_TMP_TABLES;

  /*
    DDL statements that should start with closing opened handlers.

    We use this flag only for statements for which open HANDLERs
    have to be closed before emporary tables are pre-opened.
  */
  sql_command_flags[SQLCOM_CREATE_TABLE] |= CF_HA_CLOSE;
  sql_command_flags[SQLCOM_DROP_TABLE] |= CF_HA_CLOSE;
  sql_command_flags[SQLCOM_ALTER_TABLE] |= CF_HA_CLOSE;
  sql_command_flags[SQLCOM_TRUNCATE] |= CF_HA_CLOSE;
  sql_command_flags[SQLCOM_REPAIR] |= CF_HA_CLOSE;
  sql_command_flags[SQLCOM_OPTIMIZE] |= CF_HA_CLOSE;
  sql_command_flags[SQLCOM_ANALYZE] |= CF_HA_CLOSE;
  sql_command_flags[SQLCOM_CHECK] |= CF_HA_CLOSE;
  sql_command_flags[SQLCOM_CREATE_INDEX] |= CF_HA_CLOSE;
  sql_command_flags[SQLCOM_DROP_INDEX] |= CF_HA_CLOSE;
  sql_command_flags[SQLCOM_PRELOAD_KEYS] |= CF_HA_CLOSE;
  sql_command_flags[SQLCOM_ASSIGN_TO_KEYCACHE] |= CF_HA_CLOSE;

  /*
    Mark statements that always are disallowed in read-only
    transactions. Note that according to the SQL standard,
    even temporary table DDL should be disallowed.
  */
  sql_command_flags[SQLCOM_CREATE_TABLE] |= CF_DISALLOW_IN_RO_TRANS;
  sql_command_flags[SQLCOM_ALTER_TABLE] |= CF_DISALLOW_IN_RO_TRANS;
  sql_command_flags[SQLCOM_DROP_TABLE] |= CF_DISALLOW_IN_RO_TRANS;
  sql_command_flags[SQLCOM_RENAME_TABLE] |= CF_DISALLOW_IN_RO_TRANS;
  sql_command_flags[SQLCOM_CREATE_INDEX] |= CF_DISALLOW_IN_RO_TRANS;
  sql_command_flags[SQLCOM_DROP_INDEX] |= CF_DISALLOW_IN_RO_TRANS;
  sql_command_flags[SQLCOM_CREATE_DB] |= CF_DISALLOW_IN_RO_TRANS;
  sql_command_flags[SQLCOM_DROP_DB] |= CF_DISALLOW_IN_RO_TRANS;
  sql_command_flags[SQLCOM_ALTER_DB] |= CF_DISALLOW_IN_RO_TRANS;
  sql_command_flags[SQLCOM_CREATE_VIEW] |= CF_DISALLOW_IN_RO_TRANS;
  sql_command_flags[SQLCOM_DROP_VIEW] |= CF_DISALLOW_IN_RO_TRANS;
  sql_command_flags[SQLCOM_CREATE_TRIGGER] |= CF_DISALLOW_IN_RO_TRANS;
  sql_command_flags[SQLCOM_DROP_TRIGGER] |= CF_DISALLOW_IN_RO_TRANS;
  sql_command_flags[SQLCOM_CREATE_EVENT] |= CF_DISALLOW_IN_RO_TRANS;
  sql_command_flags[SQLCOM_ALTER_EVENT] |= CF_DISALLOW_IN_RO_TRANS;
  sql_command_flags[SQLCOM_DROP_EVENT] |= CF_DISALLOW_IN_RO_TRANS;
  sql_command_flags[SQLCOM_CREATE_USER] |= CF_DISALLOW_IN_RO_TRANS;
  sql_command_flags[SQLCOM_CREATE_ROLE] |= CF_DISALLOW_IN_RO_TRANS;
  sql_command_flags[SQLCOM_RENAME_USER] |= CF_DISALLOW_IN_RO_TRANS;
  sql_command_flags[SQLCOM_ALTER_USER] |= CF_DISALLOW_IN_RO_TRANS;
  sql_command_flags[SQLCOM_DROP_USER] |= CF_DISALLOW_IN_RO_TRANS;
  sql_command_flags[SQLCOM_DROP_ROLE] |= CF_DISALLOW_IN_RO_TRANS;
  sql_command_flags[SQLCOM_CREATE_SERVER] |= CF_DISALLOW_IN_RO_TRANS;
  sql_command_flags[SQLCOM_ALTER_SERVER] |= CF_DISALLOW_IN_RO_TRANS;
  sql_command_flags[SQLCOM_DROP_SERVER] |= CF_DISALLOW_IN_RO_TRANS;
  sql_command_flags[SQLCOM_CREATE_FUNCTION] |= CF_DISALLOW_IN_RO_TRANS;
  sql_command_flags[SQLCOM_CREATE_PROCEDURE] |= CF_DISALLOW_IN_RO_TRANS;
  sql_command_flags[SQLCOM_CREATE_SPFUNCTION] |= CF_DISALLOW_IN_RO_TRANS;
  sql_command_flags[SQLCOM_DROP_PROCEDURE] |= CF_DISALLOW_IN_RO_TRANS;
  sql_command_flags[SQLCOM_DROP_FUNCTION] |= CF_DISALLOW_IN_RO_TRANS;
  sql_command_flags[SQLCOM_ALTER_PROCEDURE] |= CF_DISALLOW_IN_RO_TRANS;
  sql_command_flags[SQLCOM_ALTER_FUNCTION] |= CF_DISALLOW_IN_RO_TRANS;
  sql_command_flags[SQLCOM_TRUNCATE] |= CF_DISALLOW_IN_RO_TRANS;
  sql_command_flags[SQLCOM_ALTER_TABLESPACE] |= CF_DISALLOW_IN_RO_TRANS;
  sql_command_flags[SQLCOM_REPAIR] |= CF_DISALLOW_IN_RO_TRANS;
  sql_command_flags[SQLCOM_OPTIMIZE] |= CF_DISALLOW_IN_RO_TRANS;
  sql_command_flags[SQLCOM_GRANT] |= CF_DISALLOW_IN_RO_TRANS;
  sql_command_flags[SQLCOM_GRANT_ROLE] |= CF_DISALLOW_IN_RO_TRANS;
  sql_command_flags[SQLCOM_REVOKE] |= CF_DISALLOW_IN_RO_TRANS;
  sql_command_flags[SQLCOM_REVOKE_ALL] |= CF_DISALLOW_IN_RO_TRANS;
  sql_command_flags[SQLCOM_REVOKE_ROLE] |= CF_DISALLOW_IN_RO_TRANS;
  sql_command_flags[SQLCOM_INSTALL_PLUGIN] |= CF_DISALLOW_IN_RO_TRANS;
  sql_command_flags[SQLCOM_UNINSTALL_PLUGIN] |= CF_DISALLOW_IN_RO_TRANS;
  sql_command_flags[SQLCOM_INSTALL_COMPONENT] |= CF_DISALLOW_IN_RO_TRANS;
  sql_command_flags[SQLCOM_UNINSTALL_COMPONENT] |= CF_DISALLOW_IN_RO_TRANS;
  sql_command_flags[SQLCOM_ALTER_INSTANCE] |= CF_DISALLOW_IN_RO_TRANS;
  sql_command_flags[SQLCOM_IMPORT] |= CF_DISALLOW_IN_RO_TRANS;
  sql_command_flags[SQLCOM_CREATE_SRS] |= CF_DISALLOW_IN_RO_TRANS;
  sql_command_flags[SQLCOM_DROP_SRS] |= CF_DISALLOW_IN_RO_TRANS;

  /*
    Mark statements that are allowed to be executed by the plugins.
  */
  sql_command_flags[SQLCOM_SELECT] |= CF_ALLOW_PROTOCOL_PLUGIN;
  sql_command_flags[SQLCOM_CREATE_TABLE] |= CF_ALLOW_PROTOCOL_PLUGIN;
  sql_command_flags[SQLCOM_CREATE_INDEX] |= CF_ALLOW_PROTOCOL_PLUGIN;
  sql_command_flags[SQLCOM_ALTER_TABLE] |= CF_ALLOW_PROTOCOL_PLUGIN;
  sql_command_flags[SQLCOM_UPDATE] |= CF_ALLOW_PROTOCOL_PLUGIN;
  sql_command_flags[SQLCOM_INSERT] |= CF_ALLOW_PROTOCOL_PLUGIN;
  sql_command_flags[SQLCOM_INSERT_SELECT] |= CF_ALLOW_PROTOCOL_PLUGIN;
  sql_command_flags[SQLCOM_DELETE] |= CF_ALLOW_PROTOCOL_PLUGIN;
  sql_command_flags[SQLCOM_TRUNCATE] |= CF_ALLOW_PROTOCOL_PLUGIN;
  sql_command_flags[SQLCOM_DROP_TABLE] |= CF_ALLOW_PROTOCOL_PLUGIN;
  sql_command_flags[SQLCOM_DROP_INDEX] |= CF_ALLOW_PROTOCOL_PLUGIN;
  sql_command_flags[SQLCOM_SHOW_DATABASES] |= CF_ALLOW_PROTOCOL_PLUGIN;
  sql_command_flags[SQLCOM_SHOW_TABLES] |= CF_ALLOW_PROTOCOL_PLUGIN;
  sql_command_flags[SQLCOM_SHOW_FIELDS] |= CF_ALLOW_PROTOCOL_PLUGIN;
  sql_command_flags[SQLCOM_SHOW_KEYS] |= CF_ALLOW_PROTOCOL_PLUGIN;
  sql_command_flags[SQLCOM_SHOW_VARIABLES] |= CF_ALLOW_PROTOCOL_PLUGIN;
  sql_command_flags[SQLCOM_SHOW_STATUS] |= CF_ALLOW_PROTOCOL_PLUGIN;
  sql_command_flags[SQLCOM_SHOW_ENGINE_LOGS] |= CF_ALLOW_PROTOCOL_PLUGIN;
  sql_command_flags[SQLCOM_SHOW_ENGINE_STATUS] |= CF_ALLOW_PROTOCOL_PLUGIN;
  sql_command_flags[SQLCOM_SHOW_ENGINE_MUTEX] |= CF_ALLOW_PROTOCOL_PLUGIN;
  sql_command_flags[SQLCOM_SHOW_PROCESSLIST] |= CF_ALLOW_PROTOCOL_PLUGIN;
  sql_command_flags[SQLCOM_SHOW_MASTER_STAT] |= CF_ALLOW_PROTOCOL_PLUGIN;
  sql_command_flags[SQLCOM_SHOW_SLAVE_STAT] |= CF_ALLOW_PROTOCOL_PLUGIN;
  sql_command_flags[SQLCOM_SHOW_GRANTS] |= CF_ALLOW_PROTOCOL_PLUGIN;
  sql_command_flags[SQLCOM_SHOW_CREATE] |= CF_ALLOW_PROTOCOL_PLUGIN;
  sql_command_flags[SQLCOM_SHOW_CHARSETS] |= CF_ALLOW_PROTOCOL_PLUGIN;
  sql_command_flags[SQLCOM_SHOW_COLLATIONS] |= CF_ALLOW_PROTOCOL_PLUGIN;
  sql_command_flags[SQLCOM_SHOW_CREATE_DB] |= CF_ALLOW_PROTOCOL_PLUGIN;
  sql_command_flags[SQLCOM_SHOW_TABLE_STATUS] |= CF_ALLOW_PROTOCOL_PLUGIN;
  sql_command_flags[SQLCOM_SHOW_TRIGGERS] |= CF_ALLOW_PROTOCOL_PLUGIN;
  sql_command_flags[SQLCOM_LOAD] |= CF_ALLOW_PROTOCOL_PLUGIN;
  sql_command_flags[SQLCOM_SET_OPTION] |= CF_ALLOW_PROTOCOL_PLUGIN;
  sql_command_flags[SQLCOM_LOCK_TABLES] |= CF_ALLOW_PROTOCOL_PLUGIN;
  sql_command_flags[SQLCOM_UNLOCK_TABLES] |= CF_ALLOW_PROTOCOL_PLUGIN;
  sql_command_flags[SQLCOM_GRANT] |= CF_ALLOW_PROTOCOL_PLUGIN;
  sql_command_flags[SQLCOM_CHANGE_DB] |= CF_ALLOW_PROTOCOL_PLUGIN;
  sql_command_flags[SQLCOM_CREATE_DB] |= CF_ALLOW_PROTOCOL_PLUGIN;
  sql_command_flags[SQLCOM_DROP_DB] |= CF_ALLOW_PROTOCOL_PLUGIN;
  sql_command_flags[SQLCOM_ALTER_DB] |= CF_ALLOW_PROTOCOL_PLUGIN;
  sql_command_flags[SQLCOM_REPAIR] |= CF_ALLOW_PROTOCOL_PLUGIN;
  sql_command_flags[SQLCOM_REPLACE] |= CF_ALLOW_PROTOCOL_PLUGIN;
  sql_command_flags[SQLCOM_REPLACE_SELECT] |= CF_ALLOW_PROTOCOL_PLUGIN;
  sql_command_flags[SQLCOM_CREATE_FUNCTION] |= CF_ALLOW_PROTOCOL_PLUGIN;
  sql_command_flags[SQLCOM_DROP_FUNCTION] |= CF_ALLOW_PROTOCOL_PLUGIN;
  sql_command_flags[SQLCOM_REVOKE] |= CF_ALLOW_PROTOCOL_PLUGIN;
  sql_command_flags[SQLCOM_OPTIMIZE] |= CF_ALLOW_PROTOCOL_PLUGIN;
  sql_command_flags[SQLCOM_CHECK] |= CF_ALLOW_PROTOCOL_PLUGIN;
  sql_command_flags[SQLCOM_ASSIGN_TO_KEYCACHE] |= CF_ALLOW_PROTOCOL_PLUGIN;
  sql_command_flags[SQLCOM_PRELOAD_KEYS] |= CF_ALLOW_PROTOCOL_PLUGIN;
  sql_command_flags[SQLCOM_FLUSH] |= CF_ALLOW_PROTOCOL_PLUGIN;
  sql_command_flags[SQLCOM_KILL] |= CF_ALLOW_PROTOCOL_PLUGIN;
  sql_command_flags[SQLCOM_ANALYZE] |= CF_ALLOW_PROTOCOL_PLUGIN;
  sql_command_flags[SQLCOM_ROLLBACK] |= CF_ALLOW_PROTOCOL_PLUGIN;
  sql_command_flags[SQLCOM_ROLLBACK_TO_SAVEPOINT] |= CF_ALLOW_PROTOCOL_PLUGIN;
  sql_command_flags[SQLCOM_COMMIT] |= CF_ALLOW_PROTOCOL_PLUGIN;
  sql_command_flags[SQLCOM_SAVEPOINT] |= CF_ALLOW_PROTOCOL_PLUGIN;
  sql_command_flags[SQLCOM_RELEASE_SAVEPOINT] |= CF_ALLOW_PROTOCOL_PLUGIN;
  sql_command_flags[SQLCOM_SLAVE_START] |= CF_ALLOW_PROTOCOL_PLUGIN;
  sql_command_flags[SQLCOM_SLAVE_STOP] |= CF_ALLOW_PROTOCOL_PLUGIN;
  sql_command_flags[SQLCOM_START_GROUP_REPLICATION] |= CF_ALLOW_PROTOCOL_PLUGIN;
  sql_command_flags[SQLCOM_STOP_GROUP_REPLICATION] |= CF_ALLOW_PROTOCOL_PLUGIN;
  sql_command_flags[SQLCOM_BEGIN] |= CF_ALLOW_PROTOCOL_PLUGIN;
  sql_command_flags[SQLCOM_CHANGE_MASTER] |= CF_ALLOW_PROTOCOL_PLUGIN;
  sql_command_flags[SQLCOM_CHANGE_REPLICATION_FILTER] |=
      CF_ALLOW_PROTOCOL_PLUGIN;
  sql_command_flags[SQLCOM_RENAME_TABLE] |= CF_ALLOW_PROTOCOL_PLUGIN;
  sql_command_flags[SQLCOM_RESET] |= CF_ALLOW_PROTOCOL_PLUGIN;
  sql_command_flags[SQLCOM_PURGE] |= CF_ALLOW_PROTOCOL_PLUGIN;
  sql_command_flags[SQLCOM_PURGE_BEFORE] |= CF_ALLOW_PROTOCOL_PLUGIN;
  sql_command_flags[SQLCOM_SHOW_BINLOGS] |= CF_ALLOW_PROTOCOL_PLUGIN;
  sql_command_flags[SQLCOM_SHOW_OPEN_TABLES] |= CF_ALLOW_PROTOCOL_PLUGIN;
  sql_command_flags[SQLCOM_HA_OPEN] |= CF_ALLOW_PROTOCOL_PLUGIN;
  sql_command_flags[SQLCOM_HA_CLOSE] |= CF_ALLOW_PROTOCOL_PLUGIN;
  sql_command_flags[SQLCOM_HA_READ] |= CF_ALLOW_PROTOCOL_PLUGIN;
  sql_command_flags[SQLCOM_SHOW_SLAVE_HOSTS] |= CF_ALLOW_PROTOCOL_PLUGIN;
  sql_command_flags[SQLCOM_DELETE_MULTI] |= CF_ALLOW_PROTOCOL_PLUGIN;
  sql_command_flags[SQLCOM_UPDATE_MULTI] |= CF_ALLOW_PROTOCOL_PLUGIN;
  sql_command_flags[SQLCOM_SHOW_BINLOG_EVENTS] |= CF_ALLOW_PROTOCOL_PLUGIN;
  sql_command_flags[SQLCOM_DO] |= CF_ALLOW_PROTOCOL_PLUGIN;
  sql_command_flags[SQLCOM_SHOW_WARNS] |= CF_ALLOW_PROTOCOL_PLUGIN;
  sql_command_flags[SQLCOM_EMPTY_QUERY] |= CF_ALLOW_PROTOCOL_PLUGIN;
  sql_command_flags[SQLCOM_SHOW_ERRORS] |= CF_ALLOW_PROTOCOL_PLUGIN;
  sql_command_flags[SQLCOM_SHOW_STORAGE_ENGINES] |= CF_ALLOW_PROTOCOL_PLUGIN;
  sql_command_flags[SQLCOM_SHOW_PRIVILEGES] |= CF_ALLOW_PROTOCOL_PLUGIN;
  sql_command_flags[SQLCOM_HELP] |= CF_ALLOW_PROTOCOL_PLUGIN;
  sql_command_flags[SQLCOM_CREATE_USER] |= CF_ALLOW_PROTOCOL_PLUGIN;
  sql_command_flags[SQLCOM_DROP_USER] |= CF_ALLOW_PROTOCOL_PLUGIN;
  sql_command_flags[SQLCOM_RENAME_USER] |= CF_ALLOW_PROTOCOL_PLUGIN;
  sql_command_flags[SQLCOM_REVOKE_ALL] |= CF_ALLOW_PROTOCOL_PLUGIN;
  sql_command_flags[SQLCOM_CHECKSUM] |= CF_ALLOW_PROTOCOL_PLUGIN;
  sql_command_flags[SQLCOM_CREATE_PROCEDURE] |= CF_ALLOW_PROTOCOL_PLUGIN;
  sql_command_flags[SQLCOM_CREATE_SPFUNCTION] |= CF_ALLOW_PROTOCOL_PLUGIN;
  sql_command_flags[SQLCOM_CALL] |= CF_ALLOW_PROTOCOL_PLUGIN;
  sql_command_flags[SQLCOM_DROP_PROCEDURE] |= CF_ALLOW_PROTOCOL_PLUGIN;
  sql_command_flags[SQLCOM_ALTER_PROCEDURE] |= CF_ALLOW_PROTOCOL_PLUGIN;
  sql_command_flags[SQLCOM_ALTER_FUNCTION] |= CF_ALLOW_PROTOCOL_PLUGIN;
  sql_command_flags[SQLCOM_SHOW_CREATE_PROC] |= CF_ALLOW_PROTOCOL_PLUGIN;
  sql_command_flags[SQLCOM_SHOW_CREATE_FUNC] |= CF_ALLOW_PROTOCOL_PLUGIN;
  sql_command_flags[SQLCOM_SHOW_STATUS_PROC] |= CF_ALLOW_PROTOCOL_PLUGIN;
  sql_command_flags[SQLCOM_SHOW_STATUS_FUNC] |= CF_ALLOW_PROTOCOL_PLUGIN;
  sql_command_flags[SQLCOM_PREPARE] |= CF_ALLOW_PROTOCOL_PLUGIN;
  sql_command_flags[SQLCOM_EXECUTE] |= CF_ALLOW_PROTOCOL_PLUGIN;
  sql_command_flags[SQLCOM_DEALLOCATE_PREPARE] |= CF_ALLOW_PROTOCOL_PLUGIN;
  sql_command_flags[SQLCOM_CREATE_VIEW] |= CF_ALLOW_PROTOCOL_PLUGIN;
  sql_command_flags[SQLCOM_DROP_VIEW] |= CF_ALLOW_PROTOCOL_PLUGIN;
  sql_command_flags[SQLCOM_CREATE_TRIGGER] |= CF_ALLOW_PROTOCOL_PLUGIN;
  sql_command_flags[SQLCOM_DROP_TRIGGER] |= CF_ALLOW_PROTOCOL_PLUGIN;
  sql_command_flags[SQLCOM_XA_START] |= CF_ALLOW_PROTOCOL_PLUGIN;
  sql_command_flags[SQLCOM_XA_END] |= CF_ALLOW_PROTOCOL_PLUGIN;
  sql_command_flags[SQLCOM_XA_PREPARE] |= CF_ALLOW_PROTOCOL_PLUGIN;
  sql_command_flags[SQLCOM_XA_COMMIT] |= CF_ALLOW_PROTOCOL_PLUGIN;
  sql_command_flags[SQLCOM_XA_ROLLBACK] |= CF_ALLOW_PROTOCOL_PLUGIN;
  sql_command_flags[SQLCOM_XA_RECOVER] |= CF_ALLOW_PROTOCOL_PLUGIN;
  sql_command_flags[SQLCOM_SHOW_PROC_CODE] |= CF_ALLOW_PROTOCOL_PLUGIN;
  sql_command_flags[SQLCOM_SHOW_FUNC_CODE] |= CF_ALLOW_PROTOCOL_PLUGIN;
  sql_command_flags[SQLCOM_ALTER_TABLESPACE] |= CF_ALLOW_PROTOCOL_PLUGIN;
  sql_command_flags[SQLCOM_BINLOG_BASE64_EVENT] |= CF_ALLOW_PROTOCOL_PLUGIN;
  sql_command_flags[SQLCOM_SHOW_PLUGINS] |= CF_ALLOW_PROTOCOL_PLUGIN;
  sql_command_flags[SQLCOM_CREATE_SERVER] |= CF_ALLOW_PROTOCOL_PLUGIN;
  sql_command_flags[SQLCOM_DROP_SERVER] |= CF_ALLOW_PROTOCOL_PLUGIN;
  sql_command_flags[SQLCOM_ALTER_SERVER] |= CF_ALLOW_PROTOCOL_PLUGIN;
  sql_command_flags[SQLCOM_CREATE_EVENT] |= CF_ALLOW_PROTOCOL_PLUGIN;
  sql_command_flags[SQLCOM_ALTER_EVENT] |= CF_ALLOW_PROTOCOL_PLUGIN;
  sql_command_flags[SQLCOM_DROP_EVENT] |= CF_ALLOW_PROTOCOL_PLUGIN;
  sql_command_flags[SQLCOM_SHOW_CREATE_EVENT] |= CF_ALLOW_PROTOCOL_PLUGIN;
  sql_command_flags[SQLCOM_SHOW_EVENTS] |= CF_ALLOW_PROTOCOL_PLUGIN;
  sql_command_flags[SQLCOM_SHOW_CREATE_TRIGGER] |= CF_ALLOW_PROTOCOL_PLUGIN;
  sql_command_flags[SQLCOM_SHOW_PROFILE] |= CF_ALLOW_PROTOCOL_PLUGIN;
  sql_command_flags[SQLCOM_SHOW_PROFILES] |= CF_ALLOW_PROTOCOL_PLUGIN;
  sql_command_flags[SQLCOM_SIGNAL] |= CF_ALLOW_PROTOCOL_PLUGIN;
  sql_command_flags[SQLCOM_RESIGNAL] |= CF_ALLOW_PROTOCOL_PLUGIN;
  sql_command_flags[SQLCOM_SHOW_RELAYLOG_EVENTS] |= CF_ALLOW_PROTOCOL_PLUGIN;
  sql_command_flags[SQLCOM_GET_DIAGNOSTICS] |= CF_ALLOW_PROTOCOL_PLUGIN;
  sql_command_flags[SQLCOM_ALTER_USER] |= CF_ALLOW_PROTOCOL_PLUGIN;
  sql_command_flags[SQLCOM_EXPLAIN_OTHER] |= CF_ALLOW_PROTOCOL_PLUGIN;
  sql_command_flags[SQLCOM_SHOW_CREATE_USER] |= CF_ALLOW_PROTOCOL_PLUGIN;
  sql_command_flags[SQLCOM_SET_PASSWORD] |= CF_ALLOW_PROTOCOL_PLUGIN;
  sql_command_flags[SQLCOM_DROP_ROLE] |= CF_ALLOW_PROTOCOL_PLUGIN;
  sql_command_flags[SQLCOM_CREATE_ROLE] |= CF_ALLOW_PROTOCOL_PLUGIN;
  sql_command_flags[SQLCOM_SET_ROLE] |= CF_ALLOW_PROTOCOL_PLUGIN;
  sql_command_flags[SQLCOM_GRANT_ROLE] |= CF_ALLOW_PROTOCOL_PLUGIN;
  sql_command_flags[SQLCOM_REVOKE_ROLE] |= CF_ALLOW_PROTOCOL_PLUGIN;
  sql_command_flags[SQLCOM_ALTER_USER_DEFAULT_ROLE] |= CF_ALLOW_PROTOCOL_PLUGIN;
  sql_command_flags[SQLCOM_IMPORT] |= CF_ALLOW_PROTOCOL_PLUGIN;
  sql_command_flags[SQLCOM_END] |= CF_ALLOW_PROTOCOL_PLUGIN;
  sql_command_flags[SQLCOM_CREATE_SRS] |= CF_ALLOW_PROTOCOL_PLUGIN;
  sql_command_flags[SQLCOM_DROP_SRS] |= CF_ALLOW_PROTOCOL_PLUGIN;

  /*
    Mark DDL statements which require that auto-commit mode to be temporarily
    turned off. See sqlcom_needs_autocommit_off() for more details.

    CREATE TABLE and DROP TABLE are not marked as such as they have special
    variants dealing with temporary tables which don't update data-dictionary
    at all and which should be allowed in the middle of transaction.
  */
  sql_command_flags[SQLCOM_CREATE_INDEX] |=
      CF_NEEDS_AUTOCOMMIT_OFF | CF_POTENTIAL_ATOMIC_DDL;
  sql_command_flags[SQLCOM_ALTER_TABLE] |=
      CF_NEEDS_AUTOCOMMIT_OFF | CF_POTENTIAL_ATOMIC_DDL;
  sql_command_flags[SQLCOM_TRUNCATE] |=
      CF_NEEDS_AUTOCOMMIT_OFF | CF_POTENTIAL_ATOMIC_DDL;
  sql_command_flags[SQLCOM_DROP_INDEX] |=
      CF_NEEDS_AUTOCOMMIT_OFF | CF_POTENTIAL_ATOMIC_DDL;
  sql_command_flags[SQLCOM_CREATE_DB] |=
      CF_NEEDS_AUTOCOMMIT_OFF | CF_POTENTIAL_ATOMIC_DDL;
  sql_command_flags[SQLCOM_DROP_DB] |=
      CF_NEEDS_AUTOCOMMIT_OFF | CF_POTENTIAL_ATOMIC_DDL;
  sql_command_flags[SQLCOM_ALTER_DB] |=
      CF_NEEDS_AUTOCOMMIT_OFF | CF_POTENTIAL_ATOMIC_DDL;
  sql_command_flags[SQLCOM_REPAIR] |= CF_NEEDS_AUTOCOMMIT_OFF;
  sql_command_flags[SQLCOM_OPTIMIZE] |= CF_NEEDS_AUTOCOMMIT_OFF;
  sql_command_flags[SQLCOM_RENAME_TABLE] |=
      CF_NEEDS_AUTOCOMMIT_OFF | CF_POTENTIAL_ATOMIC_DDL;
  sql_command_flags[SQLCOM_CREATE_VIEW] |=
      CF_NEEDS_AUTOCOMMIT_OFF | CF_POTENTIAL_ATOMIC_DDL;
  sql_command_flags[SQLCOM_DROP_VIEW] |=
      CF_NEEDS_AUTOCOMMIT_OFF | CF_POTENTIAL_ATOMIC_DDL;
  sql_command_flags[SQLCOM_ALTER_TABLESPACE] |=
      CF_NEEDS_AUTOCOMMIT_OFF | CF_POTENTIAL_ATOMIC_DDL;
  sql_command_flags[SQLCOM_CREATE_SPFUNCTION] |=
      CF_NEEDS_AUTOCOMMIT_OFF | CF_POTENTIAL_ATOMIC_DDL;
  sql_command_flags[SQLCOM_DROP_FUNCTION] |=
      CF_NEEDS_AUTOCOMMIT_OFF | CF_POTENTIAL_ATOMIC_DDL;
  sql_command_flags[SQLCOM_ALTER_FUNCTION] |=
      CF_NEEDS_AUTOCOMMIT_OFF | CF_POTENTIAL_ATOMIC_DDL;
  sql_command_flags[SQLCOM_CREATE_FUNCTION] |=
      CF_NEEDS_AUTOCOMMIT_OFF | CF_POTENTIAL_ATOMIC_DDL;
  sql_command_flags[SQLCOM_CREATE_PROCEDURE] |=
      CF_NEEDS_AUTOCOMMIT_OFF | CF_POTENTIAL_ATOMIC_DDL;
  sql_command_flags[SQLCOM_DROP_PROCEDURE] |=
      CF_NEEDS_AUTOCOMMIT_OFF | CF_POTENTIAL_ATOMIC_DDL;
  sql_command_flags[SQLCOM_ALTER_PROCEDURE] |=
      CF_NEEDS_AUTOCOMMIT_OFF | CF_POTENTIAL_ATOMIC_DDL;
  sql_command_flags[SQLCOM_CREATE_TRIGGER] |=
      CF_NEEDS_AUTOCOMMIT_OFF | CF_POTENTIAL_ATOMIC_DDL;
  sql_command_flags[SQLCOM_DROP_TRIGGER] |=
      CF_NEEDS_AUTOCOMMIT_OFF | CF_POTENTIAL_ATOMIC_DDL;
  sql_command_flags[SQLCOM_IMPORT] |=
      CF_NEEDS_AUTOCOMMIT_OFF | CF_POTENTIAL_ATOMIC_DDL;
  sql_command_flags[SQLCOM_INSTALL_PLUGIN] |= CF_NEEDS_AUTOCOMMIT_OFF;
  sql_command_flags[SQLCOM_UNINSTALL_PLUGIN] |= CF_NEEDS_AUTOCOMMIT_OFF;
  sql_command_flags[SQLCOM_CREATE_EVENT] |=
      CF_NEEDS_AUTOCOMMIT_OFF | CF_POTENTIAL_ATOMIC_DDL;
  sql_command_flags[SQLCOM_ALTER_EVENT] |=
      CF_NEEDS_AUTOCOMMIT_OFF | CF_POTENTIAL_ATOMIC_DDL;
  sql_command_flags[SQLCOM_DROP_EVENT] |=
      CF_NEEDS_AUTOCOMMIT_OFF | CF_POTENTIAL_ATOMIC_DDL;
  sql_command_flags[SQLCOM_CREATE_SRS] |=
      CF_NEEDS_AUTOCOMMIT_OFF | CF_POTENTIAL_ATOMIC_DDL;
  sql_command_flags[SQLCOM_DROP_SRS] |=
      CF_NEEDS_AUTOCOMMIT_OFF | CF_POTENTIAL_ATOMIC_DDL;

  /**
    Some statements doesn't if the ACL CACHE is disabled using the
    --skip-grant-tables server option.
  */
  sql_command_flags[SQLCOM_SET_ROLE] |= CF_REQUIRE_ACL_CACHE;
  sql_command_flags[SQLCOM_ALTER_USER_DEFAULT_ROLE] |= CF_REQUIRE_ACL_CACHE;
  sql_command_flags[SQLCOM_CREATE_ROLE] |= CF_REQUIRE_ACL_CACHE;
  sql_command_flags[SQLCOM_DROP_ROLE] |= CF_REQUIRE_ACL_CACHE;
  sql_command_flags[SQLCOM_GRANT_ROLE] |= CF_REQUIRE_ACL_CACHE;
  sql_command_flags[SQLCOM_ALTER_USER] |= CF_REQUIRE_ACL_CACHE;
  sql_command_flags[SQLCOM_GRANT] |= CF_REQUIRE_ACL_CACHE;
  sql_command_flags[SQLCOM_REVOKE] |= CF_REQUIRE_ACL_CACHE;
  sql_command_flags[SQLCOM_REVOKE_ALL] |= CF_REQUIRE_ACL_CACHE;
  sql_command_flags[SQLCOM_REVOKE_ROLE] |= CF_REQUIRE_ACL_CACHE;
  sql_command_flags[SQLCOM_CREATE_USER] |= CF_REQUIRE_ACL_CACHE;
  sql_command_flags[SQLCOM_DROP_USER] |= CF_REQUIRE_ACL_CACHE;
  sql_command_flags[SQLCOM_RENAME_USER] |= CF_REQUIRE_ACL_CACHE;
  sql_command_flags[SQLCOM_SHOW_GRANTS] |= CF_REQUIRE_ACL_CACHE;
  sql_command_flags[SQLCOM_SET_PASSWORD] |= CF_REQUIRE_ACL_CACHE;
}

bool sqlcom_can_generate_row_events(enum enum_sql_command command) {
  return (sql_command_flags[command] & CF_CAN_GENERATE_ROW_EVENTS);
}

bool is_update_query(enum enum_sql_command command) {
  DBUG_ASSERT(command >= 0 && command <= SQLCOM_END);
  return (sql_command_flags[command] & CF_CHANGES_DATA) != 0;
}

bool is_explainable_query(enum enum_sql_command command) {
  DBUG_ASSERT(command >= 0 && command <= SQLCOM_END);
  return (sql_command_flags[command] & CF_CAN_BE_EXPLAINED) != 0;
}

/**
  Check if a sql command is allowed to write to log tables.
  @param command The SQL command
  @return true if writing is allowed
*/
bool is_log_table_write_query(enum enum_sql_command command) {
  DBUG_ASSERT(command >= 0 && command <= SQLCOM_END);
  return (sql_command_flags[command] & CF_WRITE_LOGS_COMMAND) != 0;
}

/**
  Check if statement (typically DDL) needs auto-commit mode temporarily
  turned off.

  @note This is necessary to prevent InnoDB from automatically committing
        InnoDB transaction each time data-dictionary tables are closed
        after being updated.
*/
static bool sqlcom_needs_autocommit_off(const LEX *lex) {
  return (sql_command_flags[lex->sql_command] & CF_NEEDS_AUTOCOMMIT_OFF) ||
         (lex->sql_command == SQLCOM_CREATE_TABLE &&
          !(lex->create_info->options & HA_LEX_CREATE_TMP_TABLE)) ||
         (lex->sql_command == SQLCOM_DROP_TABLE && !lex->drop_temporary);
}

void execute_init_command(THD *thd, LEX_STRING *init_command,
                          mysql_rwlock_t *var_lock) {
  Protocol_classic *protocol = thd->get_protocol_classic();
  Vio *save_vio;
  ulong save_client_capabilities;
  COM_DATA com_data;

  mysql_rwlock_rdlock(var_lock);
  if (!init_command->length) {
    mysql_rwlock_unlock(var_lock);
    return;
  }

  /*
    copy the value under a lock, and release the lock.
    init_command has to be executed without a lock held,
    as it may try to change itself
  */
  size_t len = init_command->length;
  char *buf = thd->strmake(init_command->str, len);
  mysql_rwlock_unlock(var_lock);

#if defined(ENABLED_PROFILING)
  thd->profiling->start_new_query();
  thd->profiling->set_query_source(buf, len);
#endif

  THD_STAGE_INFO(thd, stage_execution_of_init_command);
  save_client_capabilities = protocol->get_client_capabilities();
  protocol->add_client_capability(CLIENT_MULTI_QUERIES);
  /*
    We don't need return result of execution to client side.
    To forbid this we should set thd->net.vio to 0.
  */
  save_vio = protocol->get_vio();
  protocol->set_vio(NULL);
  protocol->create_command(&com_data, COM_QUERY, (uchar *)buf, len);
  dispatch_command(thd, &com_data, COM_QUERY);
  protocol->set_client_capabilities(save_client_capabilities);
  protocol->set_vio(save_vio);

#if defined(ENABLED_PROFILING)
  thd->profiling->finish_current_query();
#endif
}

/* This works because items are allocated with (*THR_MALLOC)->Alloc() */

void free_items(Item *item) {
  Item *next;
  DBUG_TRACE;
  for (; item; item = next) {
    next = item->next_free;
    item->delete_self();
  }
}

/**
   This works because items are allocated with (*THR_MALLOC)->Alloc().
   @note The function also handles null pointers (empty list).
*/
void cleanup_items(Item *item) {
  DBUG_TRACE;
  for (; item; item = item->next_free) item->cleanup();
}

/**
  Read one command from connection and execute it (query or simple command).
  This function is called in loop from thread function.

  For profiling to work, it must never be called recursively.

  @retval
    0  success
  @retval
    1  request of thread shutdown (see dispatch_command() description)
*/

bool do_command(THD *thd) {
  bool return_value;
  int rc;
  NET *net = NULL;
  enum enum_server_command command;
  COM_DATA com_data;
  DBUG_TRACE;
  DBUG_ASSERT(thd->is_classic_protocol());

  /*
    indicator of uninitialized lex => normal flow of errors handling
    (see my_message_sql)
  */
  thd->lex->set_current_select(0);

  /*
    XXX: this code is here only to clear possible errors of init_connect.
    Consider moving to prepare_new_connection_state() instead.
    That requires making sure the DA is cleared before non-parsing statements
    such as COM_QUIT.
  */
  thd->clear_error();  // Clear error message
  thd->get_stmt_da()->reset_diagnostics_area();

  /*
    This thread will do a blocking read from the client which
    will be interrupted when the next command is received from
    the client, the connection is closed or "net_wait_timeout"
    number of seconds has passed.
  */
  net = thd->get_protocol_classic()->get_net();
  my_net_set_read_timeout(net, thd->variables.net_wait_timeout);
  net_new_transaction(net);

  /*
    Synchronization point for testing of KILL_CONNECTION.
    This sync point can wait here, to simulate slow code execution
    between the last test of thd->killed and blocking in read().

    The goal of this test is to verify that a connection does not
    hang, if it is killed at this point of execution.
    (Bug#37780 - main.kill fails randomly)

    Note that the sync point wait itself will be terminated by a
    kill. In this case it consumes a condition broadcast, but does
    not change anything else. The consumed broadcast should not
    matter here, because the read/recv() below doesn't use it.
  */
  DEBUG_SYNC(thd, "before_do_command_net_read");

  /*
    Because of networking layer callbacks in place,
    this call will maintain the following instrumentation:
    - IDLE events
    - SOCKET events
    - STATEMENT events
    - STAGE events
    when reading a new network packet.
    In particular, a new instrumented statement is started.
    See init_net_server_extension()
  */
  thd->m_server_idle = true;
  rc = thd->get_protocol()->get_command(&com_data, &command);
  thd->m_server_idle = false;

  if (rc) {
#ifndef DBUG_OFF
    char desc[VIO_DESCRIPTION_SIZE];
    vio_description(net->vio, desc);
    DBUG_PRINT("info", ("Got error %d reading command from socket %s",
                        net->error, desc));
#endif  // DBUG_OFF
    /* Instrument this broken statement as "statement/com/error" */
    thd->m_statement_psi = MYSQL_REFINE_STATEMENT(
        thd->m_statement_psi, com_statement_info[COM_END].m_key);

    /* Check if we can continue without closing the connection */

    /* The error must be set. */
    DBUG_ASSERT(thd->is_error());
    thd->send_statement_status();

    /* Mark the statement completed. */
    MYSQL_END_STATEMENT(thd->m_statement_psi, thd->get_stmt_da());
    thd->m_statement_psi = NULL;
    thd->m_digest = NULL;

    if (rc < 0) {
      return_value = true;  // We have to close it.
      goto out;
    }
    net->error = 0;
    return_value = false;
    goto out;
  }

#ifndef DBUG_OFF
  char desc[VIO_DESCRIPTION_SIZE];
  vio_description(net->vio, desc);
  DBUG_PRINT("info", ("Command on %s = %d (%s)", desc, command,
                      command_name[command].str));
#endif  // DBUG_OFF
  DBUG_PRINT("info", ("packet: '%*.s'; command: %d",
                      thd->get_protocol_classic()->get_packet_length(),
                      thd->get_protocol_classic()->get_raw_packet(), command));
  if (thd->get_protocol_classic()->bad_packet)
    DBUG_ASSERT(0);  // Should be caught earlier

  // Reclaim some memory
  thd->get_protocol_classic()->get_output_packet()->shrink(
      thd->variables.net_buffer_length);
  /* Restore read timeout value */
  my_net_set_read_timeout(net, thd->variables.net_read_timeout);

  return_value = dispatch_command(thd, &com_data, command);
  thd->get_protocol_classic()->get_output_packet()->shrink(
      thd->variables.net_buffer_length);

out:
  /* The statement instrumentation must be closed in all cases. */
  DBUG_ASSERT(thd->m_digest == NULL);
  DBUG_ASSERT(thd->m_statement_psi == NULL);
  return return_value;
}

/**
  @brief Determine if an attempt to update a non-temporary table while the
    read-only option was enabled has been made.

  This is a helper function to mysql_execute_command.

  @note SQLCOM_UPDATE_MULTI is an exception and delt with elsewhere.

  @see mysql_execute_command
  @returns Status code
    @retval true The statement should be denied.
    @retval false The statement isn't updating any relevant tables.
*/
static bool deny_updates_if_read_only_option(THD *thd, TABLE_LIST *all_tables) {
  DBUG_TRACE;

  if (!check_readonly(thd, false)) return false;

  LEX *lex = thd->lex;
  if (!(sql_command_flags[lex->sql_command] & CF_CHANGES_DATA)) return false;

  /* Multi update is an exception and is dealt with later. */
  if (lex->sql_command == SQLCOM_UPDATE_MULTI) return false;

  const bool create_temp_tables =
      (lex->sql_command == SQLCOM_CREATE_TABLE) &&
      (lex->create_info->options & HA_LEX_CREATE_TMP_TABLE);

  const bool create_real_tables =
      (lex->sql_command == SQLCOM_CREATE_TABLE) &&
      !(lex->create_info->options & HA_LEX_CREATE_TMP_TABLE);

  const bool drop_temp_tables =
      (lex->sql_command == SQLCOM_DROP_TABLE) && lex->drop_temporary;

  /* RENAME TABLES ignores shadowing temporary tables. */
  const bool rename_tables = (lex->sql_command == SQLCOM_RENAME_TABLE);

  const bool update_real_tables =
      ((create_real_tables || rename_tables ||
        some_non_temp_table_to_be_updated(thd, all_tables)) &&
       !(create_temp_tables || drop_temp_tables));

  const bool create_or_drop_databases =
      (lex->sql_command == SQLCOM_CREATE_DB) ||
      (lex->sql_command == SQLCOM_DROP_DB);

  if (update_real_tables || create_or_drop_databases) {
    /*
      An attempt was made to modify one or more non-temporary tables.
    */
    return true;
  }

  /* Assuming that only temporary tables are modified. */
  return false;
}

/**
  Check whether max statement time is applicable to statement or not.


  @param  thd   Thread (session) context.

  @return true  if max statement time is applicable to statement
  @return false otherwise.
*/
static inline bool is_timer_applicable_to_statement(THD *thd) {
  bool timer_value_is_set =
      (thd->lex->max_execution_time || thd->variables.max_execution_time);

  /**
    Following conditions are checked,
      - is SELECT statement.
      - timer support is implemented and it is initialized.
      - statement is not made by the slave threads.
      - timer is not set for statement
      - timer out value of is set
      - SELECT statement is not from any stored programs.
  */
  return (thd->lex->sql_command == SQLCOM_SELECT &&
          (have_statement_timeout == SHOW_OPTION_YES) && !thd->slave_thread &&
          !thd->timer && timer_value_is_set && !thd->sp_runtime_ctx);
}

/**
  Check if a statement should be restarted in another storage engine,
  and restart the statement if needed.

  @param thd            the session
  @param parser_state   the parser state
  @param query_string   the query to reprepare and execute
  @param query_length   the length of the query
*/
static void check_secondary_engine_statement(THD *thd,
                                             Parser_state *parser_state,
                                             const char *query_string,
                                             size_t query_length) {
  // Only restart the statement if a non-fatal error was raised.
  if (!thd->is_error() || thd->is_killed() || thd->is_fatal_error()) return;

  // Only SQL commands can be restarted with another storage engine.
  if (thd->lex->m_sql_cmd == nullptr) return;

  // The query cannot be restarted if it had started executing, since
  // it may have started sending results to the client.
  if (thd->lex->unit->is_executed()) return;

  // Decide which storage engine to use when retrying.
  switch (thd->secondary_engine_optimization()) {
    case Secondary_engine_optimization::PRIMARY_TENTATIVELY:
      // If a request to prepare for the secondary engine was
      // signalled, retry in the secondary engine.
      if (thd->get_stmt_da()->mysql_errno() != ER_PREPARE_FOR_SECONDARY_ENGINE)
        return;
      thd->set_secondary_engine_optimization(
          Secondary_engine_optimization::SECONDARY);
      break;
    case Secondary_engine_optimization::SECONDARY:
      // If the query failed during offloading to a secondary engine,
      // retry in the primary engine. Don't retry if the failing query
      // was already using the primary storage engine.
      if (!thd->lex->m_sql_cmd->using_secondary_storage_engine()) return;
      thd->set_secondary_engine_optimization(
          Secondary_engine_optimization::PRIMARY_ONLY);
      break;
    default:
      return;
  }

  // Forget about the error raised in the previous attempt at preparing the
  // query.
  thd->clear_error();

  // Tell performance schema that the statement is restarted.
  MYSQL_END_STATEMENT(thd->m_statement_psi, thd->get_stmt_da());
  thd->m_statement_psi = MYSQL_START_STATEMENT(
      &thd->m_statement_state, com_statement_info[thd->get_command()].m_key,
      thd->db().str, thd->db().length, thd->charset(), nullptr);

  // Reset the statement digest state.
  thd->m_digest = &thd->m_digest_state;
  thd->m_digest->reset(thd->m_token_array, max_digest_length);

  // Reset the parser state.
  thd->set_query(query_string, query_length);
  parser_state->reset(query_string, query_length);

  // Disable the general log. The query was written to the general log in the
  // first attempt to execute it. No need to write it twice.
  const uint64_t saved_option_bits = thd->variables.option_bits;
  thd->variables.option_bits |= OPTION_LOG_OFF;

  // Restart the statement.
  mysql_parse(thd, parser_state);

  // Restore the original option bits.
  thd->variables.option_bits = saved_option_bits;

  // Check if the restarted statement failed, and if so, if it needs
  // another restart/fallback to the primary storage engine.
  check_secondary_engine_statement(thd, parser_state, query_string,
                                   query_length);
}

/**
  Perform one connection-level (COM_XXXX) command.

  @param thd             connection handle
  @param command         type of command to perform
  @param com_data        com_data union to store the generated command

  @todo
    set thd->lex->sql_command to SQLCOM_END here.
  @todo
    The following has to be changed to an 8 byte integer

  @retval
    0   ok
  @retval
    1   request of thread shutdown, i. e. if command is
        COM_QUIT
*/
bool dispatch_command(THD *thd, const COM_DATA *com_data,
                      enum enum_server_command command) {
  bool error = false;
  Global_THD_manager *thd_manager = Global_THD_manager::get_instance();
  DBUG_TRACE;
  DBUG_PRINT("info", ("command: %d", command));

  Sql_cmd_clone *clone_cmd = nullptr;

  /* For per-query performance counters with log_slow_statement */
  struct System_status_var query_start_status;
  struct System_status_var *query_start_status_ptr = nullptr;
  if (opt_log_slow_extra) {
    query_start_status_ptr = &query_start_status;
    query_start_status = thd->status_var;
  }

  /* SHOW PROFILE instrumentation, begin */
#if defined(ENABLED_PROFILING)
  thd->profiling->start_new_query();
#endif

  /* Performance Schema Interface instrumentation, begin */
  thd->m_statement_psi = MYSQL_REFINE_STATEMENT(
      thd->m_statement_psi, com_statement_info[command].m_key);

  thd->set_command(command);
  /*
    Commands which always take a long time are logged into
    the slow log only if opt_log_slow_admin_statements is set.
  */
  thd->enable_slow_log = true;
  thd->lex->sql_command = SQLCOM_END; /* to avoid confusing VIEW detectors */
  thd->set_time();
  if (is_time_t_valid_for_timestamp(thd->query_start_in_secs()) == false) {
    /*
      If the time has gone past 2038 we need to shutdown the server. But
      there is possibility of getting invalid time value on some platforms.
      For example, gettimeofday() might return incorrect value on solaris
      platform. Hence validating the current time with 5 iterations before
      initiating the normal server shutdown process because of time getting
      past 2038.
    */
    const int max_tries = 5;
    LogErr(WARNING_LEVEL, ER_CONFIRMING_THE_FUTURE, max_tries);

    int tries = 0;
    while (++tries <= max_tries) {
      thd->set_time();
      if (is_time_t_valid_for_timestamp(thd->query_start_in_secs()) == true) {
        LogErr(WARNING_LEVEL, ER_BACK_IN_TIME, tries);
        break;
      }
      LogErr(WARNING_LEVEL, ER_FUTURE_DATE, tries);
    }
    if (tries > max_tries) {
      /*
        If the time has got past 2038 we need to shut this server down
        We do this by making sure every command is a shutdown and we
        have enough privileges to shut the server down

        TODO: remove this when we have full 64 bit my_time_t support
      */
      LogErr(ERROR_LEVEL, ER_UNSUPPORTED_DATE);
      ulong master_access = thd->security_context()->master_access();
      thd->security_context()->set_master_access(master_access | SHUTDOWN_ACL);
      error = true;
      kill_mysql();
    }
  }
  thd->set_query_id(next_query_id());
  thd->rewritten_query.mem_free();
  thd_manager->inc_thread_running();

  if (!(server_command_flags[command] & CF_SKIP_QUESTIONS))
    thd->status_var.questions++;

  /**
    Clear the set of flags that are expected to be cleared at the
    beginning of each command.
  */
  thd->server_status &= ~SERVER_STATUS_CLEAR_SET;

  if (thd->get_protocol()->type() == Protocol::PROTOCOL_PLUGIN &&
      !(server_command_flags[command] & CF_ALLOW_PROTOCOL_PLUGIN)) {
    my_error(ER_PLUGGABLE_PROTOCOL_COMMAND_NOT_SUPPORTED, MYF(0));
    thd->killed = THD::KILL_CONNECTION;
    error = true;
    goto done;
  }

  /**
    Enforce password expiration for all RPC commands, except the
    following:

    COM_QUERY/COM_STMT_PREPARE and COM_STMT_EXECUTE do a more
    fine-grained check later.
    COM_STMT_CLOSE and COM_STMT_SEND_LONG_DATA don't return anything.
    COM_PING only discloses information that the server is running,
       and that's available through other means.
    COM_QUIT should work even for expired statements.
  */
  if (unlikely(thd->security_context()->password_expired() &&
               command != COM_QUERY && command != COM_STMT_CLOSE &&
               command != COM_STMT_SEND_LONG_DATA && command != COM_PING &&
               command != COM_QUIT && command != COM_STMT_PREPARE &&
               command != COM_STMT_EXECUTE)) {
    my_error(ER_MUST_CHANGE_PASSWORD, MYF(0));
    goto done;
  }

  if (mysql_audit_notify(thd, AUDIT_EVENT(MYSQL_AUDIT_COMMAND_START), command,
                         command_name[command].str)) {
    goto done;
  }

  switch (command) {
    case COM_INIT_DB: {
      LEX_STRING tmp;
      thd->status_var.com_stat[SQLCOM_CHANGE_DB]++;
      thd->convert_string(&tmp, system_charset_info,
                          com_data->com_init_db.db_name,
                          com_data->com_init_db.length, thd->charset());

      LEX_CSTRING tmp_cstr = {tmp.str, tmp.length};
      if (!mysql_change_db(thd, tmp_cstr, false)) {
        query_logger.general_log_write(thd, command, thd->db().str,
                                       thd->db().length);
        my_ok(thd);
      }
      break;
    }
    case COM_REGISTER_SLAVE: {
      // TODO: access of protocol_classic should be removed
      if (!register_slave(thd, thd->get_protocol_classic()->get_raw_packet(),
                          thd->get_protocol_classic()->get_packet_length()))
        my_ok(thd);
      break;
    }
    case COM_RESET_CONNECTION: {
      thd->status_var.com_other++;
      thd->cleanup_connection();
      my_ok(thd);
      break;
    }
    case COM_CLONE: {
      thd->status_var.com_other++;

      /* Try loading clone plugin */
      clone_cmd = new (thd->mem_root) Sql_cmd_clone();

      if (clone_cmd && clone_cmd->load(thd)) {
        clone_cmd = nullptr;
      }

      thd->lex->m_sql_cmd = clone_cmd;
      thd->lex->sql_command = SQLCOM_CLONE;

      break;
    }
    case COM_CHANGE_USER: {
      int auth_rc;
      thd->status_var.com_other++;

      thd->cleanup_connection();
      USER_CONN *save_user_connect =
          const_cast<USER_CONN *>(thd->get_user_connect());
      LEX_CSTRING save_db = thd->db();
      Security_context save_security_ctx(*(thd->security_context()));

      auth_rc = acl_authenticate(thd, COM_CHANGE_USER);
      auth_rc |= mysql_audit_notify(
          thd, AUDIT_EVENT(MYSQL_AUDIT_CONNECTION_CHANGE_USER));
      if (auth_rc) {
        *thd->security_context() = save_security_ctx;
        thd->set_user_connect(save_user_connect);
        thd->reset_db(save_db);

        my_error(ER_ACCESS_DENIED_CHANGE_USER_ERROR, MYF(0),
                 thd->security_context()->user().str,
                 thd->security_context()->host_or_ip().str,
                 (thd->password ? ER_THD(thd, ER_YES) : ER_THD(thd, ER_NO)));
        thd->killed = THD::KILL_CONNECTION;
        error = true;
      } else {
#ifdef HAVE_PSI_THREAD_INTERFACE
        /* we've authenticated new user */
        PSI_THREAD_CALL(notify_session_change_user)(thd->get_psi());
#endif /* HAVE_PSI_THREAD_INTERFACE */

        if (save_user_connect) decrease_user_connections(save_user_connect);
        mysql_mutex_lock(&thd->LOCK_thd_data);
        my_free(const_cast<char *>(save_db.str));
        save_db = NULL_CSTR;
        mysql_mutex_unlock(&thd->LOCK_thd_data);
      }
      break;
    }
    case COM_STMT_EXECUTE: {
      /* Clear possible warnings from the previous command */
      thd->reset_for_next_command();

      Prepared_statement *stmt = nullptr;
      if (!mysql_stmt_precheck(thd, com_data, command, &stmt)) {
        PS_PARAM *parameters = com_data->com_stmt_execute.parameters;
        mysqld_stmt_execute(thd, stmt, com_data->com_stmt_execute.has_new_types,
                            com_data->com_stmt_execute.open_cursor, parameters);
      }
      break;
    }
    case COM_STMT_FETCH: {
      /* Clear possible warnings from the previous command */
      thd->reset_for_next_command();

      Prepared_statement *stmt = nullptr;
      if (!mysql_stmt_precheck(thd, com_data, command, &stmt))
        mysqld_stmt_fetch(thd, stmt, com_data->com_stmt_fetch.num_rows);

      break;
    }
    case COM_STMT_SEND_LONG_DATA: {
      Prepared_statement *stmt;
      thd->get_stmt_da()->disable_status();
      if (!mysql_stmt_precheck(thd, com_data, command, &stmt))
        mysql_stmt_get_longdata(thd, stmt,
                                com_data->com_stmt_send_long_data.param_number,
                                com_data->com_stmt_send_long_data.longdata,
                                com_data->com_stmt_send_long_data.length);
      break;
    }
    case COM_STMT_PREPARE: {
      /* Clear possible warnings from the previous command */
      thd->reset_for_next_command();
      Prepared_statement *stmt = nullptr;

      DBUG_EXECUTE_IF("parser_stmt_to_error_log", {
        LogErr(INFORMATION_LEVEL, ER_PARSER_TRACE,
               com_data->com_stmt_prepare.query);
      });
      DBUG_EXECUTE_IF("parser_stmt_to_error_log_with_system_prio", {
        LogErr(SYSTEM_LEVEL, ER_PARSER_TRACE, com_data->com_stmt_prepare.query);
      });

      if (!mysql_stmt_precheck(thd, com_data, command, &stmt))
        mysqld_stmt_prepare(thd, com_data->com_stmt_prepare.query,
                            com_data->com_stmt_prepare.length, stmt);
      break;
    }
    case COM_STMT_CLOSE: {
      Prepared_statement *stmt = nullptr;
      thd->get_stmt_da()->disable_status();
      if (!mysql_stmt_precheck(thd, com_data, command, &stmt))
        mysqld_stmt_close(thd, stmt);
      break;
    }
    case COM_STMT_RESET: {
      /* Clear possible warnings from the previous command */
      thd->reset_for_next_command();

      Prepared_statement *stmt = nullptr;
      if (!mysql_stmt_precheck(thd, com_data, command, &stmt))
        mysqld_stmt_reset(thd, stmt);
      break;
    }
    case COM_QUERY: {
      DBUG_ASSERT(thd->m_digest == NULL);
      thd->m_digest = &thd->m_digest_state;
      thd->m_digest->reset(thd->m_token_array, max_digest_length);

      if (alloc_query(thd, com_data->com_query.query,
                      com_data->com_query.length))
        break;  // fatal error is set

      const char *packet_end = thd->query().str + thd->query().length;

      if (opt_general_log_raw)
        query_logger.general_log_write(thd, command, thd->query().str,
                                       thd->query().length);

      DBUG_PRINT("query", ("%-.4096s", thd->query().str));

#if defined(ENABLED_PROFILING)
      thd->profiling->set_query_source(thd->query().str, thd->query().length);
#endif

      const LEX_CSTRING orig_query = thd->query();

      Parser_state parser_state;
      if (parser_state.init(thd, thd->query().str, thd->query().length)) break;

      // Initially, prepare and optimize the statement for the primary
      // storage engine. If an eligible secondary storage engine is
      // found, the statement may be reprepared for the secondary
      // storage engine later.
      const auto saved_secondary_engine = thd->secondary_engine_optimization();
      thd->set_secondary_engine_optimization(
          Secondary_engine_optimization::PRIMARY_TENTATIVELY);

      mysql_parse(thd, &parser_state);

      // Check if the statement failed and needs to be restarted in
      // another storage engine.
      check_secondary_engine_statement(thd, &parser_state, orig_query.str,
                                       orig_query.length);

      thd->set_secondary_engine_optimization(saved_secondary_engine);

      DBUG_EXECUTE_IF("parser_stmt_to_error_log", {
        LogErr(INFORMATION_LEVEL, ER_PARSER_TRACE, thd->query().str);
      });
      DBUG_EXECUTE_IF("parser_stmt_to_error_log_with_system_prio", {
        LogErr(SYSTEM_LEVEL, ER_PARSER_TRACE, thd->query().str);
      });

      while (!thd->killed && (parser_state.m_lip.found_semicolon != NULL) &&
             !thd->is_error()) {
        /*
          Multiple queries exits, execute them individually
        */
        const char *beginning_of_next_stmt = parser_state.m_lip.found_semicolon;

        /* Finalize server status flags after executing a statement. */
        thd->update_slow_query_status();
        thd->send_statement_status();

        mysql_audit_notify(
            thd, AUDIT_EVENT(MYSQL_AUDIT_GENERAL_STATUS),
            thd->get_stmt_da()->is_error() ? thd->get_stmt_da()->mysql_errno()
                                           : 0,
            command_name[command].str, command_name[command].length);

        size_t length =
            static_cast<size_t>(packet_end - beginning_of_next_stmt);

        log_slow_statement(thd, query_start_status_ptr);
        if (query_start_status_ptr) {
          /* Reset for values at start of next statement */
          query_start_status = thd->status_var;
        }

        /* Remove garbage at start of query */
        while (length > 0 &&
               my_isspace(thd->charset(), *beginning_of_next_stmt)) {
          beginning_of_next_stmt++;
          length--;
        }

        /* PSI end */
        MYSQL_END_STATEMENT(thd->m_statement_psi, thd->get_stmt_da());
        thd->m_statement_psi = NULL;
        thd->m_digest = NULL;

/* SHOW PROFILE end */
#if defined(ENABLED_PROFILING)
        thd->profiling->finish_current_query();
#endif

/* SHOW PROFILE begin */
#if defined(ENABLED_PROFILING)
        thd->profiling->start_new_query("continuing");
        thd->profiling->set_query_source(beginning_of_next_stmt, length);
#endif

        /* PSI begin */
        thd->m_digest = &thd->m_digest_state;
        thd->m_digest->reset(thd->m_token_array, max_digest_length);

        thd->m_statement_psi = MYSQL_START_STATEMENT(
            &thd->m_statement_state, com_statement_info[command].m_key,
            thd->db().str, thd->db().length, thd->charset(), NULL);
        THD_STAGE_INFO(thd, stage_starting);

        thd->set_query(beginning_of_next_stmt, length);
        thd->set_query_id(next_query_id());
        /*
          Count each statement from the client.
        */
        thd->status_var.questions++;
        thd->set_time(); /* Reset the query start time. */
        parser_state.reset(beginning_of_next_stmt, length);
        thd->set_secondary_engine_optimization(
            Secondary_engine_optimization::PRIMARY_TENTATIVELY);
        /* TODO: set thd->lex->sql_command to SQLCOM_END here */
        mysql_parse(thd, &parser_state);

        check_secondary_engine_statement(thd, &parser_state,
                                         beginning_of_next_stmt, length);

        thd->set_secondary_engine_optimization(saved_secondary_engine);
      }

      /* Need to set error to true for graceful shutdown */
      if ((thd->lex->sql_command == SQLCOM_SHUTDOWN) &&
          (thd->get_stmt_da()->is_ok()))
        error = true;

      DBUG_PRINT("info", ("query ready"));
      break;
    }
    case COM_FIELD_LIST:  // This isn't actually needed
    {
      char *fields;
      /* Locked closure of all tables */
      LEX_STRING table_name;
      LEX_STRING db;
      push_deprecated_warn(thd, "COM_FIELD_LIST",
                           "SHOW COLUMNS FROM statement");
      /*
        SHOW statements should not add the used tables to the list of tables
        used in a transaction.
      */
      MDL_savepoint mdl_savepoint = thd->mdl_context.mdl_savepoint();

      thd->status_var.com_stat[SQLCOM_SHOW_FIELDS]++;
      if (thd->copy_db_to(&db.str, &db.length)) break;
      thd->convert_string(&table_name, system_charset_info,
                          (char *)com_data->com_field_list.table_name,
                          com_data->com_field_list.table_name_length,
                          thd->charset());
      Ident_name_check ident_check_status =
          check_table_name(table_name.str, table_name.length);
      if (ident_check_status == Ident_name_check::WRONG) {
        /* this is OK due to convert_string() null-terminating the string */
        my_error(ER_WRONG_TABLE_NAME, MYF(0), table_name.str);
        break;
      } else if (ident_check_status == Ident_name_check::TOO_LONG) {
        my_error(ER_TOO_LONG_IDENT, MYF(0), table_name.str);
        break;
      }
      mysql_reset_thd_for_next_command(thd);
      lex_start(thd);
      /* Must be before we init the table list. */
      if (lower_case_table_names && !is_infoschema_db(db.str, db.length))
        table_name.length = my_casedn_str(files_charset_info, table_name.str);
      TABLE_LIST table_list(db.str, db.length, table_name.str,
                            table_name.length, table_name.str, TL_READ);
      /*
        Init TABLE_LIST members necessary when the undelrying
        table is view.
      */
      table_list.select_lex = thd->lex->select_lex;
      thd->lex->select_lex->table_list.link_in_list(&table_list,
                                                    &table_list.next_local);
      thd->lex->add_to_query_tables(&table_list);

      if (is_infoschema_db(table_list.db, table_list.db_length)) {
        ST_SCHEMA_TABLE *schema_table =
            find_schema_table(thd, table_list.alias);
        if (schema_table) table_list.schema_table = schema_table;
      }

      if (!(fields =
                (char *)thd->memdup(com_data->com_field_list.query,
                                    com_data->com_field_list.query_length)))
        break;
      // Don't count end \0
      thd->set_query(fields, com_data->com_field_list.query_length - 1);
      query_logger.general_log_print(thd, command, "%s %s",
                                     table_list.table_name, fields);

      if (open_temporary_tables(thd, &table_list)) break;

      if (check_table_access(thd, SELECT_ACL, &table_list, true, UINT_MAX,
                             false))
        break;

      // See comment in opt_trace_disable_if_no_security_context_access()
      Opt_trace_start ots(thd, &table_list, thd->lex->sql_command, NULL, NULL,
                          0, NULL, NULL);

      mysqld_list_fields(thd, &table_list, fields);

      thd->lex->unit->cleanup(thd, true);
      /* No need to rollback statement transaction, it's not started. */
      DBUG_ASSERT(thd->get_transaction()->is_empty(Transaction_ctx::STMT));
      close_thread_tables(thd);
      thd->mdl_context.rollback_to_savepoint(mdl_savepoint);

      if (thd->transaction_rollback_request) {
        /*
          Transaction rollback was requested since MDL deadlock was
          discovered while trying to open tables. Rollback transaction
          in all storage engines including binary log and release all
          locks.
        */
        trans_rollback_implicit(thd);
        thd->mdl_context.release_transactional_locks();
      }

      thd->cleanup_after_query();
      break;
    }
    case COM_QUIT:
      /* Prevent results of the form, "n>0 rows sent, 0 bytes sent" */
      thd->set_sent_row_count(0);
      /* We don't calculate statistics for this command */
      query_logger.general_log_print(thd, command, NullS);
      // Don't give 'abort' message
      // TODO: access of protocol_classic should be removed
      if (thd->is_classic_protocol())
        thd->get_protocol_classic()->get_net()->error = 0;
      thd->get_stmt_da()->disable_status();  // Don't send anything back
      error = true;                          // End server
      break;
    case COM_BINLOG_DUMP_GTID:
      // TODO: access of protocol_classic should be removed
      error = com_binlog_dump_gtid(
          thd, (char *)thd->get_protocol_classic()->get_raw_packet(),
          thd->get_protocol_classic()->get_packet_length());
      break;
    case COM_BINLOG_DUMP:
      // TODO: access of protocol_classic should be removed
      error = com_binlog_dump(
          thd, (char *)thd->get_protocol_classic()->get_raw_packet(),
          thd->get_protocol_classic()->get_packet_length());
      break;
    case COM_REFRESH: {
      int not_used;
      push_deprecated_warn(thd, "COM_REFRESH", "FLUSH statement");
      /*
        Initialize thd->lex since it's used in many base functions, such as
        open_tables(). Otherwise, it remains uninitialized and may cause crash
        during execution of COM_REFRESH.
      */
      lex_start(thd);

      thd->status_var.com_stat[SQLCOM_FLUSH]++;
      ulong options = (ulong)com_data->com_refresh.options;
      if (trans_commit_implicit(thd)) break;
      thd->mdl_context.release_transactional_locks();
      if (check_global_access(thd, RELOAD_ACL)) break;
      query_logger.general_log_print(thd, command, NullS);
#ifndef DBUG_OFF
      bool debug_simulate = false;
      DBUG_EXECUTE_IF("simulate_detached_thread_refresh",
                      debug_simulate = true;);
      if (debug_simulate) {
        /*
          Simulate a reload without a attached thread session.
          Provides a environment similar to that of when the
          server receives a SIGHUP signal and reloads caches
          and flushes tables.
        */
        bool res;
        current_thd = nullptr;
        res = handle_reload_request(NULL, options | REFRESH_FAST, NULL,
                                    &not_used);
        current_thd = thd;
        if (res) break;
      } else
#endif
          if (handle_reload_request(thd, options, (TABLE_LIST *)0, &not_used))
        break;
      if (trans_commit_implicit(thd)) break;
      close_thread_tables(thd);
      thd->mdl_context.release_transactional_locks();
      my_ok(thd);
      break;
    }
    case COM_STATISTICS: {
      System_status_var current_global_status_var;
      ulong uptime;
      size_t length MY_ATTRIBUTE((unused));
      ulonglong queries_per_second1000;
      char buff[250];
      size_t buff_len = sizeof(buff);

      query_logger.general_log_print(thd, command, NullS);
      thd->status_var.com_stat[SQLCOM_SHOW_STATUS]++;
      mysql_mutex_lock(&LOCK_status);
      calc_sum_of_all_status(&current_global_status_var);
      mysql_mutex_unlock(&LOCK_status);
      if (!(uptime = (ulong)(thd->query_start_in_secs() - server_start_time)))
        queries_per_second1000 = 0;
      else
        queries_per_second1000 = thd->query_id * 1000LL / uptime;

      length = snprintf(buff, buff_len - 1,
                        "Uptime: %lu  Threads: %d  Questions: %lu  "
                        "Slow queries: %llu  Opens: %llu  Flush tables: %lu  "
                        "Open tables: %u  Queries per second avg: %u.%03u",
                        uptime, (int)thd_manager->get_thd_count(),
                        (ulong)thd->query_id,
                        current_global_status_var.long_query_count,
                        current_global_status_var.opened_tables,
                        refresh_version, table_cache_manager.cached_tables(),
                        (uint)(queries_per_second1000 / 1000),
                        (uint)(queries_per_second1000 % 1000));
      // TODO: access of protocol_classic should be removed.
      // should be rewritten using store functions
      if (thd->get_protocol_classic()->write(pointer_cast<const uchar *>(buff),
                                             length))
        break;
      if (thd->get_protocol()->flush()) break;
      thd->get_stmt_da()->disable_status();
      break;
    }
    case COM_PING:
      thd->status_var.com_other++;
      my_ok(thd);  // Tell client we are alive
      break;
    case COM_PROCESS_INFO:
      bool global_access;
      LEX_CSTRING db_saved;
      thd->status_var.com_stat[SQLCOM_SHOW_PROCESSLIST]++;
      push_deprecated_warn(thd, "COM_PROCESS_INFO",
                           "SHOW PROCESSLIST statement");
      global_access = (check_global_access(thd, PROCESS_ACL) == 0);
      if (!thd->security_context()->priv_user().str[0] && !global_access) break;
      query_logger.general_log_print(thd, command, NullS);
      db_saved = thd->db();

      DBUG_EXECUTE_IF("force_db_name_to_null", thd->reset_db(NULL_CSTR););

      mysqld_list_processes(
          thd, global_access ? NullS : thd->security_context()->priv_user().str,
<<<<<<< HEAD
          false);
=======
          0);

      DBUG_EXECUTE_IF("force_db_name_to_null", thd->reset_db(db_saved););
>>>>>>> 9b8423e8
      break;
    case COM_PROCESS_KILL: {
      push_deprecated_warn(thd, "COM_PROCESS_KILL",
                           "KILL CONNECTION/QUERY statement");
      if (thd_manager->get_thread_id() & (~0xfffffffful))
        my_error(ER_DATA_OUT_OF_RANGE, MYF(0), "thread_id", "mysql_kill()");
      else {
        thd->status_var.com_stat[SQLCOM_KILL]++;
        sql_kill(thd, com_data->com_kill.id, false);
      }
      break;
    }
    case COM_SET_OPTION: {
      thd->status_var.com_stat[SQLCOM_SET_OPTION]++;

      switch (com_data->com_set_option.opt_command) {
        case (int)MYSQL_OPTION_MULTI_STATEMENTS_ON:
          // TODO: access of protocol_classic should be removed
          thd->get_protocol_classic()->add_client_capability(
              CLIENT_MULTI_STATEMENTS);
          my_eof(thd);
          break;
        case (int)MYSQL_OPTION_MULTI_STATEMENTS_OFF:
          thd->get_protocol_classic()->remove_client_capability(
              CLIENT_MULTI_STATEMENTS);
          my_eof(thd);
          break;
        default:
          my_error(ER_UNKNOWN_COM_ERROR, MYF(0));
          break;
      }
      break;
    }
    case COM_DEBUG:
      thd->status_var.com_other++;
      if (check_global_access(thd, SUPER_ACL)) break; /* purecov: inspected */
      mysql_print_status();
      query_logger.general_log_print(thd, command, NullS);
      my_eof(thd);
#ifdef WITH_LOCK_ORDER
      LO_dump();
#endif /* WITH_LOCK_ORDER */
      break;
    case COM_SLEEP:
    case COM_CONNECT:         // Impossible here
    case COM_TIME:            // Impossible from client
    case COM_DELAYED_INSERT:  // INSERT DELAYED has been removed.
    case COM_END:
    default:
      my_error(ER_UNKNOWN_COM_ERROR, MYF(0));
      break;
  }

done:
  DBUG_ASSERT(thd->open_tables == NULL ||
              (thd->locked_tables_mode == LTM_LOCK_TABLES));

  /* Finalize server status flags after executing a command. */
  thd->update_slow_query_status();
  if (thd->killed) thd->send_kill_message();
  thd->send_statement_status();

  /* After sending response, switch to clone protocol */
  if (clone_cmd != nullptr) {
    DBUG_ASSERT(command == COM_CLONE);
    error = clone_cmd->execute_server(thd);
  }

  thd->rpl_thd_ctx.session_gtids_ctx().notify_after_response_packet(thd);

  if (!thd->is_error() && !thd->killed)
    mysql_audit_notify(thd, AUDIT_EVENT(MYSQL_AUDIT_GENERAL_RESULT), 0, NULL,
                       0);

  mysql_audit_notify(
      thd, AUDIT_EVENT(MYSQL_AUDIT_GENERAL_STATUS),
      thd->get_stmt_da()->is_error() ? thd->get_stmt_da()->mysql_errno() : 0,
      command_name[command].str, command_name[command].length);

  /* command_end is informational only. The plugin cannot abort
     execution of the command at thie point. */
  mysql_audit_notify(thd, AUDIT_EVENT(MYSQL_AUDIT_COMMAND_END), command,
                     command_name[command].str);

  log_slow_statement(thd, query_start_status_ptr);

  THD_STAGE_INFO(thd, stage_cleaning_up);

  thd->reset_query();
  thd->set_command(COM_SLEEP);
  thd->proc_info = 0;
  thd->lex->sql_command = SQLCOM_END;

  /* Performance Schema Interface instrumentation, end */
  MYSQL_END_STATEMENT(thd->m_statement_psi, thd->get_stmt_da());
  thd->m_statement_psi = NULL;
  thd->m_digest = NULL;

  thd_manager->dec_thread_running();

  /* Freeing the memroot will leave the THD::work_part_info invalid. */
  thd->work_part_info = nullptr;

  /*
    If we've allocated a lot of memory (compared to the user's desired
    preallocation size; note that we don't actually preallocate anymore), free
    it so that one big query won't cause us to hold on to a lot of RAM forever.
    If not, keep the last block so that the next query will hopefully be able to
    run without allocating memory from the OS.

    The factor 5 is pretty much arbitrary, but ends up allowing three
    allocations (1 + 1.5 + 1.5²) under the current allocation policy.
  */
  if (thd->mem_root->allocated_size() < 5 * thd->variables.query_prealloc_size)
    thd->mem_root->ClearForReuse();
  else
    thd->mem_root->Clear();

    /* SHOW PROFILE instrumentation, end */
#if defined(ENABLED_PROFILING)
  thd->profiling->finish_current_query();
#endif

  return error;
}

/**
  Shutdown the mysqld server.

  @param  thd        Thread (session) context.
  @param  level      Shutdown level.

  @retval
    true                 success
  @retval
    false                When user has insufficient privilege or unsupported
  shutdown level

*/

bool shutdown(THD *thd, enum mysql_enum_shutdown_level level) {
  DBUG_TRACE;
  bool res = false;
  thd->lex->no_write_to_binlog = true;

  if (check_global_access(thd, SHUTDOWN_ACL))
    goto error; /* purecov: inspected */

  if (level == SHUTDOWN_DEFAULT)
    level = SHUTDOWN_WAIT_ALL_BUFFERS;  // soon default will be configurable
  else if (level != SHUTDOWN_WAIT_ALL_BUFFERS) {
    my_error(ER_NOT_SUPPORTED_YET, MYF(0), "this shutdown level");
    goto error;
    ;
  }

  my_ok(thd);

  LogErr(SYSTEM_LEVEL, ER_SERVER_SHUTDOWN_INFO,
         thd->security_context()->user().str, server_version,
         MYSQL_COMPILATION_COMMENT_SERVER);

  DBUG_PRINT("quit", ("Got shutdown command for level %u", level));
  query_logger.general_log_print(thd, COM_QUERY, NullS);
  kill_mysql();
  res = true;

error:
  return res;
}

/**
  Create a TABLE_LIST object for an INFORMATION_SCHEMA table.

    This function is used in the parser to convert a SHOW or DESCRIBE
    table_name command to a SELECT from INFORMATION_SCHEMA.
    It prepares a SELECT_LEX and a TABLE_LIST object to represent the
    given command as a SELECT parse tree.

  @param thd              thread handle
  @param lex              current lex
  @param table_ident      table alias if it's used
  @param schema_table_idx the type of the INFORMATION_SCHEMA table to be
                          created

  @note
    Due to the way this function works with memory and LEX it cannot
    be used outside the parser (parse tree transformations outside
    the parser break PS and SP).

  @retval
    0                 success
  @retval
    1                 out of memory or SHOW commands are not allowed
                      in this version of the server.
*/

int prepare_schema_table(THD *thd, LEX *lex, Table_ident *table_ident,
                         enum enum_schema_tables schema_table_idx) {
  SELECT_LEX *schema_select_lex = NULL;
  DBUG_TRACE;

  switch (schema_table_idx) {
    case SCH_TMP_TABLE_COLUMNS:
    case SCH_TMP_TABLE_KEYS: {
      DBUG_ASSERT(table_ident);
      TABLE_LIST **query_tables_last = lex->query_tables_last;
      if ((schema_select_lex = lex->new_empty_query_block()) == NULL)
        return 1; /* purecov: inspected */
      if (!schema_select_lex->add_table_to_list(thd, table_ident, 0, 0, TL_READ,
                                                MDL_SHARED_READ))
        return 1;
      lex->query_tables_last = query_tables_last;
      break;
    }
    case SCH_PROFILES:
      /*
        Mark this current profiling record to be discarded.  We don't
        wish to have SHOW commands show up in profiling->
      */
#if defined(ENABLED_PROFILING)
      thd->profiling->discard_current_query();
#endif
      break;
    case SCH_OPTIMIZER_TRACE:
    case SCH_OPEN_TABLES:
    case SCH_ENGINES:
    case SCH_USER_PRIVILEGES:
    case SCH_SCHEMA_PRIVILEGES:
    case SCH_TABLE_PRIVILEGES:
    case SCH_COLUMN_PRIVILEGES:
    default:
      break;
  }

  SELECT_LEX *select_lex = lex->current_select();
  if (make_schema_select(thd, select_lex, schema_table_idx)) {
    return 1;
  }
  TABLE_LIST *table_list = select_lex->table_list.first;
  table_list->schema_select_lex = schema_select_lex;
  table_list->schema_table_reformed = true;
  return 0;
}

/**
  Read query from packet and store in thd->query.
  Used in COM_QUERY and COM_STMT_PREPARE.

    Sets the following THD variables:
  - query
  - query_length

  @retval
    false ok
  @retval
    true  error;  In this case thd->fatal_error is set
*/

bool alloc_query(THD *thd, const char *packet, size_t packet_length) {
  /* Remove garbage at start and end of query */
  while (packet_length > 0 && my_isspace(thd->charset(), packet[0])) {
    packet++;
    packet_length--;
  }
  const char *pos = packet + packet_length;  // Point at end null
  while (packet_length > 0 &&
         (pos[-1] == ';' || my_isspace(thd->charset(), pos[-1]))) {
    pos--;
    packet_length--;
  }

  char *query = static_cast<char *>(thd->alloc(packet_length + 1));
  if (!query) return true;
  memcpy(query, packet, packet_length);
  query[packet_length] = '\0';

  thd->set_query(query, packet_length);

  return false;
}

static bool sp_process_definer(THD *thd) {
  DBUG_TRACE;

  LEX *lex = thd->lex;

  /*
    If the definer is not specified, this means that CREATE-statement missed
    DEFINER-clause. DEFINER-clause can be missed in two cases:

      - The user submitted a statement w/o the clause. This is a normal
        case, we should assign CURRENT_USER as definer.

      - Our slave received an updated from the master, that does not
        replicate definer for stored rountines. We should also assign
        CURRENT_USER as definer here, but also we should mark this routine
        as NON-SUID. This is essential for the sake of backward
        compatibility.

        The problem is the slave thread is running under "special" user (@),
        that actually does not exist. In the older versions we do not fail
        execution of a stored routine if its definer does not exist and
        continue the execution under the authorization of the invoker
        (BUG#13198). And now if we try to switch to slave-current-user (@),
        we will fail.

        Actually, this leads to the inconsistent state of master and
        slave (different definers, different SUID behaviour), but it seems,
        this is the best we can do.
  */

  if (!lex->definer) {
    Prepared_stmt_arena_holder ps_arena_holder(thd);

    lex->definer = create_default_definer(thd);

    /* Error has been already reported. */
    if (lex->definer == NULL) return true;

    if (thd->slave_thread && lex->sphead)
      lex->sphead->m_chistics->suid = SP_IS_NOT_SUID;
  } else {
    /*
      If the specified definer differs from the current user, we
      should check that the current user has a set_user_id privilege
      (in order to create a stored routine under another user one must
       have a set_user_id privilege).
    */
    Security_context *sctx = thd->security_context();
    if ((strcmp(lex->definer->user.str,
                thd->security_context()->priv_user().str) ||
         my_strcasecmp(system_charset_info, lex->definer->host.str,
                       thd->security_context()->priv_host().str))) {
      if (!(sctx->check_access(SUPER_ACL) ||
            sctx->has_global_grant(STRING_WITH_LEN("SET_USER_ID")).first)) {
        my_error(ER_SPECIFIC_ACCESS_DENIED_ERROR, MYF(0),
                 "SUPER or SET_USER_ID");
        return true;
      }
      if (sctx->can_operate_with({lex->definer}, consts::system_user))
        return true;
    }
  }

  /* Check that the specified definer exists. Emit a warning if not. */

  if (!is_acl_user(thd, lex->definer->host.str, lex->definer->user.str)) {
    push_warning_printf(thd, Sql_condition::SL_NOTE, ER_NO_SUCH_USER,
                        ER_THD(thd, ER_NO_SUCH_USER), lex->definer->user.str,
                        lex->definer->host.str);
  }

  return false;
}

/**
  Auxiliary call that opens and locks tables for LOCK TABLES statement
  and initializes the list of locked tables.

  @param thd     Thread context.
  @param tables  List of tables to be locked.

  @return false in case of success, true in case of error.
*/

static bool lock_tables_open_and_lock_tables(THD *thd, TABLE_LIST *tables) {
  Lock_tables_prelocking_strategy lock_tables_prelocking_strategy;
  MDL_deadlock_and_lock_abort_error_handler deadlock_handler;
  MDL_savepoint mdl_savepoint = thd->mdl_context.mdl_savepoint();
  uint counter;
  TABLE_LIST *table;

  thd->in_lock_tables = true;

retry:

  if (open_tables(thd, &tables, &counter, 0, &lock_tables_prelocking_strategy))
    goto err;

  deadlock_handler.init();
  thd->push_internal_handler(&deadlock_handler);

  for (table = tables; table; table = table->next_global) {
    if (!table->is_placeholder()) {
      if (table->table->s->tmp_table) {
        /*
          We allow to change temporary tables even if they were locked for read
          by LOCK TABLES. To avoid a discrepancy between lock acquired at LOCK
          TABLES time and by the statement which is later executed under LOCK
          TABLES we ensure that for temporary tables we always request a write
          lock (such discrepancy can cause problems for the storage engine).
          We don't set TABLE_LIST::lock_type in this case as this might result
          in extra warnings from THD::decide_logging_format() even though
          binary logging is totally irrelevant for LOCK TABLES.
        */
        table->table->reginfo.lock_type = TL_WRITE;
      } else if (table->lock_descriptor().type == TL_READ &&
                 !table->prelocking_placeholder &&
                 table->table->file->ha_table_flags() & HA_NO_READ_LOCAL_LOCK) {
        /*
          In case when LOCK TABLE ... READ LOCAL was issued for table with
          storage engine which doesn't support READ LOCAL option and doesn't
          use THR_LOCK locks we need to upgrade weak SR metadata lock acquired
          in open_tables() to stronger SRO metadata lock.
          This is not needed for tables used through stored routines or
          triggers as we always acquire SRO (or even stronger SNRW) metadata
          lock for them.
        */
        bool result = thd->mdl_context.upgrade_shared_lock(
            table->table->mdl_ticket, MDL_SHARED_READ_ONLY,
            thd->variables.lock_wait_timeout);

        if (deadlock_handler.need_reopen()) {
          /*
            Deadlock occurred during upgrade of metadata lock.
            Let us restart acquring and opening tables for LOCK TABLES.
          */
          thd->pop_internal_handler();
          close_tables_for_reopen(thd, &tables, mdl_savepoint);
          if (open_temporary_tables(thd, tables)) goto err;
          goto retry;
        }

        if (result) {
          thd->pop_internal_handler();
          goto err;
        }
      }
    }
  }

  thd->pop_internal_handler();

  if (lock_tables(thd, tables, counter, 0) ||
      thd->locked_tables_list.init_locked_tables(thd))
    goto err;

  thd->in_lock_tables = false;

  return false;

err:
  thd->in_lock_tables = false;

  trans_rollback_stmt(thd);
  /*
    Need to end the current transaction, so the storage engine (InnoDB)
    can free its locks if LOCK TABLES locked some tables before finding
    that it can't lock a table in its list
  */
  trans_rollback(thd);
  /* Close tables and release metadata locks. */
  close_thread_tables(thd);
  DBUG_ASSERT(!thd->locked_tables_mode);
  thd->mdl_context.release_transactional_locks();
  return true;
}

/**
  This is a wrapper for MYSQL_BIN_LOG::gtid_end_transaction. For normal
  statements, the function gtid_end_transaction is called in the commit
  handler. However, if the statement is filtered out or not written to
  the binary log, the commit handler is not invoked. Therefore, this
  wrapper calls gtid_end_transaction in case the current statement is
  committing but was not written to the binary log.
  (The function gtid_end_transaction ensures that gtid-related
  end-of-transaction operations are performed; this includes
  generating an empty transaction and calling
  Gtid_state::update_gtids_impl.)

  @param thd Thread (session) context.
*/

static inline void binlog_gtid_end_transaction(THD *thd) {
  DBUG_TRACE;

  /*
    This performs end-of-transaction actions needed by GTIDs:
    in particular, it generates an empty transaction if
    needed (e.g., if the statement was filtered out).

    It is executed at the end of an implicitly or explicitly
    committing statement.

    In addition, it is executed after CREATE TEMPORARY TABLE
    or DROP TEMPORARY TABLE when they occur outside
    transactional context.  When enforce_gtid_consistency is
    enabled, these statements cannot occur in transactional
    context, and then they behave exactly as implicitly
    committing: they are written to the binary log
    immediately, not wrapped in BEGIN/COMMIT, and cannot be
    rolled back. However, they do not count as implicitly
    committing according to stmt_causes_implicit_commit(), so
    we need to add special cases in the condition below. Hence
    the clauses for SQLCOM_CREATE_TABLE and SQLCOM_DROP_TABLE.

    If enforce_gtid_consistency=off, CREATE TEMPORARY TABLE
    and DROP TEMPORARY TABLE can occur in the middle of a
    transaction.  Then they do not behave as DDL; they are
    written to the binary log inside BEGIN/COMMIT.

    (For base tables, SQLCOM_[CREATE|DROP]_TABLE match both
    the stmt_causes_implicit_commit(...) clause and the
    thd->lex->sql_command == SQLCOM_* clause; for temporary
    tables they match only thd->lex->sql_command == SQLCOM_*.)
  */
  if (thd->lex->sql_command == SQLCOM_COMMIT ||
      thd->lex->sql_command == SQLCOM_XA_PREPARE ||
      thd->lex->sql_command == SQLCOM_XA_COMMIT ||
      thd->lex->sql_command == SQLCOM_XA_ROLLBACK ||
      stmt_causes_implicit_commit(thd, CF_IMPLICIT_COMMIT_END) ||
      ((thd->lex->sql_command == SQLCOM_CREATE_TABLE ||
        thd->lex->sql_command == SQLCOM_DROP_TABLE) &&
       !thd->in_multi_stmt_transaction_mode()))
    (void)mysql_bin_log.gtid_end_transaction(thd);
}

/**
  Execute command saved in thd and lex->sql_command.

  @param thd                       Thread handle
  @param first_level

  @todo
    @todo: this is workaround. right way will be move invalidating in
    the unlock procedure.
    - TODO: use check_change_password()

  @retval
    false       OK
  @retval
    true        Error
*/

int mysql_execute_command(THD *thd, bool first_level) {
  int res = false;
  LEX *const lex = thd->lex;
  /* first SELECT_LEX (have special meaning for many of non-SELECTcommands) */
  SELECT_LEX *const select_lex = lex->select_lex;
  /* first table of first SELECT_LEX */
  TABLE_LIST *const first_table = select_lex->get_table_list();
  /* list of all tables in query */
  TABLE_LIST *all_tables;
  // keep GTID violation state in order to roll it back on statement failure
  bool gtid_consistency_violation_state = thd->has_gtid_consistency_violation;
  DBUG_ASSERT(select_lex->master_unit() == lex->unit);
  DBUG_TRACE;
  /* EXPLAIN OTHER isn't explainable command, but can have describe flag. */
  DBUG_ASSERT(!lex->is_explain() || is_explainable_query(lex->sql_command) ||
              lex->sql_command == SQLCOM_EXPLAIN_OTHER);

  thd->work_part_info = 0;

  /*
    Each statement or replication event which might produce deadlock
    should handle transaction rollback on its own. So by the start of
    the next statement transaction rollback request should be fulfilled
    already.
  */
  DBUG_ASSERT(!thd->transaction_rollback_request || thd->in_sub_stmt);
  /*
    In many cases first table of main SELECT_LEX have special meaning =>
    check that it is first table in global list and relink it first in
    queries_tables list if it is necessary (we need such relinking only
    for queries with subqueries in select list, in this case tables of
    subqueries will go to global list first)

    all_tables will differ from first_table only if most upper SELECT_LEX
    do not contain tables.

    Because of above in place where should be at least one table in most
    outer SELECT_LEX we have following check:
    DBUG_ASSERT(first_table == all_tables);
    DBUG_ASSERT(first_table == all_tables && first_table != 0);
  */
  lex->first_lists_tables_same();
  /* should be assigned after making first tables same */
  all_tables = lex->query_tables;
  /* set context for commands which do not use setup_tables */
  select_lex->context.resolve_in_table_list_only(select_lex->get_table_list());

  thd->get_stmt_da()->reset_diagnostics_area();
  if ((thd->lex->keep_diagnostics != DA_KEEP_PARSE_ERROR) &&
      (thd->lex->keep_diagnostics != DA_KEEP_DIAGNOSTICS)) {
    /*
      No parse errors, and it's not a diagnostic statement:
      remove the sql conditions from the DA!
      For diagnostic statements we need to keep the conditions
      around so we can inspec them.
    */
    thd->get_stmt_da()->reset_condition_info(thd);
  }

  if (thd->resource_group_ctx()->m_warn != 0) {
    auto res_grp_name = thd->resource_group_ctx()->m_switch_resource_group_str;
    switch (thd->resource_group_ctx()->m_warn) {
      case WARN_RESOURCE_GROUP_UNSUPPORTED: {
        auto res_grp_mgr = resourcegroups::Resource_group_mgr::instance();
        push_warning_printf(thd, Sql_condition::SL_WARNING,
                            ER_FEATURE_UNSUPPORTED,
                            ER_THD(thd, ER_FEATURE_UNSUPPORTED),
                            "Resource groups", res_grp_mgr->unsupport_reason());
        break;
      }
      case WARN_RESOURCE_GROUP_UNSUPPORTED_HINT:
        push_warning_printf(thd, Sql_condition::SL_WARNING,
                            ER_WARN_UNSUPPORTED_HINT,
                            ER_THD(thd, ER_WARN_UNSUPPORTED_HINT),
                            "Subquery or Stored procedure or Trigger");
        break;
      case WARN_RESOURCE_GROUP_TYPE_MISMATCH: {
        ulonglong pfs_thread_id = 0;
        /*
          Resource group is unsupported with DISABLE_PSI_THREAD.
          The below #ifdef is required for compilation when DISABLE_PSI_THREAD
          is enabled.
        */
#ifdef HAVE_PSI_THREAD_INTERFACE
        pfs_thread_id = PSI_THREAD_CALL(get_current_thread_internal_id)();
#endif  // HAVE_PSI_THREAD_INTERFACE
        push_warning_printf(thd, Sql_condition::SL_WARNING,
                            ER_RESOURCE_GROUP_BIND_FAILED,
                            ER_THD(thd, ER_RESOURCE_GROUP_BIND_FAILED),
                            res_grp_name, pfs_thread_id,
                            "System resource group can't be bound"
                            " with a session thread");
        break;
      }
      case WARN_RESOURCE_GROUP_NOT_EXISTS:
        push_warning_printf(
            thd, Sql_condition::SL_WARNING, ER_RESOURCE_GROUP_NOT_EXISTS,
            ER_THD(thd, ER_RESOURCE_GROUP_NOT_EXISTS), res_grp_name);
        break;
      case WARN_RESOURCE_GROUP_ACCESS_DENIED:
        push_warning_printf(thd, Sql_condition::SL_WARNING,
                            ER_SPECIFIC_ACCESS_DENIED_ERROR,
                            ER_THD(thd, ER_SPECIFIC_ACCESS_DENIED_ERROR),
                            "SUPER OR RESOURCE_GROUP_ADMIN OR "
                            "RESOURCE_GROUP_USER");
    }
    thd->resource_group_ctx()->m_warn = 0;
    res_grp_name[0] = '\0';
  }

  if (unlikely(thd->slave_thread)) {
    if (!check_database_filters(thd, thd->db().str, lex->sql_command)) {
      binlog_gtid_end_transaction(thd);
      return 0;
    }

    if (lex->sql_command == SQLCOM_DROP_TRIGGER) {
      /*
        When dropping a trigger, we need to load its table name
        before checking slave filter rules.
      */
      TABLE_LIST *trigger_table = nullptr;
      (void)get_table_for_trigger(thd, lex->spname->m_db, lex->spname->m_name,
                                  true, &trigger_table);
      if (trigger_table != nullptr) {
        lex->add_to_query_tables(trigger_table);
        all_tables = trigger_table;
      } else {
        /*
          If table name cannot be loaded,
          it means the trigger does not exists possibly because
          CREATE TRIGGER was previously skipped for this trigger
          according to slave filtering rules.
          Returning success without producing any errors in this case.
        */
        binlog_gtid_end_transaction(thd);
        return 0;
      }

      // force searching in slave.cc:tables_ok()
      all_tables->updating = true;
    }

    /*
      For fix of BUG#37051, the master stores the table map for update
      in the Query_log_event, and the value is assigned to
      thd->variables.table_map_for_update before executing the update
      query.

      If thd->variables.table_map_for_update is set, then we are
      replicating from a new master, we can use this value to apply
      filter rules without opening all the tables. However If
      thd->variables.table_map_for_update is not set, then we are
      replicating from an old master, so we just skip this and
      continue with the old method. And of course, the bug would still
      exist for old masters.
    */
    if (lex->sql_command == SQLCOM_UPDATE_MULTI && thd->table_map_for_update) {
      table_map table_map_for_update = thd->table_map_for_update;
      uint nr = 0;
      TABLE_LIST *table;
      for (table = all_tables; table; table = table->next_global, nr++) {
        if (table_map_for_update & ((table_map)1 << nr))
          table->updating = true;
        else
          table->updating = false;
      }

      if (all_tables_not_ok(thd, all_tables)) {
        /* we warn the slave SQL thread */
        my_error(ER_SLAVE_IGNORED_TABLE, MYF(0));
        binlog_gtid_end_transaction(thd);
        return 0;
      }

      for (table = all_tables; table; table = table->next_global)
        table->updating = true;
    }

    /*
      Check if statement should be skipped because of slave filtering
      rules

      Exceptions are:
      - UPDATE MULTI: For this statement, we want to check the filtering
        rules later in the code
      - SET: we always execute it (Not that many SET commands exists in
        the binary log anyway -- only 4.1 masters write SET statements,
        in 5.0 there are no SET statements in the binary log)
      - DROP TEMPORARY TABLE IF EXISTS: we always execute it (otherwise we
        have stale files on slave caused by exclusion of one tmp table).
    */
    if (!(lex->sql_command == SQLCOM_UPDATE_MULTI) &&
        !(lex->sql_command == SQLCOM_SET_OPTION) &&
        !(lex->sql_command == SQLCOM_DROP_TABLE && lex->drop_temporary &&
          lex->drop_if_exists) &&
        all_tables_not_ok(thd, all_tables)) {
      /* we warn the slave SQL thread */
      my_error(ER_SLAVE_IGNORED_TABLE, MYF(0));
      binlog_gtid_end_transaction(thd);
      return 0;
    }
    /*
       Execute deferred events first
    */
    if (slave_execute_deferred_events(thd)) return -1;

    int ret = launch_hook_trans_begin(thd, all_tables);
    if (ret) {
      my_error(ret, MYF(0));
      return -1;
    }

  } else {
    int ret = launch_hook_trans_begin(thd, all_tables);
    if (ret) {
      my_error(ret, MYF(0));
      return -1;
    }

    /*
      When option readonly is set deny operations which change non-temporary
      tables. Except for the replication thread and the 'super' users.
    */
    if (deny_updates_if_read_only_option(thd, all_tables)) {
      err_readonly(thd);
      return -1;
    }
  } /* endif unlikely slave */

  thd->status_var.com_stat[lex->sql_command]++;

  Opt_trace_start ots(thd, all_tables, lex->sql_command, &lex->var_list,
                      thd->query().str, thd->query().length, NULL,
                      thd->variables.character_set_client);

  Opt_trace_object trace_command(&thd->opt_trace);
  Opt_trace_array trace_command_steps(&thd->opt_trace, "steps");

  DBUG_ASSERT(thd->get_transaction()->cannot_safely_rollback(
                  Transaction_ctx::STMT) == false);

  switch (gtid_pre_statement_checks(thd)) {
    case GTID_STATEMENT_EXECUTE:
      break;
    case GTID_STATEMENT_CANCEL:
      return -1;
    case GTID_STATEMENT_SKIP:
      my_ok(thd);
      binlog_gtid_end_transaction(thd);
      return 0;
  }

  /*
    End a active transaction so that this command will have it's
    own transaction and will also sync the binary log. If a DDL is
    not run in it's own transaction it may simply never appear on
    the slave in case the outside transaction rolls back.
  */
  if (stmt_causes_implicit_commit(thd, CF_IMPLICIT_COMMIT_BEGIN)) {
    /*
      Note that this should never happen inside of stored functions
      or triggers as all such statements prohibited there.
    */
    DBUG_ASSERT(!thd->in_sub_stmt);
    /* Statement transaction still should not be started. */
    DBUG_ASSERT(thd->get_transaction()->is_empty(Transaction_ctx::STMT));

    /*
      Implicit commit is not allowed with an active XA transaction.
      In this case we should not release metadata locks as the XA transaction
      will not be rolled back. Therefore we simply return here.
    */
    if (trans_check_state(thd)) return -1;

    /* Commit the normal transaction if one is active. */
    if (trans_commit_implicit(thd)) return -1;
    /* Release metadata locks acquired in this transaction. */
    thd->mdl_context.release_transactional_locks();
  }

  DEBUG_SYNC(thd, "after_implicit_pre_commit");

  if (gtid_pre_statement_post_implicit_commit_checks(thd)) return -1;

  if (mysql_audit_notify(thd,
                         first_level ? MYSQL_AUDIT_QUERY_START
                                     : MYSQL_AUDIT_QUERY_NESTED_START,
                         first_level ? "MYSQL_AUDIT_QUERY_START"
                                     : "MYSQL_AUDIT_QUERY_NESTED_START")) {
    return 1;
  }

#ifndef DBUG_OFF
  if (lex->sql_command != SQLCOM_SET_OPTION)
    DEBUG_SYNC(thd, "before_execute_sql_command");
#endif

  /*
    For statements which need this, prevent InnoDB from automatically
    committing InnoDB transaction each time data-dictionary tables are
    closed after being updated.
  */
  Disable_autocommit_guard autocommit_guard(
      sqlcom_needs_autocommit_off(lex) && !thd->is_plugin_fake_ddl() ? thd
                                                                     : NULL);

  /*
    Check if we are in a read-only transaction and we're trying to
    execute a statement which should always be disallowed in such cases.

    Note that this check is done after any implicit commits.
  */
  if (thd->tx_read_only &&
      (sql_command_flags[lex->sql_command] & CF_DISALLOW_IN_RO_TRANS)) {
    my_error(ER_CANT_EXECUTE_IN_READ_ONLY_TRANSACTION, MYF(0));
    goto error;
  }

  /*
    Close tables open by HANDLERs before executing DDL statement
    which is going to affect those tables.

    This should happen before temporary tables are pre-opened as
    otherwise we will get errors about attempt to re-open tables
    if table to be changed is open through HANDLER.

    Note that even although this is done before any privilege
    checks there is no security problem here as closing open
    HANDLER doesn't require any privileges anyway.
  */
  if (sql_command_flags[lex->sql_command] & CF_HA_CLOSE)
    mysql_ha_rm_tables(thd, all_tables);

  /*
    Check that the command is allowed on the PROTOCOL_PLUGIN
  */
  if (thd->get_protocol()->type() == Protocol::PROTOCOL_PLUGIN &&
      !(sql_command_flags[lex->sql_command] & CF_ALLOW_PROTOCOL_PLUGIN)) {
    my_error(ER_PLUGGABLE_PROTOCOL_COMMAND_NOT_SUPPORTED, MYF(0));
    goto error;
  }

  /*
    Pre-open temporary tables to simplify privilege checking
    for statements which need this.
  */
  if (sql_command_flags[lex->sql_command] & CF_PREOPEN_TMP_TABLES) {
    if (open_temporary_tables(thd, all_tables)) goto error;
  }

  // Save original info for EXPLAIN FOR CONNECTION
  if (!thd->in_sub_stmt)
    thd->query_plan.set_query_plan(lex->sql_command, lex,
                                   !thd->stmt_arena->is_regular());

  /* Update system variables specified in SET_VAR hints. */
  if (lex->opt_hints_global && lex->opt_hints_global->sys_var_hint)
    lex->opt_hints_global->sys_var_hint->update_vars(thd);

  /* Check if the statement fulfill the requirements on ACL CACHE */
  if (!command_satisfy_acl_cache_requirement(lex->sql_command)) {
    my_error(ER_OPTION_PREVENTS_STATEMENT, MYF(0), "--skip-grant-tables");
    goto error;
  }

  switch (lex->sql_command) {
    case SQLCOM_SHOW_STATUS: {
      System_status_var old_status_var = thd->status_var;
      thd->initial_status_var = &old_status_var;

      if (!(res = show_precheck(thd, lex, true)))
        res = execute_show(thd, all_tables);

      /* Don't log SHOW STATUS commands to slow query log */
      thd->server_status &=
          ~(SERVER_QUERY_NO_INDEX_USED | SERVER_QUERY_NO_GOOD_INDEX_USED);
      /*
        restore status variables, as we don't want 'show status' to cause
        changes
      */
      mysql_mutex_lock(&LOCK_status);
      add_diff_to_status(&global_status_var, &thd->status_var, &old_status_var);
      thd->status_var = old_status_var;
      thd->initial_status_var = NULL;
      mysql_mutex_unlock(&LOCK_status);
      break;
    }
    case SQLCOM_SHOW_EVENTS:
    case SQLCOM_SHOW_STATUS_PROC:
    case SQLCOM_SHOW_STATUS_FUNC:
    case SQLCOM_SHOW_DATABASES:
    case SQLCOM_SHOW_TRIGGERS:
    case SQLCOM_SHOW_TABLE_STATUS:
    case SQLCOM_SHOW_OPEN_TABLES:
    case SQLCOM_SHOW_PLUGINS:
    case SQLCOM_SHOW_VARIABLES:
    case SQLCOM_SHOW_CHARSETS:
    case SQLCOM_SHOW_COLLATIONS:
    case SQLCOM_SHOW_STORAGE_ENGINES:
    case SQLCOM_SHOW_PROFILE: {
      DBUG_EXECUTE_IF("use_attachable_trx",
                      thd->begin_attachable_ro_transaction(););

      thd->clear_current_query_costs();

      res = show_precheck(thd, lex, true);

      if (!res) res = execute_show(thd, all_tables);

      thd->save_current_query_costs();

      DBUG_EXECUTE_IF("use_attachable_trx", thd->end_attachable_transaction(););

      break;
    }
    case SQLCOM_PREPARE: {
      mysql_sql_stmt_prepare(thd);
      break;
    }
    case SQLCOM_EXECUTE: {
      mysql_sql_stmt_execute(thd);
      break;
    }
    case SQLCOM_DEALLOCATE_PREPARE: {
      mysql_sql_stmt_close(thd);
      break;
    }

    case SQLCOM_EMPTY_QUERY:
      my_ok(thd);
      break;

    case SQLCOM_HELP:
      res = mysqld_help(thd, lex->help_arg);
      break;

    case SQLCOM_PURGE: {
      Security_context *sctx = thd->security_context();
      if (!sctx->check_access(SUPER_ACL) &&
          !sctx->has_global_grant(STRING_WITH_LEN("BINLOG_ADMIN")).first) {
        my_error(ER_SPECIFIC_ACCESS_DENIED_ERROR, MYF(0),
                 "SUPER or BINLOG_ADMIN");
        goto error;
      }
      /* PURGE MASTER LOGS TO 'file' */
      res = purge_master_logs(thd, lex->to_log);
      break;
    }
    case SQLCOM_PURGE_BEFORE: {
      Item *it;
      Security_context *sctx = thd->security_context();
      if (!sctx->check_access(SUPER_ACL) &&
          !sctx->has_global_grant(STRING_WITH_LEN("BINLOG_ADMIN")).first) {
        my_error(ER_SPECIFIC_ACCESS_DENIED_ERROR, MYF(0),
                 "SUPER or BINLOG_ADMIN");
        goto error;
      }
      /* PURGE MASTER LOGS BEFORE 'data' */
      it = lex->purge_value_list.head();
      if ((!it->fixed && it->fix_fields(lex->thd, &it)) || it->check_cols(1)) {
        my_error(ER_WRONG_ARGUMENTS, MYF(0), "PURGE LOGS BEFORE");
        goto error;
      }
      it = new Item_func_unix_timestamp(it);
      /*
        it is OK only emulate fix_fieds, because we need only
        value of constant
      */
      it->quick_fix_field();
      time_t purge_time = static_cast<time_t>(it->val_int());
      if (thd->is_error()) goto error;
      res = purge_master_logs_before_date(thd, purge_time);
      break;
    }
    case SQLCOM_SHOW_WARNS: {
      res = mysqld_show_warnings(
          thd, (ulong)((1L << (uint)Sql_condition::SL_NOTE) |
                       (1L << (uint)Sql_condition::SL_WARNING) |
                       (1L << (uint)Sql_condition::SL_ERROR)));
      break;
    }
    case SQLCOM_SHOW_ERRORS: {
      res = mysqld_show_warnings(thd,
                                 (ulong)(1L << (uint)Sql_condition::SL_ERROR));
      break;
    }
    case SQLCOM_SHOW_PROFILES: {
#if defined(ENABLED_PROFILING)
      thd->profiling->discard_current_query();
      res = thd->profiling->show_profiles();
      if (res) goto error;
#else
      my_error(ER_FEATURE_DISABLED, MYF(0), "SHOW PROFILES",
               "enable-profiling");
      goto error;
#endif
      break;
    }
    case SQLCOM_SHOW_SLAVE_HOSTS: {
      if (check_global_access(thd, REPL_SLAVE_ACL)) goto error;
      res = show_slave_hosts(thd);
      break;
    }
    case SQLCOM_SHOW_RELAYLOG_EVENTS: {
      if (check_global_access(thd, REPL_SLAVE_ACL)) goto error;
      res = mysql_show_relaylog_events(thd);
      break;
    }
    case SQLCOM_SHOW_BINLOG_EVENTS: {
      if (check_global_access(thd, REPL_SLAVE_ACL)) goto error;
      res = mysql_show_binlog_events(thd);
      break;
    }
    case SQLCOM_CHANGE_MASTER: {
      Security_context *sctx = thd->security_context();
      if (!sctx->check_access(SUPER_ACL) &&
          !sctx->has_global_grant(STRING_WITH_LEN("REPLICATION_SLAVE_ADMIN"))
               .first) {
        my_error(ER_SPECIFIC_ACCESS_DENIED_ERROR, MYF(0),
                 "SUPER or REPLICATION_SLAVE_ADMIN");
        goto error;
      }
      res = change_master_cmd(thd);
      break;
    }
    case SQLCOM_SHOW_SLAVE_STAT: {
      /* Accept one of two privileges */
      if (check_global_access(thd, SUPER_ACL | REPL_CLIENT_ACL)) goto error;
      res = show_slave_status_cmd(thd);
      break;
    }
    case SQLCOM_SHOW_MASTER_STAT: {
      /* Accept one of two privileges */
      if (check_global_access(thd, SUPER_ACL | REPL_CLIENT_ACL)) goto error;
      res = show_master_status(thd);
      break;
    }
    case SQLCOM_SHOW_ENGINE_STATUS: {
      if (check_global_access(thd, PROCESS_ACL)) goto error;
      res = ha_show_status(thd, lex->create_info->db_type, HA_ENGINE_STATUS);
      break;
    }
    case SQLCOM_SHOW_ENGINE_MUTEX: {
      if (check_global_access(thd, PROCESS_ACL)) goto error;
      res = ha_show_status(thd, lex->create_info->db_type, HA_ENGINE_MUTEX);
      break;
    }
    case SQLCOM_START_GROUP_REPLICATION: {
      Security_context *sctx = thd->security_context();
      if (!sctx->check_access(SUPER_ACL) &&
          !sctx->has_global_grant(STRING_WITH_LEN("GROUP_REPLICATION_ADMIN"))
               .first) {
        my_error(ER_SPECIFIC_ACCESS_DENIED_ERROR, MYF(0),
                 "SUPER or GROUP_REPLICATION_ADMIN");
        goto error;
      }

      /*
        If the client thread has locked tables, a deadlock is possible.
        Assume that
        - the client thread does LOCK TABLE t READ.
        - then the client thread does START GROUP_REPLICATION.
             -try to make the server in super ready only mode
             -acquire MDL lock ownership which will be waiting for
              LOCK on table t to be released.
        To prevent that, refuse START GROUP_REPLICATION if the
        client thread has locked tables
      */
      if (thd->locked_tables_mode || thd->in_active_multi_stmt_transaction() ||
          thd->in_sub_stmt) {
        my_error(ER_LOCK_OR_ACTIVE_TRANSACTION, MYF(0));
        goto error;
      }

      if (Clone_handler::is_provisioning()) {
        my_error(ER_GROUP_REPLICATION_COMMAND_FAILURE, MYF(0),
                 "START GROUP_REPLICATION",
                 "This server is being provisioned by CLONE INSTANCE, "
                 "please wait until it is complete.");
        goto error;
      }

      char *error_message = NULL;
      res = group_replication_start(&error_message);

      // To reduce server dependency, server errors are not used here
      switch (res) {
        case 1:  // GROUP_REPLICATION_CONFIGURATION_ERROR
          my_error(ER_GROUP_REPLICATION_CONFIGURATION, MYF(0));
          goto error;
        case 2:  // GROUP_REPLICATION_ALREADY_RUNNING
          my_error(ER_GROUP_REPLICATION_RUNNING, MYF(0));
          goto error;
        case 3:  // GROUP_REPLICATION_REPLICATION_APPLIER_INIT_ERROR
          my_error(ER_GROUP_REPLICATION_APPLIER_INIT_ERROR, MYF(0));
          goto error;
        case 4:  // GROUP_REPLICATION_COMMUNICATION_LAYER_SESSION_ERROR
          my_error(ER_GROUP_REPLICATION_COMMUNICATION_LAYER_SESSION_ERROR,
                   MYF(0));
          goto error;
        case 5:  // GROUP_REPLICATION_COMMUNICATION_LAYER_JOIN_ERROR
          my_error(ER_GROUP_REPLICATION_COMMUNICATION_LAYER_JOIN_ERROR, MYF(0));
          goto error;
        case 7:  // GROUP_REPLICATION_MAX_GROUP_SIZE
          my_error(ER_GROUP_REPLICATION_MAX_GROUP_SIZE, MYF(0));
          goto error;
        case 8:  // GROUP_REPLICATION_COMMAND_FAILURE
          if (error_message == NULL) {
            my_error(ER_GROUP_REPLICATION_COMMAND_FAILURE, MYF(0),
                     "START GROUP_REPLICATION",
                     "Please check error log for additional details.");
          } else {
            my_error(ER_GROUP_REPLICATION_COMMAND_FAILURE, MYF(0),
                     "START GROUP_REPLICATION", error_message);
            my_free(error_message);
          }
          goto error;
        case 9:  // GROUP_REPLICATION_SERVICE_MESSAGE_INIT_FAILURE
          my_error(ER_GRP_RPL_MESSAGE_SERVICE_INIT_FAILURE, MYF(0));
          goto error;
      }
      my_ok(thd);
      res = 0;
      break;
    }

    case SQLCOM_STOP_GROUP_REPLICATION: {
      Security_context *sctx = thd->security_context();
      if (!sctx->check_access(SUPER_ACL) &&
          !sctx->has_global_grant(STRING_WITH_LEN("GROUP_REPLICATION_ADMIN"))
               .first) {
        my_error(ER_SPECIFIC_ACCESS_DENIED_ERROR, MYF(0),
                 "SUPER or GROUP_REPLICATION_ADMIN");
        goto error;
      }

      /*
        Please see explanation @SQLCOM_SLAVE_STOP case
        to know the reason for thd->locked_tables_mode in
        the below if condition.
      */
      if (thd->locked_tables_mode || thd->in_active_multi_stmt_transaction() ||
          thd->in_sub_stmt) {
        my_error(ER_LOCK_OR_ACTIVE_TRANSACTION, MYF(0));
        goto error;
      }

      char *error_message = NULL;
      res = group_replication_stop(&error_message);
      if (res == 1)  // GROUP_REPLICATION_CONFIGURATION_ERROR
      {
        my_error(ER_GROUP_REPLICATION_CONFIGURATION, MYF(0));
        goto error;
      }
      if (res == 6)  // GROUP_REPLICATION_APPLIER_THREAD_TIMEOUT
      {
        my_error(ER_GROUP_REPLICATION_STOP_APPLIER_THREAD_TIMEOUT, MYF(0));
        goto error;
      }
      if (res == 8)  // GROUP_REPLICATION_COMMAND_FAILURE
      {
        if (error_message == NULL) {
          my_error(ER_GROUP_REPLICATION_COMMAND_FAILURE, MYF(0),
                   "STOP GROUP_REPLICATION",
                   "Please check error log for additonal details.");
        } else {
          my_error(ER_GROUP_REPLICATION_COMMAND_FAILURE, MYF(0),
                   "STOP GROUP_REPLICATION", error_message);
          my_free(error_message);
        }
        goto error;
      }
      my_ok(thd);
      res = 0;
      break;
    }

    case SQLCOM_SLAVE_START: {
      res = start_slave_cmd(thd);
      break;
    }
    case SQLCOM_SLAVE_STOP: {
      /*
        If the client thread has locked tables, a deadlock is possible.
        Assume that
        - the client thread does LOCK TABLE t READ.
        - then the master updates t.
        - then the SQL slave thread wants to update t,
          so it waits for the client thread because t is locked by it.
        - then the client thread does SLAVE STOP.
          SLAVE STOP waits for the SQL slave thread to terminate its
          update t, which waits for the client thread because t is locked by it.
        To prevent that, refuse SLAVE STOP if the
        client thread has locked tables
      */
      if (thd->locked_tables_mode || thd->in_active_multi_stmt_transaction() ||
          thd->global_read_lock.is_acquired()) {
        my_error(ER_LOCK_OR_ACTIVE_TRANSACTION, MYF(0));
        goto error;
      }

      res = stop_slave_cmd(thd);
      break;
    }
    case SQLCOM_RENAME_TABLE: {
      DBUG_ASSERT(first_table == all_tables && first_table != 0);
      TABLE_LIST *table;
      for (table = first_table; table; table = table->next_local->next_local) {
        if (check_access(thd, ALTER_ACL | DROP_ACL, table->db,
                         &table->grant.privilege, &table->grant.m_internal,
                         false, false) ||
            check_access(thd, INSERT_ACL | CREATE_ACL, table->next_local->db,
                         &table->next_local->grant.privilege,
                         &table->next_local->grant.m_internal, false, false))
          goto error;

        TABLE_LIST old_list = table[0];
        TABLE_LIST new_list = table->next_local[0];
        /*
          It's not clear what the above assignments actually want to
          accomplish. What we do know is that they do *not* want to copy the MDL
          requests, so we overwrite them with uninitialized request.
        */
        old_list.mdl_request = MDL_request();
        new_list.mdl_request = MDL_request();

        if (check_grant(thd, ALTER_ACL | DROP_ACL, &old_list, false, 1,
                        false) ||
            (!test_all_bits(table->next_local->grant.privilege,
                            INSERT_ACL | CREATE_ACL) &&
             check_grant(thd, INSERT_ACL | CREATE_ACL, &new_list, false, 1,
                         false)))
          goto error;
      }

      if (mysql_rename_tables(thd, first_table)) goto error;
      break;
    }
    case SQLCOM_SHOW_BINLOGS: {
      if (check_global_access(thd, SUPER_ACL | REPL_CLIENT_ACL)) goto error;
      res = show_binlogs(thd);
      break;
    }
    case SQLCOM_SHOW_CREATE:
      DBUG_ASSERT(first_table == all_tables && first_table != 0);
      {
        /*
           Access check:
           SHOW CREATE TABLE require any privileges on the table level (ie
           effecting all columns in the table).
           SHOW CREATE VIEW require the SHOW_VIEW and SELECT ACLs on the table
           level.
           NOTE: SHOW_VIEW ACL is checked when the view is created.
         */

        DBUG_PRINT("debug", ("lex->only_view: %d, table: %s.%s", lex->only_view,
                             first_table->db, first_table->table_name));
        if (lex->only_view) {
          if (check_table_access(thd, SELECT_ACL, first_table, false, 1,
                                 false)) {
            DBUG_PRINT("debug", ("check_table_access failed"));
            my_error(ER_TABLEACCESS_DENIED_ERROR, MYF(0), "SHOW",
                     thd->security_context()->priv_user().str,
                     thd->security_context()->host_or_ip().str,
                     first_table->alias);
            goto error;
          }
          DBUG_PRINT("debug", ("check_table_access succeeded"));

          /* Ignore temporary tables if this is "SHOW CREATE VIEW" */
          first_table->open_type = OT_BASE_ONLY;

        } else {
          /*
            Temporary tables should be opened for SHOW CREATE TABLE, but not
            for SHOW CREATE VIEW.
          */
          if (open_temporary_tables(thd, all_tables)) goto error;

          /*
            The fact that check_some_access() returned false does not mean that
            access is granted. We need to check if first_table->grant.privilege
            contains any table-specific privilege.
          */
          DBUG_PRINT("debug", ("first_table->grant.privilege: %lx",
                               first_table->grant.privilege));
          if (check_some_access(thd, TABLE_OP_ACLS, first_table) ||
              (first_table->grant.privilege & TABLE_OP_ACLS) == 0) {
            my_error(ER_TABLEACCESS_DENIED_ERROR, MYF(0), "SHOW",
                     thd->security_context()->priv_user().str,
                     thd->security_context()->host_or_ip().str,
                     first_table->alias);
            goto error;
          }
        }

        /* Access is granted. Execute the command.  */
        res = mysqld_show_create(thd, first_table);
        break;
      }
    case SQLCOM_CHECKSUM: {
      DBUG_ASSERT(first_table == all_tables && first_table != 0);
      if (check_table_access(thd, SELECT_ACL, all_tables, false, UINT_MAX,
                             false))
        goto error; /* purecov: inspected */

      res = mysql_checksum_table(thd, first_table, &lex->check_opt);
      break;
    }
    case SQLCOM_REPLACE:
    case SQLCOM_INSERT:
    case SQLCOM_REPLACE_SELECT:
    case SQLCOM_INSERT_SELECT:
    case SQLCOM_DELETE:
    case SQLCOM_DELETE_MULTI:
    case SQLCOM_UPDATE:
    case SQLCOM_UPDATE_MULTI:
    case SQLCOM_CREATE_TABLE:
    case SQLCOM_CREATE_INDEX:
    case SQLCOM_DROP_INDEX:
    case SQLCOM_ASSIGN_TO_KEYCACHE:
    case SQLCOM_PRELOAD_KEYS:
    case SQLCOM_LOAD: {
      DBUG_ASSERT(first_table == all_tables && first_table != 0);
      DBUG_ASSERT(lex->m_sql_cmd != NULL);
      res = lex->m_sql_cmd->execute(thd);
      break;
    }
    case SQLCOM_DROP_TABLE: {
      DBUG_ASSERT(first_table == all_tables && first_table != 0);
      if (!lex->drop_temporary) {
        if (check_table_access(thd, DROP_ACL, all_tables, false, UINT_MAX,
                               false))
          goto error; /* purecov: inspected */
      }
      /* DDL and binlog write order are protected by metadata locks. */
      res = mysql_rm_table(thd, first_table, lex->drop_if_exists,
                           lex->drop_temporary);
      /* when dropping temporary tables if @@session_track_state_change is ON
         then send the boolean tracker in the OK packet */
      if (!res && lex->drop_temporary) {
        if (thd->session_tracker.get_tracker(SESSION_STATE_CHANGE_TRACKER)
                ->is_enabled())
          thd->session_tracker.get_tracker(SESSION_STATE_CHANGE_TRACKER)
              ->mark_as_changed(thd, NULL);
      }
    } break;
    case SQLCOM_SHOW_PROCESSLIST:
      if (!thd->security_context()->priv_user().str[0] &&
          check_global_access(thd, PROCESS_ACL))
        break;
      mysqld_list_processes(thd,
                            (thd->security_context()->check_access(PROCESS_ACL)
                                 ? NullS
                                 : thd->security_context()->priv_user().str),
                            lex->verbose);
      break;
    case SQLCOM_SHOW_ENGINE_LOGS: {
      if (check_access(thd, FILE_ACL, any_db, NULL, NULL, false, false))
        goto error;
      res = ha_show_status(thd, lex->create_info->db_type, HA_ENGINE_LOGS);
      break;
    }
    case SQLCOM_CHANGE_DB: {
      const LEX_CSTRING db_str = {select_lex->db, strlen(select_lex->db)};

      if (!mysql_change_db(thd, db_str, false)) my_ok(thd);

      break;
    }

    case SQLCOM_SET_OPTION: {
      List<set_var_base> *lex_var_list = &lex->var_list;

      if (check_table_access(thd, SELECT_ACL, all_tables, false, UINT_MAX,
                             false))
        goto error;
      if (open_tables_for_query(thd, all_tables, false)) goto error;
      if (!(res = sql_set_variables(thd, lex_var_list, true)))
        my_ok(thd);
      else {
        /*
          We encountered some sort of error, but no message was sent.
          Send something semi-generic here since we don't know which
          assignment in the list caused the error.
        */
        if (!thd->is_error()) my_error(ER_WRONG_ARGUMENTS, MYF(0), "SET");
        goto error;
      }

#ifndef DBUG_OFF
      /*
        Makes server crash when executing SET SESSION debug = 'd,crash_now';
        See mysql-test/include/dbug_crash[_all].inc
      */
      const bool force_server_crash_dbug = false;
      DBUG_EXECUTE_IF("crash_now", DBUG_ASSERT(force_server_crash_dbug););
#endif

      break;
    }
    case SQLCOM_SET_PASSWORD: {
      List<set_var_base> *lex_var_list = &lex->var_list;

      DBUG_ASSERT(lex_var_list->elements == 1);
      DBUG_ASSERT(all_tables == NULL);
      Userhostpassword_list generated_passwords;
      if (!(res = sql_set_variables(thd, lex_var_list, false))) {
        List_iterator_fast<set_var_base> it(*lex_var_list);
        set_var_base *var;
        while ((var = it++)) {
          set_var_password *setpasswd = static_cast<set_var_password *>(var);
          if (setpasswd->has_generated_password()) {
            const LEX_USER *user = setpasswd->get_user();
            generated_passwords.push_back(
                {std::string(user->user.str, user->user.length),
                 std::string(user->host.str, user->host.length),
                 setpasswd->get_generated_password()});
          }
        }
        if (generated_passwords.size() > 0) {
          if (send_password_result_set(thd, generated_passwords)) goto error;
        }  // end if generated_passwords
        if (generated_passwords.size() == 0) my_ok(thd);
      } else {
        // We encountered some sort of error, but no message was sent.
        if (!thd->is_error())
          my_error(ER_WRONG_ARGUMENTS, MYF(0), "SET PASSWORD");
        goto error;
      }

      break;
    }

    case SQLCOM_UNLOCK_TABLES:
      /*
        It is critical for mysqldump --single-transaction --master-data that
        UNLOCK TABLES does not implicitely commit a connection which has only
        done FLUSH TABLES WITH READ LOCK + BEGIN. If this assumption becomes
        false, mysqldump will not work.
      */
      if (thd->variables.option_bits & OPTION_TABLE_LOCK) {
        /*
          Can we commit safely? If not, return to avoid releasing
          transactional metadata locks.
        */
        if (trans_check_state(thd)) return -1;
        res = trans_commit_implicit(thd);
        thd->locked_tables_list.unlock_locked_tables(thd);
        thd->mdl_context.release_transactional_locks();
        thd->variables.option_bits &= ~(OPTION_TABLE_LOCK);
      }
      if (thd->global_read_lock.is_acquired())
        thd->global_read_lock.unlock_global_read_lock(thd);
      if (res) goto error;
      my_ok(thd);
      break;
    case SQLCOM_LOCK_TABLES:
      /*
        Can we commit safely? If not, return to avoid releasing
        transactional metadata locks.
      */
      if (trans_check_state(thd)) return -1;
      /* We must end the transaction first, regardless of anything */
      res = trans_commit_implicit(thd);
      thd->locked_tables_list.unlock_locked_tables(thd);
      /* Release transactional metadata locks. */
      thd->mdl_context.release_transactional_locks();
      if (res) goto error;

      /*
        Here we have to pre-open temporary tables for LOCK TABLES.

        CF_PREOPEN_TMP_TABLES is not set for this SQL statement simply
        because LOCK TABLES calls close_thread_tables() as a first thing
        (it's called from unlock_locked_tables() above). So even if
        CF_PREOPEN_TMP_TABLES was set and the tables would be pre-opened
        in a usual way, they would have been closed.
      */

      if (open_temporary_tables(thd, all_tables)) goto error;

      if (lock_tables_precheck(thd, all_tables)) goto error;

      thd->variables.option_bits |= OPTION_TABLE_LOCK;

      res = lock_tables_open_and_lock_tables(thd, all_tables);

      if (res) {
        thd->variables.option_bits &= ~(OPTION_TABLE_LOCK);
      } else {
        my_ok(thd);
      }
      break;

    case SQLCOM_IMPORT:
      res = lex->m_sql_cmd->execute(thd);
      break;
    case SQLCOM_CREATE_DB: {
      const char *alias;
      if (!(alias = thd->strmake(lex->name.str, lex->name.length)) ||
          (check_and_convert_db_name(&lex->name, false) !=
           Ident_name_check::OK))
        break;
      if (check_access(thd, CREATE_ACL, lex->name.str, NULL, NULL, true, false))
        break;
      /*
        As mysql_create_db() may modify HA_CREATE_INFO structure passed to
        it, we need to use a copy of LEX::create_info to make execution
        prepared statement- safe.
      */
      HA_CREATE_INFO create_info(*lex->create_info);
      res = mysql_create_db(
          thd, (lower_case_table_names == 2 ? alias : lex->name.str),
          &create_info);
      break;
    }
    case SQLCOM_DROP_DB: {
      if (check_and_convert_db_name(&lex->name, false) != Ident_name_check::OK)
        break;
      if (check_access(thd, DROP_ACL, lex->name.str, NULL, NULL, true, false))
        break;
      res = mysql_rm_db(thd, to_lex_cstring(lex->name), lex->drop_if_exists);
      break;
    }
    case SQLCOM_ALTER_DB: {
      if (check_and_convert_db_name(&lex->name, false) != Ident_name_check::OK)
        break;
      if (check_access(thd, ALTER_ACL, lex->name.str, NULL, NULL, true, false))
        break;
      /*
        As mysql_alter_db() may modify HA_CREATE_INFO structure passed to
        it, we need to use a copy of LEX::create_info to make execution
        prepared statement- safe.
      */
      HA_CREATE_INFO create_info(*lex->create_info);
      res = mysql_alter_db(thd, lex->name.str, &create_info);
      break;
    }
    case SQLCOM_SHOW_CREATE_DB: {
      DBUG_EXECUTE_IF("4x_server_emul", my_error(ER_UNKNOWN_ERROR, MYF(0));
                      goto error;);
      if (check_and_convert_db_name(&lex->name, true) != Ident_name_check::OK)
        break;
      res = mysqld_show_create_db(thd, lex->name.str, lex->create_info);
      break;
    }
    case SQLCOM_CREATE_EVENT:
    case SQLCOM_ALTER_EVENT:
      do {
        DBUG_ASSERT(lex->event_parse_data);
        if (lex->table_or_sp_used()) {
          my_error(ER_NOT_SUPPORTED_YET, MYF(0),
                   "Usage of subqueries or stored "
                   "function calls as part of this statement");
          break;
        }

        res = sp_process_definer(thd);
        if (res) break;

        switch (lex->sql_command) {
          case SQLCOM_CREATE_EVENT: {
            bool if_not_exists =
                (lex->create_info->options & HA_LEX_CREATE_IF_NOT_EXISTS);
            res =
                Events::create_event(thd, lex->event_parse_data, if_not_exists);
            break;
          }
          case SQLCOM_ALTER_EVENT: {
            LEX_CSTRING name_lex_str = NULL_CSTR;
            if (lex->spname) {
              name_lex_str.str = lex->spname->m_name.str;
              name_lex_str.length = lex->spname->m_name.length;
            }

            res =
                Events::update_event(thd, lex->event_parse_data,
                                     lex->spname ? &lex->spname->m_db : nullptr,
                                     lex->spname ? &name_lex_str : nullptr);
            break;
          }
          default:
            DBUG_ASSERT(0);
        }
        DBUG_PRINT("info", ("DDL error code=%d", res));
        if (!res && !thd->killed) my_ok(thd);

      } while (false);
      /* Don't do it, if we are inside a SP */
      if (!thd->sp_runtime_ctx) {
        sp_head::destroy(lex->sphead);
        lex->sphead = NULL;
      }
      /* lex->unit->cleanup() is called outside, no need to call it here */
      break;
    case SQLCOM_SHOW_CREATE_EVENT: {
      res = Events::show_create_event(thd, lex->spname->m_db,
                                      to_lex_cstring(lex->spname->m_name));
      break;
    }
    case SQLCOM_DROP_EVENT: {
      if (!(res = Events::drop_event(thd, lex->spname->m_db,
                                     to_lex_cstring(lex->spname->m_name),
                                     lex->drop_if_exists)))
        my_ok(thd);
      break;
    }
    case SQLCOM_CREATE_FUNCTION:  // UDF function
    {
      if (check_access(thd, INSERT_ACL, "mysql", NULL, NULL, true, false))
        break;
      if (!(res = mysql_create_function(thd, &lex->udf))) my_ok(thd);
      break;
    }
    case SQLCOM_CREATE_USER: {
      if (check_access(thd, INSERT_ACL, "mysql", NULL, NULL, true, true) &&
          check_global_access(thd, CREATE_USER_ACL))
        break;
      /* Conditionally writes to binlog */
      HA_CREATE_INFO create_info(*lex->create_info);
      if (!(res = mysql_create_user(
                thd, lex->users_list,
                create_info.options & HA_LEX_CREATE_IF_NOT_EXISTS, false))) {
        // OK or result set was already sent.
      }

      break;
    }
    case SQLCOM_DROP_USER: {
      if (check_access(thd, DELETE_ACL, "mysql", NULL, NULL, true, true) &&
          check_global_access(thd, CREATE_USER_ACL))
        break;
      /* Conditionally writes to binlog */
      if (!(res = mysql_drop_user(thd, lex->users_list, lex->drop_if_exists,
                                  false)))
        my_ok(thd);

      break;
    }
    case SQLCOM_RENAME_USER: {
      if (check_access(thd, UPDATE_ACL, "mysql", NULL, NULL, true, true) &&
          check_global_access(thd, CREATE_USER_ACL))
        break;
      /* Conditionally writes to binlog */
      if (!(res = mysql_rename_user(thd, lex->users_list))) my_ok(thd);
      break;
    }
    case SQLCOM_REVOKE_ALL: {
      if (check_access(thd, UPDATE_ACL, "mysql", NULL, NULL, true, true) &&
          check_global_access(thd, CREATE_USER_ACL))
        break;

      /* Replicate current user as grantor */
      thd->binlog_invoker();

      /* Conditionally writes to binlog */
      if (!(res = mysql_revoke_all(thd, lex->users_list))) my_ok(thd);
      break;
    }
    case SQLCOM_REVOKE:
    case SQLCOM_GRANT: {
      /* GRANT ... AS preliminery checks */
      if (lex->grant_as.grant_as_used) {
        if ((first_table || select_lex->db)) {
          my_error(ER_UNSUPPORTED_USE_OF_GRANT_AS, MYF(0));
          goto error;
        }
      }
      /*
        Skip access check if we're granting a proxy
      */
      if (lex->type != TYPE_ENUM_PROXY) {
        /*
          If there are static grants in the GRANT statement or there are no
          dynamic privileges we perform check_access on GRANT_OPTION based on
          static global privilege level and set the DA accordingly.
        */
        if (lex->grant > 0 || lex->dynamic_privileges.elements == 0) {
          /*
            check_access sets DA error message based on GRANT arguments.
          */
          if (check_access(thd, lex->grant | lex->grant_tot_col | GRANT_ACL,
                           first_table ? first_table->db : select_lex->db,
                           first_table ? &first_table->grant.privilege : NULL,
                           first_table ? &first_table->grant.m_internal : NULL,
                           first_table ? false : true, false)) {
            goto error;
          }
        }
        /*
          ..else we still call check_access to load internal structures, but
          defer checking of global dynamic GRANT_OPTION to mysql_grant. We still
          ignore checks if this was a grant of a proxy.
        */
        else {
          /*
            check_access will load grant.privilege and grant.m_internal with
            values which are used later during column privilege checking. The
            return value isn't interesting as we'll check for dynamic global
            privileges later.
          */
          check_access(thd, lex->grant | lex->grant_tot_col | GRANT_ACL,
                       first_table ? first_table->db : select_lex->db,
                       first_table ? &first_table->grant.privilege : NULL,
                       first_table ? &first_table->grant.m_internal : NULL,
                       first_table ? false : true, true);
        }
      }

      /* Replicate current user as grantor */
      thd->binlog_invoker();

      if (thd->security_context()->user().str)  // If not replication
      {
        LEX_USER *user, *tmp_user;
        bool first_user = true;

        List_iterator<LEX_USER> user_list(lex->users_list);
        while ((tmp_user = user_list++)) {
          if (!(user = get_current_user(thd, tmp_user))) goto error;
          if (specialflag & SPECIAL_NO_RESOLVE &&
              hostname_requires_resolving(user->host.str))
            push_warning(thd, Sql_condition::SL_WARNING,
                         ER_WARN_HOSTNAME_WONT_WORK,
                         ER_THD(thd, ER_WARN_HOSTNAME_WONT_WORK));
          // Are we trying to change a password of another user
          DBUG_ASSERT(user->host.str != 0);

          /*
            GRANT/REVOKE PROXY has the target user as a first entry in the list.
           */
          if (lex->type == TYPE_ENUM_PROXY && first_user) {
            first_user = false;
            if (acl_check_proxy_grant_access(thd, user->host.str,
                                             user->user.str,
                                             lex->grant & GRANT_ACL))
              goto error;
          }
        }
      }
      if (first_table) {
        if (lex->type == TYPE_ENUM_PROCEDURE ||
            lex->type == TYPE_ENUM_FUNCTION) {
          uint grants = lex->all_privileges
                            ? (PROC_OP_ACLS) | (lex->grant & GRANT_ACL)
                            : lex->grant;
          if (check_grant_routine(thd, grants | GRANT_ACL, all_tables,
                                  lex->type == TYPE_ENUM_PROCEDURE, false))
            goto error;
          /* Conditionally writes to binlog */
          res = mysql_routine_grant(
              thd, all_tables, lex->type == TYPE_ENUM_PROCEDURE,
              lex->users_list, grants, lex->sql_command == SQLCOM_REVOKE, true);
          if (!res) my_ok(thd);
        } else {
          if (check_grant(thd, (lex->grant | lex->grant_tot_col | GRANT_ACL),
                          all_tables, false, UINT_MAX, false))
            goto error;
          if (lex->dynamic_privileges.elements > 0) {
            my_error(ER_ILLEGAL_PRIVILEGE_LEVEL, MYF(0),
                     all_tables->table_name);
            goto error;
          }
          /* Conditionally writes to binlog */
          res =
              mysql_table_grant(thd, all_tables, lex->users_list, lex->columns,
                                lex->grant, lex->sql_command == SQLCOM_REVOKE);
        }
      } else {
        if (lex->columns.elements ||
            (lex->type && lex->type != TYPE_ENUM_PROXY)) {
          my_error(ER_ILLEGAL_GRANT_FOR_TABLE, MYF(0));
          goto error;
        } else {
          /* Conditionally writes to binlog */
          res = mysql_grant(
              thd, select_lex->db, lex->users_list, lex->grant,
              lex->sql_command == SQLCOM_REVOKE, lex->type == TYPE_ENUM_PROXY,
              lex->dynamic_privileges, lex->all_privileges, &lex->grant_as);
        }
      }
      break;
    }
    case SQLCOM_RESET:
      /*
        RESET commands are never written to the binary log, so we have to
        initialize this variable because RESET shares the same code as FLUSH
      */
      lex->no_write_to_binlog = true;
      if ((lex->type & REFRESH_PERSIST) && (lex->option_type == OPT_PERSIST)) {
        Persisted_variables_cache *pv =
            Persisted_variables_cache::get_instance();
        if (pv)
          if (pv->reset_persisted_variables(thd, lex->name.str,
                                            lex->drop_if_exists))
            goto error;
        my_ok(thd);
        break;
      }
      // Fall through.
    case SQLCOM_FLUSH: {
      int write_to_binlog;
      if (check_global_access(thd, RELOAD_ACL)) goto error;

      if (first_table && lex->type & REFRESH_READ_LOCK) {
        /* Check table-level privileges. */
        if (check_table_access(thd, LOCK_TABLES_ACL | SELECT_ACL, all_tables,
                               false, UINT_MAX, false))
          goto error;
        if (flush_tables_with_read_lock(thd, all_tables)) goto error;
        my_ok(thd);
        break;
      } else if (first_table && lex->type & REFRESH_FOR_EXPORT) {
        /* Check table-level privileges. */
        if (check_table_access(thd, LOCK_TABLES_ACL | SELECT_ACL, all_tables,
                               false, UINT_MAX, false))
          goto error;
        if (flush_tables_for_export(thd, all_tables)) goto error;
        my_ok(thd);
        break;
      }

      /*
        handle_reload_request() will tell us if we are allowed to write to the
        binlog or not.
      */
      if (!handle_reload_request(thd, lex->type, first_table,
                                 &write_to_binlog)) {
        /*
          We WANT to write and we CAN write.
          ! we write after unlocking the table.
        */
        /*
          Presumably, RESET and binlog writing doesn't require synchronization
        */

        if (write_to_binlog > 0)  // we should write
        {
          if (!lex->no_write_to_binlog)
            res = write_bin_log(thd, false, thd->query().str,
                                thd->query().length);
        } else if (write_to_binlog < 0) {
          /*
             We should not write, but rather report error because
             handle_reload_request binlog interactions failed
           */
          res = 1;
        }

        if (!res) my_ok(thd);
      }

      break;
    }
    case SQLCOM_KILL: {
      Item *it = lex->kill_value_list.head();

      if (lex->table_or_sp_used()) {
        my_error(ER_NOT_SUPPORTED_YET, MYF(0),
                 "Usage of subqueries or stored "
                 "function calls as part of this statement");
        goto error;
      }

      if ((!it->fixed && it->fix_fields(lex->thd, &it)) || it->check_cols(1)) {
        my_error(ER_SET_CONSTANTS_ONLY, MYF(0));
        goto error;
      }

      my_thread_id thread_id = static_cast<my_thread_id>(it->val_int());
      if (thd->is_error()) goto error;

      sql_kill(thd, thread_id, lex->type & ONLY_KILL_QUERY);
      break;
    }
    case SQLCOM_SHOW_PRIVILEGES: {
      mysqld_show_privileges(thd);
      break;
    }
    case SQLCOM_SHOW_CREATE_USER: {
      LEX_USER *show_user = get_current_user(thd, lex->grant_user);
      Security_context *sctx = thd->security_context();
      bool are_both_users_same =
          !strcmp(sctx->priv_user().str, show_user->user.str) &&
          !my_strcasecmp(system_charset_info, show_user->host.str,
                         sctx->priv_host().str);
      if (are_both_users_same ||
          !check_access(thd, SELECT_ACL, "mysql", NULL, NULL, true, false))
        res = mysql_show_create_user(thd, show_user, are_both_users_same);
      break;
    }
    case SQLCOM_BEGIN:
      if (trans_begin(thd, lex->start_transaction_opt)) goto error;
      my_ok(thd);
      break;
    case SQLCOM_COMMIT: {
      DBUG_ASSERT(thd->lock == NULL ||
                  thd->locked_tables_mode == LTM_LOCK_TABLES);
      bool tx_chain =
          (lex->tx_chain == TVL_YES ||
           (thd->variables.completion_type == 1 && lex->tx_chain != TVL_NO));
      bool tx_release =
          (lex->tx_release == TVL_YES ||
           (thd->variables.completion_type == 2 && lex->tx_release != TVL_NO));
      if (trans_commit(thd)) goto error;
      thd->mdl_context.release_transactional_locks();
      /* Begin transaction with the same isolation level. */
      if (tx_chain) {
        if (trans_begin(thd)) goto error;
      } else {
        /* Reset the isolation level and access mode if no chaining
         * transaction.*/
        trans_reset_one_shot_chistics(thd);
      }
      /* Disconnect the current client connection. */
      if (tx_release) thd->killed = THD::KILL_CONNECTION;
      my_ok(thd);
      break;
    }
    case SQLCOM_ROLLBACK: {
      DBUG_ASSERT(thd->lock == NULL ||
                  thd->locked_tables_mode == LTM_LOCK_TABLES);
      bool tx_chain =
          (lex->tx_chain == TVL_YES ||
           (thd->variables.completion_type == 1 && lex->tx_chain != TVL_NO));
      bool tx_release =
          (lex->tx_release == TVL_YES ||
           (thd->variables.completion_type == 2 && lex->tx_release != TVL_NO));
      if (trans_rollback(thd)) goto error;
      thd->mdl_context.release_transactional_locks();
      /* Begin transaction with the same isolation level. */
      if (tx_chain) {
        if (trans_begin(thd)) goto error;
      } else {
        /* Reset the isolation level and access mode if no chaining
         * transaction.*/
        trans_reset_one_shot_chistics(thd);
      }
      /* Disconnect the current client connection. */
      if (tx_release) thd->killed = THD::KILL_CONNECTION;
      my_ok(thd);
      break;
    }
    case SQLCOM_RELEASE_SAVEPOINT:
      if (trans_release_savepoint(thd, lex->ident)) goto error;
      my_ok(thd);
      break;
    case SQLCOM_ROLLBACK_TO_SAVEPOINT:
      if (trans_rollback_to_savepoint(thd, lex->ident)) goto error;
      my_ok(thd);
      break;
    case SQLCOM_SAVEPOINT:
      if (trans_savepoint(thd, lex->ident)) goto error;
      my_ok(thd);
      break;
    case SQLCOM_CREATE_PROCEDURE:
    case SQLCOM_CREATE_SPFUNCTION: {
      uint namelen;
      char *name;

      DBUG_ASSERT(lex->sphead != 0);
      DBUG_ASSERT(
          lex->sphead->m_db.str); /* Must be initialized in the parser */
      /*
        Verify that the database name is allowed, optionally
        lowercase it.
      */
      if (check_and_convert_db_name(&lex->sphead->m_db, false) !=
          Ident_name_check::OK)
        goto error;

      if (check_access(thd, CREATE_PROC_ACL, lex->sphead->m_db.str, NULL, NULL,
                       false, false))
        goto error;

      name = lex->sphead->name(&namelen);
      if (lex->sphead->m_type == enum_sp_type::FUNCTION) {
        udf_func *udf = find_udf(name, namelen);

        if (udf) {
          my_error(ER_UDF_EXISTS, MYF(0), name);
          goto error;
        }
      }

      if (sp_process_definer(thd)) goto error;

      /*
        Record the CURRENT_USER in binlog. The CURRENT_USER is used on slave to
        grant default privileges when sp_automatic_privileges variable is set.
      */
      thd->binlog_invoker();

      if (!(res = sp_create_routine(thd, lex->sphead, thd->lex->definer))) {
        /* only add privileges if really neccessary */

        Security_context security_context;
        bool restore_backup_context = false;
        Security_context *backup = NULL;
        /*
          We're going to issue an implicit GRANT statement so we close all
          open tables. We have to keep metadata locks as this ensures that
          this statement is atomic against concurent FLUSH TABLES WITH READ
          LOCK. Deadlocks which can arise due to fact that this implicit
          statement takes metadata locks should be detected by a deadlock
          detector in MDL subsystem and reported as errors.

          No need to commit/rollback statement transaction, it's not started.

          TODO: Long-term we should either ensure that implicit GRANT statement
                is written into binary log as a separate statement or make both
                creation of routine and implicit GRANT parts of one fully atomic
                statement.
        */
        DBUG_ASSERT(thd->get_transaction()->is_empty(Transaction_ctx::STMT));
        close_thread_tables(thd);
        /*
          Check if invoker exists on slave, then use invoker privilege to
          insert routine privileges to mysql.procs_priv. If invoker is not
          available then consider using definer.

          Check if the definer exists on slave,
          then use definer privilege to insert routine privileges to
          mysql.procs_priv.

          For current user of SQL thread has GLOBAL_ACL privilege,
          which doesn't any check routine privileges,
          so no routine privilege record  will insert into mysql.procs_priv.
        */

        if (thd->slave_thread) {
          LEX_CSTRING current_user;
          LEX_CSTRING current_host;
          if (thd->has_invoker()) {
            current_host = thd->get_invoker_host();
            current_user = thd->get_invoker_user();
          } else {
            current_host = lex->definer->host;
            current_user = lex->definer->user;
          }
          if (is_acl_user(thd, current_host.str, current_user.str)) {
            security_context.change_security_context(
                thd, current_user, current_host, thd->lex->sphead->m_db.str,
                &backup);
            restore_backup_context = true;
          }
        }

        if (sp_automatic_privileges && !opt_noacl &&
            check_routine_access(
                thd, DEFAULT_CREATE_PROC_ACLS, lex->sphead->m_db.str, name,
                lex->sql_command == SQLCOM_CREATE_PROCEDURE, true)) {
          if (sp_grant_privileges(thd, lex->sphead->m_db.str, name,
                                  lex->sql_command == SQLCOM_CREATE_PROCEDURE))
            push_warning(thd, Sql_condition::SL_WARNING,
                         ER_PROC_AUTO_GRANT_FAIL,
                         ER_THD(thd, ER_PROC_AUTO_GRANT_FAIL));
          thd->clear_error();
        }

        /*
          Restore current user with GLOBAL_ACL privilege of SQL thread
        */
        if (restore_backup_context) {
          DBUG_ASSERT(thd->slave_thread == 1);
          thd->security_context()->restore_security_context(thd, backup);
        }
        my_ok(thd);
      }
      break; /* break super switch */
    }        /* end case group bracket */

    case SQLCOM_ALTER_PROCEDURE:
    case SQLCOM_ALTER_FUNCTION: {
      if (check_routine_access(thd, ALTER_PROC_ACL, lex->spname->m_db.str,
                               lex->spname->m_name.str,
                               lex->sql_command == SQLCOM_ALTER_PROCEDURE,
                               false))
        goto error;

      enum_sp_type sp_type = (lex->sql_command == SQLCOM_ALTER_PROCEDURE)
                                 ? enum_sp_type::PROCEDURE
                                 : enum_sp_type::FUNCTION;
      /*
        Note that if you implement the capability of ALTER FUNCTION to
        alter the body of the function, this command should be made to
        follow the restrictions that log-bin-trust-function-creators=0
        already puts on CREATE FUNCTION.
      */
      /* Conditionally writes to binlog */
      res = sp_update_routine(thd, sp_type, lex->spname, &lex->sp_chistics);
      if (res || thd->killed) goto error;

      my_ok(thd);
      break;
    }
    case SQLCOM_DROP_PROCEDURE:
    case SQLCOM_DROP_FUNCTION: {
      if (lex->sql_command == SQLCOM_DROP_FUNCTION &&
          !lex->spname->m_explicit_name) {
        /* DROP FUNCTION <non qualified name> */
        udf_func *udf =
            find_udf(lex->spname->m_name.str, lex->spname->m_name.length);
        if (udf) {
          if (check_access(thd, DELETE_ACL, "mysql", NULL, NULL, true, false))
            goto error;

          if (!(res = mysql_drop_function(thd, &lex->spname->m_name))) {
            my_ok(thd);
            break;
          }
          my_error(ER_SP_DROP_FAILED, MYF(0), "FUNCTION (UDF)",
                   lex->spname->m_name.str);
          goto error;
        }

        if (lex->spname->m_db.str == NULL) {
          if (lex->drop_if_exists) {
            push_warning_printf(thd, Sql_condition::SL_NOTE,
                                ER_SP_DOES_NOT_EXIST,
                                ER_THD(thd, ER_SP_DOES_NOT_EXIST),
                                "FUNCTION (UDF)", lex->spname->m_name.str);
            res = false;
            my_ok(thd);
            break;
          }
          my_error(ER_SP_DOES_NOT_EXIST, MYF(0), "FUNCTION (UDF)",
                   lex->spname->m_name.str);
          goto error;
        }
        /* Fall thought to test for a stored function */
      }

      const char *db = lex->spname->m_db.str;
      char *name = lex->spname->m_name.str;

      if (check_routine_access(thd, ALTER_PROC_ACL, db, name,
                               lex->sql_command == SQLCOM_DROP_PROCEDURE,
                               false))
        goto error;

      enum_sp_type sp_type = (lex->sql_command == SQLCOM_DROP_PROCEDURE)
                                 ? enum_sp_type::PROCEDURE
                                 : enum_sp_type::FUNCTION;

      /* Conditionally writes to binlog */
      enum_sp_return_code sp_result =
          sp_drop_routine(thd, sp_type, lex->spname);

      /*
        We're going to issue an implicit REVOKE statement so we close all
        open tables. We have to keep metadata locks as this ensures that
        this statement is atomic against concurent FLUSH TABLES WITH READ
        LOCK. Deadlocks which can arise due to fact that this implicit
        statement takes metadata locks should be detected by a deadlock
        detector in MDL subsystem and reported as errors.

        No need to commit/rollback statement transaction, it's not started.

        TODO: Long-term we should either ensure that implicit REVOKE statement
              is written into binary log as a separate statement or make both
              dropping of routine and implicit REVOKE parts of one fully atomic
              statement.
      */
      DBUG_ASSERT(thd->get_transaction()->is_empty(Transaction_ctx::STMT));
      close_thread_tables(thd);

      if (sp_result != SP_DOES_NOT_EXISTS && sp_automatic_privileges &&
          !opt_noacl &&
          sp_revoke_privileges(thd, db, name,
                               lex->sql_command == SQLCOM_DROP_PROCEDURE)) {
        push_warning(thd, Sql_condition::SL_WARNING, ER_PROC_AUTO_REVOKE_FAIL,
                     ER_THD(thd, ER_PROC_AUTO_REVOKE_FAIL));
        /* If this happens, an error should have been reported. */
        goto error;
      }

      res = sp_result;
      switch (sp_result) {
        case SP_OK:
          my_ok(thd);
          break;
        case SP_DOES_NOT_EXISTS:
          if (lex->drop_if_exists) {
            res =
                write_bin_log(thd, true, thd->query().str, thd->query().length);
            push_warning_printf(thd, Sql_condition::SL_NOTE,
                                ER_SP_DOES_NOT_EXIST,
                                ER_THD(thd, ER_SP_DOES_NOT_EXIST),
                                SP_COM_STRING(lex), lex->spname->m_qname.str);
            if (!res) my_ok(thd);
            break;
          }
          my_error(ER_SP_DOES_NOT_EXIST, MYF(0), SP_COM_STRING(lex),
                   lex->spname->m_qname.str);
          goto error;
        default:
          my_error(ER_SP_DROP_FAILED, MYF(0), SP_COM_STRING(lex),
                   lex->spname->m_qname.str);
          goto error;
      }
      break;
    }
    case SQLCOM_SHOW_CREATE_PROC: {
      if (sp_show_create_routine(thd, enum_sp_type::PROCEDURE, lex->spname))
        goto error;
      break;
    }
    case SQLCOM_SHOW_CREATE_FUNC: {
      if (sp_show_create_routine(thd, enum_sp_type::FUNCTION, lex->spname))
        goto error;
      break;
    }
    case SQLCOM_SHOW_PROC_CODE:
    case SQLCOM_SHOW_FUNC_CODE: {
#ifndef DBUG_OFF
      sp_head *sp;
      enum_sp_type sp_type = (lex->sql_command == SQLCOM_SHOW_PROC_CODE)
                                 ? enum_sp_type::PROCEDURE
                                 : enum_sp_type::FUNCTION;

      if (sp_cache_routine(thd, sp_type, lex->spname, false, &sp)) goto error;
      if (!sp || sp->show_routine_code(thd)) {
        /* We don't distinguish between errors for now */
        my_error(ER_SP_DOES_NOT_EXIST, MYF(0), SP_COM_STRING(lex),
                 lex->spname->m_name.str);
        goto error;
      }
      break;
#else
      my_error(ER_FEATURE_DISABLED, MYF(0), "SHOW PROCEDURE|FUNCTION CODE",
               "--with-debug");
      goto error;
#endif  // ifndef DBUG_OFF
    }
    case SQLCOM_SHOW_CREATE_TRIGGER: {
      if (lex->spname->m_name.length > NAME_LEN) {
        my_error(ER_TOO_LONG_IDENT, MYF(0), lex->spname->m_name.str);
        goto error;
      }

      if (show_create_trigger(thd, lex->spname))
        goto error; /* Error has been already logged. */

      break;
    }
    case SQLCOM_CREATE_VIEW: {
      /*
        Note: SQLCOM_CREATE_VIEW also handles 'ALTER VIEW' commands
        as specified through the thd->lex->create_view_mode flag.
      */
      res = mysql_create_view(thd, first_table, thd->lex->create_view_mode);
      break;
    }
    case SQLCOM_DROP_VIEW: {
      if (check_table_access(thd, DROP_ACL, all_tables, false, UINT_MAX, false))
        goto error;
      /* Conditionally writes to binlog. */
      res = mysql_drop_view(thd, first_table);
      break;
    }
    case SQLCOM_CREATE_TRIGGER:
    case SQLCOM_DROP_TRIGGER: {
      /* Conditionally writes to binlog. */
      DBUG_ASSERT(lex->m_sql_cmd != nullptr);
      static_cast<Sql_cmd_ddl_trigger_common *>(lex->m_sql_cmd)
          ->set_table(all_tables);

      res = lex->m_sql_cmd->execute(thd);
      break;
    }
    case SQLCOM_BINLOG_BASE64_EVENT: {
      mysql_client_binlog_statement(thd);
      break;
    }
    case SQLCOM_ANALYZE:
    case SQLCOM_CHECK:
    case SQLCOM_OPTIMIZE:
    case SQLCOM_REPAIR:
    case SQLCOM_TRUNCATE:
    case SQLCOM_ALTER_TABLE:
    case SQLCOM_HA_OPEN:
    case SQLCOM_HA_READ:
    case SQLCOM_HA_CLOSE:
      DBUG_ASSERT(first_table == all_tables && first_table != 0);
      /* fall through */
    case SQLCOM_CREATE_SERVER:
    case SQLCOM_CREATE_RESOURCE_GROUP:
    case SQLCOM_ALTER_SERVER:
    case SQLCOM_ALTER_RESOURCE_GROUP:
    case SQLCOM_DROP_RESOURCE_GROUP:
    case SQLCOM_DROP_SERVER:
    case SQLCOM_SET_RESOURCE_GROUP:
    case SQLCOM_SIGNAL:
    case SQLCOM_RESIGNAL:
    case SQLCOM_GET_DIAGNOSTICS:
    case SQLCOM_CHANGE_REPLICATION_FILTER:
    case SQLCOM_XA_START:
    case SQLCOM_XA_END:
    case SQLCOM_XA_PREPARE:
    case SQLCOM_XA_COMMIT:
    case SQLCOM_XA_ROLLBACK:
    case SQLCOM_XA_RECOVER:
    case SQLCOM_INSTALL_PLUGIN:
    case SQLCOM_UNINSTALL_PLUGIN:
    case SQLCOM_INSTALL_COMPONENT:
    case SQLCOM_UNINSTALL_COMPONENT:
    case SQLCOM_SHUTDOWN:
    case SQLCOM_ALTER_INSTANCE:
    case SQLCOM_SELECT:
    case SQLCOM_DO:
    case SQLCOM_CALL:
    case SQLCOM_CREATE_ROLE:
    case SQLCOM_DROP_ROLE:
    case SQLCOM_SET_ROLE:
    case SQLCOM_GRANT_ROLE:
    case SQLCOM_REVOKE_ROLE:
    case SQLCOM_ALTER_USER_DEFAULT_ROLE:
    case SQLCOM_SHOW_GRANTS:
    case SQLCOM_SHOW_FIELDS:
    case SQLCOM_SHOW_KEYS:
    case SQLCOM_SHOW_TABLES:
    case SQLCOM_CLONE:
    case SQLCOM_LOCK_INSTANCE:
    case SQLCOM_UNLOCK_INSTANCE:
    case SQLCOM_ALTER_TABLESPACE:
    case SQLCOM_EXPLAIN_OTHER:
    case SQLCOM_RESTART_SERVER:
    case SQLCOM_CREATE_SRS:
    case SQLCOM_DROP_SRS:

      DBUG_ASSERT(lex->m_sql_cmd != nullptr);
      res = lex->m_sql_cmd->execute(thd);
      break;

    case SQLCOM_ALTER_USER: {
      LEX_USER *user, *tmp_user;
      bool changing_own_password = false;
      Security_context *sctx = thd->security_context();
      bool own_password_expired = sctx->password_expired();
      bool check_permission = true;

      List_iterator<LEX_USER> user_list(lex->users_list);
      while ((tmp_user = user_list++)) {
        bool update_password_only = false;
        bool is_self = false;
        bool second_password = false;

        /* If it is an empty lex_user update it with current user */
        if (!tmp_user->host.str && !tmp_user->user.str) {
          /* set user information as of the current user */
          DBUG_ASSERT(sctx->priv_host().str);
          tmp_user->host.str = sctx->priv_host().str;
          tmp_user->host.length = strlen(sctx->priv_host().str);
          DBUG_ASSERT(sctx->user().str);
          tmp_user->user.str = sctx->user().str;
          tmp_user->user.length = strlen(sctx->user().str);
        }
        if (!(user = get_current_user(thd, tmp_user))) goto error;

        /* copy password expire attributes to individual lex user */
        user->alter_status = thd->lex->alter_password;

        /*
          Only self password change is non-privileged operation. To detect the
          same, we find :
          (1) If it is only password change operation
          (2) If this operation is on self
        */
        if (user->uses_identified_by_clause &&
            !user->uses_identified_with_clause &&
            !thd->lex->mqh.specified_limits &&
            !user->alter_status.update_account_locked_column &&
            !user->alter_status.update_password_expired_column &&
            !user->alter_status.expire_after_days &&
            user->alter_status.use_default_password_lifetime &&
            (user->alter_status.update_password_require_current ==
             Lex_acl_attrib_udyn::UNCHANGED) &&
            !user->alter_status.update_password_history &&
            !user->alter_status.update_password_reuse_interval &&
            (thd->lex->ssl_type == SSL_TYPE_NOT_SPECIFIED))
          update_password_only = true;

        is_self = !strcmp(sctx->user().length ? sctx->user().str : "",
                          user->user.str) &&
                  !my_strcasecmp(&my_charset_latin1, user->host.str,
                                 sctx->priv_host().str);
        /*
          if user executes ALTER statement to change password only
          for himself then skip access check - Provided preference to
          retain/discard current password was specified.
        */

        if (user->discard_old_password || user->retain_current_password) {
          second_password = true;
        }
        if ((update_password_only || user->discard_old_password) && is_self) {
          changing_own_password = update_password_only;
          if (second_password) {
            if (check_access(thd, UPDATE_ACL, consts::mysql.c_str(), NULL, NULL,
                             true, true) &&
                !sctx->check_access(CREATE_USER_ACL, consts::mysql.c_str()) &&
                !(sctx->has_global_grant(
                          STRING_WITH_LEN("APPLICATION_PASSWORD_ADMIN"))
                      .first)) {
              my_error(ER_SPECIFIC_ACCESS_DENIED_ERROR, MYF(0),
                       "CREATE USER or APPLICATION_PASSWORD_ADMIN");
              goto error;
            }
          }
          continue;
        } else if (check_permission) {
          if (check_access(thd, UPDATE_ACL, "mysql", NULL, NULL, true, true) &&
              check_global_access(thd, CREATE_USER_ACL))
            goto error;

          check_permission = false;
        }

        if (is_self && (user->uses_identified_by_clause ||
                        user->uses_identified_with_clause ||
                        user->uses_authentication_string_clause)) {
          changing_own_password = true;
          break;
        }

        if (update_password_only &&
            likely((get_server_state() == SERVER_OPERATING)) &&
            !strcmp(sctx->priv_user().str, "")) {
          my_error(ER_PASSWORD_ANONYMOUS_USER, MYF(0));
          goto error;
        }
      }

      if (unlikely(own_password_expired && !changing_own_password)) {
        my_error(ER_MUST_CHANGE_PASSWORD, MYF(0));
        goto error;
      }

      /* Conditionally writes to binlog */
      res = mysql_alter_user(thd, lex->users_list, lex->drop_if_exists);
      break;
    }
    default:
      DBUG_ASSERT(0); /* Impossible */
      my_ok(thd);
      break;
  }
  goto finish;

error:
  res = true;

finish:
  /* Restore system variables which were changed by SET_VAR hint. */
  if (lex->opt_hints_global && lex->opt_hints_global->sys_var_hint)
    lex->opt_hints_global->sys_var_hint->restore_vars(thd);

  THD_STAGE_INFO(thd, stage_query_end);

  if (!res) lex->set_exec_started();

  // Cleanup EXPLAIN info
  if (!thd->in_sub_stmt) {
    if (is_explainable_query(lex->sql_command)) {
      DEBUG_SYNC(thd, "before_reset_query_plan");
      /*
        We want EXPLAIN CONNECTION to work until the explained statement ends,
        thus it is only now that we may fully clean up any unit of this
        statement.
      */
      lex->unit->assert_not_fully_clean();
    }
    thd->query_plan.set_query_plan(SQLCOM_END, NULL, false);
  }

  DBUG_ASSERT(!thd->in_active_multi_stmt_transaction() ||
              thd->in_multi_stmt_transaction_mode());

  if (!thd->in_sub_stmt) {
    mysql_audit_notify(thd,
                       first_level ? MYSQL_AUDIT_QUERY_STATUS_END
                                   : MYSQL_AUDIT_QUERY_NESTED_STATUS_END,
                       first_level ? "MYSQL_AUDIT_QUERY_STATUS_END"
                                   : "MYSQL_AUDIT_QUERY_NESTED_STATUS_END");

    /* report error issued during command execution */
    if (thd->killed) thd->send_kill_message();
    if (thd->is_error() ||
        (thd->variables.option_bits & OPTION_MASTER_SQL_ERROR))
      trans_rollback_stmt(thd);
    else {
      /* If commit fails, we should be able to reset the OK status. */
      thd->get_stmt_da()->set_overwrite_status(true);
      trans_commit_stmt(thd);
      thd->get_stmt_da()->set_overwrite_status(false);
    }
    if (thd->killed == THD::KILL_QUERY || thd->killed == THD::KILL_TIMEOUT) {
      thd->killed = THD::NOT_KILLED;
      thd->reset_query_for_display();
    }
  }

  lex->unit->cleanup(thd, true);
  /* Free tables */
  THD_STAGE_INFO(thd, stage_closing_tables);
  close_thread_tables(thd);

#ifndef DBUG_OFF
  if (lex->sql_command != SQLCOM_SET_OPTION && !thd->in_sub_stmt)
    DEBUG_SYNC(thd, "execute_command_after_close_tables");
#endif

  if (!thd->in_sub_stmt && thd->transaction_rollback_request) {
    /*
      We are not in sub-statement and transaction rollback was requested by
      one of storage engines (e.g. due to deadlock). Rollback transaction in
      all storage engines including binary log.
    */
    trans_rollback_implicit(thd);
    thd->mdl_context.release_transactional_locks();
  } else if (stmt_causes_implicit_commit(thd, CF_IMPLICIT_COMMIT_END)) {
    /* No transaction control allowed in sub-statements. */
    DBUG_ASSERT(!thd->in_sub_stmt);
    /* If commit fails, we should be able to reset the OK status. */
    thd->get_stmt_da()->set_overwrite_status(true);
    /* Commit the normal transaction if one is active. */
    trans_commit_implicit(thd);
    thd->get_stmt_da()->set_overwrite_status(false);
    thd->mdl_context.release_transactional_locks();
  } else if (!thd->in_sub_stmt && !thd->in_multi_stmt_transaction_mode()) {
    /*
      - If inside a multi-statement transaction,
      defer the release of metadata locks until the current
      transaction is either committed or rolled back. This prevents
      other statements from modifying the table for the entire
      duration of this transaction.  This provides commit ordering
      and guarantees serializability across multiple transactions.
      - If in autocommit mode, or outside a transactional context,
      automatically release metadata locks of the current statement.
    */
    thd->mdl_context.release_transactional_locks();
  } else if (!thd->in_sub_stmt) {
    thd->mdl_context.release_statement_locks();
  }

  if (thd->variables.session_track_transaction_info > TX_TRACK_NONE) {
    ((Transaction_state_tracker *)thd->session_tracker.get_tracker(
         TRANSACTION_INFO_TRACKER))
        ->add_trx_state_from_thd(thd);
  }

#ifdef HAVE_LSAN_DO_RECOVERABLE_LEAK_CHECK
  // Get incremental leak reports, for easier leak hunting.
  // ./mtr --mem --mysqld='-T 4096' --sanitize main.1st
  // Don't waste time calling leak sanitizer during bootstrap.
  if (!opt_initialize && (test_flags & TEST_DO_QUICK_LEAK_CHECK)) {
    int have_leaks = __lsan_do_recoverable_leak_check();
    if (have_leaks > 0) {
      fprintf(stderr, "LSAN found leaks for Query: %*s\n",
              static_cast<int>(thd->query().length), thd->query().str);
      fflush(stderr);
    }
  }
#endif

#if defined(VALGRIND_DO_QUICK_LEAK_CHECK)
  // Get incremental leak reports, for easier leak hunting.
  // ./mtr --mem --mysqld='-T 4096' --valgrind-mysqld main.1st
  // Note that with multiple connections, the report below may be misleading.
  if (test_flags & TEST_DO_QUICK_LEAK_CHECK) {
    static unsigned long total_leaked_bytes = 0;
    unsigned long leaked = 0;
    unsigned long dubious MY_ATTRIBUTE((unused));
    unsigned long reachable MY_ATTRIBUTE((unused));
    unsigned long suppressed MY_ATTRIBUTE((unused));
    /*
      We could possibly use VALGRIND_DO_CHANGED_LEAK_CHECK here,
      but that is a fairly new addition to the Valgrind api.
      Note: we dont want to check 'reachable' until we have done shutdown,
      and that is handled by the final report anyways.
      We print some extra information, to tell mtr to ignore this report.
    */
    LogErr(INFORMATION_LEVEL, ER_VALGRIND_DO_QUICK_LEAK_CHECK);
    VALGRIND_DO_QUICK_LEAK_CHECK;
    VALGRIND_COUNT_LEAKS(leaked, dubious, reachable, suppressed);
    if (leaked > total_leaked_bytes) {
      LogErr(ERROR_LEVEL, ER_VALGRIND_COUNT_LEAKS, leaked - total_leaked_bytes,
             static_cast<int>(thd->query().length), thd->query().str);
    }
    total_leaked_bytes = leaked;
  }
#endif

  if (!res && !thd->is_error()) {      // if statement succeeded
    binlog_gtid_end_transaction(thd);  // finalize GTID life-cycle
    DEBUG_SYNC(thd, "persist_new_state_after_statement_succeeded");
  } else if (!gtid_consistency_violation_state &&    // if the consistency state
             thd->has_gtid_consistency_violation) {  // was set by the failing
                                                     // statement
    gtid_state->end_gtid_violating_transaction(thd);  // just roll it back
    DEBUG_SYNC(thd, "restore_previous_state_after_statement_failed");
  }

  return res || thd->is_error();
}

/**
   Try acquire high priority share metadata lock on a table (with
   optional wait for conflicting locks to go away).

   @param thd            Thread context.
   @param table          Table list element for the table
   @param can_deadlock   Indicates that deadlocks are possible due to
                         metadata locks, so to avoid them we should not
                         wait in case if conflicting lock is present.

   @note This is an auxiliary function to be used in cases when we want to
         access table's description by looking up info in TABLE_SHARE without
         going through full-blown table open.
   @note This function assumes that there are no other metadata lock requests
         in the current metadata locking context.

   @retval false  No error, if lock was obtained TABLE_LIST::mdl_request::ticket
                  is set to non-NULL value.
   @retval true   Some error occurred (probably thread was killed).
*/

static bool try_acquire_high_prio_shared_mdl_lock(THD *thd, TABLE_LIST *table,
                                                  bool can_deadlock) {
  bool error;
  MDL_REQUEST_INIT(&table->mdl_request, MDL_key::TABLE, table->db,
                   table->table_name, MDL_SHARED_HIGH_PRIO, MDL_TRANSACTION);

  if (can_deadlock) {
    /*
      When .FRM is being open in order to get data for an I_S table,
      we might have some tables not only open but also locked.
      E.g. this happens when a SHOW or I_S statement is run
      under LOCK TABLES or inside a stored function.
      By waiting for the conflicting metadata lock to go away we
      might create a deadlock which won't entirely belong to the
      MDL subsystem and thus won't be detectable by this subsystem's
      deadlock detector. To avoid such situation, when there are
      other locked tables, we prefer not to wait on a conflicting
      lock.
    */
    error = thd->mdl_context.try_acquire_lock(&table->mdl_request);
  } else
    error = thd->mdl_context.acquire_lock(&table->mdl_request,
                                          thd->variables.lock_wait_timeout);

  return error;
}

/**
  Do special checking for SHOW statements.

  @param thd              Thread context.
  @param lex              LEX for SHOW statement.
  @param lock             If true, lock metadata for schema objects

  @returns false if check is successful, true if error
*/

bool show_precheck(THD *thd, LEX *lex, bool lock) {
  bool new_dd_show = false;

  TABLE_LIST *const tables = lex->query_tables;

  switch (lex->sql_command) {
    // For below show commands, perform check_show_access() call
    case SQLCOM_SHOW_DATABASES:
    case SQLCOM_SHOW_EVENTS:
      new_dd_show = true;
      break;

    case SQLCOM_SHOW_TABLES:
    case SQLCOM_SHOW_TABLE_STATUS:
    case SQLCOM_SHOW_TRIGGERS: {
      new_dd_show = true;

      if (!lock) break;

      LEX_STRING lex_str_db;
      if (lex_string_strmake(thd->mem_root, &lex_str_db, lex->select_lex->db,
                             strlen(lex->select_lex->db)))
        return true;

      // Acquire IX MDL lock on schema name.
      MDL_request mdl_request;
      MDL_REQUEST_INIT(&mdl_request, MDL_key::SCHEMA, lex_str_db.str, "",
                       MDL_INTENTION_EXCLUSIVE, MDL_TRANSACTION);
      if (thd->mdl_context.acquire_lock(&mdl_request,
                                        thd->variables.lock_wait_timeout))
        return true;

      // Stop if given database does not exist.
      bool exists = false;
      if (dd::schema_exists(thd, lex_str_db.str, &exists)) return true;

      if (!exists) {
        my_error(ER_BAD_DB_ERROR, MYF(0), lex->select_lex->db);
        return true;
      }

      break;
    }
    case SQLCOM_SHOW_FIELDS:
    case SQLCOM_SHOW_KEYS: {
      new_dd_show = true;

      if (!lock) break;

      enum enum_schema_tables schema_table_idx;
      if (tables->schema_table) {
        schema_table_idx = get_schema_table_idx(tables->schema_table);
        if (schema_table_idx == SCH_TMP_TABLE_COLUMNS ||
            schema_table_idx == SCH_TMP_TABLE_KEYS)
          break;
      }

      bool can_deadlock = thd->mdl_context.has_locks();
      TABLE_LIST *dst_table = tables->schema_select_lex->table_list.first;
      if (try_acquire_high_prio_shared_mdl_lock(thd, dst_table, can_deadlock)) {
        /*
          Some error occurred (most probably we have been killed while
          waiting for conflicting locks to go away), let the caller to
          handle the situation.
        */
        return true;
      }

      if (dst_table->mdl_request.ticket == nullptr) {
        /*
          We are in situation when we have encountered conflicting metadata
          lock and deadlocks can occur due to waiting for it to go away.
          So instead of waiting skip this table with an appropriate warning.
        */
        DBUG_ASSERT(can_deadlock);
        my_error(ER_WARN_I_S_SKIPPED_TABLE, MYF(0), dst_table->db,
                 dst_table->table_name);
        return true;
      }

      // Stop if given database does not exist.
      dd::Schema_MDL_locker mdl_handler(thd);
      dd::cache::Dictionary_client::Auto_releaser releaser(thd->dd_client());
      const dd::Schema *schema = nullptr;
      if (mdl_handler.ensure_locked(dst_table->db) ||
          thd->dd_client()->acquire(dst_table->db, &schema))
        return true;

      if (schema == nullptr) {
        my_error(ER_BAD_DB_ERROR, MYF(0), dst_table->db);
        return true;
      }

      const dd::Abstract_table *at = nullptr;
      if (thd->dd_client()->acquire(dst_table->db, dst_table->table_name, &at))
        return true;

      if (at == nullptr) {
        my_error(ER_NO_SUCH_TABLE, MYF(0), dst_table->db,
                 dst_table->table_name);
        return true;
      }
      break;
    }
    default:
      break;
  }

  if (tables != NULL) {
    if (check_table_access(thd, SELECT_ACL, tables, false, UINT_MAX, false))
      return true;

    if ((tables->schema_table_reformed || new_dd_show) &&
        check_show_access(thd, tables))
      return true;
  }
  return false;
}

bool execute_show(THD *thd, TABLE_LIST *all_tables) {
  DBUG_TRACE;
  LEX *lex = thd->lex;
  bool statement_timer_armed = false;
  bool res;

  /* assign global limit variable if limit is not given */
  {
    SELECT_LEX *param = lex->unit->global_parameters();
    if (!param->explicit_limit)
      param->select_limit =
          new Item_int((ulonglong)thd->variables.select_limit);
  }

  // check if timer is applicable to statement, if applicable then set timer.
  if (is_timer_applicable_to_statement(thd))
    statement_timer_armed = set_statement_timer(thd);

  if (!(res = open_tables_for_query(thd, all_tables, false))) {
    if (lex->is_explain()) {
      /*
        We always use Query_result_send for EXPLAIN, even if it's an EXPLAIN
        for SELECT ... INTO OUTFILE: a user application should be able
        to prepend EXPLAIN to any query and receive output for it,
        even if the query itself redirects the output.
      */
      Query_result *const result = new (thd->mem_root) Query_result_send();
      if (!result) return true; /* purecov: inspected */
      res = handle_query(thd, lex, result, 0, 0);
    } else {
      Query_result *result = lex->result;
      if (!result && !(result = new (thd->mem_root) Query_result_send()))
        return true; /* purecov: inspected */
      Query_result *save_result = result;
      res = handle_query(thd, lex, result, 0, 0);
      if (save_result != lex->result) destroy(save_result);
    }
  }

  if (statement_timer_armed && thd->timer) reset_statement_timer(thd);

  return res;
}

#define MY_YACC_INIT 1000  // Start with big alloc
#define MY_YACC_MAX 32000  // Because of 'short'

bool my_yyoverflow(short **yyss, YYSTYPE **yyvs, YYLTYPE **yyls,
                   ulong *yystacksize) {
  Yacc_state *state = &current_thd->m_parser_state->m_yacc;
  ulong old_info = 0;
  DBUG_ASSERT(state);
  if ((uint)*yystacksize >= MY_YACC_MAX) return true;
  if (!state->yacc_yyvs) old_info = *yystacksize;
  *yystacksize = set_zone((*yystacksize) * 2, MY_YACC_INIT, MY_YACC_MAX);
  if (!(state->yacc_yyvs =
            (uchar *)my_realloc(key_memory_bison_stack, state->yacc_yyvs,
                                *yystacksize * sizeof(**yyvs),
                                MYF(MY_ALLOW_ZERO_PTR | MY_FREE_ON_ERROR))) ||
      !(state->yacc_yyss =
            (uchar *)my_realloc(key_memory_bison_stack, state->yacc_yyss,
                                *yystacksize * sizeof(**yyss),
                                MYF(MY_ALLOW_ZERO_PTR | MY_FREE_ON_ERROR))) ||
      !(state->yacc_yyls =
            (uchar *)my_realloc(key_memory_bison_stack, state->yacc_yyls,
                                *yystacksize * sizeof(**yyls),
                                MYF(MY_ALLOW_ZERO_PTR | MY_FREE_ON_ERROR))))
    return true;
  if (old_info) {
    /*
      Only copy the old stack on the first call to my_yyoverflow(),
      when replacing a static stack (YYINITDEPTH) by a dynamic stack.
      For subsequent calls, my_realloc already did preserve the old stack.
    */
    memcpy(state->yacc_yyss, *yyss, old_info * sizeof(**yyss));
    memcpy(state->yacc_yyvs, *yyvs, old_info * sizeof(**yyvs));
    memcpy(state->yacc_yyls, *yyls, old_info * sizeof(**yyls));
  }
  *yyss = (short *)state->yacc_yyss;
  *yyvs = (YYSTYPE *)state->yacc_yyvs;
  *yyls = (YYLTYPE *)state->yacc_yyls;
  return false;
}

/**
  Reset the part of THD responsible for the state of command
  processing.

  This needs to be called before execution of every statement
  (prepared or conventional).  It is not called by substatements of
  routines.

  @todo Remove mysql_reset_thd_for_next_command and only use the
  member function.

  @todo Call it after we use THD for queries, not before.
*/
void mysql_reset_thd_for_next_command(THD *thd) {
  thd->reset_for_next_command();
}

void THD::reset_for_next_command() {
  // TODO: Why on earth is this here?! We should probably fix this
  // function and move it to the proper file. /Matz
  THD *thd = this;
  DBUG_TRACE;
  DBUG_ASSERT(!thd->sp_runtime_ctx); /* not for substatements of routines */
  DBUG_ASSERT(!thd->in_sub_stmt);
  thd->reset_item_list();
  /*
    Those two lines below are theoretically unneeded as
    THD::cleanup_after_query() should take care of this already.
  */
  thd->auto_inc_intervals_in_cur_stmt_for_binlog.empty();
  thd->stmt_depends_on_first_successful_insert_id_in_prev_stmt = false;

  thd->query_start_usec_used = false;
  thd->m_is_fatal_error = false;
  thd->time_zone_used = false;
  /*
    Clear the status flag that are expected to be cleared at the
    beginning of each SQL statement.
  */
  thd->server_status &= ~SERVER_STATUS_CLEAR_SET;
  /*
    If in autocommit mode and not in a transaction, reset flag
    that identifies if a transaction has done some operations
    that cannot be safely rolled back.

    If the flag is set an warning message is printed out in
    ha_rollback_trans() saying that some tables couldn't be
    rolled back.
  */
  if (!thd->in_multi_stmt_transaction_mode()) {
    thd->get_transaction()->reset_unsafe_rollback_flags(
        Transaction_ctx::SESSION);
  }
  DBUG_ASSERT(thd->security_context() == &thd->m_main_security_ctx);
  thd->thread_specific_used = false;

  if (opt_bin_log) {
    thd->user_var_events.clear();
    thd->user_var_events_alloc = thd->mem_root;
  }
  thd->clear_error();
  thd->get_stmt_da()->reset_diagnostics_area();
  thd->get_stmt_da()->reset_statement_cond_count();

  thd->rand_used = false;
  thd->m_sent_row_count = thd->m_examined_row_count = 0;

  thd->reset_current_stmt_binlog_format_row();
  thd->binlog_unsafe_warning_flags = 0;
  thd->binlog_need_explicit_defaults_ts = false;

  thd->commit_error = THD::CE_NONE;
  thd->durability_property = HA_REGULAR_DURABILITY;
  thd->set_trans_pos(NULL, 0);

  thd->derived_tables_processing = false;
  thd->parsing_system_view = false;

  // Need explicit setting, else demand all privileges to a table.
  thd->want_privilege = ~NO_ACCESS;

  thd->reset_skip_readonly_check();
  thd->tx_commit_pending = false;

  DBUG_PRINT("debug", ("is_current_stmt_binlog_format_row(): %d",
                       thd->is_current_stmt_binlog_format_row()));

  /*
    In case we're processing multiple statements we need to checkout a new
    acl access map here as the global acl version might have increased due to
    a grant/revoke or flush.
  */
  thd->security_context()->checkout_access_maps();
#ifndef DBUG_OFF
  thd->set_tmp_table_seq_id(1);
#endif
}

/**
  Create a select to return the same output as 'SELECT @@var_name'.

  Used for SHOW COUNT(*) [ WARNINGS | ERROR].

  This will crash with a core dump if the variable doesn't exists.

  @param pc                     Current parse context
  @param var_name		Variable name

  @returns false if success, true if error

  @todo - replace this function with one that generates a PT_select node
          and performs MAKE_CMD on it.
*/

bool create_select_for_variable(Parse_context *pc, const char *var_name) {
  LEX_STRING tmp, null_lex_string;
  char buff[MAX_SYS_VAR_LENGTH * 2 + 4 + 8];
  DBUG_TRACE;

  THD *thd = pc->thd;
  LEX *lex = thd->lex;
  lex->sql_command = SQLCOM_SELECT;
  tmp.str = const_cast<char *>(var_name);
  tmp.length = strlen(var_name);
  memset(&null_lex_string, 0, sizeof(null_lex_string));
  /*
    We set the name of Item to @@session.var_name because that then is used
    as the column name in the output.
  */
  Item *var = get_system_var(pc, OPT_SESSION, tmp, null_lex_string);
  if (var == NULL) return true; /* purecov: inspected */

  char *end = strxmov(buff, "@@session.", var_name, NullS);
  var->item_name.copy(buff, end - buff);
  add_item_to_list(thd, var);

  return false;
}

/*
  When you modify mysql_parse(), you may need to mofify
  mysql_test_parse_for_slave() in this same file.
*/

/**
  Parse a query.

  @param thd          Current session.
  @param parser_state Parser state.
*/

void mysql_parse(THD *thd, Parser_state *parser_state) {
  DBUG_TRACE;
  DBUG_PRINT("mysql_parse", ("query: '%s'", thd->query().str));

  DBUG_EXECUTE_IF("parser_debug", turn_parser_debug_on(););

  mysql_reset_thd_for_next_command(thd);
  lex_start(thd);

  thd->m_parser_state = parser_state;
  invoke_pre_parse_rewrite_plugins(thd);
  thd->m_parser_state = NULL;

  enable_digest_if_any_plugin_needs_it(thd, parser_state);

  LEX *lex = thd->lex;
  const char *found_semicolon = nullptr;

  bool err = thd->get_stmt_da()->is_error();

  if (!err) {
    err = parse_sql(thd, parser_state, NULL);
    if (!err) err = invoke_post_parse_rewrite_plugins(thd, false);

    found_semicolon = parser_state->m_lip.found_semicolon;
  }

  if (!err) {
    /*
      Rewrite the query for logging and for the Performance Schema statement
      tables. Raw logging happened earlier.

      Sub-routines of mysql_rewrite_query() should try to only rewrite when
      necessary (e.g. not do password obfuscation when query contains no
      password).

      If rewriting does not happen here, thd->rewritten_query is still empty
      from being reset above.
    */
    mysql_rewrite_query(thd);

    if (thd->rewritten_query.length()) {
      lex->safe_to_cache_query = false;  // see comments below

      thd->set_query_for_display(thd->rewritten_query.c_ptr_safe(),
                                 thd->rewritten_query.length());
    } else if (thd->slave_thread) {
      /*
        In the slave, we add the information to pfs.events_statements_history,
        but not to pfs.threads, as that is what the test suite expects.
      */
      MYSQL_SET_STATEMENT_TEXT(thd->m_statement_psi, thd->query().str,
                               thd->query().length);
    } else {
      thd->set_query_for_display(thd->query().str, thd->query().length);
    }

    if (!(opt_general_log_raw || thd->slave_thread)) {
      if (thd->rewritten_query.length())
        query_logger.general_log_write(thd, COM_QUERY,
                                       thd->rewritten_query.c_ptr_safe(),
                                       thd->rewritten_query.length());
      else {
        size_t qlen = found_semicolon ? (found_semicolon - thd->query().str)
                                      : thd->query().length;

        query_logger.general_log_write(thd, COM_QUERY, thd->query().str, qlen);
      }
    }
  }

  if (!err) {
    thd->m_statement_psi = MYSQL_REFINE_STATEMENT(
        thd->m_statement_psi, sql_statement_info[thd->lex->sql_command].m_key);

    if (mqh_used && thd->get_user_connect() &&
        check_mqh(thd, lex->sql_command)) {
      if (thd->is_classic_protocol())
        thd->get_protocol_classic()->get_net()->error = 0;
    } else {
      if (!thd->is_error()) {
        /*
          Binlog logs a string starting from thd->query and having length
          thd->query_length; so we set thd->query_length correctly (to not
          log several statements in one event, when we executed only first).
          We set it to not see the ';' (otherwise it would get into binlog
          and Query_log_event::print() would give ';;' output).
          This also helps display only the current query in SHOW
          PROCESSLIST.
        */
        if (found_semicolon && (ulong)(found_semicolon - thd->query().str))
          thd->set_query(
              thd->query().str,
              static_cast<size_t>(found_semicolon - thd->query().str - 1));
        /* Actually execute the query */
        if (found_semicolon) {
          lex->safe_to_cache_query = false;
          thd->server_status |= SERVER_MORE_RESULTS_EXISTS;
        }
        lex->set_trg_event_type_for_tables();

        int error MY_ATTRIBUTE((unused));
        if (unlikely(thd->security_context()->password_expired() &&
                     lex->sql_command != SQLCOM_SET_PASSWORD &&
                     lex->sql_command != SQLCOM_SET_OPTION &&
                     lex->sql_command != SQLCOM_ALTER_USER)) {
          my_error(ER_MUST_CHANGE_PASSWORD, MYF(0));
          error = 1;
        } else {
          resourcegroups::Resource_group *src_res_grp = nullptr;
          resourcegroups::Resource_group *dest_res_grp = nullptr;
          MDL_ticket *ticket = nullptr;
          MDL_ticket *cur_ticket = nullptr;
          auto mgr_ptr = resourcegroups::Resource_group_mgr::instance();
          bool switched = mgr_ptr->switch_resource_group_if_needed(
              thd, &src_res_grp, &dest_res_grp, &ticket, &cur_ticket);

          error = mysql_execute_command(thd, true);

          if (switched)
            mgr_ptr->restore_original_resource_group(thd, src_res_grp,
                                                     dest_res_grp);
          thd->resource_group_ctx()->m_switch_resource_group_str[0] = '\0';
          if (ticket != nullptr)
            mgr_ptr->release_shared_mdl_for_resource_group(thd, ticket);
          if (cur_ticket != nullptr)
            mgr_ptr->release_shared_mdl_for_resource_group(thd, cur_ticket);
        }
      }
    }
  } else {
    /*
      Log the failed raw query in the Performance Schema. This statement did not
      parse, so there is no way to tell if it may contain a password of not.

      The tradeoff is:
        a) If we do log the query, a user typing by accident a broken query
           containing a password will have the password exposed. This is very
           unlikely, and this behavior can be documented. Remediation is to use
           a new password when retyping the corrected query.

        b) If we do not log the query, finding broken queries in the client
           application will be much more difficult. This is much more likely.

      Considering that broken queries can typically be generated by attempts at
      SQL injection, finding the source of the SQL injection is critical, so the
      design choice is to log the query text of broken queries (a).
    */
    thd->set_query_for_display(thd->query().str, thd->query().length);

    /* Instrument this broken statement as "statement/sql/error" */
    thd->m_statement_psi = MYSQL_REFINE_STATEMENT(
        thd->m_statement_psi, sql_statement_info[SQLCOM_END].m_key);

    DBUG_ASSERT(thd->is_error());
    DBUG_PRINT("info",
               ("Command aborted. Fatal_error: %d", thd->is_fatal_error()));
  }

  THD_STAGE_INFO(thd, stage_freeing_items);
  sp_cache_enforce_limit(thd->sp_proc_cache, stored_program_cache_size);
  sp_cache_enforce_limit(thd->sp_func_cache, stored_program_cache_size);
  thd->end_statement();
  thd->cleanup_after_query();
  DBUG_ASSERT(thd->change_list.is_empty());

  DEBUG_SYNC(thd, "query_rewritten");
}

/**
  Usable by the replication SQL thread only: just parse a query to know if it
  can be ignored because of replicate-*-table rules.

  @retval
    0	cannot be ignored
  @retval
    1	can be ignored
*/

bool mysql_test_parse_for_slave(THD *thd) {
  LEX *lex = thd->lex;
  bool ignorable = false;
  sql_digest_state *parent_digest = thd->m_digest;
  PSI_statement_locker *parent_locker = thd->m_statement_psi;
  DBUG_TRACE;

  DBUG_ASSERT(thd->slave_thread);

  Parser_state parser_state;
  if (parser_state.init(thd, thd->query().str, thd->query().length) == 0) {
    lex_start(thd);
    mysql_reset_thd_for_next_command(thd);

    thd->m_digest = NULL;
    thd->m_statement_psi = NULL;
    if (parse_sql(thd, &parser_state, NULL) == 0) {
      if (all_tables_not_ok(thd, lex->select_lex->table_list.first))
        ignorable = true;
      else if (!check_database_filters(thd, thd->db().str, lex->sql_command))
        ignorable = true;
    }
    thd->m_digest = parent_digest;
    thd->m_statement_psi = parent_locker;
    thd->end_statement();
  }
  thd->cleanup_after_query();
  return ignorable;
}

/**
  Store field definition for create.

  @param thd                       The thread handler.
  @param field_name                The field name.
  @param type                      The type of the field.
  @param length                    The length of the field or NULL.
  @param decimals                  The length of a decimal part or NULL.
  @param type_modifier             Type modifiers & constraint flags of the
                                   field.
  @param default_value             The default value or NULL.
  @param on_update_value           The ON UPDATE expression or NULL.
  @param comment                   The comment.
  @param change                    The old column name (if renaming) or NULL.
  @param interval_list             The list of ENUM/SET values or NULL.
  @param cs                        The character set of the field.
  @param has_explicit_collation    Column has an explicit COLLATE attribute.
  @param uint_geom_type            The GIS type of the field.
  @param gcol_info                 The generated column data or NULL.
  @param default_val_expr          The expression for generating default values,
                                   if there is one, or nullptr.
  @param opt_after                 The name of the field to add after or
                                   the @see first_keyword pointer to insert
                                   first.
  @param srid                      The SRID for this column (only relevant if
                                   this is a geometry column).
  @param col_check_const_spec_list List of column check constraints.
  @param hidden                    Whether or not this field shoud be hidden.
  @param is_array                  Whether it's a typed array field

  @return
    Return 0 if ok
*/
bool Alter_info::add_field(
    THD *thd, const LEX_STRING *field_name, enum_field_types type,
    const char *length, const char *decimals, uint type_modifier,
    Item *default_value, Item *on_update_value, LEX_CSTRING *comment,
    const char *change, List<String> *interval_list, const CHARSET_INFO *cs,
    bool has_explicit_collation, uint uint_geom_type,
    Value_generator *gcol_info, Value_generator *default_val_expr,
    const char *opt_after, Nullable<gis::srid_t> srid,
    Sql_check_constraint_spec_list *col_check_const_spec_list,
    dd::Column::enum_hidden_type hidden, bool is_array) {
  uint8 datetime_precision = decimals ? atoi(decimals) : 0;
  DBUG_TRACE;
  DBUG_ASSERT(!is_array || hidden != dd::Column::enum_hidden_type::HT_VISIBLE);

  LEX_CSTRING field_name_cstr = {field_name->str, field_name->length};

  if (check_string_char_length(field_name_cstr, "", NAME_CHAR_LEN,
                               system_charset_info, true)) {
    my_error(ER_TOO_LONG_IDENT, MYF(0),
             field_name->str); /* purecov: inspected */
    return true;               /* purecov: inspected */
  }
  if (type_modifier & PRI_KEY_FLAG) {
    List<Key_part_spec> key_parts;
    auto key_part_spec =
        new (thd->mem_root) Key_part_spec(field_name_cstr, 0, ORDER_ASC);
    if (key_part_spec == NULL || key_parts.push_back(key_part_spec))
      return true;
    Key_spec *key = new (thd->mem_root)
        Key_spec(thd->mem_root, KEYTYPE_PRIMARY, NULL_CSTR,
                 &default_key_create_info, false, true, key_parts);
    if (key == NULL || key_list.push_back(key)) return true;
  }
  if (type_modifier & (UNIQUE_FLAG | UNIQUE_KEY_FLAG)) {
    List<Key_part_spec> key_parts;
    auto key_part_spec =
        new (thd->mem_root) Key_part_spec(field_name_cstr, 0, ORDER_ASC);
    if (key_part_spec == NULL || key_parts.push_back(key_part_spec))
      return true;
    Key_spec *key = new (thd->mem_root)
        Key_spec(thd->mem_root, KEYTYPE_UNIQUE, NULL_CSTR,
                 &default_key_create_info, false, true, key_parts);
    if (key == NULL || key_list.push_back(key)) return true;
  }

  if (default_value) {
    /*
      Default value should be literal => basic constants =>
      no need fix_fields()

      We allow only CURRENT_TIMESTAMP as function default for the TIMESTAMP or
      DATETIME types. In addition, TRUE and FALSE are allowed for bool types.
    */
    if (default_value->type() == Item::FUNC_ITEM) {
      Item_func *func = down_cast<Item_func *>(default_value);
      if (func->basic_const_item()) {
        if (func->result_type() != INT_RESULT) {
          my_error(ER_INVALID_DEFAULT, MYF(0), field_name->str);
          return true;
        }
        DBUG_ASSERT(dynamic_cast<Item_func_true *>(func) ||
                    dynamic_cast<Item_func_false *>(func));
        default_value = new Item_int(func->val_int());
        if (default_value == nullptr) return true;
      } else if (func->functype() != Item_func::NOW_FUNC ||
                 !real_type_with_now_as_default(type) ||
                 default_value->decimals != datetime_precision) {
        my_error(ER_INVALID_DEFAULT, MYF(0), field_name->str);
        return true;
      }
    } else if (default_value->type() == Item::NULL_ITEM) {
      default_value = 0;
      if ((type_modifier & (NOT_NULL_FLAG | AUTO_INCREMENT_FLAG)) ==
          NOT_NULL_FLAG) {
        my_error(ER_INVALID_DEFAULT, MYF(0), field_name->str);
        return true;
      }
    } else if (type_modifier & AUTO_INCREMENT_FLAG) {
      my_error(ER_INVALID_DEFAULT, MYF(0), field_name->str);
      return true;
    }
  }

  // Avoid having sequential definitions for DEFAULT in combination with expr
  if (default_val_expr && default_value) {
    my_error(ER_INVALID_DEFAULT, MYF(0), field_name->str);
    return true;
  }

  if (on_update_value && (!real_type_with_now_on_update(type) ||
                          on_update_value->decimals != datetime_precision)) {
    my_error(ER_INVALID_ON_UPDATE, MYF(0), field_name->str);
    return true;
  }

  // If the SRID is specified on a non-geometric column, return an error
  if (type != MYSQL_TYPE_GEOMETRY && srid.has_value()) {
    my_error(ER_WRONG_USAGE, MYF(0), "SRID", "non-geometry column");
    return true;
  }

  Create_field *new_field = new (thd->mem_root) Create_field();
  if ((new_field == nullptr) ||
      new_field->init(thd, field_name->str, type, length, decimals,
                      type_modifier, default_value, on_update_value, comment,
                      change, interval_list, cs, has_explicit_collation,
                      uint_geom_type, gcol_info, default_val_expr, srid, hidden,
                      is_array))
    return true;

  create_list.push_back(new_field);
  if (opt_after != NULL) {
    flags |= Alter_info::ALTER_COLUMN_ORDER;
    new_field->after = opt_after;
  }

  if (col_check_const_spec_list) {
    /*
      Set column name, required for column check constraint validation in
      Sql_check_constraint_spec::pre_validate().
    */
    for (auto &cc_spec : *col_check_const_spec_list) {
      cc_spec->column_name = *field_name;
    }
    /*
      Move column check constraint specifications to table check constraints
      specfications list.
    */
    std::move(col_check_const_spec_list->begin(),
              col_check_const_spec_list->end(),
              std::back_inserter(check_constraint_spec_list));
  }

  return false;
}

/**
  save order by and tables in own lists.
*/

void add_to_list(SQL_I_List<ORDER> &list, ORDER *order) {
  DBUG_TRACE;
  order->item = &order->item_ptr;
  order->used_alias = false;
  order->used = 0;
  list.link_in_list(order, &order->next);
}

/**
  Produces a PT_subquery object from a subquery's text.
  @param thd      Thread handler
  @param text     Subquery's text
  @param text_length  Length of 'text'
  @param text_offset Offset in bytes of 'text' in the original statement
  @param[out] node Produced PT_subquery object

  @returns true if error
 */
static bool reparse_common_table_expr(THD *thd, const char *text,
                                      size_t text_length, uint text_offset,
                                      PT_subquery **node) {
  Common_table_expr_parser_state parser_state;
  parser_state.init(thd, text, text_length);

  Parser_state *old = thd->m_parser_state;
  thd->m_parser_state = &parser_state;

  /*
    Re-parsing a CTE creates Item_param-s and Item_sp_local-s which are
    special, as they do not exist in the original query: thus they should not
    exist from the points of view of logging.
    This is achieved like this:
    - for SP local vars: their pos_in_query is set to 0
    - for PS parameters: they are not added to LEX::param_list and thus not to
    Prepared_statement::param_array.
    They still need a value, which they get like this:
    - for SP local vars: through the ordinary look-up of SP local
    variables' values by name of the variable.
    - for PS parameters: first the first-parsed, 'non-special' Item-params,
    which are in param_array, get their value bound from user-supplied data,
    then they propagate their value to their 'special' clones (@see
    Item_param::m_clones).
  */
  parser_state.m_lip.stmt_prepare_mode = old->m_lip.stmt_prepare_mode;
  parser_state.m_lip.multi_statements = false;  // A safety measure.
  parser_state.m_lip.m_digest = NULL;

  // This is saved and restored by caller:
  thd->lex->reparse_common_table_expr_at = text_offset;

  /*
    As this function is called during parsing only, it can and should use the
    current Query_arena, character_set_client, etc.
    It intentionally uses THD::sql_parser() directly without the parse_sql()
    wrapper: because it's building a node of the statement currently being
    parsed at the upper call site.
  */
  bool mysql_parse_status = thd->sql_parser();
  thd->m_parser_state = old;
  if (mysql_parse_status) return true; /* purecov: inspected */

  *node = parser_state.result;
  return false;
}

bool PT_common_table_expr::make_subquery_node(THD *thd, PT_subquery **node) {
  if (m_postparse.references.size() >= 2) {
    // m_subq_node was already attached elsewhere, make new node:
    return reparse_common_table_expr(thd, m_subq_text.str, m_subq_text.length,
                                     m_subq_text_offset, node);
  }
  *node = m_subq_node;
  return false;
}

/**
   Tries to match an identifier to the CTEs in scope; if matched, it
   modifies *table_name, *tl', and the matched with-list-element.

   @param          thd      Thread handler
   @param[out]     table_name Identifier
   @param[in,out]  tl       TABLE_LIST for the identifier
   @param          pc       Current parsing context, if available
   @param[out]     found    Is set to true if found.

   @returns true if error (OOM).
*/
bool SELECT_LEX::find_common_table_expr(THD *thd, Table_ident *table_name,
                                        TABLE_LIST *tl, Parse_context *pc,
                                        bool *found) {
  *found = false;
  if (!pc) return false;

  PT_with_clause *wc;
  PT_common_table_expr *cte = nullptr;
  SELECT_LEX *select = this;
  SELECT_LEX_UNIT *unit;
  do {
    DBUG_ASSERT(select->first_execution);
    unit = select->master_unit();
    if (!(wc = unit->m_with_clause)) continue;
    if (wc->lookup(tl, &cte)) return true;
    /*
      If no match in the WITH clause of 'select', maybe this is a subquery, so
      look up in the outer query's WITH clause:
    */
  } while (cte == nullptr && (select = unit->outer_select()));

  if (cte == nullptr) return false;
  *found = true;

  const auto save_reparse_cte = thd->lex->reparse_common_table_expr_at;
  PT_subquery *node;
  if (tl->is_recursive_reference()) {
    LEX_CSTRING dummy_subq = {STRING_WITH_LEN("(select 0)")};
    if (reparse_common_table_expr(thd, dummy_subq.str, dummy_subq.length, 0,
                                  &node))
      return true; /* purecov: inspected */

    // If we have a recursive CTE, it could be optimized for the iterator
    // executor in such a way that the pre-iterator executor is not capable of
    // running it (the pre-iterator executor does not support materializing
    // directly into the derived table, which the iterator executor depends on).
    // Since CTEs are optimized before their parents, and in particular, before
    // join optimization, this could mean that we ended up with a situation
    // where we'd plan BNL (or BKA) for the parent query expression, making the
    // query unrunnable. To break this deadlock, we turn off BNL/BKA for the
    // entire query if we see a WITH RECURISVE clause, so that we are guaranteed
    // to have the entire query running in the iterator executor.
    //
    // This is a temporary measure until we have BNL/BKA (or their replacements)
    // in the iterator executor.
    thd->lex->force_iterator_executor = true;
  } else if (cte->make_subquery_node(thd, &node))
    return true; /* purecov: inspected */
  // We imitate derived tables as much as possible.
  DBUG_ASSERT(parsing_place == CTX_NONE && linkage != GLOBAL_OPTIONS_TYPE);
  parsing_place = CTX_DERIVED;
  node->m_is_derived_table = true;
  auto wc_save = wc->enter_parsing_definition(tl);

  /*
    The proper outer context for the CTE, is not the query block where the CTE
    reference is; neither is it the outer query block of this. It is the query
    block which immediately contains the query expression where the CTE
    definition is. Indeed, per the standard, evaluation of the CTE happens
    as first step of evaluation of the said query expression; so the CTE may
    not contain references into the said query expression.
  */
  thd->lex->push_context(unit->outer_select() ? &unit->outer_select()->context
                                              : nullptr);
  DBUG_ASSERT(thd->lex->will_contextualize);
  if (node->contextualize(pc)) return true;

  thd->lex->pop_context();

  wc->leave_parsing_definition(wc_save);
  parsing_place = CTX_NONE;
  /*
    Prepared statement's parameters and SP local variables are spotted as
    'made during re-parsing' by node->contextualize(), which is why we
    ran that call _before_ restoring lex->reparse_common_table_expr_at.
  */
  thd->lex->reparse_common_table_expr_at = save_reparse_cte;
  tl->is_alias = true;
  SELECT_LEX_UNIT *node_unit = node->value()->master_unit();
  *table_name = Table_ident(node_unit);
  if (tl->is_recursive_reference()) recursive_dummy_unit = node_unit;
  DBUG_ASSERT(table_name->is_derived_table());
  tl->db = table_name->db.str;
  tl->db_length = table_name->db.length;
  tl->save_name_temporary();
  return false;
}

bool PT_with_clause::lookup(TABLE_LIST *tl, PT_common_table_expr **found) {
  *found = nullptr;
  DBUG_ASSERT(tl->select_lex != nullptr);
  /*
    If right_bound!=NULL, it means we are currently parsing the
    definition of CTE 'right_bound' and this definition contains
    'tl'.
  */
  const Common_table_expr *right_bound =
      m_most_inner_in_parsing ? m_most_inner_in_parsing->common_table_expr()
                              : nullptr;
  bool in_self = false;
  for (auto el : m_list->elements()) {
    // Search for a CTE named like 'tl', in this list, from left to right.
    if (el->is(right_bound)) {
      /*
        We meet right_bound.
        If not RECURSIVE:
        we must stop the search in this WITH clause;
        indeed right_bound must not reference itself or any CTE defined after it
        in the WITH list (forward references are forbidden, preventing any
        cycle).
        If RECURSIVE:
        If right_bound matches 'tl', it is a recursive reference.
      */
      if (!m_recursive) break;  // Prevent forward reference.
      in_self = true;           // Accept a recursive reference.
    }
    bool match;
    if (el->match_table_ref(tl, in_self, &match)) return true;
    if (!match) {
      if (in_self) break;  // Prevent forward reference.
      continue;
    }
    if (in_self &&
        tl->select_lex->outer_select() != m_most_inner_in_parsing->select_lex) {
      /*
        SQL2011 says a recursive CTE cannot contain a subquery
        referencing the CTE, except if this subquery is a derived table
        like:
        WITH RECURSIVE qn AS (non-rec-SELECT UNION ALL
        SELECT * FROM (SELECT * FROM qn) AS dt)
        However, we don't allow this, as:
        - it simplifies detection and substitution correct recursive
        references (they're all on "level 0" of the UNION)
        - it's not limiting the user so much (in most cases, he can just
        merge his DT up manually, as the DT cannot contain aggregation).
        - Oracle bans it:
        with qn (a) as (
        select 123 from dual
        union all
        select 1+a from (select * from qn) where a<130) select * from qn
        ORA-32042: recursive WITH clause must reference itself directly in one
        of the UNION ALL branches.

        The above if() works because, when we parse such example query, we
        first resolve the 'qn' reference in the top query, making it a derived
        table:

        select * from (
           select 123 from dual
           union all
           select 1+a from (select * from qn) where a<130) qn(a);
                                                           ^most_inner_in_parsing
        Then we contextualize that derived table (containing the union);
        when we contextualize the recursive query block of the union, the
        inner 'qn' is recognized as a recursive reference, and its
        select_lex->outer_select() is _not_ the select_lex of
        most_inner_in_parsing, which indicates that the inner 'qn' is placed
        too deep.
      */
      my_error(ER_CTE_RECURSIVE_REQUIRES_SINGLE_REFERENCE, MYF(0),
               el->name().str);
      return true;
    }
    *found = el;
    break;
  }
  return false;
}

bool PT_common_table_expr::match_table_ref(TABLE_LIST *tl, bool in_self,
                                           bool *found) {
  *found = false;
  if (tl->table_name_length == m_name.length &&
      /*
        memcmp() is fine even if lower_case_table_names==1, as CTE names
        have been lowercased in the ctor.
      */
      !memcmp(tl->table_name, m_name.str, m_name.length)) {
    *found = true;
    // 'tl' is a reference to CTE 'el'.
    if (in_self) {
      m_postparse.recursive = true;
      if (tl->set_recursive_reference()) {
        my_error(ER_CTE_RECURSIVE_REQUIRES_SINGLE_REFERENCE, MYF(0),
                 name().str);
        return true;
      }
    } else {
      if (m_postparse.references.push_back(tl))
        return true; /* purecov: inspected */
      tl->set_common_table_expr(&m_postparse);
      if (m_column_names.size()) tl->set_derived_column_names(&m_column_names);
    }
  }
  return false;
}

/**
  Add a table to list of used tables.

  @param thd      Current session.
  @param table_name	Table to add
  @param alias		alias for table (or null if no alias)
  @param table_options	A set of the following bits:
                         - TL_OPTION_UPDATING : Table will be updated
                         - TL_OPTION_FORCE_INDEX : Force usage of index
                         - TL_OPTION_ALIAS : an alias in multi table DELETE
  @param lock_type	How table should be locked
  @param mdl_type       Type of metadata lock to acquire on the table.
  @param index_hints_arg
  @param partition_names
  @param option
  @param pc             Current parsing context, if available.

  @return Pointer to TABLE_LIST element added to the total table list
  @retval
      0		Error
*/

TABLE_LIST *SELECT_LEX::add_table_to_list(
    THD *thd, Table_ident *table_name, const char *alias, ulong table_options,
    thr_lock_type lock_type, enum_mdl_type mdl_type,
    List<Index_hint> *index_hints_arg, List<String> *partition_names,
    LEX_STRING *option, Parse_context *pc) {
  TABLE_LIST *previous_table_ref =
      NULL; /* The table preceding the current one. */
  LEX *lex = thd->lex;
  DBUG_TRACE;

  DBUG_ASSERT(table_name != nullptr);
  // A derived table has no table name, only an alias.
  if (!(table_options & TL_OPTION_ALIAS) && !table_name->is_derived_table()) {
    Ident_name_check ident_check_status =
        check_table_name(table_name->table.str, table_name->table.length);
    if (ident_check_status == Ident_name_check::WRONG) {
      my_error(ER_WRONG_TABLE_NAME, MYF(0), table_name->table.str);
      return 0;
    } else if (ident_check_status == Ident_name_check::TOO_LONG) {
      my_error(ER_TOO_LONG_IDENT, MYF(0), table_name->table.str);
      return 0;
    }
  }
  LEX_STRING db = to_lex_string(table_name->db);
  if (!table_name->is_derived_table() && !table_name->is_table_function() &&
      table_name->db.str &&
      (check_and_convert_db_name(&db, false) != Ident_name_check::OK))
    return 0;

  const char *alias_str = alias ? alias : table_name->table.str;
  if (!alias) /* Alias is case sensitive */
  {
    if (table_name->sel) {
      my_error(ER_DERIVED_MUST_HAVE_ALIAS, MYF(0));
      return 0;
    }
    if (!(alias_str =
              (char *)thd->memdup(alias_str, table_name->table.length + 1)))
      return 0;
  }

  TABLE_LIST *ptr = new (thd->mem_root) TABLE_LIST;
  if (ptr == nullptr) return nullptr; /* purecov: inspected */

  if (lower_case_table_names && table_name->table.length)
    table_name->table.length = my_casedn_str(
        files_charset_info, const_cast<char *>(table_name->table.str));

  ptr->select_lex = this;
  ptr->table_name = table_name->table.str;
  ptr->table_name_length = table_name->table.length;
  ptr->alias = alias_str;
  ptr->is_alias = alias != nullptr;
  ptr->table_function = table_name->table_function;
  if (table_name->table_function) {
    table_func_count++;
    ptr->derived_key_list.empty();
  }

  if (table_name->db.str) {
    ptr->is_fqtn = true;
    ptr->db = table_name->db.str;
    ptr->db_length = table_name->db.length;
  } else {
    bool found_cte;
    if (find_common_table_expr(thd, table_name, ptr, pc, &found_cte)) return 0;
    if (!found_cte && lex->copy_db_to(&ptr->db, &ptr->db_length)) return 0;
  }

  ptr->set_tableno(0);
  ptr->set_lock({lock_type, THR_DEFAULT});
  ptr->updating = (table_options & TL_OPTION_UPDATING);
  /* TODO: remove TL_OPTION_FORCE_INDEX as it looks like it's not used */
  ptr->force_index = (table_options & TL_OPTION_FORCE_INDEX);
  ptr->ignore_leaves = (table_options & TL_OPTION_IGNORE_LEAVES);
  ptr->set_derived_unit(table_name->sel);
  if (!ptr->is_derived() && !ptr->is_table_function() &&
      is_infoschema_db(ptr->db, ptr->db_length)) {
    dd::info_schema::convert_table_name_case(
        const_cast<char *>(ptr->db), const_cast<char *>(ptr->table_name));

    bool hidden_system_view = false;
    ptr->is_system_view = dd::get_dictionary()->is_system_view_name(
        ptr->db, ptr->table_name, &hidden_system_view);

    ST_SCHEMA_TABLE *schema_table;
    if (ptr->updating &&
        /* Special cases which are processed by commands itself */
        lex->sql_command != SQLCOM_CHECK &&
        lex->sql_command != SQLCOM_CHECKSUM &&
        !(lex->sql_command == SQLCOM_CREATE_VIEW && ptr->is_system_view)) {
      my_error(ER_DBACCESS_DENIED_ERROR, MYF(0),
               thd->security_context()->priv_user().str,
               thd->security_context()->priv_host().str,
               INFORMATION_SCHEMA_NAME.str);
      return 0;
    }
    if (ptr->is_system_view) {
      if (thd->lex->sql_command != SQLCOM_CREATE_VIEW) {
        /*
          Stop users from using hidden system views, unless
          it is used by SHOW commands.
        */
        if (thd->lex->select_lex && hidden_system_view &&
            !(thd->lex->select_lex->active_options() &
              OPTION_SELECT_FOR_SHOW)) {
          my_error(ER_NO_SYSTEM_VIEW_ACCESS, MYF(0), ptr->table_name);
          return 0;
        }
      }
    } else {
      schema_table = find_schema_table(thd, ptr->table_name);
      /*
        Report an error
          if hidden schema table name is used in the statement other than
          SHOW statement OR
          if unknown schema table is used in the statement other than
          SHOW CREATE VIEW statement.
        Invalid view warning is reported for SHOW CREATE VIEW statement in
        the table open stage.
      */
      if ((!schema_table &&
           !(thd->query_plan.get_command() == SQLCOM_SHOW_CREATE &&
             thd->query_plan.get_lex()->only_view)) ||
          (schema_table && schema_table->hidden &&
           (sql_command_flags[lex->sql_command] & CF_STATUS_COMMAND) == 0)) {
        my_error(ER_UNKNOWN_TABLE, MYF(0), ptr->table_name,
                 INFORMATION_SCHEMA_NAME.str);
        return 0;
      }

      if (schema_table) {
        ptr->schema_table_name = ptr->table_name;
        ptr->schema_table = schema_table;
      }
    }
  }

  ptr->cacheable_table = true;
  ptr->index_hints = index_hints_arg;
  ptr->option = option ? option->str : 0;
  /* check that used name is unique */
  if (lock_type != TL_IGNORE) {
    TABLE_LIST *first_table = table_list.first;
    if (lex->sql_command == SQLCOM_CREATE_VIEW)
      first_table = first_table ? first_table->next_local : NULL;
    for (TABLE_LIST *tables = first_table; tables;
         tables = tables->next_local) {
      if (!my_strcasecmp(table_alias_charset, alias_str, tables->alias) &&
          !strcmp(ptr->db, tables->db)) {
        my_error(ER_NONUNIQ_TABLE, MYF(0), alias_str); /* purecov: tested */
        return 0;                                      /* purecov: tested */
      }
    }
  }
  /* Store the table reference preceding the current one. */
  if (table_list.elements > 0) {
    /*
      table_list.next points to the last inserted TABLE_LIST->next_local'
      element
      We don't use the offsetof() macro here to avoid warnings from gcc
    */
    previous_table_ref =
        (TABLE_LIST *)((char *)table_list.next -
                       ((char *)&(ptr->next_local) - (char *)ptr));
    /*
      Set next_name_resolution_table of the previous table reference to point
      to the current table reference. In effect the list
      TABLE_LIST::next_name_resolution_table coincides with
      TABLE_LIST::next_local. Later this may be changed in
      store_top_level_join_columns() for NATURAL/USING joins.
    */
    previous_table_ref->next_name_resolution_table = ptr;
  }

  /*
    Link the current table reference in a local list (list for current select).
    Notice that as a side effect here we set the next_local field of the
    previous table reference to 'ptr'. Here we also add one element to the
    list 'table_list'.
  */
  table_list.link_in_list(ptr, &ptr->next_local);
  ptr->next_name_resolution_table = NULL;
  ptr->partition_names = partition_names;
  /* Link table in global list (all used tables) */
  lex->add_to_query_tables(ptr);

  // Pure table aliases do not need to be locked:
  if (!(table_options & TL_OPTION_ALIAS)) {
    MDL_REQUEST_INIT(&ptr->mdl_request, MDL_key::TABLE, ptr->db,
                     ptr->table_name, mdl_type, MDL_TRANSACTION);
  }
  if (table_name->is_derived_table()) {
    ptr->derived_key_list.empty();
    derived_table_count++;
    ptr->save_name_temporary();
  }

  // Check access to DD tables. We must allow CHECK and ALTER TABLE
  // for the DDSE tables, since this is expected by the upgrade
  // client. We must also allow DDL access for the initialize thread,
  // since this thread is creating the I_S views.
  // Note that at this point, the mdl request for CREATE TABLE is still
  // MDL_SHARED, so we must explicitly check for SQLCOM_CREATE_TABLE.
  const dd::Dictionary *dictionary = dd::get_dictionary();
  if (dictionary &&
      !dictionary->is_dd_table_access_allowed(
          thd->is_dd_system_thread() || thd->is_initialize_system_thread() ||
              thd->is_server_upgrade_thread(),
          (ptr->mdl_request.is_ddl_or_lock_tables_lock_request() ||
           (lex->sql_command == SQLCOM_CREATE_TABLE &&
            ptr == lex->query_tables)) &&
              lex->sql_command != SQLCOM_CHECK &&
              lex->sql_command != SQLCOM_ALTER_TABLE,
          ptr->db, ptr->db_length, ptr->table_name)) {
    // We must allow creation of the system views even for non-system
    // threads since this is expected by the mysql_upgrade utility.
    if (!(lex->sql_command == SQLCOM_CREATE_VIEW &&
          dd::get_dictionary()->is_system_view_name(
              lex->query_tables->db, lex->query_tables->table_name))) {
      my_error(ER_NO_SYSTEM_TABLE_ACCESS, MYF(0),
               ER_THD_NONCONST(thd, dictionary->table_type_error_code(
                                        ptr->db, ptr->table_name)),
               ptr->db, ptr->table_name);
      // Take error handler into account to see if we should return.
      if (thd->is_error()) return nullptr;
    }
  }

  return ptr;
}

/**
  Initialize a new table list for a nested join.

    The function initializes a structure of the TABLE_LIST type
    for a nested join. It sets up its nested join list as empty.
    The created structure is added to the front of the current
    join list in the SELECT_LEX object. Then the function
    changes the current nest level for joins to refer to the newly
    created empty list after having saved the info on the old level
    in the initialized structure.

  @param thd         current thread

  @retval
    0   if success
  @retval
    1   otherwise
*/

bool SELECT_LEX::init_nested_join(THD *thd) {
  DBUG_TRACE;

  TABLE_LIST *const ptr = TABLE_LIST::new_nested_join(
      thd->mem_root, "(nested_join)", embedding, join_list, this);
  if (ptr == NULL) return true;

  join_list->push_front(ptr);
  embedding = ptr;
  join_list = &ptr->nested_join->join_list;

  return false;
}

/**
  End a nested join table list.

    The function returns to the previous join nest level.
    If the current level contains only one member, the function
    moves it one level up, eliminating the nest.

  @return
    - Pointer to TABLE_LIST element added to the total table list, if success
    - 0, otherwise
*/

TABLE_LIST *SELECT_LEX::end_nested_join() {
  TABLE_LIST *ptr;
  NESTED_JOIN *nested_join;
  DBUG_TRACE;

  DBUG_ASSERT(embedding);
  ptr = embedding;
  join_list = ptr->join_list;
  embedding = ptr->embedding;
  nested_join = ptr->nested_join;
  if (nested_join->join_list.elements == 1) {
    TABLE_LIST *embedded = nested_join->join_list.head();
    join_list->pop();
    embedded->join_list = join_list;
    embedded->embedding = embedding;
    if (join_list->push_front(embedded)) return NULL;
    ptr = embedded;
  } else if (nested_join->join_list.elements == 0) {
    join_list->pop();
    ptr = 0;  // return value
  }
  return ptr;
}

/**
  Nest last join operations.

  The function nest last table_cnt join operations as if they were
  the components of a cross join operation.

  @param thd         current thread
  @param table_cnt   2 for regular joins: t1 JOIN t2.
                     N for the MySQL join-like extension: (t1, t2, ... tN).

  @return Pointer to TABLE_LIST element created for the new nested join
  @retval
    0  Error
*/

TABLE_LIST *SELECT_LEX::nest_last_join(THD *thd, size_t table_cnt) {
  DBUG_TRACE;

  TABLE_LIST *const ptr = TABLE_LIST::new_nested_join(
      thd->mem_root, "(nest_last_join)", embedding, join_list, this);
  if (ptr == NULL) return NULL;

  List<TABLE_LIST> *const embedded_list = &ptr->nested_join->join_list;

  for (uint i = 0; i < table_cnt; i++) {
    TABLE_LIST *table = join_list->pop();
    table->join_list = embedded_list;
    table->embedding = ptr;
    embedded_list->push_back(table);
    if (table->natural_join) ptr->is_natural_join = true;
  }
  if (join_list->push_front(ptr)) return NULL;

  return ptr;
}

/**
  Add a table to the current join list.

    The function puts a table in front of the current join list
    of SELECT_LEX object.
    Thus, joined tables are put into this list in the reverse order
    (the most outer join operation follows first).

  @param table       The table to add.

  @returns false if success, true if error (OOM).
*/

bool SELECT_LEX::add_joined_table(TABLE_LIST *table) {
  DBUG_TRACE;
  if (join_list->push_front(table)) return true;
  table->join_list = join_list;
  table->embedding = embedding;
  return false;
}

/**
  Convert a right join into equivalent left join.

    The function takes the current join list t[0],t[1] ... and
    effectively converts it into the list t[1],t[0] ...
    Although the outer_join flag for the new nested table contains
    JOIN_TYPE_RIGHT, it will be handled as the inner table of a left join
    operation.

  EXAMPLES
  @verbatim
    SELECT * FROM t1 RIGHT JOIN t2 ON on_expr =>
      SELECT * FROM t2 LEFT JOIN t1 ON on_expr

    SELECT * FROM t1,t2 RIGHT JOIN t3 ON on_expr =>
      SELECT * FROM t1,t3 LEFT JOIN t2 ON on_expr

    SELECT * FROM t1,t2 RIGHT JOIN (t3,t4) ON on_expr =>
      SELECT * FROM t1,(t3,t4) LEFT JOIN t2 ON on_expr

    SELECT * FROM t1 LEFT JOIN t2 ON on_expr1 RIGHT JOIN t3  ON on_expr2 =>
      SELECT * FROM t3 LEFT JOIN (t1 LEFT JOIN t2 ON on_expr2) ON on_expr1
   @endverbatim

  @return
    - Pointer to the table representing the inner table, if success
    - 0, otherwise
*/

TABLE_LIST *SELECT_LEX::convert_right_join() {
  TABLE_LIST *tab2 = join_list->pop();
  TABLE_LIST *tab1 = join_list->pop();
  DBUG_TRACE;

  if (join_list->push_front(tab2) || join_list->push_front(tab1)) return NULL;
  tab1->outer_join |= JOIN_TYPE_RIGHT;

  return tab1;
}

void SELECT_LEX::set_lock_for_table(const Lock_descriptor &descriptor,
                                    TABLE_LIST *table) {
  thr_lock_type lock_type = descriptor.type;
  bool for_update = lock_type >= TL_READ_NO_INSERT;
  enum_mdl_type mdl_type = mdl_type_for_dml(lock_type);
  DBUG_TRACE;
  DBUG_PRINT("enter", ("lock_type: %d  for_update: %d", lock_type, for_update));
  table->set_lock(descriptor);
  table->updating = for_update;
  table->mdl_request.set_type(mdl_type);
}

/**
  Set lock for all tables in current query block.

  @param lock_type Lock to set for tables.

  @note
    If the lock is a write lock, then tables->updating is set to true.
    This is to get tables_ok to know that the table is being updated by the
    query.
    Sets the type of metadata lock to request according to lock_type.
*/
void SELECT_LEX::set_lock_for_tables(thr_lock_type lock_type) {
  DBUG_TRACE;
  DBUG_PRINT("enter", ("lock_type: %d  for_update: %d", lock_type,
                       lock_type >= TL_READ_NO_INSERT));
  for (TABLE_LIST *table = table_list.first; table; table = table->next_local)
    set_lock_for_table({lock_type, THR_WAIT}, table);
}

/**
  Create a fake SELECT_LEX for a unit.

    The method create a fake SELECT_LEX object for a unit.
    This object is created for any union construct containing a union
    operation and also for any single select union construct of the form
    @verbatim
    (SELECT ... ORDER BY order_list [LIMIT n]) ORDER BY ...
    @endverbatim
    or of the form
    @verbatim
    (SELECT ... ORDER BY LIMIT n) ORDER BY ...
    @endverbatim

  @param thd       thread handle

  @note
    The object is used to retrieve rows from the temporary table
    where the result on the union is obtained.

  @retval
    1     on failure to create the object
  @retval
    0     on success
*/

bool SELECT_LEX_UNIT::add_fake_select_lex(THD *thd) {
  SELECT_LEX *first_sl = first_select();
  DBUG_TRACE;
  DBUG_ASSERT(!fake_select_lex);

  if (!(fake_select_lex = thd->lex->new_empty_query_block()))
    return true; /* purecov: inspected */
  fake_select_lex->include_standalone(this, &fake_select_lex);
  fake_select_lex->select_number = INT_MAX;
  fake_select_lex->linkage = GLOBAL_OPTIONS_TYPE;
  fake_select_lex->select_limit = 0;

  fake_select_lex->set_context(first_sl->context.outer_context);

  /* allow item list resolving in fake select for ORDER BY */
  fake_select_lex->context.resolve_in_select_list = true;

  if (!is_union()) {
    /*
      This works only for
      (SELECT ... ORDER BY list [LIMIT n]) ORDER BY order_list [LIMIT m],
      (SELECT ... LIMIT n) ORDER BY order_list [LIMIT m]
      just before the parser starts processing order_list
    */
    fake_select_lex->no_table_names_allowed = true;
  }
  thd->lex->pop_context();
  return false;
}

/**
  Push a new name resolution context for a JOIN ... ON clause to the
  context stack of a query block.

    Create a new name resolution context for a JOIN ... ON clause,
    set the first and last leaves of the list of table references
    to be used for name resolution, and push the newly created
    context to the stack of contexts of the query.

  @param pc        current parse context
  @param left_op   left  operand of the JOIN
  @param right_op  rigth operand of the JOIN

  @todo Research if we should set the "outer_context" member of the new ON
  context.

  @retval
    false  if all is OK
  @retval
    true   if a memory allocation error occurred
*/

bool push_new_name_resolution_context(Parse_context *pc, TABLE_LIST *left_op,
                                      TABLE_LIST *right_op) {
  THD *thd = pc->thd;
  Name_resolution_context *on_context;
  if (!(on_context = new (thd->mem_root) Name_resolution_context)) return true;
  on_context->init();
  on_context->first_name_resolution_table =
      left_op->first_leaf_for_name_resolution();
  on_context->last_name_resolution_table =
      right_op->last_leaf_for_name_resolution();
  on_context->select_lex = pc->select;
  on_context->next_context = pc->select->first_context;
  pc->select->first_context = on_context;

  return thd->lex->push_context(on_context);
}

/**
  Add an ON condition to the second operand of a JOIN ... ON.

    Add an ON condition to the right operand of a JOIN ... ON clause.

  @param b     the second operand of a JOIN ... ON
  @param expr  the condition to be added to the ON clause
*/

void add_join_on(TABLE_LIST *b, Item *expr) {
  if (expr) {
    b->set_join_cond_optim((Item *)1);  // m_join_cond_optim is not ready
    if (!b->join_cond())
      b->set_join_cond(expr);
    else {
      /*
        If called from the parser, this happens if you have both a
        right and left join. If called later, it happens if we add more
        than one condition to the ON clause.
      */
      b->set_join_cond(new Item_cond_and(b->join_cond(), expr));
    }
    b->join_cond()->apply_is_true();
  }
}

const CHARSET_INFO *get_bin_collation(const CHARSET_INFO *cs) {
  const CHARSET_INFO *ret =
      get_charset_by_csname(cs->csname, MY_CS_BINSORT, MYF(0));
  if (ret) return ret;

  char tmp[65];
  strmake(strmake(tmp, cs->csname, sizeof(tmp) - 4), STRING_WITH_LEN("_bin"));
  my_error(ER_UNKNOWN_COLLATION, MYF(0), tmp);
  return NULL;
}

/**
  kill on thread.

  @param thd			Thread class
  @param id			Thread id
  @param only_kill_query        Should it kill the query or the connection

  @note
    This is written such that we have a short lock on LOCK_thd_list
*/

static uint kill_one_thread(THD *thd, my_thread_id id, bool only_kill_query) {
  THD *tmp = NULL;
  uint error = ER_NO_SUCH_THREAD;
  Find_thd_with_id find_thd_with_id(id);

  DBUG_TRACE;
  DBUG_PRINT("enter", ("id=%u only_kill=%d", id, only_kill_query));
  tmp = Global_THD_manager::get_instance()->find_thd(&find_thd_with_id);
  Security_context *sctx = thd->security_context();
  if (tmp) {
    /*
      If we're SUPER, we can KILL anything, including system-threads.
      No further checks.

      KILLer: thd->m_security_ctx->user could in theory be NULL while
      we're still in "unauthenticated" state. This is a theoretical
      case (the code suggests this could happen, so we play it safe).

      KILLee: tmp->m_security_ctx->user will be NULL for system threads.
      We need to check so Jane Random User doesn't crash the server
      when trying to kill a) system threads or b) unauthenticated users'
      threads (Bug#43748).

      If user of both killer and killee are non-NULL, proceed with
      slayage if both are string-equal.
    */

    if (sctx->check_access(SUPER_ACL) ||
        sctx->has_global_grant(STRING_WITH_LEN("CONNECTION_ADMIN")).first ||
        sctx->user_matches(tmp->security_context())) {
      /*
        Process the kill:
        if thread is not already undergoing any kill connection.
        Killer must have SYSTEM_USER privilege iff killee has the same privilege
      */
      if (tmp->killed != THD::KILL_CONNECTION) {
        if (tmp->is_system_user() && !thd->is_system_user()) {
          error = ER_KILL_DENIED_ERROR;
        } else {
          tmp->awake(only_kill_query ? THD::KILL_QUERY : THD::KILL_CONNECTION);
          error = 0;
        }
      } else
        error = 0;
    } else
      error = ER_KILL_DENIED_ERROR;
    mysql_mutex_unlock(&tmp->LOCK_thd_data);
  }
  DEBUG_SYNC(thd, "kill_thd_end");
  DBUG_PRINT("exit", ("%d", error));
  return error;
}

/*
  kills a thread and sends response

  SYNOPSIS
    sql_kill()
    thd			Thread class
    id			Thread id
    only_kill_query     Should it kill the query or the connection
*/

static void sql_kill(THD *thd, my_thread_id id, bool only_kill_query) {
  uint error;
  if (!(error = kill_one_thread(thd, id, only_kill_query))) {
    if (!thd->killed) my_ok(thd);
  } else
    my_error(error, MYF(0), id);
}

/**
  This class implements callback function used by killall_non_super_threads
  to kill all threads that do not have the SUPER privilege
*/

class Kill_non_super_conn : public Do_THD_Impl {
 private:
  /* THD of connected client. */
  THD *m_client_thd;

 public:
  Kill_non_super_conn(THD *thd) : m_client_thd(thd) {
    DBUG_ASSERT(
        m_client_thd->security_context()->check_access(SUPER_ACL) ||
        m_client_thd->security_context()
            ->has_global_grant(STRING_WITH_LEN("SYSTEM_VARIABLES_ADMIN"))
            .first);
  }

  virtual void operator()(THD *thd_to_kill) {
    mysql_mutex_lock(&thd_to_kill->LOCK_thd_data);

    Security_context *sctx = thd_to_kill->security_context();
    /* Kill only if non-privileged thread and non slave thread.
       If an account has not yet been assigned to the security context of the
       thread we cannot tell if the account is super user or not. In this case
       we cannot kill that thread. In offline mode, after the account is
       assigned to this thread and it turns out it is not privileged user
       thread, the authentication for this thread will fail and the thread will
       be terminated.
    */
    if (sctx->has_account_assigned() &&
        !(sctx->check_access(SUPER_ACL) ||
          sctx->has_global_grant(STRING_WITH_LEN("CONNECTION_ADMIN")).first) &&
        thd_to_kill->killed != THD::KILL_CONNECTION &&
        !thd_to_kill->slave_thread)
      thd_to_kill->awake(THD::KILL_CONNECTION);

    mysql_mutex_unlock(&thd_to_kill->LOCK_thd_data);
  }
};

/*
  kills all the threads that do not have the
  SUPER privilege.

  SYNOPSIS
    killall_non_super_threads()
    thd                 Thread class
*/

void killall_non_super_threads(THD *thd) {
  Kill_non_super_conn kill_non_super_conn(thd);
  Global_THD_manager *thd_manager = Global_THD_manager::get_instance();
  thd_manager->do_for_all_thd(&kill_non_super_conn);
}

/**
  prepares the index and data directory path.

  @param thd                    Thread handle
  @param data_file_name         Pathname for data directory
  @param index_file_name        Pathname for index directory
  @param table_name             Table name to be appended to the pathname
  specified

  @return false                 success
  @return true                  An error occurred
*/

bool prepare_index_and_data_dir_path(THD *thd, const char **data_file_name,
                                     const char **index_file_name,
                                     const char *table_name) {
  int ret_val;
  const char *file_name;
  const char *directory_type;

  /*
    If a data directory path is passed, check if the path exists and append
    table_name to it.
  */
  if (data_file_name &&
      (ret_val = append_file_to_dir(thd, data_file_name, table_name))) {
    file_name = *data_file_name;
    directory_type = "DATA DIRECTORY";
    goto err;
  }

  /*
    If an index directory path is passed, check if the path exists and append
    table_name to it.
  */
  if (index_file_name &&
      (ret_val = append_file_to_dir(thd, index_file_name, table_name))) {
    file_name = *index_file_name;
    directory_type = "INDEX DIRECTORY";
    goto err;
  }

  return false;
err:
  if (ret_val == ER_PATH_LENGTH)
    my_error(ER_PATH_LENGTH, MYF(0), directory_type);
  if (ret_val == ER_WRONG_VALUE)
    my_error(ER_WRONG_VALUE, MYF(0), "path", file_name);
  return true;
}

/** If pointer is not a null pointer, append filename to it. */

int append_file_to_dir(THD *thd, const char **filename_ptr,
                       const char *table_name) {
  char tbbuff[FN_REFLEN];
  char buff[FN_REFLEN];
  char *ptr;
  char *end;

  if (!*filename_ptr) return 0;  // nothing to do

  /* Convert tablename to filename charset so that "/" gets converted
  appropriately */
  size_t tab_len = tablename_to_filename(table_name, tbbuff, sizeof(tbbuff));

  /* Check that the filename is not too long and it's a hard path */
  if (strlen(*filename_ptr) + tab_len >= FN_REFLEN - 1) return ER_PATH_LENGTH;

  if (!test_if_hard_path(*filename_ptr)) return ER_WRONG_VALUE;

  /* Fix is using unix filename format on dos */
  my_stpcpy(buff, *filename_ptr);
  end = convert_dirname(buff, *filename_ptr, NullS);

  ptr = (char *)thd->alloc((size_t)(end - buff) + tab_len + 1);
  if (ptr == nullptr) return ER_OUTOFMEMORY;  // End of memory
  *filename_ptr = ptr;
  strxmov(ptr, buff, tbbuff, NullS);
  return 0;
}

Comp_creator *comp_eq_creator(bool invert) {
  return invert ? (Comp_creator *)&ne_creator : (Comp_creator *)&eq_creator;
}

Comp_creator *comp_equal_creator(bool invert MY_ATTRIBUTE((unused))) {
  DBUG_ASSERT(!invert);  // Function never called with true.
  return &equal_creator;
}

Comp_creator *comp_ge_creator(bool invert) {
  return invert ? (Comp_creator *)&lt_creator : (Comp_creator *)&ge_creator;
}

Comp_creator *comp_gt_creator(bool invert) {
  return invert ? (Comp_creator *)&le_creator : (Comp_creator *)&gt_creator;
}

Comp_creator *comp_le_creator(bool invert) {
  return invert ? (Comp_creator *)&gt_creator : (Comp_creator *)&le_creator;
}

Comp_creator *comp_lt_creator(bool invert) {
  return invert ? (Comp_creator *)&ge_creator : (Comp_creator *)&lt_creator;
}

Comp_creator *comp_ne_creator(bool invert) {
  return invert ? (Comp_creator *)&eq_creator : (Comp_creator *)&ne_creator;
}

/**
  Construct ALL/ANY/SOME subquery Item.

  @param left_expr   pointer to left expression
  @param cmp         compare function creator
  @param all         true if we create ALL subquery
  @param select_lex  pointer on parsed subquery structure

  @return
    constructed Item (or 0 if out of memory)
*/
Item *all_any_subquery_creator(Item *left_expr,
                               chooser_compare_func_creator cmp, bool all,
                               SELECT_LEX *select_lex) {
  if ((cmp == &comp_eq_creator) && !all)  //  = ANY <=> IN
    return new Item_in_subselect(left_expr, select_lex);
  if ((cmp == &comp_ne_creator) && all)  // <> ALL <=> NOT IN
  {
    Item *i = new Item_in_subselect(left_expr, select_lex);
    if (i == nullptr) return nullptr;
    Item *neg_i = i->truth_transformer(nullptr, Item::BOOL_NEGATED);
    if (neg_i != nullptr) return neg_i;
    return new Item_func_not(i);
  }
  Item_allany_subselect *it =
      new Item_allany_subselect(left_expr, cmp, select_lex, all);
  if (all) return it->upper_item = new Item_func_not_all(it); /* ALL */

  return it->upper_item = new Item_func_nop_all(it); /* ANY/SOME */
}

/**
   Set proper open mode and table type for element representing target table
   of CREATE TABLE statement, also adjust statement table list if necessary.
*/

void create_table_set_open_action_and_adjust_tables(LEX *lex) {
  TABLE_LIST *create_table = lex->query_tables;

  if (lex->create_info->options & HA_LEX_CREATE_TMP_TABLE)
    create_table->open_type = OT_TEMPORARY_ONLY;
  else
    create_table->open_type = OT_BASE_ONLY;

  if (!lex->select_lex->item_list.elements) {
    /*
      Avoid opening and locking target table for ordinary CREATE TABLE
      or CREATE TABLE LIKE for write (unlike in CREATE ... SELECT we
      won't do any insertions in it anyway). Not doing this causes
      problems when running CREATE TABLE IF NOT EXISTS for already
      existing log table.
    */
    create_table->set_lock({TL_READ, THR_DEFAULT});
  }
}

/**
  Set the specified definer to the default value, which is the
  current user in the thread.

  @param[in]  thd       thread handler
  @param[out] definer   definer
*/

void get_default_definer(THD *thd, LEX_USER *definer) {
  const Security_context *sctx = thd->security_context();

  definer->user.str = sctx->priv_user().str;
  definer->user.length = strlen(definer->user.str);

  definer->host.str = sctx->priv_host().str;
  definer->host.length = strlen(definer->host.str);

  definer->plugin = EMPTY_CSTR;
  definer->auth = NULL_CSTR;
  definer->current_auth = NULL_CSTR;
  definer->uses_identified_with_clause = false;
  definer->uses_identified_by_clause = false;
  definer->uses_authentication_string_clause = false;
  definer->uses_replace_clause = false;
  definer->retain_current_password = false;
  definer->discard_old_password = false;
  definer->alter_status.update_password_expired_column = false;
  definer->alter_status.use_default_password_lifetime = true;
  definer->alter_status.expire_after_days = 0;
  definer->alter_status.update_account_locked_column = false;
  definer->alter_status.account_locked = false;
  definer->alter_status.update_password_require_current =
      Lex_acl_attrib_udyn::DEFAULT;
  definer->has_password_generator = false;
}

/**
  Create default definer for the specified THD.

  @param[in] thd         thread handler

  @return
    - On success, return a valid pointer to the created and initialized
    LEX_USER, which contains definer information.
    - On error, return 0.
*/

LEX_USER *create_default_definer(THD *thd) {
  LEX_USER *definer;

  if (!(definer = (LEX_USER *)thd->alloc(sizeof(LEX_USER)))) return 0;

  thd->get_definer(definer);

  return definer;
}

/**
  Retuns information about user or current user.

  @param[in] thd          thread handler
  @param[in] user         user

  @return
    - On success, return a valid pointer to initialized
    LEX_USER, which contains user information.
    - On error, return 0.
*/

LEX_USER *get_current_user(THD *thd, LEX_USER *user) {
  if (!user || !user->user.str)  // current_user
  {
    LEX_USER *default_definer = create_default_definer(thd);
    if (default_definer) {
      /*
        Inherit parser semantics from the statement in which the user parameter
        was used.
        This is needed because a LEX_USER is both used as a component in an
        AST and as a specifier for a particular user in the ACL subsystem.
      */
      default_definer->uses_authentication_string_clause =
          user->uses_authentication_string_clause;
      default_definer->uses_identified_by_clause =
          user->uses_identified_by_clause;
      default_definer->uses_identified_with_clause =
          user->uses_identified_with_clause;
      default_definer->uses_replace_clause = user->uses_replace_clause;
      default_definer->current_auth.str = user->current_auth.str;
      default_definer->current_auth.length = user->current_auth.length;
      default_definer->retain_current_password = user->retain_current_password;
      default_definer->discard_old_password = user->discard_old_password;
      default_definer->plugin.str = user->plugin.str;
      default_definer->plugin.length = user->plugin.length;
      default_definer->auth.str = user->auth.str;
      default_definer->auth.length = user->auth.length;
      default_definer->alter_status = user->alter_status;
      default_definer->has_password_generator = user->has_password_generator;
      return default_definer;
    }
  }

  return user;
}

/**
  Check that byte length of a string does not exceed some limit.

  @param str         string to be checked
  @param err_msg     error message to be displayed if the string is too long
  @param max_byte_length  max length

  @retval
    false   the passed string is not longer than max_length
  @retval
    true    the passed string is longer than max_length

  NOTE
    The function is not used in existing code but can be useful later?
*/

static bool check_string_byte_length(const LEX_CSTRING &str,
                                     const char *err_msg,
                                     size_t max_byte_length) {
  if (str.length <= max_byte_length) return false;

  my_error(ER_WRONG_STRING_LENGTH, MYF(0), str.str, err_msg, max_byte_length);

  return true;
}

/*
  Check that char length of a string does not exceed some limit.

  SYNOPSIS
  check_string_char_length()
      str              string to be checked
      err_msg          error message to be displayed if the string is too long
      max_char_length  max length in symbols
      cs               string charset

  RETURN
    false   the passed string is not longer than max_char_length
    true    the passed string is longer than max_char_length
*/

bool check_string_char_length(const LEX_CSTRING &str, const char *err_msg,
                              size_t max_char_length, const CHARSET_INFO *cs,
                              bool no_error) {
  int well_formed_error;
  size_t res = cs->cset->well_formed_len(cs, str.str, str.str + str.length,
                                         max_char_length, &well_formed_error);

  if (!well_formed_error && str.length == res) return false;

  if (!no_error) {
    ErrConvString err(str.str, str.length, cs);
    my_error(ER_WRONG_STRING_LENGTH, MYF(0), err.ptr(), err_msg,
             max_char_length);
  }
  return true;
}

/*
  Check if path does not contain mysql data home directory
  SYNOPSIS
    test_if_data_home_dir()
    dir                     directory
    conv_home_dir           converted data home directory
    home_dir_len            converted data home directory length

  RETURN VALUES
    0	ok
    1	error
*/
int test_if_data_home_dir(const char *dir) {
  char path[FN_REFLEN];
  size_t dir_len;
  DBUG_TRACE;

  if (!dir) return 0;

  (void)fn_format(path, dir, "", "",
                  (MY_RETURN_REAL_PATH | MY_RESOLVE_SYMLINKS));
  dir_len = strlen(path);
  if (mysql_unpacked_real_data_home_len <= dir_len) {
    if (dir_len > mysql_unpacked_real_data_home_len &&
        path[mysql_unpacked_real_data_home_len] != FN_LIBCHAR)
      return 0;

    if (lower_case_file_system) {
      if (!my_strnncoll(default_charset_info, (const uchar *)path,
                        mysql_unpacked_real_data_home_len,
                        (const uchar *)mysql_unpacked_real_data_home,
                        mysql_unpacked_real_data_home_len))
        return 1;
    } else if (!memcmp(path, mysql_unpacked_real_data_home,
                       mysql_unpacked_real_data_home_len))
      return 1;
  }
  return 0;
}

/**
  Check that host name string is valid.

  @param[in] str string to be checked

  @return             Operation status
    @retval  false    host name is ok
    @retval  true     host name string is longer than max_length or
                      has invalid symbols
*/

bool check_host_name(const LEX_CSTRING &str) {
  const char *name = str.str;
  const char *end = str.str + str.length;
  if (check_string_byte_length(str, ER_THD(current_thd, ER_HOSTNAME),
                               HOSTNAME_LENGTH))
    return true;

  while (name != end) {
    if (*name == '@') {
      my_printf_error(ER_UNKNOWN_ERROR,
                      "Malformed hostname (illegal symbol: '%c')", MYF(0),
                      *name);
      return true;
    }
    name++;
  }
  return false;
}

class Parser_oom_handler : public Internal_error_handler {
 public:
  Parser_oom_handler() : m_has_errors(false), m_is_mem_error(false) {}
  virtual bool handle_condition(THD *thd, uint sql_errno, const char *,
                                Sql_condition::enum_severity_level *level,
                                const char *) {
    if (*level == Sql_condition::SL_ERROR) {
      m_has_errors = true;
      /* Out of memory error is reported only once. Return as handled */
      if (m_is_mem_error && sql_errno == EE_CAPACITY_EXCEEDED) return true;
      if (sql_errno == EE_CAPACITY_EXCEEDED) {
        m_is_mem_error = true;
        my_error(ER_CAPACITY_EXCEEDED, MYF(0),
                 static_cast<ulonglong>(thd->variables.parser_max_mem_size),
                 "parser_max_mem_size",
                 ER_THD(thd, ER_CAPACITY_EXCEEDED_IN_PARSER));
        return true;
      }
    }
    return false;
  }

 private:
  bool m_has_errors;
  bool m_is_mem_error;
};

/**
  Transform an SQL statement into an AST that is ready for resolving, using the
  supplied parser state and object creation context.

  This is a wrapper() for THD::sql_parser() and should generally be used for AST
  construction.

  The function may optionally generate a query digest, invoke this function as
  follows:


  @verbatim
    THD *thd = ...;
    const char *query_text = ...;
    uint query_length = ...;
    Object_creation_ctx *ctx = ...;
    bool rc;

    Parser_state parser_state;
    if (parser_state.init(thd, query_text, query_length)
    {
      ... handle error
    }

    parser_state.m_input.m_compute_digest= true;

    rc= parse_sql(the, &parser_state, ctx);
    if (! rc)
    {
      unsigned char md5[MD5_HASH_SIZE];
      char digest_text[1024];
      bool truncated;
      const sql_digest_storage *digest= & thd->m_digest->m_digest_storage;

      compute_digest_md5(digest, & md5[0]);
      compute_digest_text(digest, & digest_text[0], sizeof(digest_text), &
  truncated);
    }
  @endverbatim

  @param thd Thread context.
  @param parser_state Parser state.
  @param creation_ctx Object creation context.

  @return Error status.
    @retval false on success.
    @retval true on parsing error.
*/

bool parse_sql(THD *thd, Parser_state *parser_state,
               Object_creation_ctx *creation_ctx) {
  DBUG_TRACE;
  bool ret_value;
  DBUG_ASSERT(thd->m_parser_state == NULL);
  // TODO fix to allow parsing gcol exprs after main query.
  //  DBUG_ASSERT(thd->lex->m_sql_cmd == NULL);

  /* Backup creation context. */

  Object_creation_ctx *backup_ctx = NULL;

  if (creation_ctx) backup_ctx = creation_ctx->set_n_backup(thd);

  /* Set parser state. */

  thd->m_parser_state = parser_state;

  parser_state->m_digest_psi = NULL;
  parser_state->m_lip.m_digest = NULL;

  if (thd->m_digest != NULL) {
    /* Start Digest */
    parser_state->m_digest_psi = MYSQL_DIGEST_START(thd->m_statement_psi);

    if (parser_state->m_input.m_compute_digest ||
        (parser_state->m_digest_psi != NULL)) {
      /*
        If either:
        - the caller wants to compute a digest
        - the performance schema wants to compute a digest
        set the digest listener in the lexer.
      */
      parser_state->m_lip.m_digest = thd->m_digest;
      parser_state->m_lip.m_digest->m_digest_storage.m_charset_number =
          thd->charset()->number;
    }
  }

  /* Parse the query. */

  /*
    Use a temporary DA while parsing. We don't know until after parsing
    whether the current command is a diagnostic statement, in which case
    we'll need to have the previous DA around to answer questions about it.
  */
  Diagnostics_area *parser_da = thd->get_parser_da();
  Diagnostics_area *da = thd->get_stmt_da();

  Parser_oom_handler poomh;
  // Note that we may be called recursively here, on INFORMATION_SCHEMA queries.

  thd->mem_root->set_max_capacity(thd->variables.parser_max_mem_size);
  thd->mem_root->set_error_for_capacity_exceeded(true);
  thd->push_internal_handler(&poomh);

  thd->push_diagnostics_area(parser_da, false);

  bool mysql_parse_status = thd->sql_parser();

  thd->pop_internal_handler();
  thd->mem_root->set_max_capacity(0);
  thd->mem_root->set_error_for_capacity_exceeded(false);
  /*
    Unwind diagnostics area.

    If any issues occurred during parsing, they will become
    the sole conditions for the current statement.

    Otherwise, if we have a diagnostic statement on our hands,
    we'll preserve the previous diagnostics area here so we
    can answer questions about it.  This specifically means
    that repeatedly asking about a DA won't clear it.

    Otherwise, it's a regular command with no issues during
    parsing, so we'll just clear the DA in preparation for
    the processing of this command.
  */

  if (parser_da->current_statement_cond_count() != 0) {
    /*
      Error/warning during parsing: top DA should contain parse error(s)!  Any
      pre-existing conditions will be replaced. The exception is diagnostics
      statements, in which case we wish to keep the errors so they can be sent
      to the client.
    */
    if (thd->lex->sql_command != SQLCOM_SHOW_WARNS &&
        thd->lex->sql_command != SQLCOM_GET_DIAGNOSTICS)
      da->reset_condition_info(thd);

    /*
      We need to put any errors in the DA as well as the condition list.
    */
    if (parser_da->is_error() && !da->is_error()) {
      da->set_error_status(parser_da->mysql_errno(), parser_da->message_text(),
                           parser_da->returned_sqlstate());
    }

    da->copy_sql_conditions_from_da(thd, parser_da);

    parser_da->reset_diagnostics_area();
    parser_da->reset_condition_info(thd);

    /*
      Do not clear the condition list when starting execution as it
      now contains not the results of the previous executions, but
      a non-zero number of errors/warnings thrown during parsing!
    */
    thd->lex->keep_diagnostics = DA_KEEP_PARSE_ERROR;
  }

  thd->pop_diagnostics_area();

  /*
    Check that if THD::sql_parser() failed either thd->is_error() is set, or an
    internal error handler is set.

    The assert will not catch a situation where parsing fails without an
    error reported if an error handler exists. The problem is that the
    error handler might have intercepted the error, so thd->is_error() is
    not set. However, there is no way to be 100% sure here (the error
    handler might be for other errors than parsing one).
  */

  DBUG_ASSERT(!mysql_parse_status || (mysql_parse_status && thd->is_error()) ||
              (mysql_parse_status && thd->get_internal_handler()));

  /* Reset parser state. */

  thd->m_parser_state = NULL;

  /* Restore creation context. */

  if (creation_ctx) creation_ctx->restore_env(thd, backup_ctx);

  /* That's it. */

  ret_value = mysql_parse_status || thd->is_fatal_error();

  if ((ret_value == 0) && (parser_state->m_digest_psi != NULL)) {
    /*
      On parsing success, record the digest in the performance schema.
    */
    DBUG_ASSERT(thd->m_digest != NULL);
    MYSQL_DIGEST_END(parser_state->m_digest_psi,
                     &thd->m_digest->m_digest_storage);
  }

  return ret_value;
}

/**
  @} (end of group Runtime_Environment)
*/

/**
  Check and merge "[ CHARACTER SET charset ] [ COLLATE collation ]" clause

  @param [in]  charset    Character set pointer or NULL.
  @param [in]  collation  Collation pointer or NULL.
  @param [out] to         Resulting character set/collation/NULL on success,
                          untouched on failure.

  Check if collation "collation" is applicable to character set "charset".

  If "collation" is NULL (e.g. when COLLATE clause is not specified),
  then simply "charset" is returned in "to".
  And vice versa, if "charset" is NULL, "collation" is returned in "to".

  @returns false on success,
   otherwise returns true and pushes an error message on the error stack
*/

bool merge_charset_and_collation(const CHARSET_INFO *charset,
                                 const CHARSET_INFO *collation,
                                 const CHARSET_INFO **to) {
  if (charset != nullptr && collation != nullptr &&
      !my_charset_same(charset, collation)) {
    my_error(ER_COLLATION_CHARSET_MISMATCH, MYF(0), collation->name,
             charset->csname);
    return true;
  }

  *to = collation != nullptr ? collation : charset;
  return false;
}

bool merge_sp_var_charset_and_collation(const CHARSET_INFO *charset,
                                        const CHARSET_INFO *collation,
                                        const CHARSET_INFO **to) {
  if (charset == nullptr && collation != nullptr) {
    my_error(
        ER_NOT_SUPPORTED_YET, MYF(0),
        "COLLATE with no CHARACTER SET in SP parameters, RETURNS, DECLARE");
    return true;
  }
  return merge_charset_and_collation(charset, collation, to);
}<|MERGE_RESOLUTION|>--- conflicted
+++ resolved
@@ -2080,13 +2080,9 @@
 
       mysqld_list_processes(
           thd, global_access ? NullS : thd->security_context()->priv_user().str,
-<<<<<<< HEAD
           false);
-=======
-          0);
 
       DBUG_EXECUTE_IF("force_db_name_to_null", thd->reset_db(db_saved););
->>>>>>> 9b8423e8
       break;
     case COM_PROCESS_KILL: {
       push_deprecated_warn(thd, "COM_PROCESS_KILL",
