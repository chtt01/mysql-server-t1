--- conflicted
+++ resolved
@@ -1910,13 +1910,7 @@
 const char*
 fil_check_first_page(
 /*=================*/
-<<<<<<< HEAD
-	const page_t*	page,		/*!< in: data page */
-	bool		first_page)	/*!< in: true if this is the
-					first page of the tablespace */
-=======
 	const page_t*	page)		/*!< in: data page */
->>>>>>> 280f0fd9
 {
 	ulint	space_id;
 	ulint	flags;
