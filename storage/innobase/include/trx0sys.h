/*****************************************************************************

Copyright (c) 1996, 2012, Oracle and/or its affiliates. All Rights Reserved.

This program is free software; you can redistribute it and/or modify it under
the terms of the GNU General Public License as published by the Free Software
Foundation; version 2 of the License.

This program is distributed in the hope that it will be useful, but WITHOUT
ANY WARRANTY; without even the implied warranty of MERCHANTABILITY or FITNESS
FOR A PARTICULAR PURPOSE. See the GNU General Public License for more details.

You should have received a copy of the GNU General Public License along with
this program; if not, write to the Free Software Foundation, Inc.,
51 Franklin Street, Suite 500, Boston, MA 02110-1335 USA

*****************************************************************************/

/**************************************************//**
@file include/trx0sys.h
Transaction system

Created 3/26/1996 Heikki Tuuri
*******************************************************/

#ifndef trx0sys_h
#define trx0sys_h

#include "univ.i"

#include "trx0types.h"
#include "fsp0types.h"
#include "fil0fil.h"
#include "buf0buf.h"
#ifndef UNIV_HOTBACKUP
#include "mtr0mtr.h"
#include "ut0byte.h"
#include "mem0mem.h"
#include "sync0sync.h"
#include "ut0lst.h"
#include "read0types.h"
#include "page0types.h"
<<<<<<< HEAD

typedef UT_LIST_BASE_NODE_T(trx_t) trx_list_t;
=======
#include "ut0bh.h"
#include "trx0trx.h"
>>>>>>> bedab407

/** In a MySQL replication slave, in crash recovery we store the master log
file name and position here. */
/* @{ */
/** Master binlog file name */
extern char		trx_sys_mysql_master_log_name[];
/** Master binlog file position.  We have successfully got the updates
up to this position.  -1 means that no crash recovery was needed, or
there was no master log position info inside InnoDB.*/
extern ib_int64_t	trx_sys_mysql_master_log_pos;
/* @} */

/** If this MySQL server uses binary logging, after InnoDB has been inited
and if it has done a crash recovery, we store the binlog file name and position
here. */
/* @{ */
/** Binlog file name */
extern char		trx_sys_mysql_bin_log_name[];
/** Binlog file position, or -1 if unknown */
extern ib_int64_t	trx_sys_mysql_bin_log_pos;
/* @} */

/** The transaction system */
extern trx_sys_t*	trx_sys;

/***************************************************************//**
Checks if a page address is the trx sys header page.
@return	TRUE if trx sys header page */
UNIV_INLINE
ibool
trx_sys_hdr_page(
/*=============*/
	ulint	space,	/*!< in: space */
	ulint	page_no);/*!< in: page number */
/*****************************************************************//**
Creates and initializes the central memory structures for the transaction
system. This is called when the database is started.
@return min binary heap of rsegs to purge */
UNIV_INTERN
purge_pq_t*
trx_sys_init_at_db_start(void);
/*==========================*/
/*****************************************************************//**
Creates the trx_sys instance and initializes purge_queue and mutex. */
UNIV_INTERN
void
trx_sys_create(void);
/*================*/
/*****************************************************************//**
Creates and initializes the transaction system at the database creation. */
UNIV_INTERN
void
trx_sys_create_sys_pages(void);
/*==========================*/
/****************************************************************//**
Looks for a free slot for a rollback segment in the trx system file copy.
@return	slot index or ULINT_UNDEFINED if not found */
UNIV_INTERN
ulint
trx_sysf_rseg_find_free(
/*====================*/
	mtr_t*	mtr,			/*!< in: mtr */
	bool	include_tmp_slots,	/*!< in: if true, report slots reserved
					for temp-tablespace as free slots. */
	ulint	nth_free_slots);	/*!< in: allocate nth free slot.
					0 means next free slot. */
/***************************************************************//**
Gets the pointer in the nth slot of the rseg array.
@return	pointer to rseg object, NULL if slot not in use */
UNIV_INLINE
trx_rseg_t*
trx_sys_get_nth_rseg(
/*=================*/
	trx_sys_t*	sys,	/*!< in: trx system */
	ulint		n);	/*!< in: index of slot */
/**********************************************************************//**
Gets a pointer to the transaction system file copy and x-locks its page.
@return	pointer to system file copy, page x-locked */
UNIV_INLINE
trx_sysf_t*
trx_sysf_get(
/*=========*/
	mtr_t*	mtr);	/*!< in: mtr */
/*****************************************************************//**
Gets the space of the nth rollback segment slot in the trx system
file copy.
@return	space id */
UNIV_INLINE
ulint
trx_sysf_rseg_get_space(
/*====================*/
	trx_sysf_t*	sys_header,	/*!< in: trx sys file copy */
	ulint		i,		/*!< in: slot index == rseg id */
	mtr_t*		mtr);		/*!< in: mtr */
/*****************************************************************//**
Gets the page number of the nth rollback segment slot in the trx system
file copy.
@return	page number, FIL_NULL if slot unused */
UNIV_INLINE
ulint
trx_sysf_rseg_get_page_no(
/*======================*/
	trx_sysf_t*	sys_header,	/*!< in: trx sys file copy */
	ulint		i,		/*!< in: slot index == rseg id */
	mtr_t*		mtr);		/*!< in: mtr */
/*****************************************************************//**
Sets the space id of the nth rollback segment slot in the trx system
file copy. */
UNIV_INLINE
void
trx_sysf_rseg_set_space(
/*====================*/
	trx_sysf_t*	sys_header,	/*!< in: trx sys file copy */
	ulint		i,		/*!< in: slot index == rseg id */
	ulint		space,		/*!< in: space id */
	mtr_t*		mtr);		/*!< in: mtr */
/*****************************************************************//**
Sets the page number of the nth rollback segment slot in the trx system
file copy. */
UNIV_INLINE
void
trx_sysf_rseg_set_page_no(
/*======================*/
	trx_sysf_t*	sys_header,	/*!< in: trx sys file copy */
	ulint		i,		/*!< in: slot index == rseg id */
	ulint		page_no,	/*!< in: page number, FIL_NULL if
					the slot is reset to unused */
	mtr_t*		mtr);		/*!< in: mtr */
/*****************************************************************//**
Allocates a new transaction id.
@return	new, allocated trx id */
UNIV_INLINE
trx_id_t
trx_sys_get_new_trx_id();
/*===================*/
/*****************************************************************//**
Determines the maximum transaction id.
@return maximum currently allocated trx id; will be stale after the
next call to trx_sys_get_new_trx_id() */
UNIV_INLINE
trx_id_t
trx_sys_get_max_trx_id(void);
/*========================*/

#ifdef UNIV_DEBUG
/* Flag to control TRX_RSEG_N_SLOTS behavior debugging. */
extern uint			trx_rseg_n_slots_debug;
#endif

/*****************************************************************//**
Check if slot-id is reserved slot-id for noredo rsegs. */
UNIV_INLINE
bool
trx_sys_is_noredo_rseg_slot(
/*========================*/
	ulint	slot_id);	/*!< in: slot_id to check */

/*****************************************************************//**
Writes a trx id to an index page. In case that the id size changes in
some future version, this function should be used instead of
mach_write_... */
UNIV_INLINE
void
trx_write_trx_id(
/*=============*/
	byte*		ptr,	/*!< in: pointer to memory where written */
	trx_id_t	id);	/*!< in: id */
/*****************************************************************//**
Reads a trx id from an index page. In case that the id size changes in
some future version, this function should be used instead of
mach_read_...
@return	id */
UNIV_INLINE
trx_id_t
trx_read_trx_id(
/*============*/
	const byte*	ptr);	/*!< in: pointer to memory from where to read */
/****************************************************************//**
Looks for the trx instance with the given id in the rw trx_list.
The caller must be holding trx_sys->mutex.
@return	the trx handle or NULL if not found;
the pointer must not be dereferenced unless lock_sys->mutex was
acquired before calling this function and is still being held */
UNIV_INLINE
trx_t*
trx_get_rw_trx_by_id(
/*=================*/
	trx_id_t	trx_id);/*!< in: trx id to search for */
/****************************************************************//**
Returns the minimum trx id in rw trx list. This is the smallest id for which
the trx can possibly be active. (But, you must look at the trx->state to
find out if the minimum trx id transaction itself is active, or already
committed.)
@return	the minimum trx id, or trx_sys->max_trx_id if the trx list is empty */
UNIV_INLINE
trx_id_t
trx_rw_min_trx_id(void);
/*===================*/
/****************************************************************//**
Checks if a rw transaction with the given id is active. Caller must hold
trx_sys->mutex in shared mode. If the caller is not holding
lock_sys->mutex, the transaction may already have been committed.
@return	transaction instance if active, or NULL;
the pointer must not be dereferenced unless lock_sys->mutex was
acquired before calling this function and is still being held */
UNIV_INLINE
trx_t*
trx_rw_is_active_low(
/*=================*/
	trx_id_t	trx_id,		/*!< in: trx id of the transaction */
	ibool*		corrupt);	/*!< in: NULL or pointer to a flag
					that will be set if corrupt */
/****************************************************************//**
Checks if a rw transaction with the given id is active. If the caller is
not holding lock_sys->mutex, the transaction may already have been
committed.
@return	transaction instance if active, or NULL;
the pointer must not be dereferenced unless lock_sys->mutex was
acquired before calling this function and is still being held */
UNIV_INLINE
trx_t*
trx_rw_is_active(
/*=============*/
	trx_id_t	trx_id,		/*!< in: trx id of the transaction */
	ibool*		corrupt);	/*!< in: NULL or pointer to a flag
					that will be set if corrupt */
#ifdef UNIV_DEBUG
/****************************************************************//**
Checks whether a trx is in one of rw_trx_list or ro_trx_list.
@return	TRUE if is in */
UNIV_INTERN
ibool
trx_in_trx_list(
/*============*/
	const trx_t*	in_trx)		/*!< in: transaction */
	__attribute__((nonnull, warn_unused_result));
#endif /* UNIV_DEBUG */
#if defined UNIV_DEBUG || defined UNIV_BLOB_LIGHT_DEBUG
/***********************************************************//**
Assert that a transaction has been recovered.
@return TRUE */
UNIV_INLINE
ibool
trx_assert_recovered(
/*=================*/
	trx_id_t	trx_id)		/*!< in: transaction identifier */
	__attribute__((warn_unused_result));
#endif /* UNIV_DEBUG || UNIV_BLOB_LIGHT_DEBUG */
/*****************************************************************//**
Updates the offset information about the end of the MySQL binlog entry
which corresponds to the transaction just being committed. In a MySQL
replication slave updates the latest master binlog position up to which
replication has proceeded. */
UNIV_INTERN
void
trx_sys_update_mysql_binlog_offset(
/*===============================*/
	const char*	file_name,/*!< in: MySQL log file name */
	ib_int64_t	offset,	/*!< in: position in that log file */
	ulint		field,	/*!< in: offset of the MySQL log info field in
				the trx sys header */
	mtr_t*		mtr);	/*!< in: mtr */
/*****************************************************************//**
Prints to stderr the MySQL binlog offset info in the trx system header if
the magic number shows it valid. */
UNIV_INTERN
void
trx_sys_print_mysql_binlog_offset(void);
/*===================================*/
/*****************************************************************//**
Prints to stderr the MySQL master log offset info in the trx system header if
the magic number shows it valid. */
UNIV_INTERN
void
trx_sys_print_mysql_master_log_pos(void);
/*====================================*/
/*****************************************************************//**
Initializes the tablespace tag system. */
UNIV_INTERN
void
trx_sys_file_format_init(void);
/*==========================*/
/*****************************************************************//**
Closes the tablespace tag system. */
UNIV_INTERN
void
trx_sys_file_format_close(void);
/*===========================*/
/********************************************************************//**
Tags the system table space with minimum format id if it has not been
tagged yet.
WARNING: This function is only called during the startup and AFTER the
redo log application during recovery has finished. */
UNIV_INTERN
void
trx_sys_file_format_tag_init(void);
/*==============================*/
/*****************************************************************//**
Shutdown/Close the transaction system. */
UNIV_INTERN
void
trx_sys_close(void);
/*===============*/
/*****************************************************************//**
Get the name representation of the file format from its id.
@return	pointer to the name */
UNIV_INTERN
const char*
trx_sys_file_format_id_to_name(
/*===========================*/
	const ulint	id);		/*!< in: id of the file format */
/*****************************************************************//**
Set the file format id unconditionally except if it's already the
same value.
@return	TRUE if value updated */
UNIV_INTERN
ibool
trx_sys_file_format_max_set(
/*========================*/
	ulint		format_id,	/*!< in: file format id */
	const char**	name);		/*!< out: max file format name or
					NULL if not needed. */
/*********************************************************************
Creates the rollback segments
@return number of rollback segments that are active. */
UNIV_INTERN
ulint
trx_sys_create_rsegs(
/*=================*/
	ulint	n_spaces,	/*!< number of tablespaces for UNDO logs */
	ulint	n_rsegs,	/*!< number of rollback segments to create */
	ulint	n_tmp_rsegs);	/*!< number of rollback segments reserved for
				temp-tables. */
/*****************************************************************//**
Get the number of transaction in the system, independent of their state.
@return count of transactions in trx_sys_t::trx_list */
UNIV_INLINE
ulint
trx_sys_get_n_rw_trx(void);
/*======================*/

/*********************************************************************
Check if there are any active (non-prepared) transactions.
@return total number of active transactions or 0 if none */
UNIV_INTERN
ulint
trx_sys_any_active_transactions(void);
/*=================================*/
#else /* !UNIV_HOTBACKUP */
/*****************************************************************//**
Prints to stderr the MySQL binlog info in the system header if the
magic number shows it valid. */
UNIV_INTERN
void
trx_sys_print_mysql_binlog_offset_from_page(
/*========================================*/
	const byte*	page);	/*!< in: buffer containing the trx
				system header page, i.e., page number
				TRX_SYS_PAGE_NO in the tablespace */
/*****************************************************************//**
Reads the file format id from the first system table space file.
Even if the call succeeds and returns TRUE, the returned format id
may be ULINT_UNDEFINED signalling that the format id was not present
in the data file.
@return TRUE if call succeeds */
UNIV_INTERN
ibool
trx_sys_read_file_format_id(
/*========================*/
	const char *pathname,	/*!< in: pathname of the first system
				table space file */
	ulint *format_id);	/*!< out: file format of the system table
				space */
/*****************************************************************//**
Reads the file format id from the given per-table data file.
@return TRUE if call succeeds */
UNIV_INTERN
ibool
trx_sys_read_pertable_file_format_id(
/*=================================*/
	const char *pathname,	/*!< in: pathname of a per-table
				datafile */
	ulint *format_id);	/*!< out: file format of the per-table
				data file */
#endif /* !UNIV_HOTBACKUP */
/*****************************************************************//**
Get the name representation of the file format from its id.
@return	pointer to the max format name */
UNIV_INTERN
const char*
trx_sys_file_format_max_get(void);
/*=============================*/
/*****************************************************************//**
Check for the max file format tag stored on disk.
@return	DB_SUCCESS or error code */
UNIV_INTERN
dberr_t
trx_sys_file_format_max_check(
/*==========================*/
	ulint		max_format_id);	/*!< in: the max format id to check */
/********************************************************************//**
Update the file format tag in the system tablespace only if the given
format id is greater than the known max id.
@return	TRUE if format_id was bigger than the known max id */
UNIV_INTERN
ibool
trx_sys_file_format_max_upgrade(
/*============================*/
	const char**	name,		/*!< out: max file format name */
	ulint		format_id);	/*!< in: file format identifier */
/*****************************************************************//**
Get the name representation of the file format from its id.
@return	pointer to the name */
UNIV_INTERN
const char*
trx_sys_file_format_id_to_name(
/*===========================*/
	const ulint	id);	/*!< in: id of the file format */

#ifdef UNIV_DEBUG
/*************************************************************//**
Validate the trx_sys_t::rw_trx_list.
@return true if the list is valid */
UNIV_INTERN
bool
trx_sys_validate_trx_list();
/*========================*/
#endif /* UNIV_DEBUG */

/* The automatically created system rollback segment has this id */
#define TRX_SYS_SYSTEM_RSEG_ID	0

/* Space id and page no where the trx system file copy resides */
#define	TRX_SYS_SPACE	0	/* the SYSTEM tablespace */
#include "fsp0fsp.h"
#define	TRX_SYS_PAGE_NO	FSP_TRX_SYS_PAGE_NO

/* The offset of the transaction system header on the page */
#define	TRX_SYS		FSEG_PAGE_DATA

/** Transaction system header */
/*------------------------------------------------------------- @{ */
#define	TRX_SYS_TRX_ID_STORE	0	/*!< the maximum trx id or trx
					number modulo
					TRX_SYS_TRX_ID_UPDATE_MARGIN
					written to a file page by any
					transaction; the assignment of
					transaction ids continues from
					this number rounded up by
					TRX_SYS_TRX_ID_UPDATE_MARGIN
					plus
					TRX_SYS_TRX_ID_UPDATE_MARGIN
					when the database is
					started */
#define TRX_SYS_FSEG_HEADER	8	/*!< segment header for the
					tablespace segment the trx
					system is created into */
#define	TRX_SYS_RSEGS		(8 + FSEG_HEADER_SIZE)
					/*!< the start of the array of
					rollback segment specification
					slots */
/*------------------------------------------------------------- @} */

/* Max number of rollback segments: the number of segment specification slots
in the transaction system array; rollback segment id must fit in one (signed)
byte, therefore 128; each slot is currently 8 bytes in size. If you want
to raise the level to 256 then you will need to fix some assertions that
impose the 7 bit restriction. e.g., mach_write_to_3() */
#define	TRX_SYS_N_RSEGS			128
/* Originally, InnoDB defined TRX_SYS_N_RSEGS as 256 but created only one
rollback segment.  It initialized some arrays with this number of entries.
We must remember this limit in order to keep file compatibility. */
#define TRX_SYS_OLD_N_RSEGS		256

/** Maximum length of MySQL binlog file name, in bytes.
@see trx_sys_mysql_master_log_name
@see trx_sys_mysql_bin_log_name */
#define TRX_SYS_MYSQL_LOG_NAME_LEN	512
/** Contents of TRX_SYS_MYSQL_LOG_MAGIC_N_FLD */
#define TRX_SYS_MYSQL_LOG_MAGIC_N	873422344

#if UNIV_PAGE_SIZE_MIN < 4096
# error "UNIV_PAGE_SIZE_MIN < 4096"
#endif
/** The offset of the MySQL replication info in the trx system header;
this contains the same fields as TRX_SYS_MYSQL_LOG_INFO below */
#define TRX_SYS_MYSQL_MASTER_LOG_INFO	(UNIV_PAGE_SIZE - 2000)

/** The offset of the MySQL binlog offset info in the trx system header */
#define TRX_SYS_MYSQL_LOG_INFO		(UNIV_PAGE_SIZE - 1000)
#define	TRX_SYS_MYSQL_LOG_MAGIC_N_FLD	0	/*!< magic number which is
						TRX_SYS_MYSQL_LOG_MAGIC_N
						if we have valid data in the
						MySQL binlog info */
#define TRX_SYS_MYSQL_LOG_OFFSET_HIGH	4	/*!< high 4 bytes of the offset
						within that file */
#define TRX_SYS_MYSQL_LOG_OFFSET_LOW	8	/*!< low 4 bytes of the offset
						within that file */
#define TRX_SYS_MYSQL_LOG_NAME		12	/*!< MySQL log file name */

/** Doublewrite buffer */
/* @{ */
/** The offset of the doublewrite buffer header on the trx system header page */
#define TRX_SYS_DOUBLEWRITE		(UNIV_PAGE_SIZE - 200)
/*-------------------------------------------------------------*/
#define TRX_SYS_DOUBLEWRITE_FSEG	0	/*!< fseg header of the fseg
						containing the doublewrite
						buffer */
#define TRX_SYS_DOUBLEWRITE_MAGIC	FSEG_HEADER_SIZE
						/*!< 4-byte magic number which
						shows if we already have
						created the doublewrite
						buffer */
#define TRX_SYS_DOUBLEWRITE_BLOCK1	(4 + FSEG_HEADER_SIZE)
						/*!< page number of the
						first page in the first
						sequence of 64
						(= FSP_EXTENT_SIZE) consecutive
						pages in the doublewrite
						buffer */
#define TRX_SYS_DOUBLEWRITE_BLOCK2	(8 + FSEG_HEADER_SIZE)
						/*!< page number of the
						first page in the second
						sequence of 64 consecutive
						pages in the doublewrite
						buffer */
#define TRX_SYS_DOUBLEWRITE_REPEAT	12	/*!< we repeat
						TRX_SYS_DOUBLEWRITE_MAGIC,
						TRX_SYS_DOUBLEWRITE_BLOCK1,
						TRX_SYS_DOUBLEWRITE_BLOCK2
						so that if the trx sys
						header is half-written
						to disk, we still may
						be able to recover the
						information */
/** If this is not yet set to TRX_SYS_DOUBLEWRITE_SPACE_ID_STORED_N,
we must reset the doublewrite buffer, because starting from 4.1.x the
space id of a data page is stored into
FIL_PAGE_ARCH_LOG_NO_OR_SPACE_ID. */
#define TRX_SYS_DOUBLEWRITE_SPACE_ID_STORED (24 + FSEG_HEADER_SIZE)

/*-------------------------------------------------------------*/
/** Contents of TRX_SYS_DOUBLEWRITE_MAGIC */
#define TRX_SYS_DOUBLEWRITE_MAGIC_N	536853855
/** Contents of TRX_SYS_DOUBLEWRITE_SPACE_ID_STORED */
#define TRX_SYS_DOUBLEWRITE_SPACE_ID_STORED_N 1783657386

/** Size of the doublewrite block in pages */
#define TRX_SYS_DOUBLEWRITE_BLOCK_SIZE	FSP_EXTENT_SIZE
/* @} */

/** File format tag */
/* @{ */
/** The offset of the file format tag on the trx system header page
(TRX_SYS_PAGE_NO of TRX_SYS_SPACE) */
#define TRX_SYS_FILE_FORMAT_TAG		(UNIV_PAGE_SIZE - 16)

/** Contents of TRX_SYS_FILE_FORMAT_TAG when valid. The file format
identifier is added to this constant. */
#define TRX_SYS_FILE_FORMAT_TAG_MAGIC_N_LOW	3645922177UL
/** Contents of TRX_SYS_FILE_FORMAT_TAG+4 when valid */
#define TRX_SYS_FILE_FORMAT_TAG_MAGIC_N_HIGH	2745987765UL
/** Contents of TRX_SYS_FILE_FORMAT_TAG when valid. The file format
identifier is added to this 64-bit constant. */
#define TRX_SYS_FILE_FORMAT_TAG_MAGIC_N					\
	((ib_uint64_t) TRX_SYS_FILE_FORMAT_TAG_MAGIC_N_HIGH << 32	\
	 | TRX_SYS_FILE_FORMAT_TAG_MAGIC_N_LOW)
/* @} */

#ifndef UNIV_HOTBACKUP
/** The transaction system central memory data structure. */
struct trx_sys_t {

	ib_mutex_t	mutex;		/*!< mutex protecting most fields in
					this structure except when noted
					otherwise */
	ulint		n_prepared_trx;	/*!< Number of transactions currently
					in the XA PREPARED state */
	ulint		n_prepared_recovered_trx; /*!< Number of transactions
					currently in XA PREPARED state that are
					also recovered. Such transactions cannot
					be added during runtime. They can only
					occur after recovery if mysqld crashed
					while there were XA PREPARED
					transactions. We disable query cache
					if such transactions exist. */
	trx_id_t	max_trx_id;	/*!< The smallest number not yet
					assigned as a transaction id or
					transaction number */
#ifdef UNIV_DEBUG
	trx_id_t	rw_max_trx_id;	/*!< Max trx id of read-write transactions
					which exist or existed */
#endif
	trx_list_t	rw_trx_list;	/*!< List of active and committed in
					memory read-write transactions, sorted
					on trx id, biggest first. Recovered
					transactions are always on this list. */
	trx_list_t	ro_trx_list;	/*!< List of active and committed in
					memory read-only transactions, sorted
					on trx id, biggest first. NOTE:
					The order for read-only transactions
					is not necessary. We should exploit
					this and increase concurrency during
					add/remove. */
	trx_list_t	mysql_trx_list;	/*!< List of transactions created
					for MySQL. All transactions on
					ro_trx_list are on mysql_trx_list. The
					rw_trx_list can contain system
					transactions and recovered transactions
					that will not be in the mysql_trx_list.
					There can be active non-locking
					auto-commit read only transactions that
					are on this list but not on ro_trx_list.
					mysql_trx_list may additionally contain
					transactions that have not yet been
					started in InnoDB. */
	trx_rseg_t*	rseg_array[TRX_SYS_N_RSEGS];
					/*!< Pointer array to rollback
					segments; NULL if slot not in use;
					created and destroyed in
					single-threaded mode; not protected
					by any mutex, because it is read-only
					during multi-threaded operation */
	trx_rseg_t*	const pending_purge_rseg_array[TRX_SYS_N_RSEGS];
					/*!< Pointer array to rollback segments
					between slot-1..slot-srv_tmp_undo_logs
					that are now replaced by non-redo
					rollback segments. We need them for
					scheduling purge if any of the rollback
					segment has pending records to purge. */
	ulint		rseg_history_len;/*!< Length of the TRX_RSEG_HISTORY
					list (update undo logs for committed
					transactions), protected by
					rseg->mutex */
	UT_LIST_BASE_NODE_T(read_view_t) view_list;
					/*!< List of read views sorted
					on trx no, biggest first */
};

/** When a trx id which is zero modulo this number (which must be a power of
two) is assigned, the field TRX_SYS_TRX_ID_STORE on the transaction system
page is updated */
#define TRX_SYS_TRX_ID_WRITE_MARGIN	((trx_id_t) 256)
#endif /* !UNIV_HOTBACKUP */

#ifndef UNIV_NONINL
#include "trx0sys.ic"
#endif

#endif<|MERGE_RESOLUTION|>--- conflicted
+++ resolved
@@ -40,13 +40,8 @@
 #include "ut0lst.h"
 #include "read0types.h"
 #include "page0types.h"
-<<<<<<< HEAD
-
-typedef UT_LIST_BASE_NODE_T(trx_t) trx_list_t;
-=======
 #include "ut0bh.h"
 #include "trx0trx.h"
->>>>>>> bedab407
 
 /** In a MySQL replication slave, in crash recovery we store the master log
 file name and position here. */
