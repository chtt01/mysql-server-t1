--- conflicted
+++ resolved
@@ -9620,17 +9620,12 @@
   ndbrequire(transP->apiScanRec == RNIL);
   ndbrequire(scanptr.p->scanApiRec == RNIL);
 
-<<<<<<< HEAD
-  initScanrec(scanptr, scanTabReq, scanParallel, 
-              noOprecPerFrag, aiLength, keyLen);
-=======
-  errCode = initScanrec(scanptr, scanTabReq, scanParallel, noOprecPerFrag);
+  errCode = initScanrec(scanptr, scanTabReq, scanParallel, noOprecPerFrag, aiLength, keyLen);
   if (unlikely(errCode))
   {
     jam();
     goto SCAN_TAB_error;
   }
->>>>>>> 6c8cff28
 
   transP->apiScanRec = scanptr.i;
   transP->returncode = 0;
@@ -9730,20 +9725,13 @@
   return;
 }//Dbtc::execSCAN_TABREQ()
 
-<<<<<<< HEAD
-void Dbtc::initScanrec(ScanRecordPtr scanptr,
-		       const ScanTabReq * scanTabReq,
-		       UintR scanParallel,
-		       UintR noOprecPerFrag,
-                       Uint32 aiLength,
-                       Uint32 keyLength) 
-=======
 Uint32
 Dbtc::initScanrec(ScanRecordPtr scanptr,
 		  const ScanTabReq * scanTabReq,
 		  UintR scanParallel,
-		  UintR noOprecPerFrag) 
->>>>>>> 6c8cff28
+		  UintR noOprecPerFrag,
+		  Uint32 aiLength,
+		  Uint32 keyLength)
 {
   const UintR ri = scanTabReq->requestInfo;
   scanptr.p->scanTcrec = tcConnectptr.i;
