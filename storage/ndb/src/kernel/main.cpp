--- conflicted
+++ resolved
@@ -92,11 +92,7 @@
   { "allocated-nodeid", 256,
     "INTERNAL: nodeid allocated by angel process",
     (uchar**) &opt_allocated_nodeid, (uchar**) &opt_allocated_nodeid, 0,
-<<<<<<< HEAD
-    GET_UINT, REQUIRED_ARG, 0, 0, ~0, 0, 0, 0 },
-=======
     GET_UINT, REQUIRED_ARG, 0, 0, UINT_MAX, 0, 0, 0 },
->>>>>>> e6ffef75
   { "connect-retries", 'r',
     "Number of times mgmd is contacted at start. -1: eternal retries",
     (uchar**) &opt_retries, (uchar**) &opt_retries, 0,
