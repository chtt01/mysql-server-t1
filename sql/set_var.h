#ifndef SET_VAR_INCLUDED
#define SET_VAR_INCLUDED
/* Copyright (c) 2002, 2011, Oracle and/or its affiliates. All rights reserved.

   This program is free software; you can redistribute it and/or modify
   it under the terms of the GNU General Public License as published by
   the Free Software Foundation; version 2 of the License.

   This program is distributed in the hope that it will be useful,
   but WITHOUT ANY WARRANTY; without even the implied warranty of
   MERCHANTABILITY or FITNESS FOR A PARTICULAR PURPOSE.  See the
   GNU General Public License for more details.

   You should have received a copy of the GNU General Public License
   along with this program; if not, write to the Free Software
   Foundation, Inc., 51 Franklin St, Fifth Floor, Boston, MA 02110-1301  USA */

/**
  @file
  "public" interface to sys_var - server configuration variables.
*/

#include <my_getopt.h>
#include <vector>

class sys_var;
class set_var;
class sys_var_pluginvar;
class PolyLock;
class Item_func_set_user_var;

// This include needs to be here since item.h requires enum_var_type :-P
#include "item.h"                          /* Item */
#include "sql_class.h"                     /* THD  */

extern TYPELIB bool_typelib;

struct sys_var_chain
{
  sys_var *first;
  sys_var *last;
};

int mysql_add_sys_var_chain(sys_var *chain);
int mysql_del_sys_var_chain(sys_var *chain);

/**
  A class representing one system variable - that is something
  that can be accessed as @@global.variable_name or @@session.variable_name,
  visible in SHOW xxx VARIABLES and in INFORMATION_SCHEMA.xxx_VARIABLES,
  optionally it can be assigned to, optionally it can have a command-line
  counterpart with the same name.
*/
class sys_var
{
public:
  sys_var *next;
  LEX_CSTRING name;
  enum flag_enum { GLOBAL, SESSION, ONLY_SESSION, SCOPE_MASK=1023,
                   READONLY=1024, ALLOCATED=2048, INVISIBLE=4096 };
  static const int PARSE_EARLY= 1;
  static const int PARSE_NORMAL= 2;
  /**
    Enumeration type to indicate for a system variable whether
    it will be written to the binlog or not.
  */    
  enum binlog_status_enum { VARIABLE_NOT_IN_BINLOG,
                            SESSION_VARIABLE_IN_BINLOG } binlog_status;

protected:
  typedef bool (*on_check_function)(sys_var *self, THD *thd, set_var *var);
  typedef bool (*on_update_function)(sys_var *self, THD *thd, enum_var_type type);

  int flags;            ///< or'ed flag_enum values
  int m_parse_flag;     ///< either PARSE_EARLY or PARSE_NORMAL.
  const SHOW_TYPE show_val_type; ///< what value_ptr() returns for sql_show.cc
  my_option option;     ///< min, max, default values are stored here
  PolyLock *guard;      ///< *second* lock that protects the variable
  ptrdiff_t offset;     ///< offset to the value from global_system_variables
  on_check_function on_check;
  on_update_function on_update;
<<<<<<< HEAD
  const char *deprecation_substitute;
=======
  const char *const deprecation_substitute;
>>>>>>> b7fc4388
  bool is_os_charset; ///< true if the value is in character_set_filesystem

public:
  sys_var(sys_var_chain *chain, const char *name_arg, const char *comment,
          int flag_args, ptrdiff_t off, int getopt_id,
          enum get_opt_arg_type getopt_arg_type, SHOW_TYPE show_val_type_arg,
          longlong def_val, PolyLock *lock, enum binlog_status_enum binlog_status_arg,
          on_check_function on_check_func, on_update_function on_update_func,
          const char *substitute, int parse_flag);

  virtual ~sys_var() {}

  /**
    All the cleanup procedures should be performed here
  */
  virtual void cleanup() {}
  /**
    downcast for sys_var_pluginvar. Returns this if it's an instance
    of sys_var_pluginvar, and 0 otherwise.
  */
  virtual sys_var_pluginvar *cast_pluginvar() { return 0; }

  bool check(THD *thd, set_var *var);
  uchar *value_ptr(THD *thd, enum_var_type type, LEX_STRING *base);
  bool set_default(THD *thd, enum_var_type type);
  bool update(THD *thd, set_var *var);

  SHOW_TYPE show_type() { return show_val_type; }
  int scope() const { return flags & SCOPE_MASK; }
  const CHARSET_INFO *charset(THD *thd);
  bool is_readonly() const { return flags & READONLY; }
  bool not_visible() const { return flags & INVISIBLE; }
  /**
    the following is only true for keycache variables,
    that support the syntax @@keycache_name.variable_name
  */
  bool is_struct() { return option.var_type & GET_ASK_ADDR; }
  bool is_written_to_binlog(enum_var_type type)
  { return type != OPT_GLOBAL && binlog_status == SESSION_VARIABLE_IN_BINLOG; }
  virtual bool check_update_type(Item_result type) = 0;
  bool check_type(enum_var_type type)
  {
    switch (scope())
    {
    case GLOBAL:       return type != OPT_GLOBAL;
    case SESSION:      return false; // always ok
    case ONLY_SESSION: return type == OPT_GLOBAL;
    }
    return true; // keep gcc happy
  }
  bool register_option(std::vector<my_option> *array, int parse_flags)
  {
    return (option.id != -1) && (m_parse_flag & parse_flags) &&
      (array->push_back(option), false);
  }
  void do_deprecated_warning(THD *thd);

private:
  virtual bool do_check(THD *thd, set_var *var) = 0;
  /**
    save the session default value of the variable in var
  */
  virtual void session_save_default(THD *thd, set_var *var) = 0;
  /**
    save the global default value of the variable in var
  */
  virtual void global_save_default(THD *thd, set_var *var) = 0;
  virtual bool session_update(THD *thd, set_var *var) = 0;
  virtual bool global_update(THD *thd, set_var *var) = 0;
protected:
  /**
    A pointer to a value of the variable for SHOW.
    It must be of show_val_type type (bool for SHOW_BOOL, int for SHOW_INT,
    longlong for SHOW_LONGLONG, etc).
  */
  virtual uchar *session_value_ptr(THD *thd, LEX_STRING *base);
  virtual uchar *global_value_ptr(THD *thd, LEX_STRING *base);

  /**
    A pointer to a storage area of the variable, to the raw data.
    Typically it's the same as session_value_ptr(), but it's different,
    for example, for ENUM, that is printed as a string, but stored as a number.
  */
  uchar *session_var_ptr(THD *thd)
  { return ((uchar*)&(thd->variables)) + offset; }

  uchar *global_var_ptr()
  { return ((uchar*)&global_system_variables) + offset; }
};

#include "binlog.h"                           /* binlog_format_typelib */
#include "sql_plugin.h"                    /* SHOW_HA_ROWS, SHOW_MY_BOOL */

/****************************************************************************
  Classes for parsing of the SET command
****************************************************************************/

/**
  A base class for everything that can be set with SET command.
  It's similar to Items, an instance of this is created by the parser
  for every assigmnent in SET (or elsewhere, e.g. in SELECT).
*/
class set_var_base :public Sql_alloc
{
public:
  set_var_base() {}
  virtual ~set_var_base() {}
  virtual int check(THD *thd)=0;           /* To check privileges etc. */
  virtual int update(THD *thd)=0;                  /* To set the value */
  virtual int light_check(THD *thd) { return check(thd); }   /* for PS */
  virtual void print(THD *thd, String *str)=0;	/* To self-print */
  /// @returns whether this variable is @@@@optimizer_trace.
  virtual bool is_var_optimizer_trace() const { return false; }
};


/**
  set_var_base descendant for assignments to the system variables.
*/
class set_var :public set_var_base
{
public:
  sys_var *var; ///< system variable to be updated
  Item *value;  ///< the expression that provides the new value of the variable
  enum_var_type type;
  union ///< temp storage to hold a value between sys_var::check and ::update
  {
    ulonglong ulonglong_value;          ///< for all integer, set, enum sysvars
    double double_value;                ///< for Sys_var_double
    plugin_ref plugin;                  ///< for Sys_var_plugin
    Time_zone *time_zone;               ///< for Sys_var_tz
    LEX_STRING string_value;            ///< for Sys_var_charptr and others
    const void *ptr;                    ///< for Sys_var_struct
  } save_result;
  LEX_STRING base; /**< for structured variables, like keycache_name.variable_name */

  set_var(enum_var_type type_arg, sys_var *var_arg,
          const LEX_STRING *base_name_arg, Item *value_arg)
    :var(var_arg), type(type_arg), base(*base_name_arg)
  {
    /*
      If the set value is a field, change it to a string to allow things like
      SET table_type=MYISAM;
    */
    if (value_arg && value_arg->type() == Item::FIELD_ITEM)
    {
      Item_field *item= (Item_field*) value_arg;
      if (!(value=new Item_string(item->field_name,
                                  (uint) strlen(item->field_name),
                                  system_charset_info))) // names are utf8
        value=value_arg;                        /* Give error message later */
    }
    else
      value=value_arg;
  }
  int check(THD *thd);
  int update(THD *thd);
  int light_check(THD *thd);
  void print(THD *thd, String *str);	/* To self-print */
#ifdef OPTIMIZER_TRACE
  virtual bool is_var_optimizer_trace() const
  {
    extern sys_var *Sys_optimizer_trace_ptr;
    return var == Sys_optimizer_trace_ptr;
  }
#endif
};


/* User variables like @my_own_variable */
class set_var_user: public set_var_base
{
  Item_func_set_user_var *user_var_item;
public:
  set_var_user(Item_func_set_user_var *item)
    :user_var_item(item)
  {}
  int check(THD *thd);
  int update(THD *thd);
  int light_check(THD *thd);
  void print(THD *thd, String *str);	/* To self-print */
};

/* For SET PASSWORD */

class set_var_password: public set_var_base
{
  LEX_USER *user;
  char *password;
public:
  set_var_password(LEX_USER *user_arg,char *password_arg)
    :user(user_arg), password(password_arg)
  {}
  int check(THD *thd);
  int update(THD *thd);
  void print(THD *thd, String *str);	/* To self-print */
};


/* For SET NAMES and SET CHARACTER SET */

class set_var_collation_client: public set_var_base
{
  int   set_cs_flags;
  const CHARSET_INFO *character_set_client;
  const CHARSET_INFO *character_set_results;
  const CHARSET_INFO *collation_connection;
public:
  enum  set_cs_flags_enum { SET_CS_NAMES=1, SET_CS_DEFAULT=2, SET_CS_COLLATE=4 };
  set_var_collation_client(int set_cs_flags_arg,
                           const CHARSET_INFO *client_coll_arg,
                           const CHARSET_INFO *connection_coll_arg,
                           const CHARSET_INFO *result_coll_arg)
    :set_cs_flags(set_cs_flags_arg),
     character_set_client(client_coll_arg),
     character_set_results(result_coll_arg),
     collation_connection(connection_coll_arg)
  {}
  int check(THD *thd);
  int update(THD *thd);
  void print(THD *thd, String *str);	/* To self-print */
};


/* optional things, have_* variables */
extern SHOW_COMP_OPTION have_csv;
extern SHOW_COMP_OPTION have_ndbcluster, have_partitioning;
extern SHOW_COMP_OPTION have_profiling;

extern SHOW_COMP_OPTION have_ssl, have_symlink, have_dlopen;
extern SHOW_COMP_OPTION have_query_cache;
extern SHOW_COMP_OPTION have_geometry, have_rtree_keys;
extern SHOW_COMP_OPTION have_crypt;
extern SHOW_COMP_OPTION have_compress;

/*
  Prototypes for helper functions
*/

SHOW_VAR* enumerate_sys_vars(THD *thd, bool sorted, enum enum_var_type type);

sys_var *find_sys_var(THD *thd, const char *str, uint length=0);
int sql_set_variables(THD *thd, List<set_var_base> *var_list);

bool fix_delay_key_write(sys_var *self, THD *thd, enum_var_type type);

sql_mode_t expand_sql_mode(sql_mode_t sql_mode);
bool sql_mode_string_representation(THD *thd, sql_mode_t sql_mode, LEX_STRING *ls);

extern sys_var *Sys_autocommit_ptr;
extern sys_var *Sys_gtid_next_ptr;
extern sys_var *Sys_gtid_next_list_ptr;

const CHARSET_INFO *get_old_charset_by_name(const char *old_name);

int sys_var_init();
int sys_var_add_options(std::vector<my_option> *long_options, int parse_flags);
void sys_var_end(void);

#endif
<|MERGE_RESOLUTION|>--- conflicted
+++ resolved
@@ -79,11 +79,7 @@
   ptrdiff_t offset;     ///< offset to the value from global_system_variables
   on_check_function on_check;
   on_update_function on_update;
-<<<<<<< HEAD
-  const char *deprecation_substitute;
-=======
   const char *const deprecation_substitute;
->>>>>>> b7fc4388
   bool is_os_charset; ///< true if the value is in character_set_filesystem
 
 public:
