--- conflicted
+++ resolved
@@ -817,6 +817,9 @@
         pfs->m_table_share_hash_pins= NULL;
         pfs->m_setup_actor_hash_pins= NULL;
         pfs->m_setup_object_hash_pins= NULL;
+        pfs->m_user_hash_pins= NULL;
+        pfs->m_account_hash_pins= NULL;
+        pfs->m_host_hash_pins= NULL;
 
         pfs->m_username_length= 0;
         pfs->m_hostname_length= 0;
@@ -826,116 +829,20 @@
         pfs->m_processlist_state_length= 0;
         pfs->m_processlist_info_length= 0;
 
+        pfs->m_host= NULL;
+        pfs->m_user= NULL;
+        pfs->m_account= NULL;
+        set_thread_account(pfs);
+
         PFS_events_waits *child_wait;
         for (index= 0; index < WAIT_STACK_SIZE; index++)
         {
-<<<<<<< HEAD
-          pfs->m_thread_internal_id=
-            PFS_atomic::add_u32(&thread_internal_id_counter, 1);
-          pfs->m_parent_thread_internal_id= 0;
-          pfs->m_thread_id= thread_id;
-          pfs->m_event_id= 1;
-          pfs->m_enabled= true;
-          pfs->m_class= klass;
-          pfs->m_events_waits_count= WAIT_STACK_BOTTOM;
-          pfs->m_waits_history_full= false;
-          pfs->m_waits_history_index= 0;
-          pfs->m_stages_history_full= false;
-          pfs->m_stages_history_index= 0;
-          pfs->m_statements_history_full= false;
-          pfs->m_statements_history_index= 0;
-
-          pfs->reset_stats();
-
-          pfs->m_filename_hash_pins= NULL;
-          pfs->m_table_share_hash_pins= NULL;
-          pfs->m_setup_actor_hash_pins= NULL;
-          pfs->m_setup_object_hash_pins= NULL;
-          pfs->m_user_hash_pins= NULL;
-          pfs->m_account_hash_pins= NULL;
-          pfs->m_host_hash_pins= NULL;
-
-          pfs->m_username_length= 0;
-          pfs->m_hostname_length= 0;
-          pfs->m_dbname_length= 0;
-          pfs->m_command= 0;
-          pfs->m_start_time= 0;
-          pfs->m_processlist_state_length= 0;
-          pfs->m_processlist_info_length= 0;
-
-          pfs->m_host= NULL;
-          pfs->m_user= NULL;
-          pfs->m_account= NULL;
-          set_thread_account(pfs);
-
-          PFS_events_waits *child_wait;
-          for (index= 0; index < WAIT_STACK_SIZE; index++)
-          {
-            child_wait= & pfs->m_events_waits_stack[index];
-            child_wait->m_thread_internal_id= pfs->m_thread_internal_id;
-            child_wait->m_event_id= 0;
-            child_wait->m_event_type= EVENT_TYPE_STATEMENT;
-            child_wait->m_wait_class= NO_WAIT_CLASS;
-          }
-
-          PFS_events_stages *child_stage= & pfs->m_stage_current;
-          child_stage->m_thread_internal_id= pfs->m_thread_internal_id;
-          child_stage->m_event_id= 0;
-          child_stage->m_event_type= EVENT_TYPE_STATEMENT;
-          child_stage->m_class= NULL;
-          child_stage->m_timer_start= 0;
-          child_stage->m_timer_end= 0;
-          child_stage->m_source_file= NULL;
-          child_stage->m_source_line= 0;
-
-          PFS_events_statements *child_statement;
-          for (index= 0; index < statement_stack_max; index++)
-          {
-            child_statement= & pfs->m_statement_stack[index];
-            child_statement->m_thread_internal_id= pfs->m_thread_internal_id;
-            child_statement->m_event_id= 0;
-            child_statement->m_event_type= EVENT_TYPE_STATEMENT;
-            child_statement->m_class= NULL;
-            child_statement->m_timer_start= 0;
-            child_statement->m_timer_end= 0;
-            child_statement->m_lock_time= 0;
-            child_statement->m_source_file= NULL;
-            child_statement->m_source_line= 0;
-            child_statement->m_current_schema_name_length= 0;
-            child_statement->m_sqltext_length= 0;
-
-            child_statement->m_message_text[0]= '\0';
-            child_statement->m_sql_errno= 0;
-            child_statement->m_sqlstate[0]= '\0';
-            child_statement->m_error_count= 0;
-            child_statement->m_warning_count= 0;
-            child_statement->m_rows_affected= 0;
-
-            child_statement->m_rows_sent= 0;
-            child_statement->m_rows_examined= 0;
-            child_statement->m_created_tmp_disk_tables= 0;
-            child_statement->m_created_tmp_tables= 0;
-            child_statement->m_select_full_join= 0;
-            child_statement->m_select_full_range_join= 0;
-            child_statement->m_select_range= 0;
-            child_statement->m_select_range_check= 0;
-            child_statement->m_select_scan= 0;
-            child_statement->m_sort_merge_passes= 0;
-            child_statement->m_sort_range= 0;
-            child_statement->m_sort_rows= 0;
-            child_statement->m_sort_scan= 0;
-            child_statement->m_no_index_used= 0;
-            child_statement->m_no_good_index_used= 0;
-          }
-          pfs->m_events_statements_count= 0;
-=======
           child_wait= & pfs->m_events_waits_stack[index];
           child_wait->m_thread_internal_id= pfs->m_thread_internal_id;
           child_wait->m_event_id= 0;
           child_wait->m_event_type= EVENT_TYPE_STATEMENT;
           child_wait->m_wait_class= NO_WAIT_CLASS;
         }
->>>>>>> 549498db
 
         PFS_events_stages *child_stage= & pfs->m_stage_current;
         child_stage->m_thread_internal_id= pfs->m_thread_internal_id;
@@ -1234,13 +1141,7 @@
     return pfs;
   }
 
-<<<<<<< HEAD
   lf_hash_search_unpin(pins);
-
-  /* filename is not constant, just using it for noise on create */
-  uint random= randomized_index(filename, file_max);
-=======
->>>>>>> 549498db
 
   while (++attempts <= file_max)
   {
@@ -1268,34 +1169,11 @@
                             &pfs);
         if (likely(res == 0))
         {
-<<<<<<< HEAD
-          pfs->m_class= klass;
-          pfs->m_enabled= klass->m_enabled && flag_global_instrumentation;
-          pfs->m_timed= klass->m_timed;
-          strncpy(pfs->m_filename, normalized_filename, normalized_length);
-          pfs->m_filename[normalized_length]= '\0';
-          pfs->m_filename_length= normalized_length;
-          pfs->m_wait_stat.reset();
-          pfs->m_file_stat.m_open_count= 1;
-          pfs->m_file_stat.m_io_stat.reset();
-
-          int res;
-          res= lf_hash_insert(&filename_hash, pins,
-                              &pfs);
-          if (likely(res == 0))
-          {
-            pfs->m_lock.dirty_to_allocated();
-            if (klass->is_singleton())
-              klass->m_singleton= pfs;
-            return pfs;
-          }
-=======
           pfs->m_lock.dirty_to_allocated();
           if (klass->is_singleton())
             klass->m_singleton= pfs;
           return pfs;
         }
->>>>>>> 549498db
 
         pfs->m_lock.dirty_to_free();
 
