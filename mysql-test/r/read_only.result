set @start_read_only= @@global.read_only;
DROP TABLE IF EXISTS t1,t2,t3;
set @orig_sql_mode= @@sql_mode;
create user test@localhost;
grant CREATE, SELECT, DROP on *.* to test@localhost;
connect (con1,localhost,test,,test);
connection default;
set global read_only=0;
connection con1;
create table t1 (a int);
insert into t1 values(1);
create table t2 select * from t1;
connection default;
set global read_only=1;
create table t3 (a int);
drop table t3;
connection con1;
select @@global.read_only;
@@global.read_only
1
create table t3 (a int);
ERROR HY000: The MySQL server is running with the --read-only option so it cannot execute this statement
insert into t1 values(1);
ERROR HY000: The MySQL server is running with the --read-only option so it cannot execute this statement
update t1 set a=1 where 1=0;
ERROR HY000: The MySQL server is running with the --read-only option so it cannot execute this statement
update t1,t2 set t1.a=t2.a+1 where t1.a=t2.a;
ERROR HY000: The MySQL server is running with the --read-only option so it cannot execute this statement
delete t1,t2 from t1,t2 where t1.a=t2.a;
ERROR HY000: The MySQL server is running with the --read-only option so it cannot execute this statement
create temporary table t3 (a int);
create temporary table t4 (a int) select * from t3;
insert into t3 values(1);
insert into t4 select * from t3;
update t1,t3 set t1.a=t3.a+1 where t1.a=t3.a;
ERROR HY000: The MySQL server is running with the --read-only option so it cannot execute this statement
update t1,t3 set t3.a=t1.a+1 where t1.a=t3.a;
update t4,t3 set t4.a=t3.a+1 where t4.a=t3.a;
delete t1 from t1,t3 where t1.a=t3.a;
ERROR HY000: The MySQL server is running with the --read-only option so it cannot execute this statement
delete t3 from t1,t3 where t1.a=t3.a;
delete t4 from t3,t4 where t4.a=t3.a;
create temporary table t1 (a int);
insert into t1 values(1);
update t1,t3 set t1.a=t3.a+1 where t1.a=t3.a;
delete t1 from t1,t3 where t1.a=t3.a;
drop table t1;
insert into t1 values(1);
ERROR HY000: The MySQL server is running with the --read-only option so it cannot execute this statement
connection default;
set global read_only=0;
lock table t1 write;
connection con1;
lock table t2 write;
connection default;
set global read_only=1;
ERROR HY000: Can't execute the given command because you have active locked tables or an active transaction
unlock tables ;
send set global read_only=1;
set global read_only=1;
connection con1;
select @@global.read_only;
@@global.read_only
0
unlock tables ;
select @@global.read_only;
@@global.read_only
1
connection default;
reap;
connection default;
set global read_only=0;
lock table t1 read;
connection con1;
lock table t2 read;
connection default;
set global read_only=1;
ERROR HY000: Can't execute the given command because you have active locked tables or an active transaction
unlock tables ;
set global read_only=1;
select @@global.read_only;
@@global.read_only
1
connection con1;
select @@global.read_only;
@@global.read_only
1
unlock tables ;
connection default;
connection default;
set global read_only=0;
BEGIN;
connection con1;
BEGIN;
connection default;
set global read_only=1;
ERROR HY000: Can't execute the given command because you have active locked tables or an active transaction
ROLLBACK;
set global read_only=1;
connection con1;
select @@global.read_only;
@@global.read_only
1
ROLLBACK;
connection default;
set global read_only=0;
flush tables with read lock;
set global read_only=1;
unlock tables;
connect (root2,localhost,root,,test);
connection default;
set global read_only=0;
flush tables with read lock;
connection root2;
set global read_only=1;
connection default;
select @@global.read_only;
@@global.read_only
1
unlock tables;
drop temporary table ttt;
ERROR 42S02: Unknown table 'test.ttt'
drop temporary table if exists ttt;
Warnings:
Note	1051	Unknown table 'test.ttt'
connection default;
set global read_only=0;
drop table t1,t2;
drop user test@localhost;
#
# Bug#27440 read_only allows create and drop database
#
set global read_only= 1;
drop database if exists mysqltest_db1;
drop database if exists mysqltest_db2;
delete from mysql.user where User like 'mysqltest_%';
delete from mysql.db where User like 'mysqltest_%';
delete from mysql.tables_priv where User like 'mysqltest_%';
delete from mysql.columns_priv where User like 'mysqltest_%';
flush privileges;
create user `mysqltest_u1`@`%`;
grant all on mysqltest_db2.* to `mysqltest_u1`@`%`;
create database mysqltest_db1;
grant all on mysqltest_db1.* to `mysqltest_u1`@`%`;
flush privileges;
connect (con_bug27440,127.0.0.1,mysqltest_u1,,test,MASTER_MYPORT,);
connection con_bug27440;
create database mysqltest_db2;
ERROR HY000: The MySQL server is running with the --read-only option so it cannot execute this statement
show databases like '%mysqltest_db2%';
Database (%mysqltest_db2%)
drop database mysqltest_db1;
ERROR HY000: The MySQL server is running with the --read-only option so it cannot execute this statement
disconnect con_bug27440;
connection default;
delete from mysql.user where User like 'mysqltest_%';
delete from mysql.db where User like 'mysqltest_%';
delete from mysql.tables_priv where User like 'mysqltest_%';
delete from mysql.columns_priv where User like 'mysqltest_%';
flush privileges;
drop database mysqltest_db1;
set global read_only= @start_read_only;
#
# WL#5968 Implement START TRANSACTION READ (WRITE|ONLY);
#
#
# Test interaction with read_only system variable.
DROP TABLE IF EXISTS t1;
CREATE TABLE t1(a INT);
INSERT INTO t1 VALUES (1), (2);
CREATE USER user1;
SET GLOBAL read_only= 1;
# All allowed with super privilege
START TRANSACTION;
COMMIT;
START TRANSACTION READ ONLY;
COMMIT;
START TRANSACTION READ WRITE;
COMMIT;
# We allow implicit RW transaction without super privilege
# for compatibility reasons
START TRANSACTION;
# Check that table updates are still disallowed.
INSERT INTO t1 VALUES (3);
ERROR HY000: The MySQL server is running with the --read-only option so it cannot execute this statement
UPDATE t1 SET a= 1;
ERROR HY000: The MySQL server is running with the --read-only option so it cannot execute this statement
DELETE FROM t1;
ERROR HY000: The MySQL server is running with the --read-only option so it cannot execute this statement
COMMIT;
START TRANSACTION READ ONLY;
COMMIT;
# Explicit RW trans is not allowed without super privilege
START TRANSACTION READ WRITE;
ERROR HY000: The MySQL server is running with the --read-only option so it cannot execute this statement
COMMIT;
DROP USER user1;
SET GLOBAL read_only= 0;
DROP TABLE t1;
set sql_mode= @orig_sql_mode;
#
# Bug#28490368   INNODB: ASSERTION FAILURE: DICT0DD.CC:1071:!FAIL
#
CREATE TABLE t1(f1 INT);
CREATE TEMPORARY TABLE t1(a1 INT);
CREATE TEMPORARY TABLE t3(a3 INT);
SET @@global.super_read_only=TRUE;
RENAME TABLE t1 to t3;
ERROR HY000: The MySQL server is running with the --super-read-only option so it cannot execute this statement
SET @@global.read_only=default;
DROP TABLE t1;
DROP TABLE t1;
DROP TABLE t3;
#
# BUG#28438114: SET READ_ONLY=1 SOMETIMES DOESN'T BLOCK CONCURRENT DDL.
#
# Prepare the sql file for testing DDLS.
SET @save_read_only= @@global.read_only;
CREATE USER test@localhost;
<<<<<<< HEAD
GRANT CREATE, DROP, INSERT, CREATE TABLESPACE, ALTER ROUTINE, FILE ON *.* TO test@localhost;
=======
GRANT CREATE, DROP, INSERT, CREATE TABLESPACE, ALTER ROUTINE, RELOAD ON *.* TO test@localhost;
>>>>>>> 0405ebee
connect (con1,localhost,test,,test);
connect (con2,localhost,root,,test);
# Test CREATE DATABASE statement.
connection default;
FLUSH TABLES WITH READ LOCK;
connection con1;
# DDL statement will block waiting for GRL.
CREATE DATABASE new;
connection con2;
# Wait until statement is blocked waiting for GRL.
SET GLOBAL READ_ONLY= 1;
connection default;
# Unblock the DDL statement.
UNLOCK TABLES;
connection con1;
# Without patch for BUG#28438114, the DDL statement will succeed even
# though read only mode was set.
ERROR HY000: The MySQL server is running with the --read-only option so it cannot execute this statement
# Clean up.
connection default;
SET GLOBAL READ_ONLY= 0;
# Test ALTER DATABASE statement
connection default;
FLUSH TABLES WITH READ LOCK;
connection con1;
# DDL statement will block waiting for GRL.
ALTER DATABASE test CHARACTER SET utf8;;
connection con2;
# Wait until statement is blocked waiting for GRL.
SET GLOBAL READ_ONLY= 1;
connection default;
# Unblock the DDL statement.
UNLOCK TABLES;
connection con1;
# Without patch for BUG#28438114, the DDL statement will succeed even
# though read only mode was set.
ERROR HY000: The MySQL server is running with the --read-only option so it cannot execute this statement
# Clean up.
connection default;
SET GLOBAL READ_ONLY= 0;
CREATE DATABASE new;
# Test CREATE DATABASE statement which doesn't update DD tables.
connection default;
FLUSH TABLES WITH READ LOCK;
connection con1;
# DDL statement will block waiting for GRL.
CREATE DATABASE IF NOT EXISTS new;;
connection con2;
# Wait until statement is blocked waiting for GRL.
SET GLOBAL READ_ONLY= 1;
connection default;
# Unblock the DDL statement.
UNLOCK TABLES;
connection con1;
# Without patch for BUG#28438114, the DDL statement will succeed even
# though read only mode was set.
ERROR HY000: The MySQL server is running with the --read-only option so it cannot execute this statement
# Clean up.
connection default;
SET GLOBAL READ_ONLY= 0;
# Test DROP DATABASE statement.
connection default;
FLUSH TABLES WITH READ LOCK;
connection con1;
# DDL statement will block waiting for GRL.
DROP DATABASE new;
connection con2;
# Wait until statement is blocked waiting for GRL.
SET GLOBAL READ_ONLY= 1;
connection default;
# Unblock the DDL statement.
UNLOCK TABLES;
connection con1;
# Without patch for BUG#28438114, the DDL statement will succeed even
# though read only mode was set.
ERROR HY000: The MySQL server is running with the --read-only option so it cannot execute this statement
# Clean up.
connection default;
SET GLOBAL READ_ONLY= 0;
DROP DATABASE new;
# Test CREATE TABLE statement.
connection default;
FLUSH TABLES WITH READ LOCK;
connection con1;
# DDL statement will block waiting for GRL.
CREATE TABLE t1(fld1 INT);
connection con2;
# Wait until statement is blocked waiting for GRL.
SET GLOBAL READ_ONLY= 1;
connection default;
# Unblock the DDL statement.
UNLOCK TABLES;
connection con1;
# Without patch for BUG#28438114, the DDL statement will succeed even
# though read only mode was set.
ERROR HY000: The MySQL server is running with the --read-only option so it cannot execute this statement
# Clean up.
connection default;
SET GLOBAL READ_ONLY= 0;
# Test CREATE TABLE which doesn't update update DD tables.
CREATE TABLE t1(fld1 INT);
connection default;
FLUSH TABLES WITH READ LOCK;
connection con1;
# DDL statement will block waiting for GRL.
CREATE TABLE IF NOT EXISTS t1(fld1 INT);
connection con2;
# Wait until statement is blocked waiting for GRL.
SET GLOBAL READ_ONLY= 1;
connection default;
# Unblock the DDL statement.
UNLOCK TABLES;
connection con1;
# Without patch for BUG#28438114, the DDL statement will succeed even
# though read only mode was set.
ERROR HY000: The MySQL server is running with the --read-only option so it cannot execute this statement
# Clean up.
connection default;
SET GLOBAL READ_ONLY= 0;
# Test ALTER TABLE statement.
connection default;
FLUSH TABLES WITH READ LOCK;
connection con1;
# DDL statement will block waiting for GRL.
ALTER TABLE t1 ADD fld2 INT;
connection con2;
# Wait until statement is blocked waiting for GRL.
SET GLOBAL READ_ONLY= 1;
connection default;
# Unblock the DDL statement.
UNLOCK TABLES;
connection con1;
# Without patch for BUG#28438114, the DDL statement will succeed even
# though read only mode was set.
ERROR HY000: The MySQL server is running with the --read-only option so it cannot execute this statement
# Clean up.
connection default;
SET GLOBAL READ_ONLY= 0;
# Test ALTER TABLE statement which doesn't update DD tables
ALTER TABLE t1 RENAME COLUMN fld1 TO fld1;
connection default;
FLUSH TABLES WITH READ LOCK;
connection con1;
# DDL statement will block waiting for GRL.
ALTER TABLE t1 ADD fld2 INT;
connection con2;
# Wait until statement is blocked waiting for GRL.
SET GLOBAL READ_ONLY= 1;
connection default;
# Unblock the DDL statement.
UNLOCK TABLES;
connection con1;
# Without patch for BUG#28438114, the DDL statement will succeed even
# though read only mode was set.
ERROR HY000: The MySQL server is running with the --read-only option so it cannot execute this statement
# Clean up.
connection default;
SET GLOBAL READ_ONLY= 0;
# Test DROP TABLE statement.
connection default;
FLUSH TABLES WITH READ LOCK;
connection con1;
# DDL statement will block waiting for GRL.
DROP TABLE t1;
connection con2;
# Wait until statement is blocked waiting for GRL.
SET GLOBAL READ_ONLY= 1;
connection default;
# Unblock the DDL statement.
UNLOCK TABLES;
connection con1;
# Without patch for BUG#28438114, the DDL statement will succeed even
# though read only mode was set.
ERROR HY000: The MySQL server is running with the --read-only option so it cannot execute this statement
# Clean up.
connection default;
SET GLOBAL READ_ONLY= 0;
# Test DROP TABLE statement which doesn't update DD tables.
connection default;
FLUSH TABLES WITH READ LOCK;
connection con1;
# DDL statement will block waiting for GRL.
DROP TABLE IF EXISTS no_such_table;
connection con2;
# Wait until statement is blocked waiting for GRL.
SET GLOBAL READ_ONLY= 1;
connection default;
# Unblock the DDL statement.
UNLOCK TABLES;
connection con1;
# Without patch for BUG#28438114, the DDL statement will succeed even
# though read only mode was set.
ERROR HY000: The MySQL server is running with the --read-only option so it cannot execute this statement
# Clean up.
connection default;
SET GLOBAL READ_ONLY= 0;
# Test CREATE INDEX statement.
connection default;
FLUSH TABLES WITH READ LOCK;
connection con1;
# DDL statement will block waiting for GRL.
CREATE INDEX idx1 ON t1 (fld1) USING BTREE;
connection con2;
# Wait until statement is blocked waiting for GRL.
SET GLOBAL READ_ONLY= 1;
connection default;
# Unblock the DDL statement.
UNLOCK TABLES;
connection con1;
# Without patch for BUG#28438114, the DDL statement will succeed even
# though read only mode was set.
ERROR HY000: The MySQL server is running with the --read-only option so it cannot execute this statement
# Clean up.
connection default;
SET GLOBAL READ_ONLY= 0;
# Test DROP INDEX statement.
CREATE INDEX idx1 ON t1 (fld1) USING BTREE;
connection default;
FLUSH TABLES WITH READ LOCK;
connection con1;
# DDL statement will block waiting for GRL.
DROP INDEX idx1 ON t1;
connection con2;
# Wait until statement is blocked waiting for GRL.
SET GLOBAL READ_ONLY= 1;
connection default;
# Unblock the DDL statement.
UNLOCK TABLES;
connection con1;
# Without patch for BUG#28438114, the DDL statement will succeed even
# though read only mode was set.
ERROR HY000: The MySQL server is running with the --read-only option so it cannot execute this statement
# Clean up.
connection default;
SET GLOBAL READ_ONLY= 0;
DROP INDEX idx1 ON t1;
# Test IMPORT TABLE statement.
CREATE TABLE t2(fld1 INT) ENGINE=MYISAM;
DROP TABLE t2;
connection default;
FLUSH TABLES WITH READ LOCK;
connection con1;
# DDL statement will block waiting for GRL.
IMPORT TABLE FROM 'test/t2*.sdi';
connection con2;
# Wait until statement is blocked waiting for GRL.
SET GLOBAL READ_ONLY= 1;
connection default;
# Unblock the DDL statement.
UNLOCK TABLES;
connection con1;
# Without patch for BUG#28438114, the DDL statement will succeed even
# though read only mode was set.
ERROR HY000: The MySQL server is running with the --read-only option so it cannot execute this statement
# Clean up.
connection default;
SET GLOBAL READ_ONLY= 0;
# Test CREATE TRIGGER statement.
connection default;
FLUSH TABLES WITH READ LOCK;
connection con1;
# DDL statement will block waiting for GRL.
CREATE TRIGGER trg1 BEFORE INSERT ON t1
FOR EACH ROW BEGIN END;
connection con2;
# Wait until statement is blocked waiting for GRL.
SET GLOBAL READ_ONLY= 1;
connection default;
# Unblock the DDL statement.
UNLOCK TABLES;
connection con1;
# Without patch for BUG#28438114, the DDL statement will succeed even
# though read only mode was set.
ERROR HY000: The MySQL server is running with the --read-only option so it cannot execute this statement
# Clean up.
connection default;
SET GLOBAL READ_ONLY= 0;
# Test DROP TRIGGER statement.
CREATE TRIGGER trg1 BEFORE INSERT ON t1
FOR EACH ROW BEGIN END;
connection default;
FLUSH TABLES WITH READ LOCK;
connection con1;
# DDL statement will block waiting for GRL.
DROP TRIGGER trg1;
connection con2;
# Wait until statement is blocked waiting for GRL.
SET GLOBAL READ_ONLY= 1;
connection default;
# Unblock the DDL statement.
UNLOCK TABLES;
connection con1;
# Without patch for BUG#28438114, the DDL statement will succeed even
# though read only mode was set.
ERROR HY000: The MySQL server is running with the --read-only option so it cannot execute this statement
# Clean up.
connection default;
SET GLOBAL READ_ONLY= 0;
DROP TRIGGER trg1;
# Test TRUNCATE TABLE statement.
connection default;
FLUSH TABLES WITH READ LOCK;
connection con1;
# DDL statement will block waiting for GRL.
TRUNCATE TABLE t1;
connection con2;
# Wait until statement is blocked waiting for GRL.
SET GLOBAL READ_ONLY= 1;
connection default;
# Unblock the DDL statement.
UNLOCK TABLES;
connection con1;
# Without patch for BUG#28438114, the DDL statement will succeed even
# though read only mode was set.
ERROR HY000: The MySQL server is running with the --read-only option so it cannot execute this statement
# Clean up.
connection default;
SET GLOBAL READ_ONLY= 0;
# Test CREATE VIEW statement.
connection default;
FLUSH TABLES WITH READ LOCK;
connection con1;
# DDL statement will block waiting for GRL.
CREATE VIEW v1 AS SELECT * FROM t1;
connection con2;
# Wait until statement is blocked waiting for GRL.
SET GLOBAL READ_ONLY= 1;
connection default;
# Unblock the DDL statement.
UNLOCK TABLES;
connection con1;
# Without patch for BUG#28438114, the DDL statement will succeed even
# though read only mode was set.
ERROR HY000: The MySQL server is running with the --read-only option so it cannot execute this statement
# Clean up.
connection default;
SET GLOBAL READ_ONLY= 0;
# Test ALTER VIEW statement.
CREATE VIEW v1 AS SELECT * FROM t1;
connection default;
FLUSH TABLES WITH READ LOCK;
connection con1;
# DDL statement will block waiting for GRL.
ALTER VIEW v1 AS SELECT 1;
connection con2;
# Wait until statement is blocked waiting for GRL.
SET GLOBAL READ_ONLY= 1;
connection default;
# Unblock the DDL statement.
UNLOCK TABLES;
connection con1;
# Without patch for BUG#28438114, the DDL statement will succeed even
# though read only mode was set.
ERROR HY000: The MySQL server is running with the --read-only option so it cannot execute this statement
# Clean up.
connection default;
SET GLOBAL READ_ONLY= 0;
# Test DROP VIEW statement.
connection default;
FLUSH TABLES WITH READ LOCK;
connection con1;
# DDL statement will block waiting for GRL.
DROP VIEW v1;
connection con2;
# Wait until statement is blocked waiting for GRL.
SET GLOBAL READ_ONLY= 1;
connection default;
# Unblock the DDL statement.
UNLOCK TABLES;
connection con1;
# Without patch for BUG#28438114, the DDL statement will succeed even
# though read only mode was set.
ERROR HY000: The MySQL server is running with the --read-only option so it cannot execute this statement
# Clean up.
connection default;
SET GLOBAL READ_ONLY= 0;
# Test DROP VIEW statement which doesn't update DD tables.
connection default;
FLUSH TABLES WITH READ LOCK;
connection con1;
# DDL statement will block waiting for GRL.
DROP VIEW IF EXISTS no_such_view;
connection con2;
# Wait until statement is blocked waiting for GRL.
SET GLOBAL READ_ONLY= 1;
connection default;
# Unblock the DDL statement.
UNLOCK TABLES;
connection con1;
# Without patch for BUG#28438114, the DDL statement will succeed even
# though read only mode was set.
ERROR HY000: The MySQL server is running with the --read-only option so it cannot execute this statement
# Clean up.
connection default;
SET GLOBAL READ_ONLY= 0;
DROP VIEW v1;
DROP TABLE t1;
# Test CREATE TABLESPACE statement
connection default;
FLUSH TABLES WITH READ LOCK;
connection con1;
# DDL statement will block waiting for GRL.
CREATE TABLESPACE ts1
ADD DATAFILE 'ts1.ibd' ENGINE=INNODB;
connection con2;
# Wait until statement is blocked waiting for GRL.
SET GLOBAL READ_ONLY= 1;
connection default;
# Unblock the DDL statement.
UNLOCK TABLES;
connection con1;
# Without patch for BUG#28438114, the DDL statement will succeed even
# though read only mode was set.
ERROR HY000: The MySQL server is running with the --read-only option so it cannot execute this statement
# Clean up.
connection default;
SET GLOBAL READ_ONLY= 0;
CREATE TABLESPACE ts1 ADD DATAFILE 'ts1.ibd' ENGINE=INNODB;
# Test DROP TABLESPACE statement
connection default;
FLUSH TABLES WITH READ LOCK;
connection con1;
# DDL statement will block waiting for GRL.
DROP TABLESPACE ts1;
connection con2;
# Wait until statement is blocked waiting for GRL.
SET GLOBAL READ_ONLY= 1;
connection default;
# Unblock the DDL statement.
UNLOCK TABLES;
connection con1;
# Without patch for BUG#28438114, the DDL statement will succeed even
# though read only mode was set.
ERROR HY000: The MySQL server is running with the --read-only option so it cannot execute this statement
# Clean up.
connection default;
SET GLOBAL READ_ONLY= 0;
DROP TABLESPACE ts1;
# Test CREATE FUNCTION statement.
connection default;
FLUSH TABLES WITH READ LOCK;
connection con1;
# DDL statement will block waiting for GRL.
CREATE FUNCTION f1() RETURNS INT RETURN 5;
connection con2;
# Wait until statement is blocked waiting for GRL.
SET GLOBAL READ_ONLY= 1;
connection default;
# Unblock the DDL statement.
UNLOCK TABLES;
connection con1;
# Without patch for BUG#28438114, the DDL statement will succeed even
# though read only mode was set.
ERROR HY000: The MySQL server is running with the --read-only option so it cannot execute this statement
# Clean up.
connection default;
SET GLOBAL READ_ONLY= 0;
# Test ALTER FUNCTION statement.
CREATE FUNCTION f1() RETURNS INT RETURN 5;
connection default;
FLUSH TABLES WITH READ LOCK;
connection con1;
# DDL statement will block waiting for GRL.
ALTER FUNCTION f1 COMMENT 'test';
connection con2;
# Wait until statement is blocked waiting for GRL.
SET GLOBAL READ_ONLY= 1;
connection default;
# Unblock the DDL statement.
UNLOCK TABLES;
connection con1;
# Without patch for BUG#28438114, the DDL statement will succeed even
# though read only mode was set.
ERROR HY000: The MySQL server is running with the --read-only option so it cannot execute this statement
# Clean up.
connection default;
SET GLOBAL READ_ONLY= 0;
# Test DROP FUNCTION statement.
connection default;
FLUSH TABLES WITH READ LOCK;
connection con1;
# DDL statement will block waiting for GRL.
DROP FUNCTION f1;
connection con2;
# Wait until statement is blocked waiting for GRL.
SET GLOBAL READ_ONLY= 1;
connection default;
# Unblock the DDL statement.
UNLOCK TABLES;
connection con1;
# Without patch for BUG#28438114, the DDL statement will succeed even
# though read only mode was set.
ERROR HY000: The MySQL server is running with the --read-only option so it cannot execute this statement
# Clean up.
connection default;
SET GLOBAL READ_ONLY= 0;
# Test DROP FUNCTION statement which doesn't update DD tables.
connection default;
FLUSH TABLES WITH READ LOCK;
connection con1;
# DDL statement will block waiting for GRL.
DROP FUNCTION IF EXISTS f1;
connection con2;
# Wait until statement is blocked waiting for GRL.
SET GLOBAL READ_ONLY= 1;
connection default;
# Unblock the DDL statement.
UNLOCK TABLES;
connection con1;
# Without patch for BUG#28438114, the DDL statement will succeed even
# though read only mode was set.
ERROR HY000: The MySQL server is running with the --read-only option so it cannot execute this statement
# Clean up.
connection default;
SET GLOBAL READ_ONLY= 0;
DROP FUNCTION f1;
# Test CREATE PROCEDURE statement
connection default;
FLUSH TABLES WITH READ LOCK;
connection con1;
# DDL statement will block waiting for GRL.
CREATE PROCEDURE p1() select 1;
connection con2;
# Wait until statement is blocked waiting for GRL.
SET GLOBAL READ_ONLY= 1;
connection default;
# Unblock the DDL statement.
UNLOCK TABLES;
connection con1;
# Without patch for BUG#28438114, the DDL statement will succeed even
# though read only mode was set.
ERROR HY000: The MySQL server is running with the --read-only option so it cannot execute this statement
# Clean up.
connection default;
SET GLOBAL READ_ONLY= 0;
# Test ALTER PROCEDURE statement.
CREATE PROCEDURE p1() select 1;
connection default;
FLUSH TABLES WITH READ LOCK;
connection con1;
# DDL statement will block waiting for GRL.
ALTER PROCEDURE p1 comment 'test';
connection con2;
# Wait until statement is blocked waiting for GRL.
SET GLOBAL READ_ONLY= 1;
connection default;
# Unblock the DDL statement.
UNLOCK TABLES;
connection con1;
# Without patch for BUG#28438114, the DDL statement will succeed even
# though read only mode was set.
ERROR HY000: The MySQL server is running with the --read-only option so it cannot execute this statement
# Clean up.
connection default;
SET GLOBAL READ_ONLY= 0;
# Test DROP PROCEDURE statement.
connection default;
FLUSH TABLES WITH READ LOCK;
connection con1;
# DDL statement will block waiting for GRL.
DROP PROCEDURE p1;
connection con2;
# Wait until statement is blocked waiting for GRL.
SET GLOBAL READ_ONLY= 1;
connection default;
# Unblock the DDL statement.
UNLOCK TABLES;
connection con1;
# Without patch for BUG#28438114, the DDL statement will succeed even
# though read only mode was set.
ERROR HY000: The MySQL server is running with the --read-only option so it cannot execute this statement
# Clean up.
connection default;
SET GLOBAL READ_ONLY= 0;
# Test DROP PROCEDURE statement which doesn't update DD tables.
connection default;
FLUSH TABLES WITH READ LOCK;
connection con1;
# DDL statement will block waiting for GRL.
DROP PROCEDURE IF EXISTS no_such_procedure;
connection con2;
# Wait until statement is blocked waiting for GRL.
SET GLOBAL READ_ONLY= 1;
connection default;
# Unblock the DDL statement.
UNLOCK TABLES;
connection con1;
# Without patch for BUG#28438114, the DDL statement will succeed even
# though read only mode was set.
ERROR HY000: The MySQL server is running with the --read-only option so it cannot execute this statement
# Clean up.
connection default;
SET GLOBAL READ_ONLY= 0;
DROP PROCEDURE p1;
# Test CREATE EVENT statement
connection default;
FLUSH TABLES WITH READ LOCK;
connection con1;
# DDL statement will block waiting for GRL.
CREATE EVENT event1 ON SCHEDULE
EVERY 10 HOUR DO SELECT 1;
connection con2;
# Wait until statement is blocked waiting for GRL.
SET GLOBAL READ_ONLY= 1;
connection default;
# Unblock the DDL statement.
UNLOCK TABLES;
connection con1;
# Without patch for BUG#28438114, the DDL statement will succeed even
# though read only mode was set.
ERROR HY000: The MySQL server is running with the --read-only option so it cannot execute this statement
# Clean up.
connection default;
SET GLOBAL READ_ONLY= 0;
# Test CREATE EVENT statement which doesn't update DD tables
CREATE EVENT event1 ON SCHEDULE EVERY 10 HOUR DO SELECT 1;
connection default;
FLUSH TABLES WITH READ LOCK;
connection con1;
# DDL statement will block waiting for GRL.
CREATE EVENT event1 ON SCHEDULE EVERY 10 HOUR DO SELECT 1;
connection con2;
# Wait until statement is blocked waiting for GRL.
SET GLOBAL READ_ONLY= 1;
connection default;
# Unblock the DDL statement.
UNLOCK TABLES;
connection con1;
# Without patch for BUG#28438114, the DDL statement will succeed even
# though read only mode was set.
ERROR HY000: The MySQL server is running with the --read-only option so it cannot execute this statement
# Clean up.
connection default;
SET GLOBAL READ_ONLY= 0;
# Test ALTER EVENT statement
connection default;
FLUSH TABLES WITH READ LOCK;
connection con1;
# DDL statement will block waiting for GRL.
ALTER EVENT event1 DISABLE;
connection con2;
# Wait until statement is blocked waiting for GRL.
SET GLOBAL READ_ONLY= 1;
connection default;
# Unblock the DDL statement.
UNLOCK TABLES;
connection con1;
# Without patch for BUG#28438114, the DDL statement will succeed even
# though read only mode was set.
ERROR HY000: The MySQL server is running with the --read-only option so it cannot execute this statement
# Clean up.
connection default;
SET GLOBAL READ_ONLY= 0;
# Test DROP EVENT statement.
connection default;
FLUSH TABLES WITH READ LOCK;
connection con1;
# DDL statement will block waiting for GRL.
DROP EVENT event1;
connection con2;
# Wait until statement is blocked waiting for GRL.
SET GLOBAL READ_ONLY= 1;
connection default;
# Unblock the DDL statement.
UNLOCK TABLES;
connection con1;
# Without patch for BUG#28438114, the DDL statement will succeed even
# though read only mode was set.
ERROR HY000: The MySQL server is running with the --read-only option so it cannot execute this statement
# Clean up.
connection default;
SET GLOBAL READ_ONLY= 0;
DROP EVENT event1;
<<<<<<< HEAD
# Test DROP EVENT statement which doesn't update DD tables
connection default;
FLUSH TABLES WITH READ LOCK;
connection con1;
# DDL statement will block waiting for GRL.
DROP EVENT IF EXISTS no_such_event;
connection con2;
# Wait until statement is blocked waiting for GRL.
SET GLOBAL READ_ONLY= 1;
connection default;
# Unblock the DDL statement.
UNLOCK TABLES;
connection con1;
# Without patch for BUG#28438114, the DDL statement will succeed even
# though read only mode was set.
ERROR HY000: The MySQL server is running with the --read-only option so it cannot execute this statement
# Clean up.
connection default;
SET GLOBAL READ_ONLY= 0;
=======
# Test case added for coverage.
CREATE TABLE t1(fld1 INT);
# FTWRL and FLUSH TABLE..FOR EXPORT is not blocked
# in read_only/super_read_only mode.
FLUSH TABLES t1 WITH READ LOCK;
UNLOCK TABLES;
FLUSH TABLES t1 FOR EXPORT;
UNLOCK TABLES;
>>>>>>> 0405ebee
# Clean up.
DROP TABLE t1;
DROP USER test@localhost;
SET GLOBAL read_only= @save_read_only;<|MERGE_RESOLUTION|>--- conflicted
+++ resolved
@@ -217,11 +217,7 @@
 # Prepare the sql file for testing DDLS.
 SET @save_read_only= @@global.read_only;
 CREATE USER test@localhost;
-<<<<<<< HEAD
-GRANT CREATE, DROP, INSERT, CREATE TABLESPACE, ALTER ROUTINE, FILE ON *.* TO test@localhost;
-=======
-GRANT CREATE, DROP, INSERT, CREATE TABLESPACE, ALTER ROUTINE, RELOAD ON *.* TO test@localhost;
->>>>>>> 0405ebee
+GRANT CREATE, DROP, INSERT, CREATE TABLESPACE, ALTER ROUTINE, FILE, RELOAD ON *.* TO test@localhost;
 connect (con1,localhost,test,,test);
 connect (con2,localhost,root,,test);
 # Test CREATE DATABASE statement.
@@ -895,7 +891,6 @@
 connection default;
 SET GLOBAL READ_ONLY= 0;
 DROP EVENT event1;
-<<<<<<< HEAD
 # Test DROP EVENT statement which doesn't update DD tables
 connection default;
 FLUSH TABLES WITH READ LOCK;
@@ -915,7 +910,6 @@
 # Clean up.
 connection default;
 SET GLOBAL READ_ONLY= 0;
-=======
 # Test case added for coverage.
 CREATE TABLE t1(fld1 INT);
 # FTWRL and FLUSH TABLE..FOR EXPORT is not blocked
@@ -924,7 +918,6 @@
 UNLOCK TABLES;
 FLUSH TABLES t1 FOR EXPORT;
 UNLOCK TABLES;
->>>>>>> 0405ebee
 # Clean up.
 DROP TABLE t1;
 DROP USER test@localhost;
