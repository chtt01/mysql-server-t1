include/master-slave.inc
Warnings:
Note	####	Sending passwords in plain text without SSL/TLS is extremely insecure.
Note	####	Storing MySQL user name or password information in the master info repository is not secure and is therefore not recommended. Please consider using the USER and PASSWORD connection options for START SLAVE; see the 'START SLAVE Syntax' in the MySQL Manual for more information.
[connection master]
**** On Master ****
drop table if exists test.marker;
create table test.marker(a int) engine=innodb;
insert into test.marker values (1);
select * from test.marker;
a
1
truncate table performance_schema.events_waits_history_long;
truncate table performance_schema.events_statements_summary_by_digest;
update performance_schema.setup_instruments
set enabled='YES', timed='YES';
**** On Slave ****
truncate table performance_schema.events_waits_history_long;
truncate table performance_schema.events_statements_summary_by_digest;
update performance_schema.setup_instruments
set enabled='YES', timed='NO';
**** On Master ****
select * from performance_schema.setup_instruments
where timed='NO';
NAME	ENABLED	TIMED
select "This better be in the master" as in_master_digest;
in_master_digest
This better be in the master
insert into performance_schema.setup_objects
values ('TABLE', 'master', 'foo', 'YES', 'YES');
select * from performance_schema.setup_objects
order by object_type, object_schema, object_name;
OBJECT_TYPE	OBJECT_SCHEMA	OBJECT_NAME	ENABLED	TIMED
EVENT	%	%	YES	YES
EVENT	information_schema	%	NO	NO
EVENT	mysql	%	NO	NO
EVENT	performance_schema	%	NO	NO
FUNCTION	%	%	YES	YES
FUNCTION	information_schema	%	NO	NO
FUNCTION	mysql	%	NO	NO
FUNCTION	performance_schema	%	NO	NO
PROCEDURE	%	%	YES	YES
PROCEDURE	information_schema	%	NO	NO
PROCEDURE	mysql	%	NO	NO
PROCEDURE	performance_schema	%	NO	NO
TABLE	%	%	YES	YES
TABLE	information_schema	%	NO	NO
TABLE	master	foo	YES	YES
TABLE	mysql	%	NO	NO
TABLE	performance_schema	%	NO	NO
TRIGGER	%	%	YES	YES
TRIGGER	information_schema	%	NO	NO
TRIGGER	mysql	%	NO	NO
TRIGGER	performance_schema	%	NO	NO
select digest, digest_text, count_star
from performance_schema.events_statements_summary_by_digest
where digest_text like "%in_%_digest%";
digest	digest_text	count_star
<<<<<<< HEAD
16e52f1846f70563a91e1db93e7da29f	SELECT ? AS in_master_digest 	1
=======
2decfb4e33927cd0b03fbc0cd0be2929	SELECT ? AS in_master_digest 	1
>>>>>>> efbeedbe
insert into test.marker values (2);
**** On Slave ****
select * from test.marker;
a
1
2
select * from performance_schema.setup_instruments
where timed='YES';
NAME	ENABLED	TIMED
select "This better be in the slave" as in_slave_digest;
in_slave_digest
This better be in the slave
insert into performance_schema.setup_objects
values ('TABLE', 'slave', 'foo', 'YES', 'YES');
select * from performance_schema.setup_objects
order by object_type, object_schema, object_name;
OBJECT_TYPE	OBJECT_SCHEMA	OBJECT_NAME	ENABLED	TIMED
EVENT	%	%	YES	YES
EVENT	information_schema	%	NO	NO
EVENT	mysql	%	NO	NO
EVENT	performance_schema	%	NO	NO
FUNCTION	%	%	YES	YES
FUNCTION	information_schema	%	NO	NO
FUNCTION	mysql	%	NO	NO
FUNCTION	performance_schema	%	NO	NO
PROCEDURE	%	%	YES	YES
PROCEDURE	information_schema	%	NO	NO
PROCEDURE	mysql	%	NO	NO
PROCEDURE	performance_schema	%	NO	NO
TABLE	%	%	YES	YES
TABLE	information_schema	%	NO	NO
TABLE	mysql	%	NO	NO
TABLE	performance_schema	%	NO	NO
TABLE	slave	foo	YES	YES
TRIGGER	%	%	YES	YES
TRIGGER	information_schema	%	NO	NO
TRIGGER	mysql	%	NO	NO
TRIGGER	performance_schema	%	NO	NO
select digest, digest_text, count_star
from performance_schema.events_statements_summary_by_digest
where digest_text like "%in_%_digest%";
digest	digest_text	count_star
<<<<<<< HEAD
81e352e1665285e01a9dc607ea29922c	SELECT ? AS in_slave_digest 	1
=======
d94fb8455df902e148e377bfc76b892d	SELECT ? AS in_slave_digest 	1
>>>>>>> efbeedbe
**** On Master ****
delete from performance_schema.setup_objects
where object_schema='master';
**** On Slave ****
delete from performance_schema.setup_objects
where object_schema='slave';
select * from performance_schema.setup_objects;
OBJECT_TYPE	OBJECT_SCHEMA	OBJECT_NAME	ENABLED	TIMED
EVENT	mysql	%	NO	NO
EVENT	performance_schema	%	NO	NO
EVENT	information_schema	%	NO	NO
EVENT	%	%	YES	YES
FUNCTION	mysql	%	NO	NO
FUNCTION	performance_schema	%	NO	NO
FUNCTION	information_schema	%	NO	NO
FUNCTION	%	%	YES	YES
PROCEDURE	mysql	%	NO	NO
PROCEDURE	performance_schema	%	NO	NO
PROCEDURE	information_schema	%	NO	NO
PROCEDURE	%	%	YES	YES
TABLE	mysql	%	NO	NO
TABLE	performance_schema	%	NO	NO
TABLE	information_schema	%	NO	NO
TABLE	%	%	YES	YES
TRIGGER	mysql	%	NO	NO
TRIGGER	performance_schema	%	NO	NO
TRIGGER	information_schema	%	NO	NO
TRIGGER	%	%	YES	YES
include/rpl_end.inc<|MERGE_RESOLUTION|>--- conflicted
+++ resolved
@@ -56,11 +56,7 @@
 from performance_schema.events_statements_summary_by_digest
 where digest_text like "%in_%_digest%";
 digest	digest_text	count_star
-<<<<<<< HEAD
-16e52f1846f70563a91e1db93e7da29f	SELECT ? AS in_master_digest 	1
-=======
-2decfb4e33927cd0b03fbc0cd0be2929	SELECT ? AS in_master_digest 	1
->>>>>>> efbeedbe
+989a2dae0e844202ff740828502031c5	SELECT ? AS in_master_digest 	1
 insert into test.marker values (2);
 **** On Slave ****
 select * from test.marker;
@@ -103,11 +99,7 @@
 from performance_schema.events_statements_summary_by_digest
 where digest_text like "%in_%_digest%";
 digest	digest_text	count_star
-<<<<<<< HEAD
-81e352e1665285e01a9dc607ea29922c	SELECT ? AS in_slave_digest 	1
-=======
-d94fb8455df902e148e377bfc76b892d	SELECT ? AS in_slave_digest 	1
->>>>>>> efbeedbe
+765839c8bdbf52928adb897508faa7e1	SELECT ? AS in_slave_digest 	1
 **** On Master ****
 delete from performance_schema.setup_objects
 where object_schema='master';
