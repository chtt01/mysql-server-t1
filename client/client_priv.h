/* Copyright (C) 2001-2006 MySQL AB, 2009 Sun Microsystems, Inc

   This program is free software; you can redistribute it and/or modify
   it under the terms of the GNU General Public License as published by
   the Free Software Foundation; version 2 of the License.

   This program is distributed in the hope that it will be useful,
   but WITHOUT ANY WARRANTY; without even the implied warranty of
   MERCHANTABILITY or FITNESS FOR A PARTICULAR PURPOSE.  See the
   GNU General Public License for more details.

   You should have received a copy of the GNU General Public License
   along with this program; if not, write to the Free Software
   Foundation, Inc., 59 Temple Place, Suite 330, Boston, MA  02111-1307  USA */

/* Common defines for all clients */

#include <my_global.h>
#include <my_sys.h>
#include <m_string.h>
#include <mysql.h>
#include <errmsg.h>
#include <my_getopt.h>

#ifndef WEXITSTATUS
# ifdef __WIN__
#  define WEXITSTATUS(stat_val) (stat_val)
# else
#  define WEXITSTATUS(stat_val) ((unsigned)(stat_val) >> 8)
# endif
#endif

enum options_client
{
  OPT_CHARSETS_DIR=256, OPT_DEFAULT_CHARSET,
  OPT_PAGER, OPT_TEE,
  OPT_LOW_PRIORITY, OPT_AUTO_REPAIR, OPT_COMPRESS,
  OPT_DROP, OPT_LOCKS, OPT_KEYWORDS, OPT_DELAYED, OPT_OPTIMIZE,
  OPT_FTB, OPT_LTB, OPT_ENC, OPT_O_ENC, OPT_ESC, OPT_TABLES,
  OPT_MASTER_DATA, OPT_AUTOCOMMIT, OPT_AUTO_REHASH,
  OPT_LINE_NUMBERS, OPT_COLUMN_NAMES, OPT_CONNECT_TIMEOUT,
  OPT_MAX_ALLOWED_PACKET, OPT_NET_BUFFER_LENGTH,
  OPT_SELECT_LIMIT, OPT_MAX_JOIN_SIZE, OPT_SSL_SSL,
  OPT_SSL_KEY, OPT_SSL_CERT, OPT_SSL_CA, OPT_SSL_CAPATH,
  OPT_SSL_CIPHER, OPT_SHUTDOWN_TIMEOUT, OPT_LOCAL_INFILE,
  OPT_DELETE_MASTER_LOGS, OPT_COMPACT,
  OPT_PROMPT, OPT_IGN_LINES,OPT_TRANSACTION,OPT_MYSQL_PROTOCOL,
  OPT_SHARED_MEMORY_BASE_NAME, OPT_FRM, OPT_SKIP_OPTIMIZATION,
  OPT_COMPATIBLE, OPT_RECONNECT, OPT_DELIMITER, OPT_SECURE_AUTH,
  OPT_OPEN_FILES_LIMIT, OPT_SET_CHARSET, OPT_SERVER_ARG,
  OPT_STOP_POSITION, OPT_START_DATETIME, OPT_STOP_DATETIME,
  OPT_SIGINT_IGNORE, OPT_HEXBLOB, OPT_ORDER_BY_PRIMARY, OPT_COUNT,
#ifdef HAVE_NDBCLUSTER_DB
  OPT_NDBCLUSTER, OPT_NDB_CONNECTSTRING,
#endif
  OPT_TRIGGERS,
  OPT_MYSQL_ONLY_PRINT,
  OPT_MYSQL_LOCK_DIRECTORY,
  OPT_USE_THREADS,
  OPT_IMPORT_USE_THREADS,
  OPT_MYSQL_NUMBER_OF_QUERY,
  OPT_IGNORE_TABLE,OPT_INSERT_IGNORE,OPT_SHOW_WARNINGS,OPT_DROP_DATABASE,
  OPT_TZ_UTC, OPT_AUTO_CLOSE, OPT_CREATE_SLAP_SCHEMA,
  OPT_MYSQLDUMP_SLAVE_APPLY,
  OPT_MYSQLDUMP_SLAVE_DATA,
  OPT_MYSQLDUMP_INCLUDE_MASTER_HOST_PORT,
  OPT_SLAP_CSV, OPT_SLAP_CREATE_STRING,
  OPT_SLAP_AUTO_GENERATE_SQL_LOAD_TYPE, OPT_SLAP_AUTO_GENERATE_WRITE_NUM,
  OPT_SLAP_AUTO_GENERATE_ADD_AUTO,
  OPT_SLAP_AUTO_GENERATE_GUID_PRIMARY,
  OPT_SLAP_AUTO_GENERATE_EXECUTE_QUERIES,
  OPT_SLAP_AUTO_GENERATE_SECONDARY_INDEXES,
  OPT_SLAP_AUTO_GENERATE_UNIQUE_WRITE_NUM,
  OPT_SLAP_AUTO_GENERATE_UNIQUE_QUERY_NUM,
  OPT_SLAP_PRE_QUERY,
  OPT_SLAP_POST_QUERY,
  OPT_SLAP_PRE_SYSTEM,
  OPT_SLAP_POST_SYSTEM,
  OPT_SLAP_COMMIT,
  OPT_SLAP_DETACH,
  OPT_MYSQL_REPLACE_INTO, OPT_BASE64_OUTPUT_MODE, OPT_SERVER_ID,
  OPT_FIX_TABLE_NAMES, OPT_FIX_DB_NAMES, OPT_SSL_VERIFY_SERVER_CERT,
  OPT_AUTO_VERTICAL_OUTPUT,
  OPT_DEBUG_INFO, OPT_DEBUG_CHECK, OPT_COLUMN_TYPES, OPT_ERROR_LOG_FILE,
  OPT_WRITE_BINLOG, OPT_DUMP_DATE,
<<<<<<< HEAD
  OPT_INIT_COMMAND,
=======
  OPT_FIRST_SLAVE,
  OPT_ALL,
  OPT_BINLOG_ROWS_EVENT_MAX_SIZE,
>>>>>>> e0619858
  OPT_MAX_CLIENT_OPTION
};

/**
  First mysql version supporting the information schema.
*/
#define FIRST_INFORMATION_SCHEMA_VERSION 50003

/**
  Name of the information schema database.
*/
#define INFORMATION_SCHEMA_DB_NAME "information_schema"

/**
  First mysql version supporting the performance schema.
*/
#define FIRST_PERFORMANCE_SCHEMA_VERSION 50503

/**
  Name of the performance schema database.
*/
#define PERFORMANCE_SCHEMA_DB_NAME "performance_schema"
<|MERGE_RESOLUTION|>--- conflicted
+++ resolved
@@ -83,13 +83,8 @@
   OPT_AUTO_VERTICAL_OUTPUT,
   OPT_DEBUG_INFO, OPT_DEBUG_CHECK, OPT_COLUMN_TYPES, OPT_ERROR_LOG_FILE,
   OPT_WRITE_BINLOG, OPT_DUMP_DATE,
-<<<<<<< HEAD
   OPT_INIT_COMMAND,
-=======
-  OPT_FIRST_SLAVE,
-  OPT_ALL,
   OPT_BINLOG_ROWS_EVENT_MAX_SIZE,
->>>>>>> e0619858
   OPT_MAX_CLIENT_OPTION
 };
 
