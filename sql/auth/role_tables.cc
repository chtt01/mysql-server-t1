--- conflicted
+++ resolved
@@ -257,26 +257,6 @@
   */
   get_global_acl_cache()->increase_version();
 
-<<<<<<< HEAD
-  TABLE *table= tablelst[0].table;
-  table->use_all_columns();
-  if (init_read_record(&read_record_info, thd, table,
-                       NULL, 1, 1, false))
-  {
-    my_error(ER_TABLE_CORRUPT, MYF(0), table->s->db.str,
-             table->s->table_name.str);
-    DBUG_RETURN(true);
-  }
-  ACL_USER *acl_role;
-  ACL_USER *acl_user;
-  int read_rec_errcode;
-  MEM_ROOT tmp_mem;
-  init_alloc_root(PSI_NOT_INSTRUMENTED, &tmp_mem, 128, 0);
-  g_authid_to_vertex->clear();
-  g_granted_roles->clear();
-  while (!(read_rec_errcode= read_record_info.read_record(&read_record_info)))
-=======
->>>>>>> 85425463
   {
     roles_edges_table->use_all_columns();
     if (init_read_record(&read_record_info, thd, roles_edges_table,
@@ -286,20 +266,6 @@
                roles_edges_table->s->table_name.str);
       goto error;
     }
-<<<<<<< HEAD
-    grant_role(acl_role, acl_user, *with_admin_opt == 'Y' ? 1 : 0);
-  }
-  end_read_record(&read_record_info);
-
-  table= tablelst[1].table;
-  table->use_all_columns();
-  if (init_read_record(&read_record_info, thd, table,
-                       NULL, 1, 1, false))
-  {
-    my_error(ER_TABLE_CORRUPT, MYF(0), table->s->db.str,
-             table->s->table_name.str);
-=======
->>>>>>> 85425463
 
     ACL_USER *acl_role;
     ACL_USER *acl_user;
@@ -335,7 +301,7 @@
         free_root(&tmp_mem, MYF(0));
         goto error;
       }
-      grant_role(thd, acl_role, acl_user, *with_admin_opt == 'Y' ? 1 : 0);
+      grant_role(acl_role, acl_user, *with_admin_opt == 'Y' ? 1 : 0);
     }
     end_read_record(&read_record_info);
 
