--- conflicted
+++ resolved
@@ -107,13 +107,8 @@
 
 static void print_error(MYSQL * l_mysql, const char *msg);
 static void print_st_error(MYSQL_STMT *stmt, const char *msg);
-<<<<<<< HEAD
-static void client_disconnect(MYSQL* mysql, my_bool drop_db);
+static void client_disconnect(MYSQL* mysql);
 static void get_options(int *argc, char ***argv);
-=======
-static void client_disconnect(MYSQL* mysql);
->>>>>>> 3785ca65
-
 
 /*
 Abort unless given experssion is non-zero.
