# Copyright (c) 2005, 2011, Oracle and/or its affiliates. All rights reserved.
#
# This program is free software; you can redistribute it and/or
# modify it under the terms of the GNU Library General Public
# License as published by the Free Software Foundation; version 2
# of the License.
#
# This program is distributed in the hope that it will be useful,
# but WITHOUT ANY WARRANTY; without even the implied warranty of
# MERCHANTABILITY or FITNESS FOR A PARTICULAR PURPOSE.  See the GNU
# Library General Public License for more details.
#
# You should have received a copy of the GNU General Public License
# along with this program; if not, write to the Free Software
# Foundation, Inc., 51 Franklin St, Fifth Floor, Boston, MA  02110-1301  USA

#
# Suppress some common (not fatal) errors in system libraries found by valgrind
#

#
# Pthread doesn't free all thread specific memory before program exists
#
{
   pthread allocate_tls memory loss
   Memcheck:Leak
   fun:calloc
   fun:_dl_allocate_tls
   fun:allocate_stack
   fun:pthread_create*
}

{
   pthread allocate_tls memory loss
   Memcheck:Leak
   fun:calloc
   fun:_dl_allocate_tls
   fun:pthread_create*

}

{
   pthead_exit memory loss 1
   Memcheck:Leak
   fun:malloc
   fun:_dl_new_object
   fun:_dl_map_object_from_fd
}

{
   pthread_exit memory loss 2
   Memcheck:Leak
   fun:malloc
   fun:_dl_map_object
   fun:dl_open_worker
}

{
   pthread_exit memory loss 3
   Memcheck:Leak
   fun:malloc
   fun:_dl_map_object_deps
   fun:dl_open_worker
}

{
   pthread_exit memory loss 4
   Memcheck:Leak
   fun:calloc
   fun:_dl_check_map_versions
   fun:dl_open_worker
}

{
   pthread_exit memory loss 5
   Memcheck:Leak
   fun:calloc
   fun:_dl_new_object
   fun:_dl_map_object_from_fd
}

{
   pthread allocate_dtv memory loss
   Memcheck:Leak
   fun:calloc
   fun:allocate_dtv
   fun:_dl_allocate_tls_storage
   fun:__GI__dl_allocate_tls
   fun:pthread_create
}

{
   pthread allocate_dtv memory loss second
   Memcheck:Leak
   fun:calloc
   fun:allocate_dtv
   fun:_dl_allocate_tls
   fun:pthread_create*
}

{
   pthread memalign memory loss
   Memcheck:Leak
   fun:memalign
   fun:_dl_allocate_tls_storage
   fun:__GI__dl_allocate_tls
   fun:pthread_create
}

{
   pthread pthread_key_create
   Memcheck:Leak
   fun:malloc
   fun:*
   fun:*
   fun:pthread_key_create
   fun:my_thread_global_init
}

{
   pthread strstr uninit
   Memcheck:Cond
   fun:strstr
   obj:/lib/tls/libpthread.so.*
   obj:/lib/tls/libpthread.so.*
   fun:call_init
   fun:_dl_init
   obj:/lib/ld-*.so
}

{
   pthread strstr uninit
   Memcheck:Cond
   fun:strstr
   obj:/lib/tls/libpthread.so.*
   obj:/lib/tls/libpthread.so.*
   fun:call_init
   fun:_dl_init
   obj:/lib/ld-*.so
}

{
   strlen/_dl_init_paths/dl_main/_dl_sysdep_start(Cond)
   Memcheck:Cond
   fun:strlen
   fun:_dl_init_paths
   fun:dl_main
   fun:_dl_sysdep_start
}

{
   pthread errno
   Memcheck:Leak
   fun:calloc
   fun:_dlerror_run
   fun:dlsym
   fun:__errno_location
}


#
# Warnings in libz becasue it works with aligned memory(?)
#

{
   libz tr_flush_block
   Memcheck:Cond
   fun:_tr_flush_block
   fun:deflate_slow
   fun:deflate
   fun:do_flush
   fun:gzclose
}

{
   libz tr_flush_block2
   Memcheck:Cond
   fun:_tr_flush_block
   fun:deflate_slow
   fun:deflate
   fun:compress2
}

{
   libz longest_match
   Memcheck:Cond
   fun:longest_match
   fun:deflate_slow
   fun:deflate
<<<<<<< HEAD
   fun:do_flush
}

{
   libz longest_match called from btr_store_big_rec_extern_fields
   Memcheck:Cond
   fun:longest_match
   fun:deflate_slow
   fun:deflate
   fun:btr_store_big_rec_extern_fields
}

{
   libz longest_match called from page_zip_compress
   Memcheck:Cond
   fun:longest_match
   fun:deflate_slow
   fun:deflate
   fun:page_zip_compress
}

{
   libz longest_match2
   Memcheck:Cond
   fun:longest_match
   fun:deflate_slow
   fun:deflate
   fun:compress2
}

{
   libz longest_match 3
   Memcheck:Cond
   fun:longest_match
   fun:deflate_slow
   fun:deflate
   fun:gzclose
}

{
   libz longest_match 4
   Memcheck:Cond
   fun:longest_match
   fun:deflate_slow
   fun:deflate
   fun:gzflush
}

{
   libz longest_match3
   Memcheck:Cond
   fun:longest_match
   fun:deflate_slow
   fun:deflate
   fun:azflush
}

{
   libz longest_match3
   Memcheck:Cond
   fun:longest_match
   fun:deflate_slow
   fun:deflate
   fun:azclose
=======
>>>>>>> 6e04cc17
}

{
   libz deflate
   Memcheck:Cond
   obj:*/libz.so.*
   obj:*/libz.so.*
   fun:deflate
   fun:compress2
}

{
   libz deflate2
   Memcheck:Cond
   obj:*/libz.so.*
   obj:*/libz.so.*
   fun:deflate
   obj:*/libz.so.*
   fun:gzflush
}

{
   libz deflate3
   Memcheck:Cond
   obj:*/libz.so.*
   obj:*/libz.so.*
   fun:deflate
   fun:do_flush
}

{
  libz deflate4
  Memcheck:Param
  write(buf)
  fun:*
  fun:my_write
  fun:do_flush
  fun:azclose
}

#
# Warning from my_thread_init becasue mysqld dies before kill thread exists
#

{
   my_thread_init kill thread memory loss second
   Memcheck:Leak
   fun:calloc
   fun:my_thread_init
   fun:kill_server_thread
}


# Red Hat AS 4 32 bit
{
   dl_relocate_object
   Memcheck:Cond
   fun:_dl_relocate_object
}

#
# Warning from my_thread_init becasue mysqld dies before kill thread exists
#

{
   my_thread_init kill thread memory loss second
   Memcheck:Leak
   fun:calloc
   fun:my_thread_init
   fun:kill_server_thread
}

#
# Leaks reported in _dl_* internal functions on Linux amd64 / glibc2.3.2.
#

{
   _dl_start invalid write8
   Memcheck:Addr8
   fun:_dl_start
}

{
   _dl_start invalid write4
   Memcheck:Addr4
   fun:_dl_start
}

{
   _dl_start/_dl_setup_hash invalid read8
   Memcheck:Addr8
   fun:_dl_setup_hash
   fun:_dl_start
}

{
   _dl_sysdep_start invalid write8
   Memcheck:Addr8
   fun:_dl_sysdep_start
}

{
   _dl_init invalid write8
   Memcheck:Addr8
   fun:_dl_init
}

{
   _dl_init invalid write4
   Memcheck:Addr4
   fun:_dl_init
}

{
   _dl_init/_dl_init invalid read8
   Memcheck:Addr8
   fun:_dl_debug_initialize
   fun:_dl_init
}

{
   _dl_init/_dl_debug_state invalid read8
   Memcheck:Addr8
   fun:_dl_debug_state
   fun:_dl_init
}

{
   init invalid write8
   Memcheck:Addr8
   fun:init
}

{
   fixup invalid write8
   Memcheck:Addr8
   fun:fixup
}

{
   fixup/_dl_lookup_versioned_symbol invalid read8
   Memcheck:Addr8
   fun:_dl_lookup_versioned_symbol
   fun:fixup
}

{
   _dl_runtime_resolve invalid read8
   Memcheck:Addr8
   fun:_dl_runtime_resolve
}

{
   __libc_start_main invalid write8
   Memcheck:Addr8
   fun:__libc_start_main
}

{
   __libc_start_main/__sigjmp_save invalid write4
   Memcheck:Addr4
   fun:__sigjmp_save
   fun:__libc_start_main
}

#
# These seem to be libc threading stuff, not related to MySQL code (allocations
# during pthread_exit()). Googling shows other projects also using these
# suppressions.
#
# Note that these all stem from pthread_exit() deeper in the call stack, but
# Valgrind only allows the top four calls in the suppressions.
#

{
   libc pthread_exit 1
   Memcheck:Leak
   fun:malloc
   fun:_dl_new_object
   fun:_dl_map_object_from_fd
   fun:_dl_map_object
}

{
   libc pthread_exit 2
   Memcheck:Leak
   fun:malloc
   fun:_dl_map_object
   fun:dl_open_worker
   fun:_dl_catch_error
}

{
   libc pthread_exit 3
   Memcheck:Leak
   fun:malloc
   fun:_dl_map_object_deps
   fun:dl_open_worker
   fun:_dl_catch_error
}

{
   libc pthread_exit 4
   Memcheck:Leak
   fun:calloc
   fun:_dl_check_map_versions
   fun:dl_open_worker
   fun:_dl_catch_error
}

{
   libc pthread_exit 5
   Memcheck:Leak
   fun:calloc
   fun:_dl_new_object
   fun:_dl_map_object_from_fd
   fun:_dl_map_object
}

{
   libc pthread_exit 6
   Memcheck:Leak
   fun:malloc
   fun:_dl_map_object
   fun:openaux
   fun:_dl_catch_error
}

{
   libc pthread_exit 7
   Memcheck:Leak
   fun:malloc
   fun:dl_open_worker
   fun:_dl_catch_error
   fun:_dl_open
}

{
   libc pthread_exit 8
   Memcheck:Leak
   fun:malloc
   fun:local_strdup
   fun:_dl_map_object
   fun:dl_open_worker
}

#
# This is seen internally in the system libraries on 64-bit RHAS3.
#

{
   __lll_mutex_unlock_wake uninitialized
   Memcheck:Param
   futex(utime)
   fun:__lll_mutex_unlock_wake
}

#
# BUG#19940: NDB sends uninitialized parts of field buffers across the wire.
# This is "works as designed"; the uninitialized part is not used at the
# other end (but Valgrind cannot see this).
#
{
   bug19940
   Memcheck:Param
   socketcall.sendto(msg)
   fun:send
   fun:_ZN15TCP_Transporter6doSendEv
   fun:_ZN19TransporterRegistry11performSendEv
   fun:_ZN19TransporterRegistry14forceSendCheckEi
}
# Warning when printing stack trace (to suppress some not needed warnings)
#

{
   vprintf on stacktrace
   Memcheck:Cond
   fun:vfprintf
   fun:uffered_vfprintf
   fun:vfprintf
   fun:fprintf
   fun:print_stacktrace
}

#
# Safe warnings, that may happen because of thread scheduling
#

{
   dbug initialization by kill_server
   Memcheck:Leak
   fun:malloc
   fun:DbugMalloc
   fun:code_state
   fun:_db_enter_
   fun:kill_server
}

#
# Warning caused by small memory leak in threaded dlopen
#

{
   dlopen threaded memory leak
   Memcheck:Leak
   fun:calloc
   obj:*/libdl-*.so
   fun:dlopen*
}

#
# BUG#45630
# Suppress valgrind failures within nptl_pthread_exit_hack_handler on Ubuntu 9.04, x86 (but not amd64)
#

{
   Mem loss within nptl_pthread_exit_hack_handler 1
   Memcheck:Leak
   fun:malloc
   obj:*/ld-*.so
   obj:*/ld-*.so
   obj:*/ld-*.so
   obj:*/ld-*.so
   obj:*/ld-*.so
   obj:*/libc-*.so
   obj:*/ld-*.so
   fun:__libc_dlopen_mode
   fun:pthread_cancel_init
   fun:_Unwind_ForcedUnwind
   fun:__pthread_unwind
   fun:pthread_exit
   fun:nptl_pthread_exit_hack_handler
   fun:start_thread
   fun:clone
}

{
   Mem loss within nptl_pthread_exit_hack_handler 2
   Memcheck:Leak
   fun:malloc
   obj:*/ld-*.so
   obj:*/ld-*.so
   obj:*/ld-*.so
   obj:*/ld-*.so
   obj:*/libc-*.so
   obj:*/ld-*.so
   fun:__libc_dlopen_mode
   fun:pthread_cancel_init
   fun:_Unwind_ForcedUnwind
   fun:__pthread_unwind
   fun:pthread_exit
   fun:nptl_pthread_exit_hack_handler
   fun:start_thread
   fun:clone
}

{
   Mem loss within nptl_pthread_exit_hack_handler 3
   Memcheck:Leak
   fun:calloc
   obj:*/ld-*.so
   obj:*/ld-*.so
   obj:*/ld-*.so
   obj:*/ld-*.so
   obj:*/libc-*.so
   obj:*/ld-*.so
   fun:__libc_dlopen_mode
   fun:pthread_cancel_init
   fun:_Unwind_ForcedUnwind
   fun:__pthread_unwind
   fun:pthread_exit
   fun:nptl_pthread_exit_hack_handler
   fun:start_thread
   fun:clone
}

{
   Mem loss within nptl_pthread_exit_hack_handler 4
   Memcheck:Leak
   fun:malloc
   obj:*/ld-*.so
   obj:*/ld-*.so
   obj:*/ld-*.so
   obj:*/ld-*.so
   obj:*/ld-*.so
   obj:*/ld-*.so
   obj:*/libc-*.so
   obj:*/ld-*.so
   fun:__libc_dlopen_mode
   fun:pthread_cancel_init
   fun:_Unwind_ForcedUnwind
   fun:__pthread_unwind
   fun:pthread_exit
   fun:nptl_pthread_exit_hack_handler
   fun:start_thread
}

{
   Mem loss within nptl_pthread_exit_hack_handler 5
   Memcheck:Leak
   fun:calloc
   obj:*/ld-*.so
   obj:*/ld-*.so
   obj:*/ld-*.so
   obj:*/ld-*.so
   obj:*/ld-*.so
   obj:*/ld-*.so
   obj:*/libc-*.so
   obj:*/ld-*.so
   fun:__libc_dlopen_mode
   fun:pthread_cancel_init
   fun:_Unwind_ForcedUnwind
   fun:__pthread_unwind
   fun:pthread_exit
   fun:nptl_pthread_exit_hack_handler
   fun:start_thread
}

# suppressions for glibc 2.6.1 64 bit

{
   Mem loss within nptl_pthread_exit_hack_handler 6
   Memcheck:Leak
   fun:malloc
   obj:*/ld-*.so
   obj:*/ld-*.so
   obj:*/ld-*.so
   obj:*/ld-*.so
   obj:*/ld-*.so
   obj:*/ld-*.so
   obj:*/libc-*.so
   obj:*/ld-*.so
   obj:*/libc-*.so
   fun:__libc_dlopen_mode
   fun:pthread_cancel_init
   fun:_Unwind_ForcedUnwind
   fun:__pthread_unwind
   fun:pthread_exit
   fun:nptl_pthread_exit_hack_handler
}

{
   Mem loss within nptl_pthread_exit_hack_handler 7
   Memcheck:Leak
   fun:malloc
   obj:*/ld-*.so
   obj:*/ld-*.so
   obj:*/ld-*.so
   obj:*/ld-*.so
   obj:*/libc-*.so
   obj:*/ld-*.so
   obj:*/libc-*.so
   fun:__libc_dlopen_mode
   fun:pthread_cancel_init
   fun:_Unwind_ForcedUnwind
   fun:__pthread_unwind
   fun:pthread_exit
   fun:nptl_pthread_exit_hack_handler
   fun:start_thread
   fun:clone
}

{
   Mem loss within nptl_pthread_exit_hack_handler 8
   Memcheck:Leak
   fun:calloc
   obj:*/ld-*.so
   obj:*/ld-*.so
   obj:*/ld-*.so
   obj:*/ld-*.so
   obj:*/libc-*.so
   obj:*/ld-*.so
   obj:*/libc-*.so
   fun:__libc_dlopen_mode
   fun:pthread_cancel_init
   fun:_Unwind_ForcedUnwind
   fun:__pthread_unwind
   fun:pthread_exit
   fun:nptl_pthread_exit_hack_handler
   fun:start_thread
   fun:clone
}

{
   Mem loss within nptl_pthread_exit_hack_handler 8
   Memcheck:Leak
   fun:calloc
   obj:*/ld-*.so
   obj:*/ld-*.so
   obj:*/ld-*.so
   obj:*/ld-*.so
   obj:*/ld-*.so
   obj:*/ld-*.so
   obj:*/libc-*.so
   obj:*/ld-*.so
   obj:*/libc-*.so
   fun:__libc_dlopen_mode
   fun:pthread_cancel_init
   fun:_Unwind_ForcedUnwind
   fun:__pthread_unwind
   fun:pthread_exit
   fun:nptl_pthread_exit_hack_handler
}

#
# Pthread doesn't free all thread specific memory before program exists
#
{
   pthread allocate_tls memory loss in 2.6.1.
   Memcheck:Leak
   fun:calloc
   obj:*/ld-*.so
   fun:_dl_allocate_tls
   fun:pthread_create*
}

{
   buf_buddy_relocate peeking (space,page) in potentially free blocks
   Memcheck:Addr1
   fun:buf_buddy_relocate
}

#
# See related Bug#56666
# Race condition between the server main thread and the kill server thread.
#
# Because of this race condition, the call to shutdown_performance_schema()
# was commented in sql/mysqld.cc, causing the reported leaks.
#

{
   missing shutdown_performance_schema 1
   Memcheck:Leak
   fun:malloc
   fun:_Z10pfs_mallocmi
}

{
   missing shutdown_performance_schema 2
   Memcheck:Leak
   fun:malloc
   fun:my_malloc
   fun:_lf_alloc_new
   fun:lf_hash_insert
}

#
# Note that initialize_bucket() is reccursive,
# can't provide more stack context.
#
{
   missing shutdown_performance_schema 3
   Memcheck:Leak
   fun:malloc
   fun:my_malloc
   fun:initialize_bucket
}

{
   missing shutdown_performance_schema 4
   Memcheck:Leak
   fun:malloc
   fun:my_malloc
   fun:_lf_dynarray_lvalue
   fun:_lf_pinbox_get_pins
}

{
   missing shutdown_performance_schema 5
   Memcheck:Leak
   fun:malloc
   fun:my_malloc
   fun:_lf_dynarray_lvalue
   fun:lf_hash_insert
}

{
   missing shutdown_performance_schema 6
   Memcheck:Leak
   fun:malloc
   fun:my_malloc
   fun:_lf_dynarray_lvalue
   fun:lf_hash_delete
}

{
   missing shutdown_performance_schema 7
   Memcheck:Leak
   fun:malloc
   fun:my_malloc
   fun:_lf_dynarray_lvalue
   fun:lf_hash_search
}

{
   missing shutdown_performance_schema 8
   Memcheck:Leak
   fun:malloc
   fun:my_malloc
   fun:_Z22add_pfs_instr_to_arrayPKcS0_
   fun:mysqld_get_one_option
   fun:handle_options
   fun:_Z11mysqld_mainiPPc
   fun:main
}

{
   missing shutdown_performance_schema 9
   Memcheck:Leak
   fun:malloc
   fun:my_malloc
   fun:init_dynamic_array2
   fun:_Z25init_pfs_instrument_arrayv
   fun:_Z11mysqld_mainiPPc
   fun:main
}

{
   Bug 59874 Valgrind warning in InnoDB compression code
   Memcheck:Cond
   fun:*
   fun:*
   fun:deflate
   fun:btr_store_big_rec_extern_fields_func
   fun:row_ins_index_entry_low
   fun:row_ins_index_entry
   fun:row_ins_index_entry_step
   fun:row_ins
   fun:row_ins_step
   fun:row_insert_for_mysql
}

{
   In page0zip.c we have already checked that the memory is initialized before calling deflate()
   Memcheck:Cond
   fun:*
   fun:*
   fun:deflate
   fun:page_zip_compress
}

{
   In page0zip.c we have already checked that the memory is initialized before calling deflate()
   Memcheck:Cond
   fun:*
   fun:*
   fun:deflate
   fun:page_zip_compress_deflate
}

{
   In page0zip.c we have already checked that the memory is initialized before calling deflate()
   Memcheck:Cond
   obj:*/libz.so*
   obj:*/libz.so*
   fun:deflate
   fun:page_zip_compress
   fun:page_zip_reorganize
   fun:page_cur_insert_rec_zip_reorg
   fun:page_cur_insert_rec_zip
   fun:page_cur_tuple_insert
   fun:btr_cur_optimistic_insert
   fun:btr_cur_pessimistic_insert
   fun:row_ins_index_entry_low
   fun:row_ins_index_entry
   fun:row_ins_index_entry_step
   fun:row_ins
   fun:row_ins_step
   fun:row_insert_for_mysql
}

{
   In page0zip.c we have already checked that the memory is initialized before calling deflate()
   Memcheck:Cond
   obj:*/libz.so*
   obj:*/libz.so*
   fun:deflate
   fun:page_zip_compress
   fun:page_zip_reorganize
   fun:page_cur_insert_rec_zip_reorg
   fun:page_cur_insert_rec_zip
   fun:page_cur_tuple_insert
   fun:btr_cur_optimistic_insert
   fun:row_ins_index_entry_low
   fun:row_ins_index_entry
   fun:row_ins_index_entry_step
   fun:row_ins
   fun:row_ins_step
   fun:row_insert_for_mysql
}

{
   In page0zip.c we have already checked that the memory is initialized before calling deflate()
   Memcheck:Cond
   obj:*/libz.so*
   obj:*/libz.so*
   fun:deflate
   fun:page_zip_compress
   fun:page_copy_rec_list_end
   fun:page_move_rec_list_end
   fun:btr_page_split_and_insert
   fun:btr_root_raise_and_insert
   fun:btr_cur_pessimistic_insert
   fun:row_ins_index_entry_low
   fun:row_ins_index_entry
   fun:row_ins_index_entry_step
   fun:row_ins
   fun:row_ins_step
   fun:row_insert_for_mysql
}

{
   In page0zip.c we have already checked that the memory is initialized before calling deflate()
   Memcheck:Cond
   obj:*/libz.so*
   obj:*/libz.so*
   fun:deflate
   fun:page_zip_compress
   fun:page_cur_insert_rec_zip_reorg
   fun:page_cur_insert_rec_zip
   fun:page_cur_tuple_insert
   fun:btr_cur_optimistic_insert
   fun:btr_cur_pessimistic_insert
   fun:row_ins_index_entry_low
   fun:row_ins_index_entry
   fun:row_ins_index_entry_step
   fun:row_ins
   fun:row_ins_step
   fun:row_insert_for_mysql
}

{
   Bug 59875 Valgrind warning in buf0buddy.c
   Memcheck:Addr1
   fun:mach_read_from_4
   fun:buf_buddy_relocate
   fun:buf_buddy_free_low
   fun:buf_buddy_free
}

# Note the wildcard in the (mangled) function signatures of
# write_keys() and find_all_keys().
# They both return ha_rows, which is platform dependent.
#
# The '...' wildcards are for 'fun:inline_mysql_file_write' which *may*
# be inlined.
{
   Bug#12856915 VALGRIND FAILURE IN FILESORT/CREATE_SORT_INDEX / one
   Memcheck:Param
   write(buf)
   obj:*/libpthread*.so
   fun:my_write
   ...
   fun:my_b_flush_io_cache
   fun:_my_b_write
   fun:_Z*10write_keysP10Sort_paramPPhjP11st_io_cacheS4_
   fun:_Z*13find_all_keysP10Sort_paramP10SQL_SELECTP13Filesort_infoP11st_io_cacheS6_P13Bounded_queueIhhEPy
   fun:_Z8filesortP3THDP5TABLEP13st_sort_fieldjP10SQL_SELECTybPyS7_
}

{
   Bug#12856915 VALGRIND FAILURE IN FILESORT/CREATE_SORT_INDEX / two
   Memcheck:Param
   write(buf)
   obj:*/libpthread*.so
   fun:my_write
   ...
   fun:my_b_flush_io_cache
   fun:_Z15merge_many_buffP13st_sort_paramPhP10st_buffpekPjP11st_io_cache
   fun:_Z8filesortP3THDP5TABLEP13st_sort_fieldjP10SQL_SELECTybPyS7_
}

{
   Bug#12856915 VALGRIND FAILURE IN FILESORT/CREATE_SORT_INDEX / three
   Memcheck:Param
   write(buf)
   obj:*/libpthread*.so
   fun:my_write
   ...
   fun:my_b_flush_io_cache
   fun:_Z8filesortP3THDP5TABLEP13st_sort_fieldjP10SQL_SELECTybPyS7_
}

{
   Bug#12856915 VALGRIND FAILURE IN FILESORT/CREATE_SORT_INDEX / four
   Memcheck:Param
   write(buf)
   obj:*/libpthread*.so
   fun:my_write
   ...
   fun:my_b_flush_io_cache
   fun:_my_b_write
   fun:_Z*10write_keysP10Sort_paramPPhjP11st_io_cacheS4_
   fun:_Z8filesortP3THDP5TABLEP13st_sort_fieldjP10SQL_SELECTybPyS7_
}<|MERGE_RESOLUTION|>--- conflicted
+++ resolved
@@ -187,73 +187,6 @@
    fun:longest_match
    fun:deflate_slow
    fun:deflate
-<<<<<<< HEAD
-   fun:do_flush
-}
-
-{
-   libz longest_match called from btr_store_big_rec_extern_fields
-   Memcheck:Cond
-   fun:longest_match
-   fun:deflate_slow
-   fun:deflate
-   fun:btr_store_big_rec_extern_fields
-}
-
-{
-   libz longest_match called from page_zip_compress
-   Memcheck:Cond
-   fun:longest_match
-   fun:deflate_slow
-   fun:deflate
-   fun:page_zip_compress
-}
-
-{
-   libz longest_match2
-   Memcheck:Cond
-   fun:longest_match
-   fun:deflate_slow
-   fun:deflate
-   fun:compress2
-}
-
-{
-   libz longest_match 3
-   Memcheck:Cond
-   fun:longest_match
-   fun:deflate_slow
-   fun:deflate
-   fun:gzclose
-}
-
-{
-   libz longest_match 4
-   Memcheck:Cond
-   fun:longest_match
-   fun:deflate_slow
-   fun:deflate
-   fun:gzflush
-}
-
-{
-   libz longest_match3
-   Memcheck:Cond
-   fun:longest_match
-   fun:deflate_slow
-   fun:deflate
-   fun:azflush
-}
-
-{
-   libz longest_match3
-   Memcheck:Cond
-   fun:longest_match
-   fun:deflate_slow
-   fun:deflate
-   fun:azclose
-=======
->>>>>>> 6e04cc17
 }
 
 {
@@ -870,6 +803,7 @@
    fun:_Z11mysqld_mainiPPc
    fun:main
 }
+
 
 {
    Bug 59874 Valgrind warning in InnoDB compression code
