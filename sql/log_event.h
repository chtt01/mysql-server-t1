--- conflicted
+++ resolved
@@ -4565,7 +4565,6 @@
 
 int append_query_string(THD *thd, const CHARSET_INFO *csinfo,
                         String const *from, String *to);
-<<<<<<< HEAD
 bool event_checksum_test(uchar *buf, ulong event_len, uint8 alg);
 uint8 get_checksum_alg(const char* buf, ulong len);
 extern TYPELIB binlog_checksum_typelib;
@@ -4789,8 +4788,6 @@
           evt->get_type_code() == ANONYMOUS_GTID_LOG_EVENT);
 }
 
-=======
->>>>>>> ec2caa37
 /**
   @} (end of group Replication)
 */
