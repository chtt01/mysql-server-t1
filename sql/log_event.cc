--- conflicted
+++ resolved
@@ -739,13 +739,10 @@
     cache_type= Log_event::EVENT_TRANSACTIONAL_CACHE;
   else
     cache_type= Log_event::EVENT_STMT_CACHE;
-<<<<<<< HEAD
 
 #ifndef MCP_BUG52305
   unmasked_server_id= server_id;
 #endif
-=======
->>>>>>> f6dfd7d7
 }
 
 /**
@@ -3731,7 +3728,6 @@
     */
     else if (thd->is_slave_error || thd->is_fatal_error)
     {
-<<<<<<< HEAD
 #ifndef MCP_WL5353
 #ifdef HAVE_NDB_BINLOG
       bool be_silent= is_silent_error(thd);
@@ -3745,13 +3741,6 @@
                      "unexpected success or fatal error"),
                     print_slave_db_safe(thd->db), query_arg);
       }
-=======
-      rli->report(ERROR_LEVEL, actual_error,
-                      "Error '%s' on query. Default database: '%s'. Query: '%s'",
-                      (actual_error ? thd->stmt_da->message() :
-                       "unexpected success or fatal error"),
-                      print_slave_db_safe(thd->db), query_arg);
->>>>>>> f6dfd7d7
       thd->is_slave_error= 1;
     }
 
@@ -4173,7 +4162,6 @@
                       post_header_len[DELETE_ROWS_EVENT_V1-1]= 6;);
       post_header_len[INCIDENT_EVENT-1]= INCIDENT_HEADER_LEN;
       post_header_len[HEARTBEAT_LOG_EVENT-1]= 0;
-<<<<<<< HEAD
 #ifndef MCP_WL5353
       post_header_len[IGNORABLE_LOG_EVENT-1]= 0;
       post_header_len[ROWS_QUERY_LOG_EVENT-1]= 0;
@@ -4182,8 +4170,6 @@
       post_header_len[UPDATE_ROWS_EVENT-1]=  ROWS_HEADER_LEN_V2;
       post_header_len[DELETE_ROWS_EVENT-1]=  ROWS_HEADER_LEN_V2;
 #endif
-=======
->>>>>>> f6dfd7d7
 
       // Sanity-check that all post header lengths are initialized.
       int i;
@@ -8034,12 +8020,9 @@
     m_cols.bitmap= 0; // so no my_free in bitmap_free
   bitmap_free(&m_cols); // To pair with bitmap_init().
   my_free(m_rows_buf);
-<<<<<<< HEAD
 #ifndef MCP_WL5353
   my_free((uchar*)m_extra_row_data);
 #endif
-=======
->>>>>>> f6dfd7d7
 }
 
 int Rows_log_event::get_data_size()
@@ -8220,7 +8203,6 @@
 
     if (get_flags(RELAXED_UNIQUE_CHECKS_F))
         thd->variables.option_bits|= OPTION_RELAXED_UNIQUE_CHECKS;
-<<<<<<< HEAD
     else
         thd->variables.option_bits&= ~OPTION_RELAXED_UNIQUE_CHECKS;
 #ifndef MCP_WL5353
@@ -8230,10 +8212,6 @@
       thd->binlog_row_event_extra_data = NULL;
 #endif
 
-=======
-    else
-        thd->variables.option_bits&= ~OPTION_RELAXED_UNIQUE_CHECKS;
->>>>>>> f6dfd7d7
     /* A small test to verify that objects have consistent types */
     DBUG_ASSERT(sizeof(thd->variables.option_bits) == sizeof(OPTION_RELAXED_UNIQUE_CHECKS));
 
@@ -8521,15 +8499,11 @@
     }
   } // if (table)
 
-<<<<<<< HEAD
 #ifndef MCP_WL3733
   /* reset OPTION_ALLOW_BATCH as not affect later events */
   thd->variables.option_bits&= ~OPTION_ALLOW_BATCH;
 #endif
 
-=======
-  
->>>>>>> f6dfd7d7
   if (error)
   {
     slave_rows_error_report(ERROR_LEVEL, error, rli, thd, table,
