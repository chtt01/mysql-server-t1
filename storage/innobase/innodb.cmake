# Copyright (c) 2006, 2015, Oracle and/or its affiliates. All rights reserved.
#
# This program is free software; you can redistribute it and/or modify
# it under the terms of the GNU General Public License as published by
# the Free Software Foundation; version 2 of the License.
#
# This program is distributed in the hope that it will be useful,
# but WITHOUT ANY WARRANTY; without even the implied warranty of
# MERCHANTABILITY or FITNESS FOR A PARTICULAR PURPOSE.  See the
# GNU General Public License for more details.
#
# You should have received a copy of the GNU General Public License
# along with this program; if not, write to the Free Software
# Foundation, Inc., 51 Franklin St, Fifth Floor, Boston, MA  02110-1301 USA

# This is the CMakeLists for InnoDB

INCLUDE(CheckFunctionExists)
INCLUDE(CheckCSourceCompiles)
INCLUDE(CheckCSourceRuns)

IF(LZ4_INCLUDE_DIR AND LZ4_LIBRARY)
  ADD_DEFINITIONS(-DHAVE_LZ4=1)
  INCLUDE_DIRECTORIES(${LZ4_INCLUDE_DIR})
ENDIF()

# OS tests
IF(UNIX)
  IF(CMAKE_SYSTEM_NAME STREQUAL "Linux")

    ADD_DEFINITIONS("-DUNIV_LINUX -D_GNU_SOURCE=1")

    CHECK_INCLUDE_FILES (libaio.h HAVE_LIBAIO_H)
    CHECK_LIBRARY_EXISTS(aio io_queue_init "" HAVE_LIBAIO)

    IF(HAVE_LIBAIO_H AND HAVE_LIBAIO)
      ADD_DEFINITIONS(-DLINUX_NATIVE_AIO=1)
      LINK_LIBRARIES(aio)
    ENDIF()

    IF(HAVE_LIBNUMA)
      LINK_LIBRARIES(numa)
    ENDIF()

  ELSEIF(CMAKE_SYSTEM_NAME STREQUAL "SunOS")
    ADD_DEFINITIONS("-DUNIV_SOLARIS")
  ENDIF()
ENDIF()

OPTION(INNODB_COMPILER_HINTS "Compile InnoDB with compiler hints" ON)
MARK_AS_ADVANCED(INNODB_COMPILER_HINTS)

IF(INNODB_COMPILER_HINTS)
   ADD_DEFINITIONS("-DCOMPILER_HINTS")
ENDIF()

SET(MUTEXTYPE "event" CACHE STRING "Mutex type: event, sys or futex")

IF(CMAKE_CXX_COMPILER_ID MATCHES "GNU")
# After: WL#5825 Using C++ Standard Library with MySQL code
#       we no longer use -fno-exceptions
#	SET(CMAKE_CXX_FLAGS "${CMAKE_CXX_FLAGS} -fno-exceptions")

# Add -Wconversion if compiling with GCC
## As of Mar 15 2011 this flag causes 3573+ warnings. If you are reading this
## please fix them and enable the following code:
#SET(CMAKE_CXX_FLAGS "${CMAKE_CXX_FLAGS} -Wconversion")

  IF (CMAKE_SYSTEM_PROCESSOR MATCHES "x86_64" OR
      CMAKE_SYSTEM_PROCESSOR MATCHES "i386")
    INCLUDE(CheckCXXCompilerFlag)
    CHECK_CXX_COMPILER_FLAG("-fno-builtin-memcmp" HAVE_NO_BUILTIN_MEMCMP)
    IF (HAVE_NO_BUILTIN_MEMCMP)
      # Work around http://gcc.gnu.org/bugzilla/show_bug.cgi?id=43052
      SET_SOURCE_FILES_PROPERTIES(${CMAKE_CURRENT_SOURCE_DIR}/rem/rem0cmp.cc
	PROPERTIES COMPILE_FLAGS -fno-builtin-memcmp)
    ENDIF()
  ENDIF()
ENDIF()

# Enable InnoDB's UNIV_DEBUG in debug builds
SET(CMAKE_CXX_FLAGS_DEBUG "${CMAKE_CXX_FLAGS_DEBUG} -DUNIV_DEBUG")

OPTION(WITH_INNODB_EXTRA_DEBUG "Enable extra InnoDB debug checks" OFF)
IF(WITH_INNODB_EXTRA_DEBUG)
  IF(NOT WITH_DEBUG)
    MESSAGE(FATAL_ERROR "WITH_INNODB_EXTRA_DEBUG can be enabled only when WITH_DEBUG is enabled")
  ENDIF()

  SET(EXTRA_DEBUG_FLAGS "")
  SET(EXTRA_DEBUG_FLAGS "${EXTRA_DEBUG_FLAGS} -DUNIV_AHI_DEBUG")
  SET(EXTRA_DEBUG_FLAGS "${EXTRA_DEBUG_FLAGS} -DUNIV_DDL_DEBUG")
  SET(EXTRA_DEBUG_FLAGS "${EXTRA_DEBUG_FLAGS} -DUNIV_DEBUG_FILE_ACCESSES")
  SET(EXTRA_DEBUG_FLAGS "${EXTRA_DEBUG_FLAGS} -DUNIV_ZIP_DEBUG")

  SET(CMAKE_CXX_FLAGS_DEBUG "${CMAKE_CXX_FLAGS_DEBUG} ${EXTRA_DEBUG_FLAGS}")
  SET(CMAKE_C_FLAGS_DEBUG "${CMAKE_C_FLAGS_DEBUG} ${EXTRA_DEBUG_FLAGS}")
ENDIF()

CHECK_FUNCTION_EXISTS(sched_getcpu  HAVE_SCHED_GETCPU)
IF(HAVE_SCHED_GETCPU)
 ADD_DEFINITIONS(-DHAVE_SCHED_GETCPU=1)
ENDIF()

CHECK_FUNCTION_EXISTS(nanosleep HAVE_NANOSLEEP)
IF(HAVE_NANOSLEEP)
 ADD_DEFINITIONS(-DHAVE_NANOSLEEP=1)
ENDIF()

IF(NOT MSVC)
  CHECK_C_SOURCE_RUNS(
  "
  #define _GNU_SOURCE
  #include <fcntl.h>
  #include <linux/falloc.h>
  int main()
  {
    /* Ignore the return value for now. Check if the flags exist.
    The return value is checked  at runtime. */
    fallocate(0, FALLOC_FL_PUNCH_HOLE | FALLOC_FL_KEEP_SIZE, 0, 0);

    return(0);
  }"
  HAVE_FALLOC_PUNCH_HOLE_AND_KEEP_SIZE
  )
ENDIF()

IF(HAVE_FALLOC_PUNCH_HOLE_AND_KEEP_SIZE)
 ADD_DEFINITIONS(-DHAVE_FALLOC_PUNCH_HOLE_AND_KEEP_SIZE=1)
ENDIF()

IF(NOT MSVC)
# either define HAVE_IB_GCC_ATOMIC_BUILTINS or not
IF(NOT CMAKE_CROSSCOMPILING)
  CHECK_C_SOURCE_RUNS(
  "#include<stdint.h>
  int main()
  {
    __sync_synchronize();
    return(0);
  }"
  HAVE_IB_GCC_SYNC_SYNCHRONISE
  )
  CHECK_C_SOURCE_RUNS(
  "#include<stdint.h>
  int main()
  {
    __atomic_thread_fence(__ATOMIC_ACQUIRE);
    __atomic_thread_fence(__ATOMIC_RELEASE);
    return(0);
  }"
  HAVE_IB_GCC_ATOMIC_THREAD_FENCE
  )
ENDIF()

IF(HAVE_IB_GCC_SYNC_SYNCHRONISE)
 ADD_DEFINITIONS(-DHAVE_IB_GCC_SYNC_SYNCHRONISE=1)
ENDIF()

IF(HAVE_IB_GCC_ATOMIC_THREAD_FENCE)
 ADD_DEFINITIONS(-DHAVE_IB_GCC_ATOMIC_THREAD_FENCE=1)
ENDIF()

 # either define HAVE_IB_ATOMIC_PTHREAD_T_GCC or not
IF(NOT CMAKE_CROSSCOMPILING)
  CHECK_C_SOURCE_RUNS(
  "
  #include <pthread.h>
  #include <string.h>

  int main() {
    pthread_t       x1;
    pthread_t       x2;
    pthread_t       x3;

    memset(&x1, 0x0, sizeof(x1));
    memset(&x2, 0x0, sizeof(x2));
    memset(&x3, 0x0, sizeof(x3));

    __sync_bool_compare_and_swap(&x1, x2, x3);

    return(0);
  }"
  HAVE_IB_ATOMIC_PTHREAD_T_GCC)
ENDIF()
IF(HAVE_IB_ATOMIC_PTHREAD_T_GCC)
  ADD_DEFINITIONS(-DHAVE_IB_ATOMIC_PTHREAD_T_GCC=1)
ENDIF()

# Only use futexes on Linux if GCC atomics are available
IF(NOT MSVC AND NOT CMAKE_CROSSCOMPILING)
  CHECK_C_SOURCE_RUNS(
  "
  #include <stdio.h>
  #include <unistd.h>
  #include <errno.h>
  #include <assert.h>
  #include <linux/futex.h>
  #include <unistd.h>
  #include <sys/syscall.h>

   int futex_wait(int* futex, int v) {
	return(syscall(SYS_futex, futex, FUTEX_WAIT_PRIVATE, v, NULL, NULL, 0));
   }

   int futex_signal(int* futex) {
	return(syscall(SYS_futex, futex, FUTEX_WAKE, 1, NULL, NULL, 0));
   }

  int main() {
	int	ret;
	int	m = 1;

	/* It is setup to fail and return EWOULDBLOCK. */
	ret = futex_wait(&m, 0);
	assert(ret == -1 && errno == EWOULDBLOCK);
	/* Shouldn't wake up any threads. */
	assert(futex_signal(&m) == 0);

	return(0);
  }"
  HAVE_IB_LINUX_FUTEX)
ENDIF()
IF(HAVE_IB_LINUX_FUTEX)
  ADD_DEFINITIONS(-DHAVE_IB_LINUX_FUTEX=1)
ENDIF()

ENDIF(NOT MSVC)

CHECK_FUNCTION_EXISTS(asprintf  HAVE_ASPRINTF)
CHECK_FUNCTION_EXISTS(vasprintf  HAVE_VASPRINTF)

# Solaris atomics
IF(CMAKE_SYSTEM_NAME STREQUAL "SunOS")
  IF(NOT CMAKE_CROSSCOMPILING)
  CHECK_C_SOURCE_COMPILES(
  "#include <mbarrier.h>
  int main() {
    __machine_r_barrier();
    __machine_w_barrier();
    return(0);
  }"
  HAVE_IB_MACHINE_BARRIER_SOLARIS)
  ENDIF()
  IF(HAVE_IB_MACHINE_BARRIER_SOLARIS)
    ADD_DEFINITIONS(-DHAVE_IB_MACHINE_BARRIER_SOLARIS=1)
  ENDIF()
ENDIF()

IF(MSVC)
  ADD_DEFINITIONS(-DHAVE_WINDOWS_MM_FENCE)
ENDIF()

IF(MUTEXTYPE MATCHES "event")
  ADD_DEFINITIONS(-DMUTEX_EVENT)
ELSEIF(MUTEXTYPE MATCHES "futex" AND DEFINED HAVE_IB_LINUX_FUTEX)
  ADD_DEFINITIONS(-DMUTEX_FUTEX)
ELSE()
   ADD_DEFINITIONS(-DMUTEX_SYS)
ENDIF()

<<<<<<< HEAD
=======
CHECK_INCLUDE_FILES(numa.h HAVE_NUMA_H)
CHECK_INCLUDE_FILES(numaif.h HAVE_NUMAIF_H)

IF(HAVE_NUMA_H AND HAVE_NUMAIF_H)
    SET(CMAKE_REQUIRED_LIBRARIES ${CMAKE_REQUIRED_LIBRARIES} numa)
    CHECK_C_SOURCE_COMPILES(
    "
    #include <numa.h>
    #include <numaif.h>
    int main()
    {
       /* Silence a compiler warning (unused return value) that could cause
       this program not to compile. */
       int ret;
       ret = set_mempolicy(MPOL_DEFAULT, 0, 0);
       ret = numa_num_configured_cpus();
       return(ret);
    }"
    HAVE_LIBNUMA)
ENDIF()

SET(WITH_NUMA 1 CACHE BOOL "Explicitly set NUMA memory allocation policy")

# Include directories under innobase
>>>>>>> d3ef54eb
INCLUDE_DIRECTORIES(${CMAKE_SOURCE_DIR}/storage/innobase/include
		    ${CMAKE_SOURCE_DIR}/storage/innobase/handler
		    ${CMAKE_SOURCE_DIR}/libbinlogevents/include
		    ${BOOST_INCLUDE_DIR})<|MERGE_RESOLUTION|>--- conflicted
+++ resolved
@@ -259,8 +259,6 @@
    ADD_DEFINITIONS(-DMUTEX_SYS)
 ENDIF()
 
-<<<<<<< HEAD
-=======
 CHECK_INCLUDE_FILES(numa.h HAVE_NUMA_H)
 CHECK_INCLUDE_FILES(numaif.h HAVE_NUMAIF_H)
 
@@ -284,8 +282,6 @@
 
 SET(WITH_NUMA 1 CACHE BOOL "Explicitly set NUMA memory allocation policy")
 
-# Include directories under innobase
->>>>>>> d3ef54eb
 INCLUDE_DIRECTORIES(${CMAKE_SOURCE_DIR}/storage/innobase/include
 		    ${CMAKE_SOURCE_DIR}/storage/innobase/handler
 		    ${CMAKE_SOURCE_DIR}/libbinlogevents/include
