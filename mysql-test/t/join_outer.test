--- conflicted
+++ resolved
@@ -867,7 +867,6 @@
 
 DROP TABLE t1,t2;
 
-<<<<<<< HEAD
 --echo #
 --echo # Bug#47650: using group by with rollup without indexes returns incorrect 
 --echo # results with where
@@ -914,9 +913,6 @@
 
 DROP TABLE t1, t2;
 
---echo End of 5.1 tests
-=======
- 
 --echo #
 --echo # Bug#52357: Assertion failed: join->best_read in greedy_search 
 --echo # optimizer_search_depth=0
@@ -940,4 +936,4 @@
 
 SET optimizer_search_depth = DEFAULT;
 DROP TABLE t1;
->>>>>>> 4e75f7c0
+--echo End of 5.1 tests