drop table if exists t1,t2;
create table t1 (
c_id int(11) not null default '0',
org_id int(11) default null,
unique key contacts$c_id (c_id),
key contacts$org_id (org_id)
) engine=innodb;
insert into t1 values 
(2,null),(120,null),(141,null),(218,7), (128,1),
(151,2),(234,2),(236,2),(243,2),(255,2),(259,2),(232,3),(235,3),(238,3),
(246,3),(253,3),(269,3),(285,3),(291,3),(293,3),(131,4),(230,4),(231,4);
create table t2 (
slai_id int(11) not null default '0',
owner_tbl int(11) default null,
owner_id int(11) default null,
sla_id int(11) default null,
inc_web int(11) default null,
inc_email int(11) default null,
inc_chat int(11) default null,
inc_csr int(11) default null,
inc_total int(11) default null,
time_billed int(11) default null,
activedate timestamp null default null,
expiredate timestamp null default null,
state int(11) default null,
sla_set int(11) default null,
unique key t2$slai_id (slai_id),
key t2$owner_id (owner_id),
key t2$sla_id (sla_id)
) engine=innodb;
insert into t2(slai_id, owner_tbl, owner_id, sla_id) values
(1,3,1,1), (3,3,10,2), (4,3,3,6), (5,3,2,5), (6,3,8,3), (7,3,9,7),
(8,3,6,8), (9,3,4,9), (10,3,5,10), (11,3,11,11), (12,3,7,12);
flush tables;
select si.slai_id
from t1 c join t2 si on
((si.owner_tbl = 3 and si.owner_id = c.org_id) or 
( si.owner_tbl = 2 and si.owner_id = c.c_id)) 
where 
c.c_id = 218 and expiredate is null;
slai_id
12
select * from t1 where org_id is null;
c_id	org_id
2	NULL
120	NULL
141	NULL
select si.slai_id
from t1 c join t2 si on
((si.owner_tbl = 3 and si.owner_id = c.org_id) or 
( si.owner_tbl = 2 and si.owner_id = c.c_id)) 
where 
c.c_id = 218 and expiredate is null;
slai_id
12
drop table t1, t2;
<<<<<<< HEAD
CREATE TABLE t1 (a int, b int, KEY b (b)) Engine=InnoDB;
CREATE TABLE t2 (a int, b int, PRIMARY KEY  (a,b)) Engine=InnoDB;
CREATE TABLE t3 (a int, b int, c int, PRIMARY KEY  (a), 
UNIQUE KEY b (b,c), KEY a (a,b,c)) Engine=InnoDB;
INSERT INTO t1 VALUES (1, 1);
INSERT INTO t1 SELECT a + 1, b + 1 FROM t1;
INSERT INTO t1 SELECT a + 2, b + 2 FROM t1;
INSERT INTO t2 VALUES (1,1),(1,2),(1,3),(1,4),(1,5),(1,6),(1,7),(1,8);
INSERT INTO t2 SELECT a + 1, b FROM t2;
DELETE FROM t2 WHERE a = 1 AND b < 2;
INSERT INTO t3 VALUES (1,1,1),(2,1,2);
INSERT INTO t3 SELECT a + 2, a + 2, 3 FROM t3;
INSERT INTO t3 SELECT a + 4, a + 4, 3 FROM t3;
SELECT STRAIGHT_JOIN SQL_NO_CACHE t1.b, t1.a FROM t1, t3, t2 WHERE 
t3.a = t2.a AND t2.b = t1.a AND t3.b = 1 AND t3.c IN (1, 2) 
ORDER BY t1.b LIMIT 2;
b	a
1	1
2	2
SELECT STRAIGHT_JOIN SQL_NO_CACHE t1.b, t1.a FROM t1, t3, t2 WHERE 
t3.a = t2.a AND t2.b = t1.a AND t3.b = 1 AND t3.c IN (1, 2) 
ORDER BY t1.b LIMIT 5;
b	a
1	1
2	2
2	2
3	3
3	3
DROP TABLE t1, t2, t3;
CREATE TABLE `t1` (`id1` INT) ;
INSERT INTO `t1` (`id1`) VALUES (1),(5),(2);
CREATE TABLE `t2` (
`id1` INT,
`id2` INT NOT NULL,
`id3` INT,
`id4` INT NOT NULL,
UNIQUE (`id2`,`id4`),
KEY (`id1`)
) ENGINE=InnoDB;
INSERT INTO `t2`(`id1`,`id2`,`id3`,`id4`) VALUES 
(1,1,1,0),
(1,1,2,1),
(5,1,2,2),
(6,1,2,3),
(1,2,2,2),
(1,2,1,1);
SELECT `id1` FROM `t1` WHERE `id1` NOT IN (SELECT `id1` FROM `t2` WHERE `id2` = 1 AND `id3` = 2);
id1
2
DROP TABLE t1, t2;
=======
flush status;
create table t1 (c1 int) engine=innodb;
handler t1 open;
handler t1 read first;
c1
show /*!50002 GLOBAL */ status like 'Handler_rollback';
Variable_name	Value
Handler_rollback	0
drop table t1;
End of 4.1 tests
>>>>>>> 456fe01d
<|MERGE_RESOLUTION|>--- conflicted
+++ resolved
@@ -54,7 +54,6 @@
 slai_id
 12
 drop table t1, t2;
-<<<<<<< HEAD
 CREATE TABLE t1 (a int, b int, KEY b (b)) Engine=InnoDB;
 CREATE TABLE t2 (a int, b int, PRIMARY KEY  (a,b)) Engine=InnoDB;
 CREATE TABLE t3 (a int, b int, c int, PRIMARY KEY  (a), 
@@ -105,7 +104,6 @@
 id1
 2
 DROP TABLE t1, t2;
-=======
 flush status;
 create table t1 (c1 int) engine=innodb;
 handler t1 open;
@@ -115,5 +113,4 @@
 Variable_name	Value
 Handler_rollback	0
 drop table t1;
-End of 4.1 tests
->>>>>>> 456fe01d
+End of 4.1 tests