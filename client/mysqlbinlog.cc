/* Copyright (C) 2001-2004 MySQL AB

   This program is free software; you can redistribute it and/or modify
   it under the terms of the GNU General Public License as published by
   the Free Software Foundation; version 2 of the License.

   This program is distributed in the hope that it will be useful,
   but WITHOUT ANY WARRANTY; without even the implied warranty of
   MERCHANTABILITY or FITNESS FOR A PARTICULAR PURPOSE.  See the
   GNU General Public License for more details.

   You should have received a copy of the GNU General Public License
   along with this program; if not, write to the Free Software
   Foundation, Inc., 59 Temple Place, Suite 330, Boston, MA  02111-1307  USA */

/* 

   TODO: print the catalog (some USE catalog.db ????).

   Standalone program to read a MySQL binary log (or relay log).

   Should be able to read any file of these categories, even with
   --start-position.
   An important fact: the Format_desc event of the log is at most the 3rd event
   of the log; if it is the 3rd then there is this combination:
   Format_desc_of_slave, Rotate_of_master, Format_desc_of_master.
*/

#define MYSQL_CLIENT
#undef MYSQL_SERVER
#include "client_priv.h"
#include <my_time.h>
/* That one is necessary for defines of OPTION_NO_FOREIGN_KEY_CHECKS etc */
#include "mysql_priv.h" 
#include "log_event.h"
#include "sql_common.h"

#define BIN_LOG_HEADER_SIZE	4
#define PROBE_HEADER_LEN	(EVENT_LEN_OFFSET+4)


#define CLIENT_CAPABILITIES	(CLIENT_LONG_PASSWORD | CLIENT_LONG_FLAG | CLIENT_LOCAL_FILES)

char server_version[SERVER_VERSION_LENGTH];
ulong server_id = 0;

// needed by net_serv.c
ulong bytes_sent = 0L, bytes_received = 0L;
ulong mysqld_net_retry_count = 10L;
ulong open_files_limit;
uint test_flags = 0; 
static uint opt_protocol= 0;
static FILE *result_file;

#ifndef DBUG_OFF
static const char* default_dbug_option = "d:t:o,/tmp/mysqlbinlog.trace";
#endif
static const char *load_default_groups[]= { "mysqlbinlog","client",0 };

static void error(const char *format, ...) ATTRIBUTE_FORMAT(printf, 1, 2);
static void warning(const char *format, ...) ATTRIBUTE_FORMAT(printf, 1, 2);

static bool one_database=0, to_last_remote_log= 0, disable_log_bin= 0;
static bool opt_hexdump= 0;
const char *base64_output_mode_names[]=
{"NEVER", "AUTO", "ALWAYS", "UNSPEC", "DECODE-ROWS", NullS};
TYPELIB base64_output_mode_typelib=
  { array_elements(base64_output_mode_names) - 1, "",
    base64_output_mode_names, NULL };
static enum_base64_output_mode opt_base64_output_mode= BASE64_OUTPUT_UNSPEC;
static const char *opt_base64_output_mode_str= NullS;
static const char* database= 0;
static my_bool force_opt= 0, short_form= 0, remote_opt= 0;
static my_bool debug_info_flag, debug_check_flag;
static my_bool force_if_open_opt= 1;
static ulonglong offset = 0;
static const char* host = 0;
static int port= 0;
static uint my_end_arg;
static const char* sock= 0;
#ifdef HAVE_SMEM
static char *shared_memory_base_name= 0;
#endif
static const char* user = 0;
static char* pass = 0;
static char *charset= 0;

static uint verbose= 0;

static ulonglong start_position, stop_position;
#define start_position_mot ((my_off_t)start_position)
#define stop_position_mot  ((my_off_t)stop_position)

static char *start_datetime_str, *stop_datetime_str;
static my_time_t start_datetime= 0, stop_datetime= MY_TIME_T_MAX;
static ulonglong rec_count= 0;
static short binlog_flags = 0; 
static MYSQL* mysql = NULL;
static const char* dirname_for_local_load= 0;

/**
  Pointer to the Format_description_log_event of the currently active binlog.

  This will be changed each time a new Format_description_log_event is
  found in the binlog. It is finally destroyed at program termination.
*/
static Format_description_log_event* glob_description_event= NULL;

/**
  Exit status for functions in this file.
*/
enum Exit_status {
  /** No error occurred and execution should continue. */
  OK_CONTINUE= 0,
  /** An error occurred and execution should stop. */
  ERROR_STOP,
  /** No error occurred but execution should stop. */
  OK_STOP
};

static Exit_status dump_local_log_entries(PRINT_EVENT_INFO *print_event_info,
                                          const char* logname);
static Exit_status dump_remote_log_entries(PRINT_EVENT_INFO *print_event_info,
                                           const char* logname);
static Exit_status dump_log_entries(const char* logname);
static Exit_status safe_connect();


class Load_log_processor
{
  char target_dir_name[FN_REFLEN];
  size_t target_dir_name_len;

  /*
    When we see first event corresponding to some LOAD DATA statement in
    binlog, we create temporary file to store data to be loaded.
    We add name of this file to file_names array using its file_id as index.
    If we have Create_file event (i.e. we have binary log in pre-5.0.3
    format) we also store save event object to be able which is needed to
    emit LOAD DATA statement when we will meet Exec_load_data event.
    If we have Begin_load_query event we simply store 0 in
    File_name_record::event field.
  */
  struct File_name_record
  {
    char *fname;
    Create_file_log_event *event;
  };
  /*
    @todo Should be a map (e.g., a hash map), not an array.  With the
    present implementation, the number of elements in this array is
    about the number of files loaded since the server started, which
    may be big after a few years.  We should be able to use existing
    library data structures for this. /Sven
  */
  DYNAMIC_ARRAY file_names;

  /**
    Looks for a non-existing filename by adding a numerical suffix to
    the given base name, creates the generated file, and returns the
    filename by modifying the filename argument.

    @param[in,out] filename Base filename

    @param[in,out] file_name_end Pointer to last character of
    filename.  The numerical suffix will be written to this position.
    Note that there must be a least five bytes of allocated memory
    after file_name_end.

    @retval -1 Error (can't find new filename).
    @retval >=0 Found file.
  */
  File create_unique_file(char *filename, char *file_name_end)
    {
      File res;
      /* If we have to try more than 1000 times, something is seriously wrong */
      for (uint version= 0; version<1000; version++)
      {
	sprintf(file_name_end,"-%x",version);
	if ((res= my_create(filename,0,
			    O_CREAT|O_EXCL|O_BINARY|O_WRONLY,MYF(0)))!=-1)
	  return res;
      }
      return -1;
    }

public:
  Load_log_processor() {}
  ~Load_log_processor() {}

  int init()
  {
    return init_dynamic_array(&file_names, sizeof(File_name_record),
			      100,100 CALLER_INFO);
  }

  void init_by_dir_name(const char *dir)
    {
      target_dir_name_len= (convert_dirname(target_dir_name, dir, NullS) -
			    target_dir_name);
    }
  void init_by_cur_dir()
    {
      if (my_getwd(target_dir_name,sizeof(target_dir_name),MYF(MY_WME)))
	exit(1);
      target_dir_name_len= strlen(target_dir_name);
    }
  void destroy()
  {
    File_name_record *ptr= (File_name_record *)file_names.buffer;
    File_name_record *end= ptr + file_names.elements;
    for (; ptr < end; ptr++)
    {
      if (ptr->fname)
      {
        my_free(ptr->fname, MYF(MY_WME));
        delete ptr->event;
        bzero((char *)ptr, sizeof(File_name_record));
      }
    }

    delete_dynamic(&file_names);
  }

  /**
    Obtain Create_file event for LOAD DATA statement by its file_id
    and remove it from this Load_log_processor's list of events.

    Checks whether we have already seen a Create_file_log_event with
    the given file_id.  If yes, returns a pointer to the event and
    removes the event from array describing active temporary files.
    From this moment, the caller is responsible for freeing the memory
    occupied by the event.

    @param[in] file_id File id identifying LOAD DATA statement.

    @return Pointer to Create_file_log_event, or NULL if we have not
    seen any Create_file_log_event with this file_id.
  */
  Create_file_log_event *grab_event(uint file_id)
    {
      File_name_record *ptr;
      Create_file_log_event *res;

      if (file_id >= file_names.elements)
        return 0;
      ptr= dynamic_element(&file_names, file_id, File_name_record*);
      if ((res= ptr->event))
        bzero((char *)ptr, sizeof(File_name_record));
      return res;
    }

  /**
    Obtain file name of temporary file for LOAD DATA statement by its
    file_id and remove it from this Load_log_processor's list of events.

    @param[in] file_id Identifier for the LOAD DATA statement.

    Checks whether we have already seen Begin_load_query event for
    this file_id. If yes, returns the file name of the corresponding
    temporary file and removes the filename from the array of active
    temporary files.  From this moment, the caller is responsible for
    freeing the memory occupied by this name.

    @return String with the name of the temporary file, or NULL if we
    have not seen any Begin_load_query_event with this file_id.
  */
  char *grab_fname(uint file_id)
    {
      File_name_record *ptr;
      char *res= 0;

      if (file_id >= file_names.elements)
        return 0;
      ptr= dynamic_element(&file_names, file_id, File_name_record*);
      if (!ptr->event)
      {
        res= ptr->fname;
        bzero((char *)ptr, sizeof(File_name_record));
      }
      return res;
    }
  Exit_status process(Create_file_log_event *ce);
  Exit_status process(Begin_load_query_log_event *ce);
  Exit_status process(Append_block_log_event *ae);
  File prepare_new_file_for_old_format(Load_log_event *le, char *filename);
  Exit_status load_old_format_file(NET* net, const char *server_fname,
                                   uint server_fname_len, File file);
  Exit_status process_first_event(const char *bname, size_t blen,
                                  const uchar *block,
                                  size_t block_len, uint file_id,
                                  Create_file_log_event *ce);
};


/**
  Creates and opens a new temporary file in the directory specified by previous call to init_by_dir_name() or init_by_cur_dir().

  @param[in] le The basename of the created file will start with the
  basename of the file pointed to by this Load_log_event.

  @param[out] filename Buffer to save the filename in.

  @return File handle >= 0 on success, -1 on error.
*/
File Load_log_processor::prepare_new_file_for_old_format(Load_log_event *le,
							 char *filename)
{
  size_t len;
  char *tail;
  File file;
  
  fn_format(filename, le->fname, target_dir_name, "", MY_REPLACE_DIR);
  len= strlen(filename);
  tail= filename + len;
  
  if ((file= create_unique_file(filename,tail)) < 0)
  {
    error("Could not construct local filename %s.",filename);
    return -1;
  }
  
  le->set_fname_outside_temp_buf(filename,len+(uint) strlen(tail));
  
  return file;
}


/**
  Reads a file from a server and saves it locally.

  @param[in,out] net The server to read from.

  @param[in] server_fname The name of the file that the server should
  read.

  @param[in] server_fname_len The length of server_fname.

  @param[in,out] file The file to write to.

  @retval ERROR_STOP An error occurred - the program should terminate.
  @retval OK_CONTINUE No error, the program should continue.
*/
Exit_status Load_log_processor::load_old_format_file(NET* net,
                                                     const char*server_fname,
                                                     uint server_fname_len,
                                                     File file)
{
  uchar buf[FN_REFLEN+1];
  buf[0] = 0;
  memcpy(buf + 1, server_fname, server_fname_len + 1);
  if (my_net_write(net, buf, server_fname_len +2) || net_flush(net))
  {
    error("Failed requesting the remote dump of %s.", server_fname);
    return ERROR_STOP;
  }
  
  for (;;)
  {
    ulong packet_len = my_net_read(net);
    if (packet_len == 0)
    {
      if (my_net_write(net, (uchar*) "", 0) || net_flush(net))
      {
        error("Failed sending the ack packet.");
        return ERROR_STOP;
      }
      /*
	we just need to send something, as the server will read but
	not examine the packet - this is because mysql_load() sends 
	an OK when it is done
      */
      break;
    }
    else if (packet_len == packet_error)
    {
      error("Failed reading a packet during the dump of %s.", server_fname);
      return ERROR_STOP;
    }
    
    if (packet_len > UINT_MAX)
    {
      error("Illegal length of packet read from net.");
      return ERROR_STOP;
    }
    if (my_write(file, (uchar*) net->read_pos, 
		 (uint) packet_len, MYF(MY_WME|MY_NABP)))
      return ERROR_STOP;
  }
  
  return OK_CONTINUE;
}


/**
  Process the first event in the sequence of events representing a
  LOAD DATA statement.

  Creates a temporary file to be used in LOAD DATA and writes first
  block of data to it. Registers its file name (and optional
  Create_file event) in the array of active temporary files.

  @param bname Base name for temporary file to be created.
  @param blen Base name length.
  @param block First block of data to be loaded.
  @param block_len First block length.
  @param file_id Identifies the LOAD DATA statement.
  @param ce Pointer to Create_file event object if we are processing
  this type of event.

  @retval ERROR_STOP An error occurred - the program should terminate.
  @retval OK_CONTINUE No error, the program should continue.
*/
Exit_status Load_log_processor::process_first_event(const char *bname,
                                                    size_t blen,
                                                    const uchar *block,
                                                    size_t block_len,
                                                    uint file_id,
                                                    Create_file_log_event *ce)
{
  uint full_len= target_dir_name_len + blen + 9 + 9 + 1;
  Exit_status retval= OK_CONTINUE;
  char *fname, *ptr;
  File file;
  File_name_record rec;
  DBUG_ENTER("Load_log_processor::process_first_event");

  if (!(fname= (char*) my_malloc(full_len,MYF(MY_WME))))
  {
    error("Out of memory.");
    delete ce;
    DBUG_RETURN(ERROR_STOP);
  }

  memcpy(fname, target_dir_name, target_dir_name_len);
  ptr= fname + target_dir_name_len;
  memcpy(ptr,bname,blen);
  ptr+= blen;
  ptr+= my_sprintf(ptr, (ptr, "-%x", file_id));

  if ((file= create_unique_file(fname,ptr)) < 0)
  {
    error("Could not construct local filename %s%s.",
          target_dir_name,bname);
    delete ce;
    DBUG_RETURN(ERROR_STOP);
  }

  rec.fname= fname;
  rec.event= ce;

  if (set_dynamic(&file_names, (uchar*)&rec, file_id))
  {
    error("Out of memory.");
    delete ce;
    DBUG_RETURN(ERROR_STOP);
  }

  if (ce)
    ce->set_fname_outside_temp_buf(fname, (uint) strlen(fname));

  if (my_write(file, (uchar*)block, block_len, MYF(MY_WME|MY_NABP)))
  {
    error("Failed writing to file.");
    retval= ERROR_STOP;
  }
  if (my_close(file, MYF(MY_WME)))
  {
    error("Failed closing file.");
    retval= ERROR_STOP;
  }
  DBUG_RETURN(retval);
}


/**
  Process the given Create_file_log_event.

  @see Load_log_processor::process_first_event(const char*,uint,const char*,uint,uint,Create_file_log_event*)

  @param ce Create_file_log_event to process.

  @retval ERROR_STOP An error occurred - the program should terminate.
  @retval OK_CONTINUE No error, the program should continue.
*/
Exit_status  Load_log_processor::process(Create_file_log_event *ce)
{
  const char *bname= ce->fname + dirname_length(ce->fname);
  uint blen= ce->fname_len - (bname-ce->fname);

  return process_first_event(bname, blen, ce->block, ce->block_len,
                             ce->file_id, ce);
}


/**
  Process the given Begin_load_query_log_event.

  @see Load_log_processor::process_first_event(const char*,uint,const char*,uint,uint,Create_file_log_event*)

  @param ce Begin_load_query_log_event to process.

  @retval ERROR_STOP An error occurred - the program should terminate.
  @retval OK_CONTINUE No error, the program should continue.
*/
Exit_status Load_log_processor::process(Begin_load_query_log_event *blqe)
{
  return process_first_event("SQL_LOAD_MB", 11, blqe->block, blqe->block_len,
                             blqe->file_id, 0);
}


/**
  Process the given Append_block_log_event.

  Appends the chunk of the file contents specified by the event to the
  file created by a previous Begin_load_query_log_event or
  Create_file_log_event.

  If the file_id for the event does not correspond to any file
  previously registered through a Begin_load_query_log_event or
  Create_file_log_event, this member function will print a warning and
  return OK_CONTINUE.  It is safe to return OK_CONTINUE, because no
  query will be written for this event.  We should not print an error
  and fail, since the missing file_id could be because a (valid)
  --start-position has been specified after the Begin/Create event but
  before this Append event.

  @param ae Append_block_log_event to process.

  @retval ERROR_STOP An error occurred - the program should terminate.

  @retval OK_CONTINUE No error, the program should continue.
*/
Exit_status Load_log_processor::process(Append_block_log_event *ae)
{
  DBUG_ENTER("Load_log_processor::process");
  const char* fname= ((ae->file_id < file_names.elements) ?
                       dynamic_element(&file_names, ae->file_id,
                                       File_name_record*)->fname : 0);

  if (fname)
  {
    File file;
    Exit_status retval= OK_CONTINUE;
    if (((file= my_open(fname,
			O_APPEND|O_BINARY|O_WRONLY,MYF(MY_WME))) < 0))
    {
      error("Failed opening file %s", fname);
      DBUG_RETURN(ERROR_STOP);
    }
    if (my_write(file,(uchar*)ae->block,ae->block_len,MYF(MY_WME|MY_NABP)))
    {
      error("Failed writing to file %s", fname);
      retval= ERROR_STOP;
    }
    if (my_close(file,MYF(MY_WME)))
    {
      error("Failed closing file %s", fname);
      retval= ERROR_STOP;
    }
    DBUG_RETURN(retval);
  }

  /*
    There is no Create_file event (a bad binlog or a big
    --start-position). Assuming it's a big --start-position, we just do
    nothing and print a warning.
  */
  warning("Ignoring Append_block as there is no "
          "Create_file event for file_id: %u", ae->file_id);
  DBUG_RETURN(OK_CONTINUE);
}


static Load_log_processor load_processor;


/**
  Replace windows-style backslashes by forward slashes so it can be
  consumed by the mysql client, which requires Unix path.

  @todo This is only useful under windows, so may be ifdef'ed out on
  other systems.  /Sven

  @todo If a Create_file_log_event contains a filename with a
  backslash (valid under unix), then we have problems under windows.
  /Sven

  @param[in,out] fname Filename to modify. The filename is modified
  in-place.
*/
static void convert_path_to_forward_slashes(char *fname)
{
  while (*fname)
  {
    if (*fname == '\\')
      *fname= '/';
    fname++;
  }
}


/**
  Indicates whether the given database should be filtered out,
  according to the --database=X option.

  @param log_dbname Name of database.

  @return nonzero if the database with the given name should be
  filtered out, 0 otherwise.
*/
static bool shall_skip_database(const char *log_dbname)
{
  return one_database &&
         (log_dbname != NULL) &&
         strcmp(log_dbname, database);
}


/**
  Prints the given event in base64 format.

  The header is printed to the head cache and the body is printed to
  the body cache of the print_event_info structure.  This allows all
  base64 events corresponding to the same statement to be joined into
  one BINLOG statement.

  @param[in] ev Log_event to print.
  @param[in,out] result_file FILE to which the output will be written.
  @param[in,out] print_event_info Parameters and context state
  determining how to print.

  @retval ERROR_STOP An error occurred - the program should terminate.
  @retval OK_CONTINUE No error, the program should continue.
*/
static Exit_status
write_event_header_and_base64(Log_event *ev, FILE *result_file,
                              PRINT_EVENT_INFO *print_event_info)
{
  IO_CACHE *head= &print_event_info->head_cache;
  IO_CACHE *body= &print_event_info->body_cache;
  DBUG_ENTER("write_event_header_and_base64");

  /* Write header and base64 output to cache */
  ev->print_header(head, print_event_info, FALSE);
  ev->print_base64(body, print_event_info, FALSE);

  /* Read data from cache and write to result file */
  if (copy_event_cache_to_file_and_reinit(head, result_file) ||
      copy_event_cache_to_file_and_reinit(body, result_file))
  {
    error("Error writing event to file.");
    DBUG_RETURN(ERROR_STOP);
  }
  DBUG_RETURN(OK_CONTINUE);
}


/**
  Print the given event, and either delete it or delegate the deletion
  to someone else.

  The deletion may be delegated in two cases: (1) the event is a
  Format_description_log_event, and is saved in
  glob_description_event; (2) the event is a Create_file_log_event,
  and is saved in load_processor.

  @param[in,out] print_event_info Parameters and context state
  determining how to print.
  @param[in] ev Log_event to process.
  @param[in] pos Offset from beginning of binlog file.
  @param[in] logname Name of input binlog.

  @retval ERROR_STOP An error occurred - the program should terminate.
  @retval OK_CONTINUE No error, the program should continue.
  @retval OK_STOP No error, but the end of the specified range of
  events to process has been reached and the program should terminate.
*/
Exit_status process_event(PRINT_EVENT_INFO *print_event_info, Log_event *ev,
                          my_off_t pos, const char *logname)
{
  char ll_buff[21];
  Log_event_type ev_type= ev->get_type_code();
  my_bool destroy_evt= TRUE;
  DBUG_ENTER("process_event");
  print_event_info->short_form= short_form;
  Exit_status retval= OK_CONTINUE;

  /*
    Format events are not concerned by --offset and such, we always need to
    read them to be able to process the wanted events.
  */
  if (((rec_count >= offset) &&
       ((my_time_t)(ev->when) >= start_datetime)) ||
      (ev_type == FORMAT_DESCRIPTION_EVENT))
  {
    if (ev_type != FORMAT_DESCRIPTION_EVENT)
    {
      /*
        We have found an event after start_datetime, from now on print
        everything (in case the binlog has timestamps increasing and
        decreasing, we do this to avoid cutting the middle).
      */
      start_datetime= 0;
      offset= 0; // print everything and protect against cycling rec_count
    }
    if (server_id && (server_id != ev->server_id))
      /* skip just this event, continue processing the log. */
      goto end;
    if (((my_time_t)(ev->when) >= stop_datetime)
        || (pos >= stop_position_mot))
    {
      /* end the program */
      retval= OK_STOP;
      goto end;
    }
    if (!short_form)
      fprintf(result_file, "# at %s\n",llstr(pos,ll_buff));

    if (!opt_hexdump)
      print_event_info->hexdump_from= 0; /* Disabled */
    else
      print_event_info->hexdump_from= pos;

    print_event_info->base64_output_mode= opt_base64_output_mode;

    DBUG_PRINT("debug", ("event_type: %s", ev->get_type_str()));

    switch (ev_type) {
    case QUERY_EVENT:
      if (strncmp(((Query_log_event*)ev)->query, "BEGIN", 5) && 
          strncmp(((Query_log_event*)ev)->query, "COMMIT", 6) && 
          strncmp(((Query_log_event*)ev)->query, "ROLLBACK", 8) &&  
          shall_skip_database(((Query_log_event*)ev)->db))
        goto end;
      if (opt_base64_output_mode == BASE64_OUTPUT_ALWAYS)
      {
        if ((retval= write_event_header_and_base64(ev, result_file,
                                                   print_event_info)) !=
            OK_CONTINUE)
          goto end;
      }
      else
        ev->print(result_file, print_event_info);
      break;

    case CREATE_FILE_EVENT:
    {
      Create_file_log_event* ce= (Create_file_log_event*)ev;
      /*
        We test if this event has to be ignored. If yes, we don't save
        this event; this will have the good side-effect of ignoring all
        related Append_block and Exec_load.
        Note that Load event from 3.23 is not tested.
      */
      if (shall_skip_database(ce->db))
        goto end;                // Next event
      /*
	We print the event, but with a leading '#': this is just to inform 
	the user of the original command; the command we want to execute 
	will be a derivation of this original command (we will change the 
	filename and use LOCAL), prepared in the 'case EXEC_LOAD_EVENT' 
	below.
      */
      if (opt_base64_output_mode == BASE64_OUTPUT_ALWAYS)
      {
        if ((retval= write_event_header_and_base64(ce, result_file,
                                                   print_event_info)) !=
            OK_CONTINUE)
          goto end;
      }
      else
        ce->print(result_file, print_event_info, TRUE);

      // If this binlog is not 3.23 ; why this test??
      if (glob_description_event->binlog_version >= 3)
      {
        /*
          transfer the responsibility for destroying the event to
          load_processor
        */
        ev= NULL;
        if ((retval= load_processor.process(ce)) != OK_CONTINUE)
          goto end;
      }
      break;
    }

    case APPEND_BLOCK_EVENT:
      /*
        Append_block_log_events can safely print themselves even if
        the subsequent call load_processor.process fails, because the
        output of Append_block_log_event::print is only a comment.
      */
      ev->print(result_file, print_event_info);
      if ((retval= load_processor.process((Append_block_log_event*) ev)) !=
          OK_CONTINUE)
        goto end;
      break;

    case EXEC_LOAD_EVENT:
    {
      ev->print(result_file, print_event_info);
      Execute_load_log_event *exv= (Execute_load_log_event*)ev;
      Create_file_log_event *ce= load_processor.grab_event(exv->file_id);
      /*
	if ce is 0, it probably means that we have not seen the Create_file
	event (a bad binlog, or most probably --start-position is after the
	Create_file event). Print a warning comment.
      */
      if (ce)
      {
        /*
          We must not convert earlier, since the file is used by
          my_open() in Load_log_processor::append().
        */
        convert_path_to_forward_slashes((char*) ce->fname);
	ce->print(result_file, print_event_info, TRUE);
	my_free((char*)ce->fname,MYF(MY_WME));
	delete ce;
      }
      else
        warning("Ignoring Execute_load_log_event as there is no "
                "Create_file event for file_id: %u", exv->file_id);
      break;
    }
    case FORMAT_DESCRIPTION_EVENT:
      delete glob_description_event;
      glob_description_event= (Format_description_log_event*) ev;
      print_event_info->common_header_len=
        glob_description_event->common_header_len;
      ev->print(result_file, print_event_info);
      ev->temp_buf= 0; // as the event ref is zeroed
      /*
        We don't want this event to be deleted now, so let's hide it (I
        (Guilhem) should later see if this triggers a non-serious Valgrind
        error). Not serious error, because we will free description_event
        later.
      */
      ev= 0;
      if (!force_if_open_opt &&
          (glob_description_event->flags & LOG_EVENT_BINLOG_IN_USE_F))
      {
        error("Attempting to dump binlog '%s', which was not closed properly. "
              "Most probably, mysqld is still writing it, or it crashed. "
              "Rerun with --force-if-open to ignore this problem.", logname);
        DBUG_RETURN(ERROR_STOP);
      }
      break;
    case BEGIN_LOAD_QUERY_EVENT:
      ev->print(result_file, print_event_info);
      if ((retval= load_processor.process((Begin_load_query_log_event*) ev)) !=
          OK_CONTINUE)
        goto end;
      break;
    case EXECUTE_LOAD_QUERY_EVENT:
    {
      Execute_load_query_log_event *exlq= (Execute_load_query_log_event*)ev;
      char *fname= load_processor.grab_fname(exlq->file_id);

      if (!shall_skip_database(exlq->db))
      {
        if (fname)
        {
          convert_path_to_forward_slashes(fname);
          exlq->print(result_file, print_event_info, fname);
        }
        else
          warning("Ignoring Execute_load_query since there is no "
                  "Begin_load_query event for file_id: %u", exlq->file_id);
      }

      if (fname)
	my_free(fname, MYF(MY_WME));
      break;
    }
    case TABLE_MAP_EVENT:
    {
      Table_map_log_event *map= ((Table_map_log_event *)ev);
      if (shall_skip_database(map->get_db_name()))
      {
        print_event_info->m_table_map_ignored.set_table(map->get_table_id(), map);
        destroy_evt= FALSE;
        goto end;
      }
    }
    case WRITE_ROWS_EVENT:
    case DELETE_ROWS_EVENT:
    case UPDATE_ROWS_EVENT:
    case PRE_GA_WRITE_ROWS_EVENT:
    case PRE_GA_DELETE_ROWS_EVENT:
    case PRE_GA_UPDATE_ROWS_EVENT:
    {
      if (ev_type != TABLE_MAP_EVENT)
      {
        Rows_log_event *e= (Rows_log_event*) ev;
        Table_map_log_event *ignored_map= 
          print_event_info->m_table_map_ignored.get_table(e->get_table_id());
        bool skip_event= (ignored_map != NULL);

        /* 
           end of statement check:
             i) destroy/free ignored maps
            ii) if skip event, flush cache now
         */
        if (e->get_flags(Rows_log_event::STMT_END_F))
        {
          /* 
            Now is safe to clear ignored map (clear_tables will also
            delete original table map events stored in the map).
          */
          if (print_event_info->m_table_map_ignored.count() > 0)
            print_event_info->m_table_map_ignored.clear_tables();

          /* 
             One needs to take into account an event that gets
             filtered but was last event in the statement. If this is
             the case, previous rows events that were written into
             IO_CACHEs still need to be copied from cache to
             result_file (as it would happen in ev->print(...) if
             event was not skipped).
          */
          if (skip_event)
          {
            if ((copy_event_cache_to_file_and_reinit(&print_event_info->head_cache, result_file) ||
                copy_event_cache_to_file_and_reinit(&print_event_info->body_cache, result_file)))
              goto err;
          }
        }

        /* skip the event check */
        if (skip_event)
          goto end;
      }
      /*
        These events must be printed in base64 format, if printed.
        base64 format requires a FD event to be safe, so if no FD
        event has been printed, we give an error.  Except if user
        passed --short-form, because --short-form disables printing
        row events.
      */
      if (!print_event_info->printed_fd_event && !short_form)
      {
        const char* type_str= ev->get_type_str();
        if (opt_base64_output_mode == BASE64_OUTPUT_NEVER)
          error("--base64-output=never specified, but binlog contains a "
                "%s event which must be printed in base64.",
                type_str);
        else
          error("malformed binlog: it does not contain any "
                "Format_description_log_event. I now found a %s event, which "
                "is not safe to process without a "
                "Format_description_log_event.",
                type_str);
        goto err;
      }
      /* FALL THROUGH */
    }
    default:
      ev->print(result_file, print_event_info);
    }
  }

  goto end;

err:
  retval= ERROR_STOP;
end:
  rec_count++;
  /*
    Destroy the log_event object. If reading from a remote host,
    set the temp_buf to NULL so that memory isn't freed twice.
  */
  if (ev)
  {
    if (remote_opt)
      ev->temp_buf= 0;
    if (destroy_evt) /* destroy it later if not set (ignored table map) */
      delete ev;
  }
  DBUG_RETURN(retval);
}


static struct my_option my_long_options[] =
{
  {"help", '?', "Display this help and exit.",
   0, 0, 0, GET_NO_ARG, NO_ARG, 0, 0, 0, 0, 0, 0},
#ifdef __NETWARE__
  {"autoclose", OPT_AUTO_CLOSE, "Auto close the screen on exit for Netware.",
   0, 0, 0, GET_NO_ARG, NO_ARG, 0, 0, 0, 0, 0, 0},
#endif
  {"base64-output", OPT_BASE64_OUTPUT_MODE,
    /* 'unspec' is not mentioned because it is just a placeholder. */
   "Determine when the output statements should be base64-encoded BINLOG "
   "statements: 'never' disables it and works only for binlogs without "
   "row-based events; 'decode-rows' decodes row events into commented SQL "
   "statements if the --verbose option is also given; 'auto' prints base64 "
   "only when necessary (i.e., for row-based events and format description "
   "events); 'always' prints base64 whenever possible. 'always' is for "
   "debugging only and should not be used in a production system. If this "
   "argument is not given, the default is 'auto'; if it is given with no "
   "argument, 'always' is used."
   ,(uchar**) &opt_base64_output_mode_str,
   (uchar**) &opt_base64_output_mode_str,
   0, GET_STR, OPT_ARG, 0, 0, 0, 0, 0, 0},
  /*
    mysqlbinlog needs charsets knowledge, to be able to convert a charset
    number found in binlog to a charset name (to be able to print things
    like this:
    SET @`a`:=_cp850 0x4DFC6C6C6572 COLLATE `cp850_general_ci`;
  */
  {"character-sets-dir", OPT_CHARSETS_DIR,
   "Directory where character sets are.", (uchar**) &charsets_dir,
   (uchar**) &charsets_dir, 0, GET_STR, REQUIRED_ARG, 0, 0, 0, 0, 0, 0},
  {"database", 'd', "List entries for just this database (local log only).",
   (uchar**) &database, (uchar**) &database, 0, GET_STR_ALLOC, REQUIRED_ARG,
   0, 0, 0, 0, 0, 0},
#ifndef DBUG_OFF
  {"debug", '#', "Output debug log.", (uchar**) &default_dbug_option,
   (uchar**) &default_dbug_option, 0, GET_STR, OPT_ARG, 0, 0, 0, 0, 0, 0},
#endif
  {"debug-check", OPT_DEBUG_CHECK, "Check memory and open file usage at exit .",
   (uchar**) &debug_check_flag, (uchar**) &debug_check_flag, 0,
   GET_BOOL, NO_ARG, 0, 0, 0, 0, 0, 0},
  {"debug-info", OPT_DEBUG_INFO, "Print some debug info at exit.",
   (uchar**) &debug_info_flag, (uchar**) &debug_info_flag,
   0, GET_BOOL, NO_ARG, 0, 0, 0, 0, 0, 0},
  {"disable-log-bin", 'D', "Disable binary log. This is useful, if you "
    "enabled --to-last-log and are sending the output to the same MySQL server. "
    "This way you could avoid an endless loop. You would also like to use it "
    "when restoring after a crash to avoid duplication of the statements you "
    "already have. NOTE: you will need a SUPER privilege to use this option.",
   (uchar**) &disable_log_bin, (uchar**) &disable_log_bin, 0, GET_BOOL,
   NO_ARG, 0, 0, 0, 0, 0, 0},
  {"force-if-open", 'F', "Force if binlog was not closed properly.",
   (uchar**) &force_if_open_opt, (uchar**) &force_if_open_opt, 0, GET_BOOL, NO_ARG,
   1, 0, 0, 0, 0, 0},
  {"force-read", 'f', "Force reading unknown binlog events.",
   (uchar**) &force_opt, (uchar**) &force_opt, 0, GET_BOOL, NO_ARG, 0, 0, 0, 0,
   0, 0},
  {"hexdump", 'H', "Augment output with hexadecimal and ASCII event dump.",
   (uchar**) &opt_hexdump, (uchar**) &opt_hexdump, 0, GET_BOOL, NO_ARG,
   0, 0, 0, 0, 0, 0},
  {"host", 'h', "Get the binlog from server.", (uchar**) &host, (uchar**) &host,
   0, GET_STR_ALLOC, REQUIRED_ARG, 0, 0, 0, 0, 0, 0},
  {"local-load", 'l', "Prepare local temporary files for LOAD DATA INFILE in the specified directory.",
   (uchar**) &dirname_for_local_load, (uchar**) &dirname_for_local_load, 0,
   GET_STR_ALLOC, REQUIRED_ARG, 0, 0, 0, 0, 0, 0},
  {"offset", 'o', "Skip the first N entries.", (uchar**) &offset, (uchar**) &offset,
   0, GET_ULL, REQUIRED_ARG, 0, 0, 0, 0, 0, 0},
  {"password", 'p', "Password to connect to remote server.",
   0, 0, 0, GET_STR, OPT_ARG, 0, 0, 0, 0, 0, 0},
  {"port", 'P', "Port number to use for connection or 0 for default to, in "
   "order of preference, my.cnf, $MYSQL_TCP_PORT, "
#if MYSQL_PORT_DEFAULT == 0
   "/etc/services, "
#endif
   "built-in default (" STRINGIFY_ARG(MYSQL_PORT) ").",
   (uchar**) &port, (uchar**) &port, 0, GET_INT, REQUIRED_ARG,
   0, 0, 0, 0, 0, 0},
  {"position", 'j', "Deprecated. Use --start-position instead.",
   (uchar**) &start_position, (uchar**) &start_position, 0, GET_ULL,
   REQUIRED_ARG, BIN_LOG_HEADER_SIZE, BIN_LOG_HEADER_SIZE,
   /* COM_BINLOG_DUMP accepts only 4 bytes for the position */
   (ulonglong)(~(uint32)0), 0, 0, 0},
  {"protocol", OPT_MYSQL_PROTOCOL,
   "The protocol of connection (tcp,socket,pipe,memory).",
   0, 0, 0, GET_STR,  REQUIRED_ARG, 0, 0, 0, 0, 0, 0},
  {"read-from-remote-server", 'R', "Read binary logs from a MySQL server",
   (uchar**) &remote_opt, (uchar**) &remote_opt, 0, GET_BOOL, NO_ARG, 0, 0, 0, 0,
   0, 0},
  {"result-file", 'r', "Direct output to a given file.", 0, 0, 0, GET_STR,
   REQUIRED_ARG, 0, 0, 0, 0, 0, 0},
  {"server-id", OPT_SERVER_ID,
   "Extract only binlog entries created by the server having the given id.",
   (uchar**) &server_id, (uchar**) &server_id, 0, GET_ULONG,
   REQUIRED_ARG, 0, 0, 0, 0, 0, 0},
  {"set-charset", OPT_SET_CHARSET,
   "Add 'SET NAMES character_set' to the output.", (uchar**) &charset,
   (uchar**) &charset, 0, GET_STR, REQUIRED_ARG, 0, 0, 0, 0, 0, 0},
#ifdef HAVE_SMEM
  {"shared-memory-base-name", OPT_SHARED_MEMORY_BASE_NAME,
   "Base name of shared memory.", (uchar**) &shared_memory_base_name, 
   (uchar**) &shared_memory_base_name, 
   0, GET_STR, REQUIRED_ARG, 0, 0, 0, 0, 0, 0},
#endif
  {"short-form", 's', "Just show regular queries: no extra info and no "
   "row-based events. This is for testing only, and should not be used in "
   "production systems. If you want to suppress base64-output, consider "
   "using --base64-output=never instead.",
   (uchar**) &short_form, (uchar**) &short_form, 0, GET_BOOL, NO_ARG, 0, 0, 0, 0,
   0, 0},
  {"socket", 'S', "Socket file to use for connection.",
   (uchar**) &sock, (uchar**) &sock, 0, GET_STR, REQUIRED_ARG, 0, 0, 0, 0, 
   0, 0},
  {"start-datetime", OPT_START_DATETIME,
   "Start reading the binlog at first event having a datetime equal or "
   "posterior to the argument; the argument must be a date and time "
   "in the local time zone, in any format accepted by the MySQL server "
   "for DATETIME and TIMESTAMP types, for example: 2004-12-25 11:25:56 "
   "(you should probably use quotes for your shell to set it properly).",
   (uchar**) &start_datetime_str, (uchar**) &start_datetime_str,
   0, GET_STR_ALLOC, REQUIRED_ARG, 0, 0, 0, 0, 0, 0},
  {"start-position", OPT_START_POSITION,
   "Start reading the binlog at position N. Applies to the first binlog "
   "passed on the command line.",
   (uchar**) &start_position, (uchar**) &start_position, 0, GET_ULL,
   REQUIRED_ARG, BIN_LOG_HEADER_SIZE, BIN_LOG_HEADER_SIZE,
   /* COM_BINLOG_DUMP accepts only 4 bytes for the position */
   (ulonglong)(~(uint32)0), 0, 0, 0},
  {"stop-datetime", OPT_STOP_DATETIME,
   "Stop reading the binlog at first event having a datetime equal or "
   "posterior to the argument; the argument must be a date and time "
   "in the local time zone, in any format accepted by the MySQL server "
   "for DATETIME and TIMESTAMP types, for example: 2004-12-25 11:25:56 "
   "(you should probably use quotes for your shell to set it properly).",
   (uchar**) &stop_datetime_str, (uchar**) &stop_datetime_str,
   0, GET_STR_ALLOC, REQUIRED_ARG, 0, 0, 0, 0, 0, 0},
  {"stop-position", OPT_STOP_POSITION,
   "Stop reading the binlog at position N. Applies to the last binlog "
   "passed on the command line.",
   (uchar**) &stop_position, (uchar**) &stop_position, 0, GET_ULL,
   REQUIRED_ARG, (ulonglong)(~(my_off_t)0), BIN_LOG_HEADER_SIZE,
   (ulonglong)(~(my_off_t)0), 0, 0, 0},
  {"to-last-log", 't', "Requires -R. Will not stop at the end of the \
requested binlog but rather continue printing until the end of the last \
binlog of the MySQL server. If you send the output to the same MySQL server, \
that may lead to an endless loop.",
   (uchar**) &to_last_remote_log, (uchar**) &to_last_remote_log, 0, GET_BOOL,
   NO_ARG, 0, 0, 0, 0, 0, 0},
  {"user", 'u', "Connect to the remote server as username.",
   (uchar**) &user, (uchar**) &user, 0, GET_STR_ALLOC, REQUIRED_ARG, 0, 0, 0, 0,
   0, 0},
  {"verbose", 'v', "Reconstruct SQL statements out of row events. "
                   "-v -v adds comments on column data types",
   0, 0, 0, GET_NO_ARG, NO_ARG, 0, 0, 0, 0, 0, 0},
  {"version", 'V', "Print version and exit.", 0, 0, 0, GET_NO_ARG, NO_ARG, 0,
   0, 0, 0, 0, 0},
  {"open_files_limit", OPT_OPEN_FILES_LIMIT,
   "Used to reserve file descriptors for usage by this program",
   (uchar**) &open_files_limit, (uchar**) &open_files_limit, 0, GET_ULONG,
   REQUIRED_ARG, MY_NFILE, 8, OS_FILE_LIMIT, 0, 1, 0},
  {0, 0, 0, 0, 0, 0, GET_NO_ARG, NO_ARG, 0, 0, 0, 0, 0, 0}
};


/**
  Auxiliary function used by error() and warning().

  Prints the given text (normally "WARNING: " or "ERROR: "), followed
  by the given vprintf-style string, followed by a newline.

  @param format Printf-style format string.
  @param args List of arguments for the format string.
  @param msg Text to print before the string.
*/
static void error_or_warning(const char *format, va_list args, const char *msg)
{
  fprintf(stderr, "%s: ", msg);
  vfprintf(stderr, format, args);
  fprintf(stderr, "\n");
}

/**
  Prints a message to stderr, prefixed with the text "ERROR: " and
  suffixed with a newline.

  @param format Printf-style format string, followed by printf
  varargs.
*/
static void error(const char *format,...)
{
  va_list args;
  va_start(args, format);
  error_or_warning(format, args, "ERROR");
  va_end(args);
}


/**
  This function is used in log_event.cc to report errors.

  @param format Printf-style format string, followed by printf
  varargs.
*/
static void sql_print_error(const char *format,...)
{
  va_list args;
  va_start(args, format);
  error_or_warning(format, args, "ERROR");
  va_end(args);
}

/**
  Prints a message to stderr, prefixed with the text "WARNING: " and
  suffixed with a newline.

  @param format Printf-style format string, followed by printf
  varargs.
*/
static void warning(const char *format,...)
{
  va_list args;
  va_start(args, format);
  error_or_warning(format, args, "WARNING");
  va_end(args);
}

/**
  Frees memory for global variables in this file.
*/
static void cleanup()
{
  my_free(pass,MYF(MY_ALLOW_ZERO_PTR));
  my_free((char*) database, MYF(MY_ALLOW_ZERO_PTR));
  my_free((char*) host, MYF(MY_ALLOW_ZERO_PTR));
  my_free((char*) user, MYF(MY_ALLOW_ZERO_PTR));
  my_free((char*) dirname_for_local_load, MYF(MY_ALLOW_ZERO_PTR));

  delete glob_description_event;
  if (mysql)
    mysql_close(mysql);
}

#include <help_start.h>

static void print_version()
{
  printf("%s Ver 3.3 for %s at %s\n", my_progname, SYSTEM_TYPE, MACHINE_TYPE);
  NETWARE_SET_SCREEN_MODE(1);
}


static void usage()
{
  print_version();
  puts("By Monty and Sasha, for your professional use\n\
This software comes with NO WARRANTY:  This is free software,\n\
and you are welcome to modify and redistribute it under the GPL license\n");

  printf("\
Dumps a MySQL binary log in a format usable for viewing or for piping to\n\
the mysql command line client\n\n");
  printf("Usage: %s [options] log-files\n", my_progname);
  my_print_help(my_long_options);
  my_print_variables(my_long_options);
}


static my_time_t convert_str_to_timestamp(const char* str)
{
  int was_cut;
  MYSQL_TIME l_time;
  long dummy_my_timezone;
  my_bool dummy_in_dst_time_gap;
  /* We require a total specification (date AND time) */
  if (str_to_datetime(str, (uint) strlen(str), &l_time, 0, &was_cut) !=
      MYSQL_TIMESTAMP_DATETIME || was_cut)
  {
    error("Incorrect date and time argument: %s", str);
    exit(1);
  }
  /*
    Note that Feb 30th, Apr 31st cause no error messages and are mapped to
    the next existing day, like in mysqld. Maybe this could be changed when
    mysqld is changed too (with its "strict" mode?).
  */
  return
    my_system_gmt_sec(&l_time, &dummy_my_timezone, &dummy_in_dst_time_gap);
}

#include <help_end.h>

extern "C" my_bool
get_one_option(int optid, const struct my_option *opt __attribute__((unused)),
	       char *argument)
{
  bool tty_password=0;
  switch (optid) {
#ifdef __NETWARE__
  case OPT_AUTO_CLOSE:
    setscreenmode(SCR_AUTOCLOSE_ON_EXIT);
    break;
#endif
#ifndef DBUG_OFF
  case '#':
    DBUG_PUSH(argument ? argument : default_dbug_option);
    break;
#endif
  case 'd':
    one_database = 1;
    break;
  case 'p':
    if (argument == disabled_my_option)
      argument= (char*) "";                     // Don't require password
    if (argument)
    {
      my_free(pass,MYF(MY_ALLOW_ZERO_PTR));
      char *start=argument;
      pass= my_strdup(argument,MYF(MY_FAE));
      while (*argument) *argument++= 'x';		/* Destroy argument */
      if (*start)
        start[1]=0;				/* Cut length of argument */
    }
    else
      tty_password=1;
    break;
  case 'r':
    if (!(result_file = my_fopen(argument, O_WRONLY | O_BINARY, MYF(MY_WME))))
      exit(1);
    break;
  case 'R':
    remote_opt= 1;
    break;
  case OPT_MYSQL_PROTOCOL:
    opt_protocol= find_type_or_exit(argument, &sql_protocol_typelib,
                                    opt->name);
    break;
  case OPT_START_DATETIME:
    start_datetime= convert_str_to_timestamp(start_datetime_str);
    break;
  case OPT_STOP_DATETIME:
    stop_datetime= convert_str_to_timestamp(stop_datetime_str);
    break;
  case OPT_BASE64_OUTPUT_MODE:
    if (argument == NULL)
      opt_base64_output_mode= BASE64_OUTPUT_ALWAYS;
    else
    {
      opt_base64_output_mode= (enum_base64_output_mode)
        (find_type_or_exit(argument, &base64_output_mode_typelib, opt->name)-1);
    }
    break;
  case 'v':
    if (argument == disabled_my_option)
      verbose= 0;
    else
      verbose++;
    break;
  case 'V':
    print_version();
    exit(0);
  case '?':
    usage();
    exit(0);
  }
  if (tty_password)
    pass= get_tty_password(NullS);

  return 0;
}


static int parse_args(int *argc, char*** argv)
{
  int ho_error;

  result_file = stdout;
<<<<<<< HEAD
  if ((ho_error=handle_options(argc, argv, my_long_options, get_one_option)))
=======
  if ((ho_error= load_defaults("my",load_default_groups,argc,argv)) ||
      (ho_error= handle_options(argc, argv, my_long_options, get_one_option)))
>>>>>>> de761982
    exit(ho_error);
  if (debug_info_flag)
    my_end_arg= MY_CHECK_ERROR | MY_GIVE_INFO;
  if (debug_check_flag)
    my_end_arg= MY_CHECK_ERROR;
  return 0;
}


/**
  Create and initialize the global mysql object, and connect to the
  server.

  @retval ERROR_STOP An error occurred - the program should terminate.
  @retval OK_CONTINUE No error, the program should continue.
*/
static Exit_status safe_connect()
{
  mysql= mysql_init(NULL);

  if (!mysql)
  {
    error("Failed on mysql_init.");
    return ERROR_STOP;
  }

  if (opt_protocol)
    mysql_options(mysql, MYSQL_OPT_PROTOCOL, (char*) &opt_protocol);
#ifdef HAVE_SMEM
  if (shared_memory_base_name)
    mysql_options(mysql, MYSQL_SHARED_MEMORY_BASE_NAME,
                  shared_memory_base_name);
#endif
  if (!mysql_real_connect(mysql, host, user, pass, 0, port, sock, 0))
  {
    error("Failed on connect: %s", mysql_error(mysql));
    return ERROR_STOP;
  }
  mysql->reconnect= 1;
  return OK_CONTINUE;
}


/**
  High-level function for dumping a named binlog.

  This function calls dump_remote_log_entries() or
  dump_local_log_entries() to do the job.

  @param[in] logname Name of input binlog.

  @retval ERROR_STOP An error occurred - the program should terminate.
  @retval OK_CONTINUE No error, the program should continue.
  @retval OK_STOP No error, but the end of the specified range of
  events to process has been reached and the program should terminate.
*/
static Exit_status dump_log_entries(const char* logname)
{
  Exit_status rc;
  PRINT_EVENT_INFO print_event_info;

  if (!print_event_info.init_ok())
    return ERROR_STOP;
  /*
     Set safe delimiter, to dump things
     like CREATE PROCEDURE safely
  */
  fprintf(result_file, "DELIMITER /*!*/;\n");
  strmov(print_event_info.delimiter, "/*!*/;");
  
  print_event_info.verbose= short_form ? 0 : verbose;

  rc= (remote_opt ? dump_remote_log_entries(&print_event_info, logname) :
       dump_local_log_entries(&print_event_info, logname));

  /* Set delimiter back to semicolon */
  fprintf(result_file, "DELIMITER ;\n");
  strmov(print_event_info.delimiter, ";");
  return rc;
}


/**
  When reading a remote binlog, this function is used to grab the
  Format_description_log_event in the beginning of the stream.
  
  This is not as smart as check_header() (used for local log); it will
  not work for a binlog which mixes format. TODO: fix this.

  @retval ERROR_STOP An error occurred - the program should terminate.
  @retval OK_CONTINUE No error, the program should continue.
*/
static Exit_status check_master_version()
{
  MYSQL_RES* res = 0;
  MYSQL_ROW row;
  const char* version;

  if (mysql_query(mysql, "SELECT VERSION()") ||
      !(res = mysql_store_result(mysql)))
  {
    error("Could not find server version: "
          "Query failed when checking master version: %s", mysql_error(mysql));
    return ERROR_STOP;
  }
  if (!(row = mysql_fetch_row(res)))
  {
    error("Could not find server version: "
          "Master returned no rows for SELECT VERSION().");
    goto err;
  }

  if (!(version = row[0]))
  {
    error("Could not find server version: "
          "Master reported NULL for the version.");
    goto err;
  }

  delete glob_description_event;
  switch (*version) {
  case '3':
    glob_description_event= new Format_description_log_event(1);
    break;
  case '4':
    glob_description_event= new Format_description_log_event(3);
    break;
  case '5':
    /*
      The server is soon going to send us its Format_description log
      event, unless it is a 5.0 server with 3.23 or 4.0 binlogs.
      So we first assume that this is 4.0 (which is enough to read the
      Format_desc event if one comes).
    */
    glob_description_event= new Format_description_log_event(3);
    break;
  default:
    glob_description_event= NULL;
    error("Could not find server version: "
          "Master reported unrecognized MySQL version '%s'.", version);
    goto err;
  }
  if (!glob_description_event || !glob_description_event->is_valid())
  {
    error("Failed creating Format_description_log_event; out of memory?");
    goto err;
  }

  mysql_free_result(res);
  return OK_CONTINUE;

err:
  mysql_free_result(res);
  return ERROR_STOP;
}


/**
  Requests binlog dump from a remote server and prints the events it
  receives.

  @param[in,out] print_event_info Parameters and context state
  determining how to print.
  @param[in] logname Name of input binlog.

  @retval ERROR_STOP An error occurred - the program should terminate.
  @retval OK_CONTINUE No error, the program should continue.
  @retval OK_STOP No error, but the end of the specified range of
  events to process has been reached and the program should terminate.
*/
static Exit_status dump_remote_log_entries(PRINT_EVENT_INFO *print_event_info,
                                           const char* logname)

{
  uchar buf[128];
  ulong len;
  uint logname_len;
  NET* net;
  my_off_t old_off= start_position_mot;
  char fname[FN_REFLEN+1];
  Exit_status retval= OK_CONTINUE;
  DBUG_ENTER("dump_remote_log_entries");

  /*
    Even if we already read one binlog (case of >=2 binlogs on command line),
    we cannot re-use the same connection as before, because it is now dead
    (COM_BINLOG_DUMP kills the thread when it finishes).
  */
  if ((retval= safe_connect()) != OK_CONTINUE)
    DBUG_RETURN(retval);
  net= &mysql->net;

  if ((retval= check_master_version()) != OK_CONTINUE)
    DBUG_RETURN(retval);

  /*
    COM_BINLOG_DUMP accepts only 4 bytes for the position, so we are forced to
    cast to uint32.
  */
  int4store(buf, (uint32)start_position);
  int2store(buf + BIN_LOG_HEADER_SIZE, binlog_flags);

  size_t tlen = strlen(logname);
  if (tlen > UINT_MAX) 
  {
    error("Log name too long.");
    DBUG_RETURN(ERROR_STOP);
  }
  logname_len = (uint) tlen;
  int4store(buf + 6, 0);
  memcpy(buf + 10, logname, logname_len);
  if (simple_command(mysql, COM_BINLOG_DUMP, buf, logname_len + 10, 1))
  {
    error("Got fatal error sending the log dump command.");
    DBUG_RETURN(ERROR_STOP);
  }

  for (;;)
  {
    const char *error_msg;
    Log_event *ev;

    len= cli_safe_read(mysql);
    if (len == packet_error)
    {
      error("Got error reading packet from server: %s", mysql_error(mysql));
      DBUG_RETURN(ERROR_STOP);
    }
    if (len < 8 && net->read_pos[0] == 254)
      break; // end of data
    DBUG_PRINT("info",( "len: %lu  net->read_pos[5]: %d\n",
			len, net->read_pos[5]));
    if (!(ev= Log_event::read_log_event((const char*) net->read_pos + 1 ,
                                        len - 1, &error_msg,
                                        glob_description_event)))
    {
      error("Could not construct log event object: %s", error_msg);
      DBUG_RETURN(ERROR_STOP);
    }   
    /*
      If reading from a remote host, ensure the temp_buf for the
      Log_event class is pointing to the incoming stream.
    */
    ev->register_temp_buf((char *) net->read_pos + 1);

    Log_event_type type= ev->get_type_code();
    if (glob_description_event->binlog_version >= 3 ||
        (type != LOAD_EVENT && type != CREATE_FILE_EVENT))
    {
      /*
        If this is a Rotate event, maybe it's the end of the requested binlog;
        in this case we are done (stop transfer).
        This is suitable for binlogs, not relay logs (but for now we don't read
        relay logs remotely because the server is not able to do that). If one
        day we read relay logs remotely, then we will have a problem with the
        detection below: relay logs contain Rotate events which are about the
        binlogs, so which would trigger the end-detection below.
      */
      if (type == ROTATE_EVENT)
      {
        Rotate_log_event *rev= (Rotate_log_event *)ev;
        /*
          If this is a fake Rotate event, and not about our log, we can stop
          transfer. If this a real Rotate event (so it's not about our log,
          it's in our log describing the next log), we print it (because it's
          part of our log) and then we will stop when we receive the fake one
          soon.
        */
        if (rev->when == 0)
        {
          if (!to_last_remote_log)
          {
            if ((rev->ident_len != logname_len) ||
                memcmp(rev->new_log_ident, logname, logname_len))
            {
              DBUG_RETURN(OK_CONTINUE);
            }
            /*
              Otherwise, this is a fake Rotate for our log, at the very
              beginning for sure. Skip it, because it was not in the original
              log. If we are running with to_last_remote_log, we print it,
              because it serves as a useful marker between binlogs then.
            */
            continue;
          }
          len= 1; // fake Rotate, so don't increment old_off
        }
      }
      else if (type == FORMAT_DESCRIPTION_EVENT)
      {
        /*
          This could be an fake Format_description_log_event that server
          (5.0+) automatically sends to a slave on connect, before sending
          a first event at the requested position.  If this is the case,
          don't increment old_off. Real Format_description_log_event always
          starts from BIN_LOG_HEADER_SIZE position.
        */
        if (old_off != BIN_LOG_HEADER_SIZE)
          len= 1;         // fake event, don't increment old_off
      }
      Exit_status retval= process_event(print_event_info, ev, old_off, logname);
      if (retval != OK_CONTINUE)
        DBUG_RETURN(retval);
    }
    else
    {
      Load_log_event *le= (Load_log_event*)ev;
      const char *old_fname= le->fname;
      uint old_len= le->fname_len;
      File file;
      Exit_status retval;

      if ((file= load_processor.prepare_new_file_for_old_format(le,fname)) < 0)
        DBUG_RETURN(ERROR_STOP);

      retval= process_event(print_event_info, ev, old_off, logname);
      if (retval != OK_CONTINUE)
      {
        my_close(file,MYF(MY_WME));
        DBUG_RETURN(retval);
      }
      retval= load_processor.load_old_format_file(net,old_fname,old_len,file);
      my_close(file,MYF(MY_WME));
      if (retval != OK_CONTINUE)
        DBUG_RETURN(retval);
    }
    /*
      Let's adjust offset for remote log as for local log to produce
      similar text and to have --stop-position to work identically.
    */
    old_off+= len-1;
  }

  DBUG_RETURN(OK_CONTINUE);
}


/**
  Reads the @c Format_description_log_event from the beginning of a
  local input file.

  The @c Format_description_log_event is only read if it is outside
  the range specified with @c --start-position; otherwise, it will be
  seen later.  If this is an old binlog, a fake @c
  Format_description_event is created.  This also prints a @c
  Format_description_log_event to the output, unless we reach the
  --start-position range.  In this case, it is assumed that a @c
  Format_description_log_event will be found when reading events the
  usual way.

  @param file The file to which a @c Format_description_log_event will
  be printed.

  @param[in,out] print_event_info Parameters and context state
  determining how to print.

  @param[in] logname Name of input binlog.

  @retval ERROR_STOP An error occurred - the program should terminate.
  @retval OK_CONTINUE No error, the program should continue.
  @retval OK_STOP No error, but the end of the specified range of
  events to process has been reached and the program should terminate.
*/
static Exit_status check_header(IO_CACHE* file,
                                PRINT_EVENT_INFO *print_event_info,
                                const char* logname)
{
  uchar header[BIN_LOG_HEADER_SIZE];
  uchar buf[PROBE_HEADER_LEN];
  my_off_t tmp_pos, pos;

  delete glob_description_event;
  if (!(glob_description_event= new Format_description_log_event(3)))
  {
    error("Failed creating Format_description_log_event; out of memory?");
    return ERROR_STOP;
  }

  pos= my_b_tell(file);
  my_b_seek(file, (my_off_t)0);
  if (my_b_read(file, header, sizeof(header)))
  {
    error("Failed reading header; probably an empty file.");
    return ERROR_STOP;
  }
  if (memcmp(header, BINLOG_MAGIC, sizeof(header)))
  {
    error("File is not a binary log file.");
    return ERROR_STOP;
  }

  /*
    Imagine we are running with --start-position=1000. We still need
    to know the binlog format's. So we still need to find, if there is
    one, the Format_desc event, or to know if this is a 3.23
    binlog. So we need to first read the first events of the log,
    those around offset 4.  Even if we are reading a 3.23 binlog from
    the start (no --start-position): we need to know the header length
    (which is 13 in 3.23, 19 in 4.x) to be able to successfully print
    the first event (Start_log_event_v3). So even in this case, we
    need to "probe" the first bytes of the log *before* we do a real
    read_log_event(). Because read_log_event() needs to know the
    header's length to work fine.
  */
  for(;;)
  {
    tmp_pos= my_b_tell(file); /* should be 4 the first time */
    if (my_b_read(file, buf, sizeof(buf)))
    {
      if (file->error)
      {
        error("Could not read entry at offset %llu: "
              "Error in log format or read error.", (ulonglong)tmp_pos);
        return ERROR_STOP;
      }
      /*
        Otherwise this is just EOF : this log currently contains 0-2
        events.  Maybe it's going to be filled in the next
        milliseconds; then we are going to have a problem if this a
        3.23 log (imagine we are locally reading a 3.23 binlog which
        is being written presently): we won't know it in
        read_log_event() and will fail().  Similar problems could
        happen with hot relay logs if --start-position is used (but a
        --start-position which is posterior to the current size of the log).
        These are rare problems anyway (reading a hot log + when we
        read the first events there are not all there yet + when we
        read a bit later there are more events + using a strange
        --start-position).
      */
      break;
    }
    else
    {
      DBUG_PRINT("info",("buf[EVENT_TYPE_OFFSET=%d]=%d",
                         EVENT_TYPE_OFFSET, buf[EVENT_TYPE_OFFSET]));
      /* always test for a Start_v3, even if no --start-position */
      if (buf[EVENT_TYPE_OFFSET] == START_EVENT_V3)
      {
        /* This is 3.23 or 4.x */
        if (uint4korr(buf + EVENT_LEN_OFFSET) < 
            (LOG_EVENT_MINIMAL_HEADER_LEN + START_V3_HEADER_LEN))
        {
          /* This is 3.23 (format 1) */
          delete glob_description_event;
          if (!(glob_description_event= new Format_description_log_event(1)))
          {
            error("Failed creating Format_description_log_event; "
                  "out of memory?");
            return ERROR_STOP;
          }
        }
        break;
      }
      else if (tmp_pos >= start_position)
        break;
      else if (buf[EVENT_TYPE_OFFSET] == FORMAT_DESCRIPTION_EVENT)
      {
        /* This is 5.0 */
        Format_description_log_event *new_description_event;
        my_b_seek(file, tmp_pos); /* seek back to event's start */
        if (!(new_description_event= (Format_description_log_event*) 
              Log_event::read_log_event(file, glob_description_event)))
          /* EOF can't be hit here normally, so it's a real error */
        {
          error("Could not read a Format_description_log_event event at "
                "offset %llu; this could be a log format error or read error.",
                (ulonglong)tmp_pos);
          return ERROR_STOP;
        }
        if (opt_base64_output_mode == BASE64_OUTPUT_AUTO
            || opt_base64_output_mode == BASE64_OUTPUT_ALWAYS)
        {
          /*
            process_event will delete *description_event and set it to
            the new one, so we should not do it ourselves in this
            case.
          */
          Exit_status retval= process_event(print_event_info,
                                            new_description_event, tmp_pos,
                                            logname);
          if (retval != OK_CONTINUE)
            return retval;
        }
        else
        {
          delete glob_description_event;
          glob_description_event= new_description_event;
        }
        DBUG_PRINT("info",("Setting description_event"));
      }
      else if (buf[EVENT_TYPE_OFFSET] == ROTATE_EVENT)
      {
        Log_event *ev;
        my_b_seek(file, tmp_pos); /* seek back to event's start */
        if (!(ev= Log_event::read_log_event(file, glob_description_event)))
        {
          /* EOF can't be hit here normally, so it's a real error */
          error("Could not read a Rotate_log_event event at offset %llu;"
                " this could be a log format error or read error.",
                (ulonglong)tmp_pos);
          return ERROR_STOP;
        }
        delete ev;
      }
      else
        break;
    }
  }
  my_b_seek(file, pos);
  return OK_CONTINUE;
}


/**
  Reads a local binlog and prints the events it sees.

  @param[in] logname Name of input binlog.

  @param[in,out] print_event_info Parameters and context state
  determining how to print.

  @retval ERROR_STOP An error occurred - the program should terminate.
  @retval OK_CONTINUE No error, the program should continue.
  @retval OK_STOP No error, but the end of the specified range of
  events to process has been reached and the program should terminate.
*/
static Exit_status dump_local_log_entries(PRINT_EVENT_INFO *print_event_info,
                                          const char* logname)
{
  File fd = -1;
  IO_CACHE cache,*file= &cache;
  uchar tmp_buff[BIN_LOG_HEADER_SIZE];
  Exit_status retval= OK_CONTINUE;

  if (logname && strcmp(logname, "-") != 0)
  {
    /* read from normal file */
    if ((fd = my_open(logname, O_RDONLY | O_BINARY, MYF(MY_WME))) < 0)
      return ERROR_STOP;
    if (init_io_cache(file, fd, 0, READ_CACHE, start_position_mot, 0,
		      MYF(MY_WME | MY_NABP)))
    {
      my_close(fd, MYF(MY_WME));
      return ERROR_STOP;
    }
    if ((retval= check_header(file, print_event_info, logname)) != OK_CONTINUE)
      goto end;
  }
  else
  {
    /* read from stdin */
    /*
      Windows opens stdin in text mode by default. Certain characters
      such as CTRL-Z are interpeted as events and the read() method
      will stop. CTRL-Z is the EOF marker in Windows. to get past this
      you have to open stdin in binary mode. Setmode() is used to set
      stdin in binary mode. Errors on setting this mode result in 
      halting the function and printing an error message to stderr.
    */
#if defined (__WIN__) || (_WIN64)
    if (_setmode(fileno(stdin), O_BINARY) == -1)
    {
      error("Could not set binary mode on stdin.");
      return ERROR_STOP;
    }
#endif 
    if (init_io_cache(file, my_fileno(stdin), 0, READ_CACHE, (my_off_t) 0,
		      0, MYF(MY_WME | MY_NABP | MY_DONT_CHECK_FILESIZE)))
    {
      error("Failed to init IO cache.");
      return ERROR_STOP;
    }
    if ((retval= check_header(file, print_event_info, logname)) != OK_CONTINUE)
      goto end;
    if (start_position)
    {
      /* skip 'start_position' characters from stdin */
      uchar buff[IO_SIZE];
      my_off_t length,tmp;
      for (length= start_position_mot ; length > 0 ; length-=tmp)
      {
	tmp=min(length,sizeof(buff));
	if (my_b_read(file, buff, (uint) tmp))
        {
          error("Failed reading from file.");
          goto err;
        }
      }
    }
  }

  if (!glob_description_event || !glob_description_event->is_valid())
  {
    error("Invalid Format_description log event; could be out of memory.");
    goto err;
  }

  if (!start_position && my_b_read(file, tmp_buff, BIN_LOG_HEADER_SIZE))
  {
    error("Failed reading from file.");
    goto err;
  }
  for (;;)
  {
    char llbuff[21];
    my_off_t old_off = my_b_tell(file);

    Log_event* ev = Log_event::read_log_event(file, glob_description_event);
    if (!ev)
    {
      /*
        if binlog wasn't closed properly ("in use" flag is set) don't complain
        about a corruption, but treat it as EOF and move to the next binlog.
      */
      if (glob_description_event->flags & LOG_EVENT_BINLOG_IN_USE_F)
        file->error= 0;
      else if (file->error)
      {
        error("Could not read entry at offset %s: "
              "Error in log format or read error.",
              llstr(old_off,llbuff));
        goto err;
      }
      // file->error == 0 means EOF, that's OK, we break in this case
      goto end;
    }
    if ((retval= process_event(print_event_info, ev, old_off, logname)) !=
        OK_CONTINUE)
      goto end;
  }

  /* NOTREACHED */

err:
  retval= ERROR_STOP;

end:
  if (fd >= 0)
    my_close(fd, MYF(MY_WME));
  end_io_cache(file);
  return retval;
}


int main(int argc, char** argv)
{
  char **defaults_argv;
  Exit_status retval= OK_CONTINUE;
  ulonglong save_stop_position;
  MY_INIT(argv[0]);
  DBUG_ENTER("main");
  DBUG_PROCESS(argv[0]);

  my_init_time(); // for time functions

  load_defaults("my", load_default_groups, &argc, &argv);
  defaults_argv= argv;
  parse_args(&argc, (char***)&argv);

  if (!argc)
  {
    usage();
    free_defaults(defaults_argv);
    exit(1);
  }

  if (opt_base64_output_mode == BASE64_OUTPUT_UNSPEC)
    opt_base64_output_mode= BASE64_OUTPUT_AUTO;

  my_set_max_open_files(open_files_limit);

  MY_TMPDIR tmpdir;
  tmpdir.list= 0;
  if (!dirname_for_local_load)
  {
    if (init_tmpdir(&tmpdir, 0))
      exit(1);
    dirname_for_local_load= my_strdup(my_tmpdir(&tmpdir), MY_WME);
  }

  if (load_processor.init())
    exit(1);
  if (dirname_for_local_load)
    load_processor.init_by_dir_name(dirname_for_local_load);
  else
    load_processor.init_by_cur_dir();

  fprintf(result_file,
	  "/*!40019 SET @@session.max_insert_delayed_threads=0*/;\n");

  if (disable_log_bin)
    fprintf(result_file,
            "/*!32316 SET @OLD_SQL_LOG_BIN=@@SQL_LOG_BIN, SQL_LOG_BIN=0*/;\n");

  /*
    In mysqlbinlog|mysql, don't want mysql to be disconnected after each
    transaction (which would be the case with GLOBAL.COMPLETION_TYPE==2).
  */
  fprintf(result_file,
          "/*!50003 SET @OLD_COMPLETION_TYPE=@@COMPLETION_TYPE,"
          "COMPLETION_TYPE=0*/;\n");

  if (charset)
    fprintf(result_file,
            "\n/*!40101 SET @OLD_CHARACTER_SET_CLIENT=@@CHARACTER_SET_CLIENT */;"
            "\n/*!40101 SET @OLD_CHARACTER_SET_RESULTS=@@CHARACTER_SET_RESULTS */;"
            "\n/*!40101 SET @OLD_COLLATION_CONNECTION=@@COLLATION_CONNECTION */;"  
            "\n/*!40101 SET NAMES %s */;\n", charset);

  for (save_stop_position= stop_position, stop_position= ~(my_off_t)0 ;
       (--argc >= 0) ; )
  {
    if (argc == 0) // last log, --stop-position applies
      stop_position= save_stop_position;
    if ((retval= dump_log_entries(*argv++)) != OK_CONTINUE)
      break;

    // For next log, --start-position does not apply
    start_position= BIN_LOG_HEADER_SIZE;
  }

  /*
    Issue a ROLLBACK in case the last printed binlog was crashed and had half
    of transaction.
  */
  fprintf(result_file,
          "# End of log file\nROLLBACK /* added by mysqlbinlog */;\n"
          "/*!50003 SET COMPLETION_TYPE=@OLD_COMPLETION_TYPE*/;\n");
  if (disable_log_bin)
    fprintf(result_file, "/*!32316 SET SQL_LOG_BIN=@OLD_SQL_LOG_BIN*/;\n");

  if (charset)
    fprintf(result_file,
            "/*!40101 SET CHARACTER_SET_CLIENT=@OLD_CHARACTER_SET_CLIENT */;\n"
            "/*!40101 SET CHARACTER_SET_RESULTS=@OLD_CHARACTER_SET_RESULTS */;\n"
            "/*!40101 SET COLLATION_CONNECTION=@OLD_COLLATION_CONNECTION */;\n");

  if (tmpdir.list)
    free_tmpdir(&tmpdir);
  if (result_file != stdout)
    my_fclose(result_file, MYF(0));
  cleanup();
  free_defaults(defaults_argv);
  my_free_open_file_info();
  load_processor.destroy();
  /* We cannot free DBUG, it is used in global destructors after exit(). */
  my_end(my_end_arg | MY_DONT_FREE_DBUG);

  exit(retval == ERROR_STOP ? 1 : 0);
  /* Keep compilers happy. */
  DBUG_RETURN(retval == ERROR_STOP ? 1 : 0);
}

/*
  We must include this here as it's compiled with different options for
  the server
*/

#include "my_decimal.h"
#include "decimal.c"
#include "my_decimal.cc"
#include "log_event.cc"
#include "log_event_old.cc"
<|MERGE_RESOLUTION|>--- conflicted
+++ resolved
@@ -1358,12 +1358,7 @@
   int ho_error;
 
   result_file = stdout;
-<<<<<<< HEAD
   if ((ho_error=handle_options(argc, argv, my_long_options, get_one_option)))
-=======
-  if ((ho_error= load_defaults("my",load_default_groups,argc,argv)) ||
-      (ho_error= handle_options(argc, argv, my_long_options, get_one_option)))
->>>>>>> de761982
     exit(ho_error);
   if (debug_info_flag)
     my_end_arg= MY_CHECK_ERROR | MY_GIVE_INFO;
@@ -2019,7 +2014,8 @@
 
   my_init_time(); // for time functions
 
-  load_defaults("my", load_default_groups, &argc, &argv);
+  if (load_defaults("my", load_default_groups, &argc, &argv))
+    exit(1);
   defaults_argv= argv;
   parse_args(&argc, (char***)&argv);
 
