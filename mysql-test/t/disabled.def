--- conflicted
+++ resolved
@@ -14,9 +14,6 @@
 sum_distinct-big         : Bug#11764126 2010-11-15 mattiasj was not tested
 archive-big              : Bug#11817185 2011-03-10 Anitha Disabled since this leads to timeout on Solaris Sparc
 log_tables-big           : Bug#11756699 2010-11-15 mattiasj report already exists
-<<<<<<< HEAD
 ds_mrr-big @solaris      : Hemant disabled since this leads to timeout on Solaris on slow sparc servers
 partition_locking_4	 : Bug#13924750 2012-04-04 lost connection.
-=======
-file_contents            : Bug#12585902 2011-09-27 magnus file_contents.test fails when building from "bzr export"
->>>>>>> ec546de6
+file_contents            : Bug#12585902 2011-09-27 magnus file_contents.test fails when building from "bzr export"