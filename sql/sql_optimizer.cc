--- conflicted
+++ resolved
@@ -4797,15 +4797,7 @@
       tab->set_prefix_tables(current_tables_map, prev_tables_map);
       prev_tables_map = current_tables_map;
 
-<<<<<<< HEAD
       if (!(sjm_inner_tables & ~current_tables_map)) {
-        // At the end of a semi-join materialization nest, restore previous map
-        current_tables_map = saved_tables_map;
-        prev_tables_map =
-            last_non_sjm_tab ? last_non_sjm_tab->prefix_tables() : (table_map)0;
-=======
-      if (!(sjm_inner_tables & ~current_tables_map))
-      {
         /*
           At the end of a semi-join materialization nest,
           add non-deterministic expressions to the last table of the nest:
@@ -4813,10 +4805,9 @@
         tab->add_prefix_tables(RAND_TABLE_BIT);
 
         // Restore the previous map:
-        current_tables_map= saved_tables_map;
-        prev_tables_map= last_non_sjm_tab ?
-                         last_non_sjm_tab->prefix_tables() : (table_map) 0;
->>>>>>> 600e6d4f
+        current_tables_map = saved_tables_map;
+        prev_tables_map =
+            last_non_sjm_tab ? last_non_sjm_tab->prefix_tables() : (table_map)0;
       }
     } else {
       last_non_sjm_tab = tab;
