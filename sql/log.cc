--- conflicted
+++ resolved
@@ -1391,16 +1391,12 @@
 
   db[0]= 0;
 
-<<<<<<< HEAD
-  if ((file= mysql_file_open(key_file_MYSQL_LOG,
-=======
 #ifdef HAVE_PSI_INTERFACE
   /* Keep the key for reopen */
   m_log_file_key= log_file_key;
 #endif
 
   if ((file= mysql_file_open(log_file_key,
->>>>>>> 20ca15d4
                              log_file_name, open_flags,
                              MYF(MY_WME | ME_WAITTANG))) < 0 ||
       init_io_cache(&log_file, file, IO_SIZE, io_cache_type,
@@ -1584,15 +1580,11 @@
      Note that at this point, log_state != LOG_CLOSED (important for is_open()).
   */
 
-<<<<<<< HEAD
-  open(save_name, log_type, 0, io_cache_type);
-=======
   open(
 #ifdef HAVE_PSI_INTERFACE
        m_log_file_key,
 #endif
        save_name, log_type, 0, io_cache_type);
->>>>>>> 20ca15d4
   my_free(save_name);
 
   mysql_mutex_unlock(&LOCK_log);
