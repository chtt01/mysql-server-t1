/* Copyright (c) 2000, 2020, Oracle and/or its affiliates.

  This program is free software; you can redistribute it and/or modify
  it under the terms of the GNU General Public License, version 2.0,
  as published by the Free Software Foundation.

  This program is also distributed with certain software (including
  but not limited to OpenSSL) that is licensed under separate terms,
  as designated in a particular file or component or in included license
  documentation.  The authors of MySQL hereby grant you an additional
  permission to link the program and your derivative works with the
  separately licensed software that they have included with MySQL.

  This program is distributed in the hope that it will be useful,
  but WITHOUT ANY WARRANTY; without even the implied warranty of
  MERCHANTABILITY or FITNESS FOR A PARTICULAR PURPOSE.  See the
  GNU General Public License, version 2.0, for more details.

  You should have received a copy of the GNU General Public License
  along with this program; if not, write to the Free Software
  Foundation, Inc., 51 Franklin St, Fifth Floor, Boston, MA 02110-1301  USA */

/**
  @file sql/mysqld.cc
  MySQL server daemon.
*/

/* clang-format off */
/**
  @mainpage Welcome

  Welcome to the MySQL source code documentation.

  This documentation covers primarily the MySQL server,
  for the @c mysqld process.

  Other programs, like the MySQL Router, are also documented,
  see the @ref PAGE_SERVER_TOOLS section.

  The order chosen to present the content is to start with low level components,
  and build upon previous sections, so that code is presented in a logical order.

  For some sections, a full article (Doxygen 'page') presents the component in detail.

  For other sections, only links are provided, as a starting point into the component.

  For the user manual, see http://dev.mysql.com/doc/refman/8.0/en/

  For the internals manual, see https://dev.mysql.com/doc/internals/en/index.html

  This documentation is published for each release, starting with MySQL 8.0.

  The present document corresponds to:

  Document generated on: ${DOXYGEN_GENERATION_DATE},
  branch: ${DOXYGEN_GENERATION_BRANCH},
  revision: ${DOXYGEN_GENERATION_REVISION}

  For the latest available version, see https://dev.mysql.com/doc/dev/mysql-server/latest/

  For other versions, see https://dev.mysql.com/doc/index-archive.html
*/

/**
  @page PAGE_GET_STARTED Getting Started

  - @ref start_source
  - @subpage PAGE_CODING_GUIDELINES
  - @ref start_debug

  @section start_source Build from source

  See https://dev.mysql.com/doc/refman/8.0/en/source-installation.html

  @section start_debug Debugging

  The easiest way to install a server, and attach a debugger to it,
  is to start the mysql-test-run (MTR) tool with debugging options

  @verbatim
  cd mysql-test
  ./mtr --ddd main.parser
  @endverbatim

  The following functions are good candidates for breakpoints:
  - #my_message_sql
  - #dispatch_command

  Replace 'main.parser' with another test script, or write your own, to debug a specific area.
*/

/**
  @page PAGE_CODING_GUIDELINES Coding Guidelines

  This section shows the guidelines that MySQL developers
  follow when writing new code.

  New MySQL code uses the Google C++ coding style
  (https://google.github.io/styleguide/cppguide.html), with one
  exception:

  - Member variable names: Do not use foo_. Instead, use
    m_foo (non-static) or s_foo (static).

  Old projects and modifications to old code use an older MySQL-specific
  style for the time being. Since 8.0, MySQL style uses the same formatting
  rules as Google coding style (e.g., brace placement, indentation, line
  lengths, etc.), but differs in a few important aspects:

  - Class names: Do not use MyClass. Instead, use My_class.

  - Function names: Use snake_case().

  - Comment Style: Use either the // or <em>/</em>* *<em>/</em> syntax. // is
    much more common but both syntaxes are permitted for the time being.

  - Doxygen comments: Use <em>/</em>** ... *<em>/</em> syntax and not ///.

  - Doxygen commands: Use '@' and not '\' for doxygen commands.

  - You may see structs starting with st_ and being typedef-ed to some
    UPPERCASE (e.g. typedef struct st_foo { ... } FOO). However,
    this is legacy from when the codebase contained C. Do not make such new
    typedefs nor structs with st_ prefixes, and feel free to remove those that
    already exist, except in public header files that are part of libmysql
    (which need to be parseable as C99).


  Code formatting is enforced by use of clang-format throughout the code
  base. However, note that formatting is only one part of coding style;
  you are required to take care of non-formatting issues yourself, such as
  following naming conventions, having clear ownership of code or minimizing
  the use of macros. See the Google coding style guide for the entire list.

  Consistent style is important for us, because everyone must know what to
  expect. Knowing our rules, you'll find it easier to read our code, and when
  you decide to contribute (which we hope you'll consider!) we'll find it
  easier to read and review your code.

  - @subpage GENERAL_DEVELOPMENT_GUIDELINES
  - @subpage CPP_CODING_GUIDELINES_FOR_NDB_SE
  - @subpage DBUG_TAGS

*/

/**
  @page PAGE_INFRASTRUCTURE Infrastructure

  @section infra_basic Basic classes and templates

  @subsection infra_basic_container Container

  See #DYNAMIC_ARRAY, #List, #I_P_List, #LF_HASH.

  @subsection infra_basic_syncho Synchronization

  See #native_mutex_t, #native_rw_lock_t, #native_cond_t.

  @subsection infra_basic_fileio File IO

  See #my_open, #my_dir.

  @section infra_server_blocks Server building blocs

  @subsection infra_server_blocks_vio Virtual Input Output

  See #Vio, #vio_init.

  @section deployment Deployment

  @subsection deploy_install Installation

  See #opt_initialize, #bootstrap::run_bootstrap_thread.

  @subsection deploy_startup Startup

  See #mysqld_main.

  @subsection deploy_shutdown Shutdown

  See #handle_fatal_signal, #signal_hand.

  @subsection deploy_upgrade Upgrade

  See #Mysql::Tools::Upgrade::Program.

*/

/**
  @page PAGE_PROTOCOL Client/Server Protocol

  @section protocol_overview Overview

  The MySQL protocol is used between MySQL Clients and a MySQL Server.
  It is implemented by:
    - Connectors (Connector/C, Connector/J, and so forth)
    - MySQL Proxy
    - Communication between master and slave replication servers

  The protocol supports these features:
    - Transparent encryption using SSL
    - Transparent compression
    - A @ref page_protocol_connection_phase where capabilities and
      authentication data are exchanged
    - A @ref page_protocol_command_phase which accepts commands
      from the client and executes them

  Further reading:
    - @subpage page_protocol_basics
    - @subpage page_protocol_connection_lifecycle
*/

// placeholder in TOC
/**
  @page mysqlx_protocol X %Protocol
*/


/**
  @page PAGE_SQL_EXECUTION SQL Query Execution

  @section sql_query_exec_parsing SQL Parsing

  The parser processes SQL strings and builds a tree representation of them.

  See @ref GROUP_PARSER.

  @subpage PAGE_SQL_Optimizer

  @subpage stored_programs

  @section sql_query_exec_prepared Prepared statements

  See #mysql_stmt_prepare

  @section func_stored_proc Stored procedures

  See #sp_head, #sp_instr.

  @section sql_query_exec_sql_functions SQL Functions

  See #Item_func

  @section sql_query_exec_error_handling Error handling

  See #my_message, #my_error

  @subpage PAGE_TXN

*/

/**
  @page PAGE_STORAGE Data Storage

  @section storage_innodb Innodb

  See #ha_innobase or read details about InnoDB internals:
  - @subpage PAGE_INNODB_PFS
  - @subpage PAGE_INNODB_REDO_LOG
  - @subpage PAGE_INNODB_LOCK_SYS
  - @subpage PAGE_INNODB_UTILS

  @section storage_temptable Temp table

  Before 8.0, temporary tables were handled by heap engine.
  The heap engine had no feature to store bigger tables on disk.

  Since 8.0, there is a brand new temptable engine, which
  is written from scratch using c++11. It has following advantages:
  - it is able to store bigger tables on disk (in temporary files),
  - it uses row format with variable size (can save memory for varchars),
  - it is better designed (easier to maintain).

  @subpage PAGE_TEMPTABLE

*/


/**
  @page PAGE_REPLICATION Replication

  @subpage PAGE_RPL_FIELD_METADATA

*/

/**
  @page PAGE_TXN Transactions

  See #trans_begin, #trans_commit, #trans_rollback.
*/

/**
  @page PAGE_SECURITY Security

  @subpage AUTHORIZATION_PAGE
*/


/**
  @page PAGE_MONITORING Monitoring

  @subpage PAGE_PFS
*/

/**
  @page PAGE_EXTENDING Extending MySQL

  Components
  ----------

  MySQL 8.0 introduces support for extending the server through components.
  Components can communicate with other components through service APIs.
  And can provide implementations of service APIs for other components to use.
  All components are equal and can communicate with all other components.
  Service implementations can be found by name via a registry service handle
  which is passed to the component initialization function.
  There can be multiple service API implementations for a single service API.
  One of them is the default implementation.
  Service API are stateless by definition. If they need to handle state or
  object instances they need to do so by using factory methods and instance
  handles.

  To ease up transition to the component model the current server
  functionality (server proper and plugins) is contained within
  a dedicated built in server component. The server component currently
  contains all of the functionality provided by the server and
  classical server plugins.

  More components can be installed via the "INSTALL COMPONENT" SQL command.

  The component infrastructure is designed as a replacement for the classical
  MySQL plugin system as it does not suffer from some of the limitations of it
  and provides better isolation for the component code.

  See @subpage PAGE_COMPONENTS.

  Plugins and Services
  --------------------

  As of MySQL 5.1 the server functionality can be extended through
  installing (dynamically or statically linked) extra code modules
  called plugins.

  The server defines a set of well known plugin APIs that the modules
  can implement.

  To allow plugins to reuse server code the server exposes a pre-defined
  set of functions to plugins called plugin services.

  See the following for more details:
  - @subpage page_ext_plugins
  - @subpage page_ext_plugin_services


  User Defined Functions
  ----------------------

  Native code user defined functions can be added to MySQL server using
  the CREATE FUNCTION ... SONAME syntax.

  These can co-exit with @ref page_ext_plugins or reside in their own
  separate binaries.

  To learn how to create these user defined functions see @subpage page_ext_udf
*/


/**
  @page PAGE_SERVER_TOOLS Server tools

  - @subpage PAGE_MYSQL_ROUTER
*/


/**
  @page PAGE_CLIENT_TOOLS Client tools

  See mysqldump.cc mysql.cc
*/


/**
  @page PAGE_TESTING_TOOLS Testing Tools

  - @subpage PAGE_MYSQL_TEST_RUN
*/

/**
  @page PAGE_DEV_TOOLS Development Tools

  - @subpage PAGE_LOCK_ORDER
*/

/**
  @page PAGE_CODE_PATHS Code paths

  This section details how the server executes some statements,
  to illustrate how different parts work together.

  Note that this overall view might take some shortcuts,
  hiding some details or taking liberties with the notations,
  to present the whole code structure in a comprehensible way.

  - @subpage CODE_PATH_CREATE_TABLE
*/

/**
  @page CODE_PATH_CREATE_TABLE CREATE TABLE

  @section CREATE_TABLE_PARSER Parser

  @startuml

  actor ddl as "CREATE TABLE Query"
  participant server as "MySQL Server"
  participant parser as "SQL Parser"
  participant bison as "Bison Parser"
  participant lexer as "Lexical Scanner"
  participant pt as "Parse Tree Nodes"

  ddl -> server : DDL QUERY TEXT
  server -> parser : THD::sql_parser()
  == Bison parser ==
  parser -> bison : MYSQLparse()
  bison -> lexer : MYSQLlex()
  bison <-- lexer : yylval, yylloc
  bison -> pt : new
  activate pt
  parser <-- pt : Abstract Syntax Tree

  @enduml

  When a query is sent to the server,
  the first step is to invoke the bison parser
  to build an Abstract Syntax Tree to represent the query text.

  Assume the following statement:
  @verbatim
  CREATE TABLE test.t1 (a int) ENGINE = "INNODB";
  @endverbatim

  In the bison grammar file, the rule implementing the CREATE TABLE
  statement is @c create_table_stmt.

  The tree created is an object of class @ref PT_create_table_stmt.

  This parse tree node has several related nodes, such as:
  - @ref PT_create_table_option and sub classes, for table options.
  - @ref PT_table_element and sub classes, for the columns, indexes, etc.

  The collection of nodes returned after the bison parsing is known
  as the "Abstract Syntax Tree" that represents a SQL query.

  @section CREATE_TABLE_CMD Sql command

  @startuml

  actor ddl as "CREATE TABLE Query"
  participant server as "MySQL Server"
  participant parser as "SQL Parser"
  participant ast as "Abstract Syntax Tree"
  participant cmd as "SQL Command"
  participant ci as "HA_CREATE_INFO"
  participant plugin as "MySQL plugin"

  ddl -> server : DDL QUERY TEXT
  server -> parser : THD::sql_parser()
  == Bison parser ==
  == Build SQL command ==
  parser -> ast : make_cmd()
  ast -> ast : contextualize()
  ast -> ci : build()
  activate ci
  ci -> plugin : ha_resolve_engine()
  ci <-- plugin : storage engine handlerton
  ast <-- ci : Parse Tree (contextualized)
  ast -> cmd : build()
  activate cmd
  server <-- cmd : SQL Command

  @enduml

  Once the bison parser has finished parsing a query text,
  the next step is to build a SQL command from the Abstract Syntax Tree.

  In the Abstract Syntax Tree, attributes like a storage engine name
  ("INNODB") are represented as strings, taken from the query text.

  These attributes need to be converted to objects in the SQL context,
  such as an @ref innodb_hton pointer to represent the INNODB storage engine.

  The process that performs these transformations is contextualize().

  The @ref Parse_tree_root class is an abstract factory, building @ref Sql_cmd
  objects.

  For a CREATE TABLE statement, class @ref PT_create_table_stmt builds a
  concrete @ref Sql_cmd_create_table object.

  @ref PT_create_table_stmt::make_cmd() in particular performs the following
  actions:
  - contextualize the parse tree for the CREATE TABLE statement.
  - build a @ref HA_CREATE_INFO structure to represent the table DDL.
  - resolve the storage engine name to an actual @ref handlerton pointer,
    in @ref PT_create_table_engine_option::contextualize()

  @section CREATE_TABLE_RUNTIME Runtime execution

  @startuml

  actor ddl as "CREATE TABLE Query"
  participant server as "MySQL Server"
  participant cmd as "SQL Command"
  participant rt as "Runtime"

  ddl -> server : DDL QUERY TEXT
  == Bison parser ==
  == Build SQL command ==
  == Execute SQL command ==
  server -> cmd : execute()
  cmd -> rt : mysql_create_table()

  @enduml

  Execution of a CREATE TABLE statement invokes
  @ref Sql_cmd_create_table::execute(),
  which in turns calls:
  - @ref mysql_create_table(),
  - @ref mysql_create_table_no_lock(),
  - @ref create_table_impl(),
  - @ref rea_create_base_table().

  Execution of this code is the runtime implementation of the CREATE TABLE
  statement, and eventually leads to:
  - @ref dd::create_table(), to create the table in the Data Dictionary,
  - @ref ha_create_table(), to create the table in the handlerton.

  Details about the dictionary and the storage engine are expanded
  in the following two sections.


  @section CREATE_TABLE_DD Data Dictionary

  @startuml

  actor ddl as "CREATE TABLE Query"
  participant server as "MySQL Server"
  participant rt as "Runtime"
  participant dd as "Data Dictionary"
  participant ddt as "Data Dictionary Table"
  participant sdi as "Serialized Dictionary Information"
  participant hton as "Handlerton"
  participant se as "Storage Engine"
  participant ts as "Tablespace"

  ddl -> server : DDL QUERY TEXT
  == ... ==
  server -> rt : ( execution code path )
  == Data Dictionary ==
  rt -> dd : dd::create_table()
  dd -> ddt : build dd::Table()
  activate ddt
  rt <-- ddt : dd:Table instance
  == Serialized Dictionary Information ==
  rt -> dd : store()
  dd -> sdi : dd::sdi::store()
  sdi -> sdi : sdi_tablespace::store_tbl_sdi()
  == Storage Engine (Tablespace) ==
  sdi -> hton : handlerton::sdi()
  hton -> se : ::sdi() implementation.
  se -> ts : write metadata in tablespace

  @enduml

  In the data dictionary, creation of a new table calls:
  - @ref dd::create_dd_user_table()
  - @ref fill_dd_table_from_create_info()

  The data dictionary code parses the content of the HA_CREATE_INFO
  input, and builds a @ref dd::Table object, to represent the table metadata.
  Part of this metadata includes the storage engine name.

  The runtime code then calls @c store() to save this new metadata.

  To store a table metadata, the data dictionary code first serialize it
  into an sdi format.

  The serialized object is then stored in persistence,
  either in a tablespace or in a file:
  - @ref sdi_tablespace::store_tbl_sdi()
  - @ref sfi_file::store_tbl_sdi()

  When storing data into a tablespace, the storage engine handlerton is
  invoked, so that the storage engine can ultimately store
  the table metadata in the tablespace maintained by the storage engine.

  @section CREATE_TABLE_SE Storage Engine

  @startuml

  actor ddl as "CREATE TABLE Query"
  participant server as "MySQL Server"
  participant rt as "Runtime"
  participant sei as "Storage Engine Interface"
  participant hton as "Storage Engine Handlerton"
  participant handler as "Storage Engine Handler"

  ddl -> server : DDL QUERY TEXT
  == ... ==
  server -> rt : ( execution code path )
  == Storage Engine (table) ==
  rt -> sei : ha_create_table()
  sei -> hton : handlerton::create()
  hton -> handler : (build a new table handler)
  activate handler
  sei <-- handler : storage engine table handler
  sei -> handler : handler::create()

  @enduml

  When execution of the CREATE TABLE statement
  reaches the storage engine interface,
  the SQL layer function @ref ha_create_table()
  invokes the storage engine @ref handlerton::create()
  method to instantiate a new storage engine table,
  represented by @ref handler.
  The SQL layer then calls @ref handler::create() to create
  the table inside the storage engine.
*/

/**
  @page PAGE_SQL_Optimizer SQL Optimizer

  The task of query optimizer is to determine the most efficient means for
  executing queries. The query optimizer consists of the following
  sub-modules:

  - @ref Query_Resolver
  - @ref Query_Optimizer
  - @ref Query_Planner
  - @ref Query_Executor

  @subpage PAGE_OPT_TRACE

  Additional articles about the query optimizer:

  - @ref PAGE_OPT_TRACE
  - @ref AGGREGATE_CHECKS
*/
/* clang-format on */

#include "sql/mysqld.h"

#include "my_config.h"

#include "errmsg.h"  // init_client_errs
#include "ft_global.h"
#include "keycache.h"  // KEY_CACHE
#include "libbinlogevents/include/binlog_event.h"
#include "libbinlogevents/include/control_events.h"
#include "m_string.h"
#include "migrate_keyring.h"  // Migrate_keyring
#include "my_alloc.h"
#include "my_base.h"
#include "my_bitmap.h"  // MY_BITMAP
#include "my_command.h"
#include "my_dbug.h"
#include "my_default.h"  // print_defaults
#include "my_dir.h"
#include "my_getpwnam.h"
#include "my_loglevel.h"
#include "my_macros.h"
#include "my_shm_defaults.h"  // IWYU pragma: keep
#include "my_stacktrace.h"    // my_set_exception_pointers
#include "my_thread_local.h"
#include "my_time.h"
#include "my_timer.h"  // my_timer_initialize
#include "myisam.h"
#include "mysql/components/services/log_builtins.h"
#include "mysql/components/services/log_shared.h"
#include "mysql/components/services/mysql_runtime_error_service.h"
#include "mysql/plugin.h"
#include "mysql/plugin_audit.h"
#include "mysql/psi/mysql_cond.h"
#include "mysql/psi/mysql_file.h"
#include "mysql/psi/mysql_memory.h"  // mysql_memory_init
#include "mysql/psi/mysql_mutex.h"
#include "mysql/psi/mysql_rwlock.h"
#include "mysql/psi/mysql_socket.h"
#include "mysql/psi/mysql_stage.h"
#include "mysql/psi/mysql_statement.h"
#include "mysql/psi/mysql_thread.h"
#include "mysql/components/services/bits/psi_bits.h"
#include "mysql/psi/psi_cond.h"
#include "mysql/psi/psi_data_lock.h"
#include "mysql/psi/psi_error.h"
#include "mysql/psi/psi_file.h"
#include "mysql/psi/psi_idle.h"
#include "mysql/psi/psi_mdl.h"
#include "mysql/psi/psi_memory.h"
#include "mysql/psi/psi_mutex.h"
#include "mysql/psi/psi_rwlock.h"
#include "mysql/psi/psi_socket.h"
#include "mysql/psi/psi_stage.h"
#include "mysql/psi/psi_statement.h"
#include "mysql/psi/psi_system.h"
#include "mysql/psi/psi_table.h"
#include "mysql/psi/psi_thread.h"
#include "mysql/psi/psi_tls_channel.h"
#include "mysql/psi/psi_transaction.h"
#include "mysql/service_mysql_alloc.h"
#include "mysql/thread_type.h"
#include "mysql_com.h"
#include "mysql_time.h"
#include "mysql_version.h"
#include "mysqld_error.h"
#include "mysys_err.h"  // EXIT_OUT_OF_MEMORY
#include "pfs_thread_provider.h"
#include "print_version.h"
#include "scope_guard.h"                           // create_scope_guard()
#include "server_component/log_sink_buffer.h"      // log_error_stage_set()
#include "server_component/log_sink_perfschema.h"  // log_error_read_log()
#ifdef _WIN32
#include <shellapi.h>
#endif
#include "sql/auth/auth_common.h"         // grant_init
#include "sql/auth/sql_authentication.h"  // init_rsa_keys
#include "sql/auth/sql_security_ctx.h"
#include "sql/auto_thd.h"   // Auto_THD
#include "sql/binlog.h"     // mysql_bin_log
#include "sql/bootstrap.h"  // bootstrap
#include "sql/check_stack.h"
#include "sql/conn_handler/connection_acceptor.h"  // Connection_acceptor
#include "sql/conn_handler/connection_handler_impl.h"  // Per_thread_connection_handler
#include "sql/conn_handler/connection_handler_manager.h"  // Connection_handler_manager
#include "sql/conn_handler/socket_connection.h"  // stmt_info_new_packet
#include "sql/current_thd.h"                     // current_thd
#include "sql/dd/cache/dictionary_client.h"
#include "sql/debug_sync.h"  // debug_sync_end
#include "sql/derror.h"
#include "sql/event_data_objects.h"  // init_scheduler_psi_keys
#include "sql/events.h"              // Events
#include "sql/handler.h"
#include "sql/hostname_cache.h"  // hostname_cache_init
#include "sql/init.h"            // unireg_init
#include "sql/item.h"
#include "sql/item_cmpfunc.h"  // Arg_comparator
#include "sql/item_create.h"
#include "sql/item_func.h"
#include "sql/item_strfunc.h"  // Item_func_uuid
#include "sql/keycaches.h"     // get_or_create_key_cache
#include "sql/log.h"
#include "sql/log_event.h"  // Rows_log_event
#include "sql/log_resource.h"
#include "sql/mdl.h"
#include "sql/mdl_context_backup.h"  // mdl_context_backup_manager
#include "sql/my_decimal.h"
#include "sql/mysqld_daemon.h"
#include "sql/mysqld_thd_manager.h"              // Global_THD_manager
#include "sql/opt_costconstantcache.h"           // delete_optimizer_cost_module
#include "sql/opt_range.h"                       // range_optimizer_init
#include "sql/options_mysqld.h"                  // OPT_THREAD_CACHE_SIZE
#include "sql/partitioning/partition_handler.h"  // partitioning_init
#include "sql/persisted_variable.h"              // Persisted_variables_cache
#include "sql/plugin_table.h"
#include "sql/protocol.h"
#include "sql/psi_memory_key.h"  // key_memory_MYSQL_RELAY_LOG_index
#include "sql/query_options.h"
#include "sql/replication.h"                        // thd_enter_cond
#include "sql/resourcegroups/resource_group_mgr.h"  // init, post_init
#ifdef _WIN32
#include "sql/restart_monitor_win.h"
#endif
#include "sql/rpl_filter.h"
#include "sql/rpl_gtid.h"
#include "sql/rpl_gtid_persist.h"  // Gtid_table_persistor
#include "sql/rpl_handler.h"       // RUN_HOOK
#include "sql/rpl_info_factory.h"
#include "sql/rpl_info_handler.h"
#include "sql/rpl_injector.h"  // injector
#include "sql/rpl_log_encryption.h"
#include "sql/rpl_master.h"  // max_binlog_dump_events
#include "sql/rpl_mi.h"
#include "sql/rpl_msr.h"    // Multisource_info
#include "sql/rpl_rli.h"    // Relay_log_info
#include "sql/rpl_slave.h"  // slave_load_tmpdir
#include "sql/rpl_trx_tracking.h"
#include "sql/sd_notify.h"  // sd_notify_connect
#include "sql/session_tracker.h"
#include "sql/set_var.h"
#include "sql/sp_head.h"    // init_sp_psi_keys
#include "sql/sql_audit.h"  // mysql_audit_general
#include "sql/sql_base.h"
#include "sql/sql_callback.h"  // MUSQL_CALLBACK
#include "sql/sql_class.h"     // THD
#include "sql/sql_connect.h"
#include "sql/sql_error.h"
#include "sql/sql_initialize.h"  // opt_initialize_insecure
#include "sql/sql_lex.h"
#include "sql/sql_list.h"
#include "sql/sql_locale.h"   // MY_LOCALE
#include "sql/sql_manager.h"  // start_handle_manager
#include "sql/sql_parse.h"    // check_stack_overrun
#include "sql/sql_plugin.h"   // opt_plugin_dir
#include "sql/sql_plugin_ref.h"
#include "sql/sql_reload.h"          // handle_reload_request
#include "sql/sql_restart_server.h"  // is_mysqld_managed
#include "sql/sql_servers.h"
#include "sql/sql_show.h"
#include "sql/sql_table.h"  // build_table_filename
#include "sql/sql_udf.h"
#include "sql/ssl_acceptor_context_iterator.h"
#include "sql/ssl_acceptor_context_operator.h"
#include "sql/ssl_acceptor_context_status.h"
#include "sql/ssl_init_callback.h"
#include "sql/sys_vars.h"         // fixup_enforce_gtid_consistency_...
#include "sql/sys_vars_shared.h"  // intern_find_sys_var
#include "sql/table_cache.h"      // table_cache_manager
#include "sql/tc_log.h"           // tc_log
#include "sql/thd_raii.h"
#include "sql/thr_malloc.h"
#include "sql/transaction.h"
#include "sql/tztime.h"  // Time_zone
#include "sql/udf_service_impl.h"
#include "sql/xa.h"
#include "sql_common.h"  // mysql_client_plugin_init
#include "sql_string.h"
#include "storage/myisam/ha_myisam.h"  // HA_RECOVER_OFF
#include "storage/perfschema/pfs_services.h"
#include "thr_lock.h"
#include "thr_mutex.h"
#include "typelib.h"
#include "violite.h"

#ifdef WITH_PERFSCHEMA_STORAGE_ENGINE
#include "storage/perfschema/pfs_server.h"
#endif /* WITH_PERFSCHEMA_STORAGE_ENGINE */

#ifdef _WIN32
#include "sql/conn_handler/named_pipe_connection.h"
#include "sql/conn_handler/shared_memory_connection.h"
#include "sql/named_pipe.h"
#endif

#ifdef MY_MSCRT_DEBUG
#include <crtdbg.h>
#endif
#include <errno.h>
#include <fcntl.h>
#include <fenv.h>
#include <limits.h>
#ifdef HAVE_GRP_H
#include <grp.h>
#endif
#ifndef _WIN32
#include <netdb.h>
#endif
#ifdef HAVE_NETINET_IN_H
#include <netinet/in.h>
#endif
#include <signal.h>
#include <stdarg.h>
#include <stddef.h>
#include <stdio.h>
#include <stdlib.h>
#include <string.h>
#include <sys/types.h>
#ifdef HAVE_SYS_MMAN_H
#include <sys/mman.h>
#endif
#ifdef HAVE_SYS_PRCTL_H
#include <sys/prctl.h>
#endif
#ifdef HAVE_SYS_RESOURCE_H
#include <sys/resource.h>
#endif
#include <sys/stat.h>
#ifdef HAVE_UNISTD_H
#include <unistd.h>
#endif
#ifdef _WIN32
#include <crtdbg.h>
#include <process.h>
#endif
#include "unicode/uclean.h"  // u_cleanup()

#include <algorithm>
#include <atomic>
#include <functional>
#include <new>
#include <string>
#include <vector>

#ifndef EMBEDDED_LIBRARY
#ifdef WITH_LOCK_ORDER
#include "sql/debug_lock_order.h"
#endif /* WITH_LOCK_ORDER */
#endif /* EMBEDDED_LIBRARY */

#ifndef EMBEDDED_LIBRARY
#include "srv_session.h"
#endif

#include <mysql/components/minimal_chassis.h>
#include <mysql/components/services/dynamic_loader_scheme_file.h>
#include <mysql/components/services/mysql_psi_system_service.h>
#include <mysql/components/services/mysql_rwlock_service.h>
#include <mysql/components/services/ongoing_transaction_query_service.h>
#include "sql/auth/dynamic_privileges_impl.h"
#include "sql/dd/dd.h"                   // dd::shutdown
#include "sql/dd/dd_kill_immunizer.h"    // dd::DD_kill_immunizer
#include "sql/dd/dictionary.h"           // dd::get_dictionary
#include "sql/dd/ndbinfo_schema/init.h"  // dd::ndbinfo::init_schema_and_tables()
#include "sql/dd/performance_schema/init.h"  // performance_schema::init
#include "sql/dd/upgrade/server.h"      // dd::upgrade::upgrade_system_schemas
#include "sql/dd/upgrade_57/upgrade.h"  // dd::upgrade_57::in_progress
#include "sql/server_component/component_sys_var_service_imp.h"
#include "sql/server_component/log_builtins_filter_imp.h"
#include "sql/server_component/log_builtins_imp.h"
#include "sql/server_component/persistent_dynamic_loader_imp.h"
#include "sql/srv_session.h"

using std::max;
using std::min;
using std::vector;

#define mysqld_charset &my_charset_latin1
#define mysqld_default_locale_name "en_US"

#ifdef HAVE_FPU_CONTROL_H
#include <fpu_control.h>  // IWYU pragma: keep
#elif defined(__i386__)
#define fpu_control_t unsigned int
#define _FPU_EXTENDED 0x300
#define _FPU_DOUBLE 0x200
#if defined(__GNUC__) || defined(__SUNPRO_CC)
#define _FPU_GETCW(cw) asm volatile("fnstcw %0" : "=m"(*&cw))
#define _FPU_SETCW(cw) asm volatile("fldcw %0" : : "m"(*&cw))
#else
#define _FPU_GETCW(cw) (cw = 0)
#define _FPU_SETCW(cw)
#endif
#endif
inline void setup_fpu() {
#ifdef HAVE_FEDISABLEEXCEPT
  fedisableexcept(FE_ALL_EXCEPT);
#endif

  /* Set FPU rounding mode to "round-to-nearest" */
  fesetround(FE_TONEAREST);

  /*
    x86 (32-bit) requires FPU precision to be explicitly set to 64 bit
    (double precision) for portable results of floating point operations.
    However, there is no need to do so if compiler is using SSE2 for floating
    point, double values will be stored and processed in 64 bits anyway.
  */
#if defined(__i386__) && !defined(__SSE2_MATH__)
#if !defined(_WIN32)
  fpu_control_t cw;
  _FPU_GETCW(cw);
  cw = (cw & ~_FPU_EXTENDED) | _FPU_DOUBLE;
  _FPU_SETCW(cw);
#endif /* _WIN32 && */
#endif /* __i386__ */
}

extern "C" void handle_fatal_signal(int sig);

/* Constants */

#include "welcome_copyright_notice.h"  // ORACLE_WELCOME_COPYRIGHT_NOTICE

const char *show_comp_option_name[] = {"YES", "NO", "DISABLED"};

static const char *tc_heuristic_recover_names[] = {"OFF", "COMMIT", "ROLLBACK",
                                                   NullS};
static TYPELIB tc_heuristic_recover_typelib = {
    array_elements(tc_heuristic_recover_names) - 1, "",
    tc_heuristic_recover_names, nullptr};

const char *first_keyword = "first", *binary_keyword = "BINARY";
const char *my_localhost = "localhost";

bool opt_large_files = sizeof(my_off_t) > 4;
static bool opt_autocommit;  ///< for --autocommit command-line option
static get_opt_arg_source source_autocommit;

/*
  Used with --help for detailed option
*/
bool opt_help = false, opt_verbose = false, opt_validate_config = false;

arg_cmp_func Arg_comparator::comparator_matrix[5] = {
    &Arg_comparator::compare_string,      // Compare strings
    &Arg_comparator::compare_real,        // Compare float values
    &Arg_comparator::compare_int_signed,  // Compare signed int values
    &Arg_comparator::compare_row,         // Compare row values
    &Arg_comparator::compare_decimal};    // Compare decimal values

PSI_file_key key_file_binlog_cache;
PSI_file_key key_file_binlog_index_cache;

#ifdef HAVE_PSI_INTERFACE
static PSI_mutex_key key_LOCK_status;
static PSI_mutex_key key_LOCK_manager;
static PSI_mutex_key key_LOCK_crypt;
static PSI_mutex_key key_LOCK_user_conn;
static PSI_mutex_key key_LOCK_global_system_variables;
static PSI_mutex_key key_LOCK_prepared_stmt_count;
static PSI_mutex_key key_LOCK_sql_slave_skip_counter;
static PSI_mutex_key key_LOCK_slave_net_timeout;
static PSI_mutex_key key_LOCK_slave_trans_dep_tracker;
static PSI_mutex_key key_LOCK_uuid_generator;
static PSI_mutex_key key_LOCK_error_messages;
static PSI_mutex_key key_LOCK_default_password_lifetime;
static PSI_mutex_key key_LOCK_mandatory_roles;
static PSI_mutex_key key_LOCK_password_history;
static PSI_mutex_key key_LOCK_password_reuse_interval;
static PSI_mutex_key key_LOCK_sql_rand;
static PSI_mutex_key key_LOCK_log_throttle_qni;
static PSI_mutex_key key_LOCK_reset_gtid_table;
static PSI_mutex_key key_LOCK_compress_gtid_table;
static PSI_mutex_key key_LOCK_collect_instance_log;
static PSI_mutex_key key_BINLOG_LOCK_commit;
static PSI_mutex_key key_BINLOG_LOCK_commit_queue;
static PSI_mutex_key key_BINLOG_LOCK_done;
static PSI_mutex_key key_BINLOG_LOCK_flush_queue;
static PSI_mutex_key key_BINLOG_LOCK_index;
static PSI_mutex_key key_BINLOG_LOCK_log;
static PSI_mutex_key key_BINLOG_LOCK_binlog_end_pos;
static PSI_mutex_key key_BINLOG_LOCK_sync;
static PSI_mutex_key key_BINLOG_LOCK_sync_queue;
static PSI_mutex_key key_BINLOG_LOCK_xids;
static PSI_rwlock_key key_rwlock_global_sid_lock;
PSI_rwlock_key key_rwlock_gtid_mode_lock;
static PSI_rwlock_key key_rwlock_LOCK_system_variables_hash;
static PSI_rwlock_key key_rwlock_LOCK_sys_init_connect;
static PSI_rwlock_key key_rwlock_LOCK_sys_init_slave;
static PSI_cond_key key_BINLOG_COND_done;
static PSI_cond_key key_BINLOG_update_cond;
static PSI_cond_key key_BINLOG_prep_xids_cond;
static PSI_cond_key key_COND_manager;
static PSI_cond_key key_COND_compress_gtid_table;
static PSI_thread_key key_thread_signal_hand;
static PSI_thread_key key_thread_main;
static PSI_file_key key_file_casetest;
static PSI_file_key key_file_pid;
#if defined(_WIN32)
static PSI_thread_key key_thread_handle_con_namedpipes;
static PSI_thread_key key_thread_handle_con_sharedmem;
static PSI_thread_key key_thread_handle_con_sockets;
static PSI_mutex_key key_LOCK_handler_count;
static PSI_cond_key key_COND_handler_count;
static PSI_thread_key key_thread_handle_shutdown_restart;
static PSI_rwlock_key key_rwlock_LOCK_named_pipe_full_access_group;
#else
static PSI_mutex_key key_LOCK_socket_listener_active;
static PSI_cond_key key_COND_socket_listener_active;
static PSI_mutex_key key_LOCK_start_signal_handler;
static PSI_cond_key key_COND_start_signal_handler;
#endif  // _WIN32
static PSI_mutex_key key_LOCK_server_started;
static PSI_cond_key key_COND_server_started;
static PSI_mutex_key key_LOCK_keyring_operations;
static PSI_mutex_key key_LOCK_tls_ctx_options;
static PSI_mutex_key key_LOCK_admin_tls_ctx_options;
static PSI_mutex_key key_LOCK_rotate_binlog_master_key;
static PSI_mutex_key key_LOCK_partial_revokes;
#endif /* HAVE_PSI_INTERFACE */

/**
  Statement instrumentation key for replication.
*/
#ifdef HAVE_PSI_STATEMENT_INTERFACE
PSI_statement_info stmt_info_rpl;
#endif

/* the default log output is log tables */
static bool lower_case_table_names_used = false;
#if !defined(_WIN32)
static bool socket_listener_active = false;
static int pipe_write_fd = -1;
static bool opt_daemonize = false;
#endif
bool opt_debugging = false;
static bool opt_external_locking = false, opt_console = false;
static bool opt_short_log_format = false;
static char *mysqld_user, *mysqld_chroot;
static const char *default_character_set_name;
static const char *character_set_filesystem_name;
static const char *lc_messages;
static const char *lc_time_names_name;
char *my_bind_addr_str;
char *my_admin_bind_addr_str;
uint mysqld_admin_port;
bool listen_admin_interface_in_separate_thread;
static const char *default_collation_name;
const char *default_storage_engine;
const char *default_tmp_storage_engine;
ulonglong temptable_max_ram;
ulonglong temptable_max_mmap;
bool temptable_use_mmap;
static char compiled_default_collation_name[] = MYSQL_DEFAULT_COLLATION_NAME;
static bool binlog_format_used = false;

LEX_STRING opt_init_connect, opt_init_slave;

/* Global variables */

LEX_STRING opt_mandatory_roles;
bool opt_mandatory_roles_cache = false;
bool opt_always_activate_granted_roles = false;
bool opt_bin_log;
bool opt_general_log, opt_slow_log, opt_general_log_raw;
ulonglong log_output_options;
bool opt_log_queries_not_using_indexes = false;
ulong opt_log_throttle_queries_not_using_indexes = 0;
bool opt_log_slow_extra = false;
bool opt_disable_networking = false, opt_skip_show_db = false;
bool opt_skip_name_resolve = false;
bool opt_character_set_client_handshake = true;
bool server_id_supplied = false;
static bool opt_endinfo;
bool using_udf_functions;
bool locked_in_memory;
bool opt_using_transactions;
ulong opt_tc_log_size;
std::atomic<int32> connection_events_loop_aborted_flag;
static std::atomic<enum_server_operational_state> server_operational_state{
    SERVER_BOOTING};
char *opt_log_error_suppression_list;
char *opt_log_error_services;
char *opt_keyring_migration_user = nullptr;
char *opt_keyring_migration_host = nullptr;
char *opt_keyring_migration_password = nullptr;
char *opt_keyring_migration_socket = nullptr;
char *opt_keyring_migration_source = nullptr;
char *opt_keyring_migration_destination = nullptr;
ulong opt_keyring_migration_port = 0;
bool migrate_connect_options = false;
uint host_cache_size;
ulong log_error_verbosity = 3;  // have a non-zero value during early start-up

#if defined(_WIN32)
/*
  Thread handle of shutdown event handler thread.
  It is used as argument during thread join.
*/
my_thread_handle shutdown_restart_thr_handle;

ulong slow_start_timeout;
bool opt_no_monitor = false;
#endif

bool opt_no_dd_upgrade = false;
long opt_upgrade_mode = UPGRADE_AUTO;
bool opt_initialize = false;
bool opt_skip_slave_start = false;  ///< If set, slave is not autostarted
bool opt_enable_named_pipe = false;
bool opt_local_infile, opt_slave_compressed_protocol;
bool opt_safe_user_create = false;
bool opt_show_slave_auth_info;
bool opt_log_slave_updates = false;
char *opt_slave_skip_errors;
bool opt_slave_allow_batching = false;

/**
  compatibility option:
    - index usage hints (USE INDEX without a FOR clause) behave as in 5.0
*/
bool old_mode;

/*
  Legacy global handlerton. These will be removed (please do not add more).
*/
handlerton *heap_hton;
handlerton *temptable_hton;
handlerton *myisam_hton;
handlerton *innodb_hton;

char *opt_disabled_storage_engines;
uint opt_server_id_bits = 0;
ulong opt_server_id_mask = 0;
bool read_only = false, opt_readonly = false;
bool super_read_only = false, opt_super_readonly = false;
bool opt_require_secure_transport = false;
bool relay_log_purge;
bool relay_log_recovery;
bool opt_allow_suspicious_udfs;
const char *opt_secure_file_priv;
bool opt_log_slow_admin_statements = false;
bool opt_log_slow_slave_statements = false;
bool lower_case_file_system = false;
bool opt_large_pages = false;
bool opt_super_large_pages = false;
bool opt_myisam_use_mmap = false;
std::atomic<bool> offline_mode;
uint opt_large_page_size = 0;
uint default_password_lifetime = 0;
bool password_require_current = false;
std::atomic<bool> partial_revokes;
bool opt_partial_revokes;  // Intialized through Sys_var

mysql_mutex_t LOCK_default_password_lifetime;
mysql_mutex_t LOCK_mandatory_roles;
mysql_mutex_t LOCK_password_history;
mysql_mutex_t LOCK_password_reuse_interval;
mysql_mutex_t LOCK_tls_ctx_options;
mysql_mutex_t LOCK_admin_tls_ctx_options;
mysql_mutex_t LOCK_partial_revokes;

#if defined(ENABLED_DEBUG_SYNC)
MYSQL_PLUGIN_IMPORT uint opt_debug_sync_timeout = 0;
#endif /* defined(ENABLED_DEBUG_SYNC) */
bool opt_old_style_user_limits = false, trust_function_creators = false;
bool check_proxy_users = false, mysql_native_password_proxy_users = false,
     sha256_password_proxy_users = false;
/*
  True if there is at least one per-hour limit for some user, so we should
  check them before each query (and possibly reset counters when hour is
  changed). False otherwise.
*/
volatile bool mqh_used = false;
bool opt_noacl = false;
bool sp_automatic_privileges = true;

int32_t opt_regexp_time_limit;
int32_t opt_regexp_stack_limit;

/** True, if restarted from a cloned database. This information
is needed by GR to set some configurations right after clone. */
bool clone_startup = false;

/** True, if clone recovery has failed. For managed server we
restart server again with old databse files. */
bool clone_recovery_error = false;

ulong binlog_row_event_max_size;
ulong binlog_checksum_options;
ulong binlog_row_metadata;
bool opt_master_verify_checksum = false;
bool opt_slave_sql_verify_checksum = true;
const char *binlog_format_names[] = {"MIXED", "STATEMENT", "ROW", NullS};
bool binlog_gtid_simple_recovery;
ulong binlog_error_action;
const char *binlog_error_action_list[] = {"IGNORE_ERROR", "ABORT_SERVER",
                                          NullS};
uint32 gtid_executed_compression_period = 0;
bool opt_log_unsafe_statements;

const char *timestamp_type_names[] = {"UTC", "SYSTEM", NullS};
ulong opt_log_timestamps;
uint mysqld_port, test_flags, select_errors, ha_open_options;
uint mysqld_port_timeout;
ulong delay_key_write_options;
uint protocol_version;
uint lower_case_table_names;
long tc_heuristic_recover;
ulong back_log, connect_timeout, server_id;
ulong table_cache_size;
ulong table_cache_instances;
ulong table_cache_size_per_instance;
ulong schema_def_size;
ulong stored_program_def_size;
ulong table_def_size;
ulong tablespace_def_size;
ulong what_to_log;
ulong slow_launch_time;
std::atomic<int32> atomic_slave_open_temp_tables{0};
ulong open_files_limit, max_binlog_size, max_relay_log_size;
ulong slave_trans_retries;
uint slave_net_timeout;
ulong slave_exec_mode_options;
ulonglong slave_type_conversions_options;
ulong opt_mts_slave_parallel_workers;
ulonglong opt_mts_pending_jobs_size_max;
ulonglong slave_rows_search_algorithms_options;
bool opt_slave_preserve_commit_order;
#ifndef DBUG_OFF
uint slave_rows_last_search_algorithm_used;
#endif
ulong mts_parallel_option;
ulong binlog_cache_size = 0;
ulonglong max_binlog_cache_size = 0;
ulong slave_max_allowed_packet = 0;
ulong binlog_stmt_cache_size = 0;
int32 opt_binlog_max_flush_queue_time = 0;
long opt_binlog_group_commit_sync_delay = 0;
ulong opt_binlog_group_commit_sync_no_delay_count = 0;
ulonglong max_binlog_stmt_cache_size = 0;
ulong refresh_version; /* Increments on each reload */
std::atomic<query_id_t> atomic_global_query_id{1};
ulong aborted_threads;
ulong delayed_insert_timeout, delayed_insert_limit, delayed_queue_size;
ulong delayed_insert_threads, delayed_insert_writes, delayed_rows_in_use;
ulong delayed_insert_errors, flush_time;
ulong specialflag = 0;
ulong binlog_cache_use = 0, binlog_cache_disk_use = 0;
ulong binlog_stmt_cache_use = 0, binlog_stmt_cache_disk_use = 0;
ulong max_connections, max_connect_errors;
ulong rpl_stop_slave_timeout = LONG_TIMEOUT;
bool log_bin_use_v1_row_events = false;
bool thread_cache_size_specified = false;
bool host_cache_size_specified = false;
bool table_definition_cache_specified = false;
ulong locked_account_connection_count = 0;

/**
  Limit of the total number of prepared statements in the server.
  Is necessary to protect the server against out-of-memory attacks.
*/
ulong max_prepared_stmt_count;
/**
  Current total number of prepared statements in the server. This number
  is exact, and therefore may not be equal to the difference between
  `com_stmt_prepare' and `com_stmt_close' (global status variables), as
  the latter ones account for all registered attempts to prepare
  a statement (including unsuccessful ones).  Prepared statements are
  currently connection-local: if the same SQL query text is prepared in
  two different connections, this counts as two distinct prepared
  statements.
*/
ulong prepared_stmt_count = 0;
ulong current_pid;
uint sync_binlog_period = 0, sync_relaylog_period = 0,
     sync_relayloginfo_period = 0, sync_masterinfo_period = 0,
     opt_mts_checkpoint_period, opt_mts_checkpoint_group;
ulong expire_logs_days = 0;
ulong binlog_expire_logs_seconds = 0;
/**
  Soft upper limit for number of sp_head objects that can be stored
  in the sp_cache for one connection.
*/
ulong stored_program_cache_size = 0;
/**
  Compatibility option to prevent auto upgrade of old temporals
  during certain ALTER TABLE operations.
*/
bool avoid_temporal_upgrade;

bool persisted_globals_load = true;

bool opt_keyring_operations = true;

bool opt_table_encryption_privilege_check = false;

const double log_10[] = {
    1e000, 1e001, 1e002, 1e003, 1e004, 1e005, 1e006, 1e007, 1e008, 1e009, 1e010,
    1e011, 1e012, 1e013, 1e014, 1e015, 1e016, 1e017, 1e018, 1e019, 1e020, 1e021,
    1e022, 1e023, 1e024, 1e025, 1e026, 1e027, 1e028, 1e029, 1e030, 1e031, 1e032,
    1e033, 1e034, 1e035, 1e036, 1e037, 1e038, 1e039, 1e040, 1e041, 1e042, 1e043,
    1e044, 1e045, 1e046, 1e047, 1e048, 1e049, 1e050, 1e051, 1e052, 1e053, 1e054,
    1e055, 1e056, 1e057, 1e058, 1e059, 1e060, 1e061, 1e062, 1e063, 1e064, 1e065,
    1e066, 1e067, 1e068, 1e069, 1e070, 1e071, 1e072, 1e073, 1e074, 1e075, 1e076,
    1e077, 1e078, 1e079, 1e080, 1e081, 1e082, 1e083, 1e084, 1e085, 1e086, 1e087,
    1e088, 1e089, 1e090, 1e091, 1e092, 1e093, 1e094, 1e095, 1e096, 1e097, 1e098,
    1e099, 1e100, 1e101, 1e102, 1e103, 1e104, 1e105, 1e106, 1e107, 1e108, 1e109,
    1e110, 1e111, 1e112, 1e113, 1e114, 1e115, 1e116, 1e117, 1e118, 1e119, 1e120,
    1e121, 1e122, 1e123, 1e124, 1e125, 1e126, 1e127, 1e128, 1e129, 1e130, 1e131,
    1e132, 1e133, 1e134, 1e135, 1e136, 1e137, 1e138, 1e139, 1e140, 1e141, 1e142,
    1e143, 1e144, 1e145, 1e146, 1e147, 1e148, 1e149, 1e150, 1e151, 1e152, 1e153,
    1e154, 1e155, 1e156, 1e157, 1e158, 1e159, 1e160, 1e161, 1e162, 1e163, 1e164,
    1e165, 1e166, 1e167, 1e168, 1e169, 1e170, 1e171, 1e172, 1e173, 1e174, 1e175,
    1e176, 1e177, 1e178, 1e179, 1e180, 1e181, 1e182, 1e183, 1e184, 1e185, 1e186,
    1e187, 1e188, 1e189, 1e190, 1e191, 1e192, 1e193, 1e194, 1e195, 1e196, 1e197,
    1e198, 1e199, 1e200, 1e201, 1e202, 1e203, 1e204, 1e205, 1e206, 1e207, 1e208,
    1e209, 1e210, 1e211, 1e212, 1e213, 1e214, 1e215, 1e216, 1e217, 1e218, 1e219,
    1e220, 1e221, 1e222, 1e223, 1e224, 1e225, 1e226, 1e227, 1e228, 1e229, 1e230,
    1e231, 1e232, 1e233, 1e234, 1e235, 1e236, 1e237, 1e238, 1e239, 1e240, 1e241,
    1e242, 1e243, 1e244, 1e245, 1e246, 1e247, 1e248, 1e249, 1e250, 1e251, 1e252,
    1e253, 1e254, 1e255, 1e256, 1e257, 1e258, 1e259, 1e260, 1e261, 1e262, 1e263,
    1e264, 1e265, 1e266, 1e267, 1e268, 1e269, 1e270, 1e271, 1e272, 1e273, 1e274,
    1e275, 1e276, 1e277, 1e278, 1e279, 1e280, 1e281, 1e282, 1e283, 1e284, 1e285,
    1e286, 1e287, 1e288, 1e289, 1e290, 1e291, 1e292, 1e293, 1e294, 1e295, 1e296,
    1e297, 1e298, 1e299, 1e300, 1e301, 1e302, 1e303, 1e304, 1e305, 1e306, 1e307,
    1e308};

/* Index extention. */
const int index_ext_length = 6;
const char *index_ext = ".index";
const int relay_ext_length = 10;
const char *relay_ext = "-relay-bin";
/* True if --log-bin option is used. */
bool log_bin_supplied = false;

time_t server_start_time, flush_status_time;

char server_uuid[UUID_LENGTH + 1];
const char *server_uuid_ptr;
char mysql_home[FN_REFLEN], pidfile_name[FN_REFLEN], system_time_zone[30];
char default_logfile_name[FN_REFLEN];
char default_binlogfile_name[FN_REFLEN];
char default_binlog_index_name[FN_REFLEN + index_ext_length];
char default_relaylogfile_name[FN_REFLEN + relay_ext_length];
char default_relaylog_index_name[FN_REFLEN + relay_ext_length +
                                 index_ext_length];
char *default_tz_name;
static char errorlog_filename_buff[FN_REFLEN];
const char *log_error_dest;
const char *my_share_dir[FN_REFLEN];
char glob_hostname[HOSTNAME_LENGTH + 1];
char mysql_real_data_home[FN_REFLEN], lc_messages_dir[FN_REFLEN],
    reg_ext[FN_EXTLEN], mysql_charsets_dir[FN_REFLEN], *opt_init_file;
const char *opt_tc_log_file;
char *lc_messages_dir_ptr;
char mysql_unpacked_real_data_home[FN_REFLEN];
size_t mysql_unpacked_real_data_home_len;
size_t mysql_data_home_len = 1;
uint reg_ext_length;
char logname_path[FN_REFLEN];
char slow_logname_path[FN_REFLEN];
char secure_file_real_path[FN_REFLEN];
Time_zone *default_tz;
char *mysql_data_home = const_cast<char *>(".");
const char *mysql_real_data_home_ptr = mysql_real_data_home;
char *opt_protocol_compression_algorithms;
char server_version[SERVER_VERSION_LENGTH];
const char *mysqld_unix_port;
char *opt_mysql_tmpdir;

/** name of reference on left expression in rewritten IN subquery */
const char *in_left_expr_name = "<left expr>";

my_decimal decimal_zero;
/** Number of connection errors from internal server errors. */
ulong connection_errors_internal = 0;
/** Number of errors when reading the peer address. */
ulong connection_errors_peer_addr = 0;

/* classes for comparation parsing/processing */
Eq_creator eq_creator;
Ne_creator ne_creator;
Equal_creator equal_creator;
Gt_creator gt_creator;
Lt_creator lt_creator;
Ge_creator ge_creator;
Le_creator le_creator;

Rpl_global_filter rpl_global_filter;
Rpl_filter *binlog_filter;
Udf_load_service udf_load_service;

struct System_variables global_system_variables;
struct System_variables max_system_variables;
struct System_status_var global_status_var;

MY_TMPDIR mysql_tmpdir_list;

CHARSET_INFO *system_charset_info, *files_charset_info;
CHARSET_INFO *national_charset_info, *table_alias_charset;
CHARSET_INFO *character_set_filesystem;

MY_LOCALE *my_default_lc_messages;
MY_LOCALE *my_default_lc_time_names;

SHOW_COMP_OPTION have_symlink, have_dlopen, have_query_cache;
SHOW_COMP_OPTION have_geometry, have_rtree_keys;
SHOW_COMP_OPTION have_compress;
SHOW_COMP_OPTION have_profiling;
SHOW_COMP_OPTION have_statement_timeout = SHOW_OPTION_DISABLED;

/* Thread specific variables */

thread_local MEM_ROOT **THR_MALLOC = nullptr;

mysql_mutex_t LOCK_status, LOCK_uuid_generator, LOCK_crypt,
    LOCK_global_system_variables, LOCK_user_conn, LOCK_error_messages;
mysql_mutex_t LOCK_sql_rand;

/**
  The below lock protects access to two global server variables:
  max_prepared_stmt_count and prepared_stmt_count. These variables
  set the limit and hold the current total number of prepared statements
  in the server, respectively. As PREPARE/DEALLOCATE rate in a loaded
  server may be fairly high, we need a dedicated lock.
*/
mysql_mutex_t LOCK_prepared_stmt_count;

/*
 The below two locks are introduced as guards (second mutex) for
  the global variables sql_slave_skip_counter and slave_net_timeout
  respectively. See fix_slave_skip_counter/fix_slave_net_timeout
  for more details
*/
mysql_mutex_t LOCK_sql_slave_skip_counter;
mysql_mutex_t LOCK_slave_net_timeout;
mysql_mutex_t LOCK_slave_trans_dep_tracker;
mysql_mutex_t LOCK_log_throttle_qni;
mysql_rwlock_t LOCK_sys_init_connect, LOCK_sys_init_slave;
mysql_rwlock_t LOCK_system_variables_hash;
my_thread_handle signal_thread_id;
sigset_t mysqld_signal_mask;
my_thread_attr_t connection_attrib;
mysql_mutex_t LOCK_server_started;
mysql_cond_t COND_server_started;
mysql_mutex_t LOCK_reset_gtid_table;
mysql_mutex_t LOCK_compress_gtid_table;
mysql_cond_t COND_compress_gtid_table;
mysql_mutex_t LOCK_collect_instance_log;
#if !defined(_WIN32)
mysql_mutex_t LOCK_socket_listener_active;
mysql_cond_t COND_socket_listener_active;
mysql_mutex_t LOCK_start_signal_handler;
mysql_cond_t COND_start_signal_handler;
#endif

/*
  The below lock protects access to global server variable
  keyring_operations.
*/
mysql_mutex_t LOCK_keyring_operations;
/*
  The below lock protects to execute commands 'ALTER INSTANCE ROTATE BINLOG
  MASTER KEY' and 'SET @@GLOBAL.binlog_encryption=ON/OFF' in parallel.
*/
mysql_mutex_t LOCK_rotate_binlog_master_key;

bool mysqld_server_started = false;
/**
  Set to true to signal at startup if the process must die.

  Needed because kill_mysql() will not do anything before
  the server is fully initialized. Thus it now just sets this
  flag to on and exits. And then mysqld_main() will check if
  the flag is on at the right place and exit the process if it
  is.
*/
static bool mysqld_process_must_end_at_startup = false;

/* replication parameters, if master_host is not NULL, we are a slave */
uint report_port = 0;
ulong master_retry_count = 0;
const char *master_info_file;
const char *relay_log_info_file;
char *report_user, *report_password, *report_host;
char *opt_relay_logname = nullptr, *opt_relaylog_index_name = nullptr;
/*
  True if the --relay-log-index is set by users from
  config file or command line.
*/
bool opt_relaylog_index_name_supplied = false;
/*
  True if the --relay-log is set by users from
  config file or command line.
*/
bool opt_relay_logname_supplied = false;
/*
  True if --log-slave-updates option is set explicitly
  on command line or configuration file.
*/
bool log_slave_updates_supplied = false;

/*
  True if --slave-preserve-commit-order-supplied option is set explicitly
  on command line or configuration file.
*/
bool slave_preserve_commit_order_supplied = false;
char *opt_general_logname, *opt_slow_logname, *opt_bin_logname;

/*
  True if expire_logs_days and binlog_expire_logs_seconds is set
  explictly.
*/
bool expire_logs_days_supplied = false;
bool binlog_expire_logs_seconds_supplied = false;
/* Static variables */

static bool opt_myisam_log;
static int cleanup_done;
static ulong opt_specialflag;
char *opt_binlog_index_name;
char *mysql_home_ptr, *pidfile_name_ptr;
char *default_auth_plugin;
/**
  Memory for allocating command line arguments, after load_defaults().
*/
static MEM_ROOT argv_alloc{PSI_NOT_INSTRUMENTED, 512};
/** Remaining command line arguments (count), filtered by handle_options().*/
static int remaining_argc;
/** Remaining command line arguments (arguments), filtered by
 * handle_options().*/
static char **remaining_argv;

/**
 Holds the "original" (i.e. as on startup) set of arguments.

 The argument processing goes as follows:
 1. At startup the "original" set of arguments is shallow-copied into
 the read only list @ref orig_argv.
 2. The config file arguments are read from the config files (.cnf and
   persisted read-only) and are appended as command line arguments.
   In the process the argv is deep copied because of the expansion
 3. The result from 2 is set into @ref remaining_argv / @ref remaining_argc.
 4. Then remaining_argv is fed into various consumers:
   - the server compiled in set of arguments
   - the early plugins
   - the rest of the plugins
   - the error log
   - the components from the persisted dynamic loader init.
   All of the above "take away" the values they match from the extended
   command line set. And vary the values of @ref my_getopt_skip_unknown
   according to their needs (mostly keep it set).
   As a result, when the server is done booting up the things that remain
   in remaining_argv become less and less.
 5. When the bootstrap process is done a check is run:
    my_getopt_skip_unknown is set to off and the argument parser is called
    on remaining_argv with an empty set of argument definitions.
    This ensures that all of the remaining argument values in remaining_argv
    are either marked as "loose" (i.e. optional) or are "consumed" by prior
    argument list processings.
    The side effect of this is that all --loose arguments are also consumed
    out of remaining_argv.
 6. A check is made if the remaining_argv is an empty list. If not the server
    exits.
 7. At this point the server is marked as succesfully started.
 8. Subsequent argument processings happen when e.g. a plugin is loaded via
    @ref mysql_install_plugin or a component registers system variables via
    @ref mysql_component_sys_variable_imp::register_variable. However, since
    remaining_argv is empty these need to run over the orig_argc/orig_argv.
    But argument value assignment would normally "eat" out the values found.
    This would mean that the orig_argv array will get shortened and if you
    load the same plugin twice for example its system variables will not have
    the values supplied the second time they start.
    Thus once the server is started (@ref mysqld_server_started is on) any
    argument value parsing should happen over a *copy* of orig_argc/orig_argv
    that should subsequently be discarded.
    @ref remaining_argv should not be consulted anymore at this point.
*/
int orig_argc;
char **orig_argv;
namespace {
FILE *nstdout = nullptr;
char my_progpath[FN_REFLEN];
const char *my_orig_progname = nullptr;

/**
  This variable holds the exit value of the signal handler thread.
*/
std::atomic<int> signal_hand_thr_exit_code(MYSQLD_SUCCESS_EXIT);

/**
  Inspects the program name in argv[0] and substitutes the full path
  of the executable.

  @param argv argument vector (array) for executable.
 */
void substitute_progpath(char **argv) {
  if (test_if_hard_path(argv[0])) return;

#if defined(_WIN32)
  if (GetModuleFileName(NULL, my_progpath, sizeof(my_progpath))) {
    my_orig_progname = argv[0];
    argv[0] = my_progpath;
  }
#else
  /* If the path has a directory component, use my_realpath()
     (implicitly relative to cwd) */
  if (strchr(argv[0], FN_LIBCHAR) != nullptr &&
      !my_realpath(my_progpath, argv[0], MYF(0))) {
    my_orig_progname = argv[0];
    argv[0] = my_progpath;
    return;
  }

  // my_realpath() cannot resolve it, it must be a bare executable
  // name in path
  DBUG_ASSERT(strchr(argv[0], FN_LIBCHAR) == nullptr);

  const char *spbegin = getenv("PATH");
  if (spbegin == nullptr) spbegin = "";
  const char *spend = spbegin + strlen(spbegin);

  while (true) {
    const char *colonend = std::find(spbegin, spend, ':');
    std::string cand{spbegin, colonend};
    spbegin = colonend + 1;

    cand.append(1, '/');
    cand.append(argv[0]);

    if (my_access(cand.c_str(), X_OK) == 0) {
      if (my_realpath(my_progpath, cand.c_str(), MYF(0))) {
        // Fallback to raw cand
        DBUG_ASSERT(cand.length() < FN_REFLEN);
        std::copy(cand.begin(), cand.end(), my_progpath);
        my_progpath[cand.length()] = '\0';
      }
      my_orig_progname = argv[0];
      argv[0] = my_progpath;
      break;
    }
    if (colonend == spend) {
      DBUG_ASSERT(false);
      break;
    }
  }  // while (true)
#endif  // defined(_WIN32)
  if (my_orig_progname == nullptr) {
    LogErr(WARNING_LEVEL, ER_FAILED_TO_GET_ABSOLUTE_PATH, argv[0]);
  }
}
}  // namespace

static Connection_acceptor<Mysqld_socket_listener> *mysqld_socket_acceptor =
    nullptr;
#ifdef _WIN32
static Named_pipe_listener *named_pipe_listener = NULL;
Connection_acceptor<Named_pipe_listener> *named_pipe_acceptor = NULL;
Connection_acceptor<Shared_mem_listener> *shared_mem_acceptor = NULL;
mysql_rwlock_t LOCK_named_pipe_full_access_group;
char *named_pipe_full_access_group;
#endif

Checkable_rwlock *global_sid_lock = nullptr;
Sid_map *global_sid_map = nullptr;
Gtid_state *gtid_state = nullptr;
Gtid_table_persistor *gtid_table_persistor = nullptr;

/* cache for persisted variables */
static Persisted_variables_cache persisted_variables_cache;

void set_remaining_args(int argc, char **argv) {
  remaining_argc = argc;
  remaining_argv = argv;
}

int *get_remaining_argc() { return &remaining_argc; }

char ***get_remaining_argv() { return &remaining_argv; }

/*
  Multiple threads of execution use the random state maintained in global
  sql_rand to generate random numbers. sql_rnd_with_mutex use mutex
  LOCK_sql_rand to protect sql_rand across multiple instantiations that use
  sql_rand to generate random numbers.
 */
ulong sql_rnd_with_mutex() {
  mysql_mutex_lock(&LOCK_sql_rand);
  ulong tmp =
      (ulong)(my_rnd(&sql_rand) * 0xffffffff); /* make all bits random */
  mysql_mutex_unlock(&LOCK_sql_rand);
  return tmp;
}

struct System_status_var *get_thd_status_var(THD *thd, bool *aggregated) {
  DBUG_ASSERT(thd != nullptr);
  DBUG_ASSERT(aggregated != nullptr);
  *aggregated = thd->status_var_aggregated;
  return &thd->status_var;
}

static void option_error_reporter(enum loglevel level, uint ecode, ...) {
  va_list args;
  va_start(args, ecode);

  /*
    Don't print warnings for --loose options during initialize.
  */
  if (level == ERROR_LEVEL || !opt_initialize || (log_error_verbosity > 1)) {
    error_log_print(level, ecode, args);
  }
  va_end(args);
}

/**
  Character set and collation error reporter that prints to sql error log.
  @param level          log message level
  @param ecode          Error code of the error message.

  This routine is used to print character set and collation
  warnings and errors inside an already running mysqld server,
  e.g. when a character set or collation is requested for the very first time
  and its initialization does not go well for some reasons.
*/

static void charset_error_reporter(enum loglevel level, uint ecode, ...) {
  va_list args;
  va_start(args, ecode);
  error_log_print(level, ecode, args);
  va_end(args);
}

struct rand_struct sql_rand;  ///< used by sql_class.cc:THD::THD()

#ifndef _WIN32
PasswdValue user_info;
static my_thread_t main_thread_id;
#endif  // !_WIN32

/* OS specific variables */

#ifdef _WIN32
static bool mysqld_early_option = false;
static bool windows_service = false;
static bool use_opt_args;
static int opt_argc;
static char **opt_argv;
static char **my_global_argv = nullptr;
static int my_global_argc;

static mysql_mutex_t LOCK_handler_count;
static mysql_cond_t COND_handler_count;
static HANDLE hEventShutdown;
static HANDLE hEventRestart;
const char *shared_memory_base_name = default_shared_memory_base_name;
bool opt_enable_shared_memory;
static char shutdown_event_name[40];
static char restart_event_name[40];
static NTService Service;  ///< Service object for WinNT
#endif                     /* _WIN32 */

/**
   Flag indicating if dynamic plugins have been loaded. Only to be accessed
   by main thread.
 */
bool dynamic_plugins_are_initialized = false;

#ifndef DBUG_OFF
static const char *default_dbug_option;
#endif

bool opt_use_ssl = true;
bool opt_use_admin_ssl = true;
ulong opt_ssl_fips_mode = SSL_FIPS_MODE_OFF;

/* Function declarations */

static int mysql_init_variables();
static int get_options(int *argc_ptr, char ***argv_ptr);
static void add_terminator(vector<my_option> *options);
extern "C" bool mysqld_get_one_option(int, const struct my_option *, char *);
static void set_server_version(void);
static int init_thread_environment();
static const char *get_relative_path(const char *path);
static int fix_paths(void);
static int test_if_case_insensitive(const char *dir_name);
static void end_ssl();
static void delete_dictionary_tablespace();

extern "C" void *signal_hand(void *arg);
static bool pid_file_created = false;
static void usage(void);
static void clean_up_mutexes(void);
static bool create_pid_file();
static void mysqld_exit(int exit_code) MY_ATTRIBUTE((noreturn));
static void delete_pid_file(myf flags);
static void clean_up(bool print_message);
static int handle_early_options();
static void adjust_related_options(ulong *requested_open_files);
static void process_bootstrap();
#ifdef HAVE_PSI_INTERFACE
static void init_server_psi_keys();
#endif

/**
  Notify any waiters that the server components have been initialized.
  Used by the signal handler thread and by Cluster.

  @see signal_hand
*/

static void server_components_initialized() {
  mysql_mutex_lock(&LOCK_server_started);
  mysqld_server_started = true;
  mysql_cond_broadcast(&COND_server_started);
  mysql_mutex_unlock(&LOCK_server_started);
}

SERVICE_TYPE(mysql_runtime_error) * error_service;
SERVICE_TYPE(mysql_psi_system_v1) * system_service;
SERVICE_TYPE(mysql_rwlock_v1) * rwlock_service;
SERVICE_TYPE_NO_CONST(registry) * srv_registry;
SERVICE_TYPE(dynamic_loader_scheme_file) * scheme_file_srv;
using loader_type_t = SERVICE_TYPE_NO_CONST(dynamic_loader);
using runtime_error_type_t = SERVICE_TYPE_NO_CONST(mysql_runtime_error);
using psi_system_type_t = SERVICE_TYPE_NO_CONST(mysql_psi_system_v1);
using rwlock_type_t = SERVICE_TYPE_NO_CONST(mysql_rwlock_v1);
using loader_scheme_type_t = SERVICE_TYPE_NO_CONST(dynamic_loader_scheme_file);
extern REQUIRES_SERVICE_PLACEHOLDER(mysql_rwlock_v1);
extern REQUIRES_SERVICE_PLACEHOLDER(mysql_psi_system_v1);
extern bool initialize_minimal_chassis(SERVICE_TYPE_NO_CONST(registry) *
                                       *registry);
extern bool deinitialize_minimal_chassis(SERVICE_TYPE_NO_CONST(registry) *
                                         registry);
/*
  List of components to be loaded directly using dynamic loader load.
  These components should to be present in the plugin directory path.
*/
const char *component_urns[] = {"file://component_reference_cache"};
#define NUMBER_OF_COMPONENTS 1

/**
  Initializes component infrastructure by bootstrapping core component
  subsystem.

  @return Status of performed operation
  @retval false success
  @retval true failure
*/
static bool component_infrastructure_init() {
  if (initialize_minimal_chassis(&srv_registry)) {
    LogErr(ERROR_LEVEL, ER_COMPONENTS_INFRASTRUCTURE_BOOTSTRAP);
    return true;
  }
  /* Here minimal_chassis dynamic_loader_scheme_file service has
     to be acquired */
  srv_registry->acquire(
      "dynamic_loader_scheme_file.mysql_minimal_chassis",
      reinterpret_cast<my_h_service *>(
          const_cast<loader_scheme_type_t **>(&scheme_file_srv)));

  srv_registry->acquire("dynamic_loader",
                        reinterpret_cast<my_h_service *>(
                            const_cast<loader_type_t **>(&dynamic_loader_srv)));

  my_service<SERVICE_TYPE(registry_registration)> registrator(
      "registry_registration", srv_registry);

  // Sets default file scheme loader for MySQL server.
  registrator->set_default(
      "dynamic_loader_scheme_file.mysql_server_path_filter");

  // Sets default rw_lock for MySQL server.
  registrator->set_default("mysql_rwlock_v1.mysql_server");
  srv_registry->acquire("mysql_rwlock_v1.mysql_server",
                        reinterpret_cast<my_h_service *>(
                            const_cast<rwlock_type_t **>(&rwlock_service)));
  mysql_service_mysql_rwlock_v1 =
      reinterpret_cast<SERVICE_TYPE(mysql_rwlock_v1) *>(rwlock_service);

  // Sets default psi_system event service for MySQL server.
  registrator->set_default("mysql_psi_system_v1.mysql_server");
  srv_registry->acquire("mysql_psi_system_v1.mysql_server",
                        reinterpret_cast<my_h_service *>(
                            const_cast<psi_system_type_t **>(&system_service)));
  /* This service variable is needed for mysql_unload_plugin */
  mysql_service_mysql_psi_system_v1 =
      reinterpret_cast<SERVICE_TYPE(mysql_psi_system_v1) *>(system_service);

  // Sets default mysql_runtime_error for MySQL server.
  registrator->set_default("mysql_runtime_error.mysql_server");
  srv_registry->acquire(
      "mysql_runtime_error.mysql_server",
      reinterpret_cast<my_h_service *>(
          const_cast<runtime_error_type_t **>(&error_service)));
  /* This service variable is needed where ever mysql_error_service_printf()
     service api is used */
  mysql_service_mysql_runtime_error =
      reinterpret_cast<SERVICE_TYPE(mysql_runtime_error) *>(error_service);

  return false;
}

/**
  This function is used to initialize the mysql_server component services.
*/
static void server_component_init() { mysql_comp_sys_var_services_init(); }

/**
  Initializes MySQL Server component infrastructure part by initialize of
  dynamic loader persistence.

  @return Status of performed operation
  @retval false success
  @retval true failure
*/

static bool mysql_component_infrastructure_init() {
  /* We need a temporary THD during boot */
  Auto_THD thd;
  Disable_autocommit_guard autocommit_guard(thd.thd);
  dd::cache::Dictionary_client::Auto_releaser scope_releaser(
      thd.thd->dd_client());
  if (persistent_dynamic_loader_init(thd.thd)) {
    LogErr(ERROR_LEVEL, ER_COMPONENTS_PERSIST_LOADER_BOOTSTRAP);
    trans_rollback_stmt(thd.thd);
    // Full rollback in case we have THD::transaction_rollback_request.
    trans_rollback(thd.thd);
    return true;
  }
  server_component_init();
  return trans_commit_stmt(thd.thd) || trans_commit(thd.thd);
}

/**
  De-initializes Component infrastructure by de-initialization of the MySQL
  Server services (persistent dynamic loader) followed by de-initailization of
  the core Components infrostructure.

  @return Status of performed operation
  @retval false success
  @retval true failure
*/
static bool component_infrastructure_deinit() {
  persistent_dynamic_loader_deinit();

  srv_registry->release(reinterpret_cast<my_h_service>(
      const_cast<loader_scheme_type_t *>(scheme_file_srv)));
  srv_registry->release(reinterpret_cast<my_h_service>(
      const_cast<loader_type_t *>(dynamic_loader_srv)));
  srv_registry->release(reinterpret_cast<my_h_service>(
      const_cast<runtime_error_type_t *>(error_service)));
  srv_registry->release(reinterpret_cast<my_h_service>(
      const_cast<psi_system_type_t *>(system_service)));
  srv_registry->release(reinterpret_cast<my_h_service>(
      const_cast<rwlock_type_t *>(rwlock_service)));

  if (deinitialize_minimal_chassis(srv_registry)) {
    LogErr(ERROR_LEVEL, ER_COMPONENTS_INFRASTRUCTURE_SHUTDOWN);
    return true;
  }
  return false;
}

/**
  Block and wait until server components have been initialized.
*/

static void server_components_init_wait() {
  mysql_mutex_lock(&LOCK_server_started);
  while (!mysqld_server_started)
    mysql_cond_wait(&COND_server_started, &LOCK_server_started);
  mysql_mutex_unlock(&LOCK_server_started);
}

/****************************************************************************
** Code to end mysqld
****************************************************************************/

/**
  This class implements callback function used by close_connections()
  to set KILL_CONNECTION flag on all thds in thd list.
  If m_kill_dump_thread_flag is not set it kills all other threads
  except dump threads. If this flag is set, it kills dump threads.
*/
class Set_kill_conn : public Do_THD_Impl {
 private:
  int m_dump_thread_count;
  bool m_kill_dump_threads_flag;

 public:
  Set_kill_conn() : m_dump_thread_count(0), m_kill_dump_threads_flag(false) {}

  void set_dump_thread_flag() { m_kill_dump_threads_flag = true; }

  int get_dump_thread_count() const { return m_dump_thread_count; }

  void operator()(THD *killing_thd) override {
    DBUG_PRINT("quit", ("Informing thread %u that it's time to die",
                        killing_thd->thread_id()));
    if (!m_kill_dump_threads_flag) {
      // We skip slave threads & scheduler on this first loop through.
      if (killing_thd->slave_thread) return;

      if (killing_thd->get_command() == COM_BINLOG_DUMP ||
          killing_thd->get_command() == COM_BINLOG_DUMP_GTID) {
        ++m_dump_thread_count;
        return;
      }
      DBUG_EXECUTE_IF("Check_dump_thread_is_alive", {
        DBUG_ASSERT(killing_thd->get_command() != COM_BINLOG_DUMP &&
                    killing_thd->get_command() != COM_BINLOG_DUMP_GTID);
      };);
    }
    mysql_mutex_lock(&killing_thd->LOCK_thd_data);

    if (killing_thd->kill_immunizer) {
      /*
        If killing_thd is in kill immune mode (i.e. operation on new DD tables
        is in progress) then just save state_to_set with THD::kill_immunizer
        object.

        While exiting kill immune mode, awake() is called again with the killed
        state saved in THD::kill_immunizer object.
      */
      killing_thd->kill_immunizer->save_killed_state(THD::KILL_CONNECTION);
    } else {
      killing_thd->killed = THD::KILL_CONNECTION;

      MYSQL_CALLBACK(Connection_handler_manager::event_functions,
                     post_kill_notification, (killing_thd));
    }

    if (killing_thd->is_killable && killing_thd->kill_immunizer == nullptr) {
      mysql_mutex_lock(&killing_thd->LOCK_current_cond);
      if (killing_thd->current_cond.load()) {
        mysql_mutex_lock(killing_thd->current_mutex);
        mysql_cond_broadcast(killing_thd->current_cond);
        mysql_mutex_unlock(killing_thd->current_mutex);
      }
      mysql_mutex_unlock(&killing_thd->LOCK_current_cond);
    }
    mysql_mutex_unlock(&killing_thd->LOCK_thd_data);
  }
};

/**
  This class implements callback function used by close_connections()
  to close vio connection for all thds in thd list
*/
class Call_close_conn : public Do_THD_Impl {
 public:
  Call_close_conn(bool server_shutdown) : is_server_shutdown(server_shutdown) {}

  void operator()(THD *closing_thd) override {
    if (closing_thd->get_protocol()->connection_alive()) {
      LEX_CSTRING main_sctx_user = closing_thd->m_main_security_ctx.user();
      LogErr(WARNING_LEVEL, ER_FORCE_CLOSE_THREAD, my_progname,
             (long)closing_thd->thread_id(),
             (main_sctx_user.length ? main_sctx_user.str : ""));
      /*
        Do not generate MYSQL_AUDIT_CONNECTION_DISCONNECT event, when closing
        thread close sessions. Each session will generate DISCONNECT event by
        itself.
      */
      close_connection(closing_thd, 0, is_server_shutdown, false);
    }
  }

 private:
  bool is_server_shutdown;
};

static void close_connections(void) {
  DBUG_TRACE;
  (void)RUN_HOOK(server_state, before_server_shutdown, (nullptr));

  Per_thread_connection_handler::kill_blocked_pthreads();

  uint dump_thread_count = 0;
  uint dump_thread_kill_retries = 8;

  // Close listeners.
  if (mysqld_socket_acceptor != nullptr)
    mysqld_socket_acceptor->close_listener();
#ifdef _WIN32
  if (named_pipe_acceptor != NULL) named_pipe_acceptor->close_listener();

  if (shared_mem_acceptor != NULL) shared_mem_acceptor->close_listener();
#endif

  /*
    First signal all threads that it's time to die
    This will give the threads some time to gracefully abort their
    statements and inform their clients that the server is about to die.
  */

  Global_THD_manager *thd_manager = Global_THD_manager::get_instance();
  LogErr(INFORMATION_LEVEL, ER_DEPART_WITH_GRACE,
         static_cast<int>(thd_manager->get_thd_count()));

  Set_kill_conn set_kill_conn;
  thd_manager->do_for_all_thd(&set_kill_conn);
  LogErr(INFORMATION_LEVEL, ER_SHUTTING_DOWN_SLAVE_THREADS);
  end_slave();

  if (set_kill_conn.get_dump_thread_count()) {
    /*
      Replication dump thread should be terminated after the clients are
      terminated. Wait for few more seconds for other sessions to end.
     */
    while (thd_manager->get_thd_count() > dump_thread_count &&
           dump_thread_kill_retries) {
      sleep(1);
      dump_thread_kill_retries--;
    }
    set_kill_conn.set_dump_thread_flag();
    thd_manager->do_for_all_thd(&set_kill_conn);
  }

  // Disable the event scheduler
  Events::stop();

  if (thd_manager->get_thd_count() > 0) sleep(2);  // Give threads time to die

  /*
    Force remaining threads to die by closing the connection to the client
    This will ensure that threads that are waiting for a command from the
    client on a blocking read call are aborted.
  */

  LogErr(INFORMATION_LEVEL, ER_DISCONNECTING_REMAINING_CLIENTS,
         static_cast<int>(thd_manager->get_thd_count()));

  Call_close_conn call_close_conn(true);
  thd_manager->do_for_all_thd(&call_close_conn);

  (void)RUN_HOOK(server_state, after_server_shutdown, (nullptr));

  /*
    All threads have now been aborted. Stop event scheduler thread
    after aborting all client connections, otherwise user may
    start/stop event scheduler after Events::deinit() deallocates
    scheduler object(static member in Events class)
  */
  Events::deinit();
  DBUG_PRINT("quit", ("Waiting for threads to die (count=%u)",
                      thd_manager->get_thd_count()));
  thd_manager->wait_till_no_thd();
  /*
    Connection threads might take a little while to go down after removing from
    global thread list. Give it some time.
  */
  Connection_handler_manager::wait_till_no_connection();

  delete_slave_info_objects();
  DBUG_PRINT("quit", ("close_connections thread"));
}

bool signal_restart_server() {
  if (!is_mysqld_managed()) {
    my_error(ER_RESTART_SERVER_FAILED, MYF(0),
             "mysqld is not managed by supervisor process");
    return true;
  }

#ifdef _WIN32
  if (!SetEvent(hEventRestart)) {
    LogErr(ERROR_LEVEL, ER_SET_EVENT_FAILED, GetLastError());
    my_error(ER_RESTART_SERVER_FAILED, MYF(0), "Internal operation failure");
    return true;
  }
#else

  if (pthread_kill(signal_thread_id.thread, SIGUSR2)) {
    DBUG_PRINT("error", ("Got error %d from pthread_kill", errno));
    my_error(ER_RESTART_SERVER_FAILED, MYF(0), "Internal operation failure");
    return true;
  }
#endif
  return false;
}

void kill_mysql(void) {
  DBUG_TRACE;

  if (!mysqld_server_started) {
    mysqld_process_must_end_at_startup = true;
    return;
  }
#if defined(_WIN32)
  {
    if (!SetEvent(hEventShutdown)) {
      DBUG_PRINT("error", ("Got error: %ld from SetEvent", GetLastError()));
    }
    /*
      or:
      HANDLE hEvent=OpenEvent(0, false, "MySqlShutdown");
      SetEvent(hEventShutdown);
      CloseHandle(hEvent);
    */
  }
#else
  if (pthread_kill(signal_thread_id.thread, SIGTERM)) {
    DBUG_PRINT("error", ("Got error %d from pthread_kill",
                         errno)); /* purecov: inspected */
  }
#endif
  DBUG_PRINT("quit", ("After pthread_kill"));
}

static void unireg_abort(int exit_code) {
  DBUG_TRACE;

  if (errno) {
    sysd::notify("ERRNO=", errno, "\n");
  }

  if (opt_initialize && exit_code && !opt_validate_config)
    LogErr(ERROR_LEVEL,
           mysql_initialize_directory_freshly_created
               ? ER_DATA_DIRECTORY_UNUSABLE_DELETABLE
               : ER_DATA_DIRECTORY_UNUSABLE,
           mysql_real_data_home);

  // At this point it does not make sense to buffer more messages.
  // Just flush what we have and write directly to stderr.
  flush_error_log_messages();

  if (opt_help) usage();

  bool daemon_launcher_quiet =
      (IF_WIN(false, opt_daemonize) && !mysqld::runtime::is_daemon() &&
       !is_help_or_validate_option());

  if (!daemon_launcher_quiet && exit_code) LogErr(ERROR_LEVEL, ER_ABORTING);

  mysql_audit_notify(MYSQL_AUDIT_SERVER_SHUTDOWN_SHUTDOWN,
                     MYSQL_AUDIT_SERVER_SHUTDOWN_REASON_ABORT, exit_code);
#ifndef _WIN32
  if (signal_thread_id.thread != 0) {
    // Make sure the signal thread isn't blocked when we are trying to exit.
    server_components_initialized();

    pthread_kill(signal_thread_id.thread, SIGTERM);
    my_thread_join(&signal_thread_id, nullptr);
  }
  signal_thread_id.thread = 0;

  if (mysqld::runtime::is_daemon()) {
    mysqld::runtime::signal_parent(pipe_write_fd, 0);
  }
#endif
  clean_up(!is_help_or_validate_option() && !daemon_launcher_quiet &&
           (exit_code || !opt_initialize)); /* purecov: inspected */
  DBUG_PRINT("quit", ("done with cleanup in unireg_abort"));
  mysqld_exit(exit_code);
}

void clean_up_mysqld_mutexes() { clean_up_mutexes(); }

static void mysqld_exit(int exit_code) {
  DBUG_ASSERT(
      (exit_code >= MYSQLD_SUCCESS_EXIT && exit_code <= MYSQLD_ABORT_EXIT) ||
      exit_code == MYSQLD_RESTART_EXIT);
  mysql_audit_finalize();
  Srv_session::module_deinit();
  delete_optimizer_cost_module();
  clean_up_mutexes();
  my_end(opt_endinfo ? MY_CHECK_ERROR | MY_GIVE_INFO : 0);
  destroy_error_log();
  log_error_read_log_exit();
#ifdef WITH_PERFSCHEMA_STORAGE_ENGINE
  shutdown_performance_schema();
#endif

#ifdef WITH_LOCK_ORDER
  LO_cleanup();
#endif

#if defined(_WIN32)
  if (hEventShutdown) CloseHandle(hEventShutdown);
  close_service_status_pipe_in_mysqld();
#endif  // _WIN32

  exit(exit_code); /* purecov: inspected */
}

/**
   GTID cleanup destroys objects and reset their pointer.
   Function is reentrant.
*/
void gtid_server_cleanup() {
  if (gtid_state != nullptr) {
    delete gtid_state;
    gtid_state = nullptr;
  }
  if (global_sid_map != nullptr) {
    delete global_sid_map;
    global_sid_map = nullptr;
  }
  if (global_sid_lock != nullptr) {
    delete global_sid_lock;
    global_sid_lock = nullptr;
  }
  if (gtid_table_persistor != nullptr) {
    delete gtid_table_persistor;
    gtid_table_persistor = nullptr;
  }
}

/**
   GTID initialization.

   @return true if allocation does not succeed
           false if OK
*/
bool gtid_server_init() {
  global_gtid_mode.set(
      static_cast<Gtid_mode::value_type>(Gtid_mode::sysvar_mode));
  bool res = (!(global_sid_lock = new Checkable_rwlock(
#ifdef HAVE_PSI_INTERFACE
                    key_rwlock_global_sid_lock
#endif
                    )) ||
              !(global_sid_map = new Sid_map(global_sid_lock)) ||
              !(gtid_state = new Gtid_state(global_sid_lock, global_sid_map)) ||
              !(gtid_table_persistor = new Gtid_table_persistor()));

  if (res) {
    gtid_server_cleanup();
  }
  return res;
}

// Free connection acceptors
static void free_connection_acceptors() {
  delete mysqld_socket_acceptor;
  mysqld_socket_acceptor = nullptr;

#ifdef _WIN32
  delete named_pipe_acceptor;
  named_pipe_acceptor = NULL;
  delete shared_mem_acceptor;
  shared_mem_acceptor = NULL;
#endif
}

static void clean_up(bool print_message) {
  DBUG_PRINT("exit", ("clean_up"));
  if (cleanup_done++) return; /* purecov: inspected */

  ha_pre_dd_shutdown();
  dd::shutdown();

  Events::deinit();
  stop_handle_manager();

  memcached_shutdown();

  /*
    make sure that handlers finish up
    what they have that is dependent on the binlog
  */
  if (print_message && (!is_help_or_validate_option() || opt_verbose))
    LogErr(INFORMATION_LEVEL, ER_BINLOG_END);
  ha_binlog_end(current_thd);

  injector::free_instance();
  mysql_bin_log.cleanup();

  udf_load_service.deinit();

  if (use_slave_mask) bitmap_free(&slave_error_mask);
  my_tz_free();
  servers_free(true);
  acl_free(true);
  grant_free();
  hostname_cache_free();
  range_optimizer_free();
  item_func_sleep_free();
  lex_free(); /* Free some memory */
  item_create_cleanup();
  if (!opt_noacl) udf_unload_udfs();
  table_def_start_shutdown();
  plugin_shutdown();
  gtid_server_cleanup();  // after plugin_shutdown
  delete_optimizer_cost_module();
  ha_end();
  if (tc_log) {
    tc_log->close();
    tc_log = nullptr;
  }

  if (dd::upgrade_57::in_progress()) delete_dictionary_tablespace();

  Recovered_xa_transactions::destroy();
  delegates_destroy();
  transaction_cache_free();
  MDL_context_backup_manager::destroy();
  table_def_free();
  mdl_destroy();
  key_caches.delete_elements();
  multi_keycache_free();
  query_logger.cleanup();
  free_tmpdir(&mysql_tmpdir_list);
  my_free(opt_bin_logname);
  free_max_user_conn();
  end_slave_list();
  delete binlog_filter;
  rpl_channel_filters.clean_up();
  end_ssl();
  vio_end();
  u_cleanup();
#if defined(ENABLED_DEBUG_SYNC)
  /* End the debug sync facility. See debug_sync.cc. */
  debug_sync_end();
#endif /* defined(ENABLED_DEBUG_SYNC) */

  delete_pid_file(MYF(0));

  if (print_message && my_default_lc_messages && server_start_time)
    LogErr(SYSTEM_LEVEL, ER_SERVER_SHUTDOWN_COMPLETE, my_progname,
           server_version, MYSQL_COMPILATION_COMMENT_SERVER);
  cleanup_errmsgs();

  free_connection_acceptors();
  Connection_handler_manager::destroy_instance();

  if (!is_help_or_validate_option() && !opt_initialize)
    resourcegroups::Resource_group_mgr::destroy_instance();
  mysql_client_plugin_deinit();

  Global_THD_manager::destroy_instance();

  my_free(const_cast<char *>(log_bin_basename));
  my_free(const_cast<char *>(log_bin_index));
  my_free(const_cast<char *>(relay_log_basename));
  my_free(const_cast<char *>(relay_log_index));
  free_list(opt_early_plugin_load_list_ptr);
  free_list(opt_plugin_load_list_ptr);

  /*
    Is this the best place for components deinit? It may be changed when new
    dependencies are discovered, possibly being divided into separate points
    where all dependencies are still ok.
  */
  log_error_stage_set(LOG_ERROR_STAGE_SHUTTING_DOWN);
  log_builtins_error_stack(LOG_ERROR_SERVICES_DEFAULT, false, nullptr);
#ifdef HAVE_PSI_THREAD_INTERFACE
  if (!is_help_or_validate_option() && !opt_initialize) {
    unregister_pfs_notification_service();
    unregister_pfs_resource_group_service();
  }
#endif
  deinit_tls_psi_keys();
  component_infrastructure_deinit();
  /*
    component unregister_variable() api depends on system_variable_hash.
    component_infrastructure_deinit() interns calls the deinit funtion
    of components which are loaded, and the deinit functions can have
    the component system unregister_ variable()  api's, hence we need
    to call the sys_var_end() after component_infrastructure_deinit()
  */
  sys_var_end();
  free_status_vars();

  finish_client_errs();
  deinit_errmessage();  // finish server errs
  DBUG_PRINT("quit", ("Error messages freed"));

  if (have_statement_timeout == SHOW_OPTION_YES) my_timer_deinitialize();

  have_statement_timeout = SHOW_OPTION_DISABLED;

  persisted_variables_cache.cleanup();

  udf_deinit_globals();
  /*
    The following lines may never be executed as the main thread may have
    killed us
  */
  DBUG_PRINT("quit", ("done with cleanup"));
} /* clean_up */

static void clean_up_mutexes() {
  mysql_mutex_destroy(&LOCK_log_throttle_qni);
  mysql_mutex_destroy(&LOCK_status);
  mysql_mutex_destroy(&LOCK_manager);
  mysql_mutex_destroy(&LOCK_crypt);
  mysql_mutex_destroy(&LOCK_user_conn);
  mysql_rwlock_destroy(&LOCK_sys_init_connect);
  mysql_rwlock_destroy(&LOCK_sys_init_slave);
  mysql_mutex_destroy(&LOCK_global_system_variables);
  mysql_rwlock_destroy(&LOCK_system_variables_hash);
  mysql_mutex_destroy(&LOCK_uuid_generator);
  mysql_mutex_destroy(&LOCK_sql_rand);
  mysql_mutex_destroy(&LOCK_prepared_stmt_count);
  mysql_mutex_destroy(&LOCK_sql_slave_skip_counter);
  mysql_mutex_destroy(&LOCK_slave_net_timeout);
  mysql_mutex_destroy(&LOCK_slave_trans_dep_tracker);
  mysql_mutex_destroy(&LOCK_error_messages);
  mysql_mutex_destroy(&LOCK_default_password_lifetime);
  mysql_mutex_destroy(&LOCK_mandatory_roles);
  mysql_mutex_destroy(&LOCK_server_started);
  mysql_cond_destroy(&COND_server_started);
  mysql_mutex_destroy(&LOCK_reset_gtid_table);
  mysql_mutex_destroy(&LOCK_compress_gtid_table);
  mysql_cond_destroy(&COND_compress_gtid_table);
  mysql_mutex_destroy(&LOCK_collect_instance_log);
  mysql_mutex_destroy(&LOCK_password_history);
  mysql_mutex_destroy(&LOCK_password_reuse_interval);
  mysql_cond_destroy(&COND_manager);
#ifdef _WIN32
  mysql_cond_destroy(&COND_handler_count);
  mysql_mutex_destroy(&LOCK_handler_count);
  mysql_rwlock_destroy(&LOCK_named_pipe_full_access_group);
#endif
#ifndef _WIN32
  mysql_cond_destroy(&COND_socket_listener_active);
  mysql_mutex_destroy(&LOCK_socket_listener_active);
  mysql_cond_destroy(&COND_start_signal_handler);
  mysql_mutex_destroy(&LOCK_start_signal_handler);
#endif
  mysql_mutex_destroy(&LOCK_keyring_operations);
  mysql_mutex_destroy(&LOCK_tls_ctx_options);
  mysql_mutex_destroy(&LOCK_rotate_binlog_master_key);
  mysql_mutex_destroy(&LOCK_admin_tls_ctx_options);
  mysql_mutex_destroy(&LOCK_partial_revokes);
}

/****************************************************************************
** Init IP and UNIX socket
****************************************************************************/

static void set_ports() {
  char *env;
  if (!mysqld_port &&
      !opt_disable_networking) {  // Get port if not from commandline
    mysqld_port = MYSQL_PORT;

    /*
      if builder specifically requested a default port, use that
      (even if it coincides with our factory default).
      only if they didn't do we check /etc/services (and, failing
      on that, fall back to the factory default of 3306).
      either default can be overridden by the environment variable
      MYSQL_TCP_PORT, which in turn can be overridden with command
      line options.
    */

#if MYSQL_PORT_DEFAULT == 0
    struct servent *serv_ptr;
    if ((serv_ptr = getservbyname("mysql", "tcp")))
      mysqld_port = ntohs((u_short)serv_ptr->s_port); /* purecov: inspected */
#endif
    if ((env = getenv("MYSQL_TCP_PORT")))
      mysqld_port = (uint)atoi(env); /* purecov: inspected */
  }
  if (!mysqld_unix_port) {
#ifdef _WIN32
    mysqld_unix_port = (char *)MYSQL_NAMEDPIPE;
#else
    mysqld_unix_port = MYSQL_UNIX_ADDR;
#endif
    if ((env = getenv("MYSQL_UNIX_PORT")))
      mysqld_unix_port = env; /* purecov: inspected */
  }
}

#if !defined(_WIN32)
/* Change to run as another user if started with --user */

static PasswdValue check_user(const char *user) {
  uid_t user_id = geteuid();

  PasswdValue tmp_user_info =
      (user == nullptr ? PasswdValue{} : my_getpwnam(user));

  // Don't bother if we aren't superuser
  if (user_id) {
    if (user) {
      /* Don't give a warning, if real user is same as given with --user */
      if ((tmp_user_info.IsVoid() || user_id != tmp_user_info.pw_uid))
        LogErr(WARNING_LEVEL, ER_USER_REQUIRES_ROOT);
    }
    return PasswdValue{};
  }
  DBUG_ASSERT(user_id == 0);  // we are running as root

  if (!user) {
    if (!opt_initialize && !is_help_or_validate_option()) {
      LogErr(ERROR_LEVEL, ER_REALLY_RUN_AS_ROOT);
      unireg_abort(MYSQLD_ABORT_EXIT);
    }
    return PasswdValue{};
  }
  /* purecov: begin tested */
  if (!strcmp(user, "root"))
    return PasswdValue{};  // Avoid problem with dynamic libraries

  if (tmp_user_info.IsVoid()) {
    // Allow a numeric uid to be used
    const char *pos;
    for (pos = user; my_isdigit(mysqld_charset, *pos); pos++)
      ;
    if (*pos)  // Not numeric id
      goto err;

    tmp_user_info = my_getpwuid(atoi(user));
    if (tmp_user_info.IsVoid()) goto err;
  }
  return tmp_user_info;
  /* purecov: end */

err:
  LogErr(ERROR_LEVEL, ER_USER_WHAT_USER, user);
  unireg_abort(MYSQLD_ABORT_EXIT);

  return PasswdValue{};
}

namespace mysqld_funcs_unit_test {
PasswdValue check_user_drv(const char *user) { return check_user(user); }
}  // namespace mysqld_funcs_unit_test

static void set_user(const char *user, const PasswdValue &user_info_arg) {
  /* purecov: begin tested */
  DBUG_ASSERT(user_info_arg.IsVoid() == false);
#ifdef HAVE_INITGROUPS
  initgroups(user, user_info_arg.pw_gid);
#endif
  if (setgid(user_info_arg.pw_gid) == -1) {
    LogErr(ERROR_LEVEL, ER_FAIL_SETGID, strerror(errno));
    unireg_abort(MYSQLD_ABORT_EXIT);
  }
  if (setuid(user_info_arg.pw_uid) == -1) {
    LogErr(ERROR_LEVEL, ER_FAIL_SETUID, strerror(errno));
    unireg_abort(MYSQLD_ABORT_EXIT);
  }

#ifdef HAVE_SYS_PRCTL_H
  if (test_flags & TEST_CORE_ON_SIGNAL) {
    /* inform kernel that process is dumpable */
    (void)prctl(PR_SET_DUMPABLE, 1);
  }
#endif

  /* purecov: end */
}

static void set_effective_user(const PasswdValue &user_info_arg) {
  DBUG_ASSERT(user_info_arg.IsVoid() == false);
  if (setregid((gid_t)-1, user_info_arg.pw_gid) == -1) {
    LogErr(ERROR_LEVEL, ER_FAIL_SETREGID, strerror(errno));
    unireg_abort(MYSQLD_ABORT_EXIT);
  }
  if (setreuid((uid_t)-1, user_info_arg.pw_uid) == -1) {
    LogErr(ERROR_LEVEL, ER_FAIL_SETREUID, strerror(errno));
    unireg_abort(MYSQLD_ABORT_EXIT);
  }
}

/** Change root user if started with @c --chroot . */
static void set_root(const char *path) {
  if (chroot(path) == -1) {
    LogErr(ERROR_LEVEL, ER_FAIL_CHROOT, strerror(errno));
    unireg_abort(MYSQLD_ABORT_EXIT);
  }
  my_setwd("/", MYF(0));
}
#endif  // !_WIN32

/**
  Check that an address value is a wildcard IP value,
  that is it has either the value 0.0.0.0 for IPv4 or the value ::1 in
  case IPv6, or has the specially treated symbol * as its value.

  @param address_value   Address value to check
  @param address_length  Address length

  @return true in case the address value is a wildcard value, else false.
*/
bool check_address_is_wildcard(const char *address_value,
                               size_t address_length) {
  return
      // Wildcard is not allowed in case a comma separated list of
      // addresses is specified
      native_strncasecmp(address_value, MY_BIND_ALL_ADDRESSES,
                         address_length) == 0 ||
      // The specially treated address :: is not allowed in case
      // a comma separated list of addresses is specified
      native_strncasecmp(address_value, ipv6_all_addresses, address_length) ==
          0 ||
      // The specially treated address 0.0.0.0 is not allowed in case
      // a comma separated list of addresses is specified
      native_strncasecmp(address_value, ipv4_all_addresses, address_length) ==
          0;
}

/**
  Take a string representing host or ip address followed by
  optional delimiter '/' and namespace name and put address part
  and namespace part into corresponding output parameters.

  @param begin_address_value  start of a string containing an address value
  @param end_address_value  pointer to an end of string containing
                            an address value. Has the value nullptr in case
                            address value not continue
  @param [out] address_value  address value extracted from address string
  @param [out] network_namespace  network namespace extracted from
                                  the address string value if any

  @return false on success, true on address format error
*/
static bool parse_address_string(const char *begin_address_value,
                                 const char *end_address_value,
                                 std::string *address_value,
                                 std::string *network_namespace) {
  const char *namespace_separator = strchr(begin_address_value, '/');

  if (namespace_separator != nullptr) {
    if (begin_address_value == namespace_separator)
      /*
        Parse error: there is no character before '/',
        that is missed address value
      */
      return true;

    if (namespace_separator < end_address_value) {
      if (end_address_value - namespace_separator == 1)
        /*
          Parse error: there is no character immediately after '/',
          that is missed namespace name.
        */
        return true;

      /*
        Found namespace delimiter. Extract namespace and address values
      */
      *address_value = std::string(begin_address_value, namespace_separator);
      *network_namespace =
          std::string(namespace_separator + 1, end_address_value);
    } else if (end_address_value != nullptr)
      /*
        This branch corresponds to the case when namespace separator is located
        after the last character of the address subvalue being processed.
        For example, if the following string '192.168.1.1,172.1.1.1/red'
        passed into the function create_bind_address_info_from_string(),
        then during handling of the address 192.168.1.1 search of '/'
        will return a position after the end of the sub string 192.168.1.1
        (in the next sub string 172.1.1.1/red) that should be ignored.
      */
      *address_value = std::string(begin_address_value, end_address_value);
    else {
      /*
        This branch corresponds to the case when namespace separator is located
        at the last part of address values. For example,
        this branch is executed during handling of the following value
        192.168.1.1,::1,::1/greeen for the option --bind-address.
      */
      *address_value = std::string(begin_address_value, namespace_separator);
      *network_namespace = std::string(namespace_separator + 1);
      if (*(namespace_separator + 1) == 0)
        /*
          Parse error: there is no character immediately
          after '/' - a namespace name missed.
        */
        return true;
    }
  } else {
    /*
      Regular address without network namespace found.
    */
    *address_value = end_address_value != nullptr
                         ? std::string(begin_address_value, end_address_value)
                         : std::string(begin_address_value);
  }

  return false;
}

/**
  Parse a value of address sub string with checking of address string format,
  extract address part and namespace part of the address value, and store
  their values into the argument valid_bind_addresses.

  @return false on success, true on address format error
*/
static bool create_bind_address_info_from_string(
    const char *begin_address_value, const char *end_address_value,
    std::list<Bind_address_info> *valid_bind_addresses) {
  Bind_address_info bind_address_info;
  std::string address_value, network_namespace;

  if (parse_address_string(begin_address_value, end_address_value,
                           &address_value, &network_namespace))
    return true;

  if (network_namespace.empty())
    bind_address_info = Bind_address_info(address_value);
  else {
    /*
      Wildcard value is not allowed in case network namespace specified
      for address value in the option bind-address.
    */
    if (check_address_is_wildcard(address_value.c_str(),
                                  address_value.length())) {
      LogErr(ERROR_LEVEL,
             ER_NETWORK_NAMESPACE_NOT_ALLOWED_FOR_WILDCARD_ADDRESS);
      return true;
    }

    bind_address_info = Bind_address_info(address_value, network_namespace);
  }

  valid_bind_addresses->emplace_back(bind_address_info);

  return false;
}

/**
  Check acceptable value(s) of parameter bind-address

  @param      bind_address          Value of the parameter bind-address
  @param[out] valid_bind_addresses  List of addresses to listen and their
                                    corresponding network namespaces if set.

  @return false on success, true on failure
*/
static bool check_bind_address_has_valid_value(
    const char *bind_address,
    std::list<Bind_address_info> *valid_bind_addresses) {
  if (strlen(bind_address) == 0)
    // Empty value for bind_address is an error
    return true;

  const char *comma_separator = strchr(bind_address, ',');
  const char *begin_of_value = bind_address;
  const bool multiple_bind_addresses = (comma_separator != nullptr);

  if (comma_separator == begin_of_value)
    // Return an error if a value of bind_address begins with comma
    return true;

  while (comma_separator != nullptr) {
    Bind_address_info bind_address_info;
    std::string address_value, network_namespace;
    /*
      Wildcard value is not allowed in case multi-addresses value specified
      for the option bind-address.
    */
    if (check_address_is_wildcard(begin_of_value,
                                  comma_separator - begin_of_value)) {
      LogErr(ERROR_LEVEL, ER_WILDCARD_NOT_ALLOWED_FOR_MULTIADDRESS_BIND);

      return true;
    }

    if (create_bind_address_info_from_string(begin_of_value, comma_separator,
                                             valid_bind_addresses))
      return true;

    begin_of_value = comma_separator + 1;
    comma_separator = strchr(begin_of_value, ',');
    if (comma_separator == begin_of_value)
      // Return an error if a value of bind_address has two adjacent commas
      return true;
  }

  /*
    Wildcard value is not allowed in case multi-addresses value specified
    for the option bind-address.
  */
  if (multiple_bind_addresses &&
      (check_address_is_wildcard(begin_of_value, strlen(begin_of_value)) ||
       strlen(begin_of_value) == 0))
    return true;

  if (create_bind_address_info_from_string(begin_of_value, comma_separator,
                                           valid_bind_addresses))
    return true;

  return false;
}

/**
  Check acceptable value(s) of the parameter admin-address

  @param      admin_bind_addr_str   Value of the parameter admin-address
  @param[out] admin_address_info    List of addresses to listen and their
                                    corresponding network namespaces if set.

  @return false on success, true on failure
*/
static bool check_admin_address_has_valid_value(
    const char *admin_bind_addr_str, Bind_address_info *admin_address_info) {
  std::string address_value, network_namespace;

  if (parse_address_string(admin_bind_addr_str, nullptr, &address_value,
                           &network_namespace))
    return true;

  if (check_address_is_wildcard(address_value.c_str(),
                                address_value.length())) {
    if (!network_namespace.empty())
      LogErr(ERROR_LEVEL,
             ER_NETWORK_NAMESPACE_NOT_ALLOWED_FOR_WILDCARD_ADDRESS);

    return true;
  }

  if (network_namespace.empty())
    *admin_address_info = Bind_address_info(address_value);
  else
    *admin_address_info = Bind_address_info(address_value, network_namespace);

  return false;
}

static bool network_init(void) {
  if (opt_initialize) return false;

#ifdef HAVE_SYS_UN_H
  std::string const unix_sock_name(mysqld_unix_port ? mysqld_unix_port : "");
#else
  std::string const unix_sock_name("");
#endif

  std::list<Bind_address_info> bind_addresses_info;

  if (!opt_disable_networking || unix_sock_name != "") {
    if (my_bind_addr_str != nullptr &&
        check_bind_address_has_valid_value(my_bind_addr_str,
                                           &bind_addresses_info)) {
      LogErr(ERROR_LEVEL, ER_INVALID_VALUE_OF_BIND_ADDRESSES, my_bind_addr_str);
      return true;
    }

    Bind_address_info admin_address_info;
    if (!opt_disable_networking) {
      if (my_admin_bind_addr_str != nullptr &&
          check_admin_address_has_valid_value(my_admin_bind_addr_str,
                                              &admin_address_info)) {
        LogErr(ERROR_LEVEL, ER_INVALID_ADMIN_ADDRESS, my_admin_bind_addr_str);
        return true;
      }
      /*
        Port 0 is interpreted by implementations of TCP protocol
        as a hint to find a first free port value to use and bind to it.
        On the other hand, the option mysqld_admin_port can be assigned
        the value 0 if a user specified a value that is out of allowable
        range of values. Therefore, to avoid a case when an operating
        system binds admin interface to am arbitrary selected port value,
        set it explicitly to the value MYSQL_ADMIN_PORT in case it has value 0.
      */
      if (mysqld_admin_port == 0) mysqld_admin_port = MYSQL_ADMIN_PORT;
    }
    Mysqld_socket_listener *mysqld_socket_listener = new (std::nothrow)
        Mysqld_socket_listener(bind_addresses_info, mysqld_port,
                               admin_address_info, mysqld_admin_port,
                               admin_address_info.address.empty()
                                   ? false
                                   : listen_admin_interface_in_separate_thread,
                               back_log, mysqld_port_timeout, unix_sock_name);
    if (mysqld_socket_listener == nullptr) return true;

    mysqld_socket_acceptor = new (std::nothrow)
        Connection_acceptor<Mysqld_socket_listener>(mysqld_socket_listener);
    if (mysqld_socket_acceptor == nullptr) {
      delete mysqld_socket_listener;
      mysqld_socket_listener = nullptr;
      return true;
    }

    if (mysqld_socket_acceptor->init_connection_acceptor())
      return true;  // mysqld_socket_acceptor would be freed in unireg_abort.

    if (report_port == 0) report_port = mysqld_port;

    if (!opt_disable_networking) DBUG_ASSERT(report_port != 0);
  }
#ifdef _WIN32
  // Create named pipe
  if (opt_enable_named_pipe) {
    std::string pipe_name = mysqld_unix_port ? mysqld_unix_port : "";

    named_pipe_listener = new (std::nothrow) Named_pipe_listener(&pipe_name);
    if (named_pipe_listener == NULL) return true;

    named_pipe_acceptor = new (std::nothrow)
        Connection_acceptor<Named_pipe_listener>(named_pipe_listener);
    if (named_pipe_acceptor == NULL) {
      delete named_pipe_listener;
      named_pipe_listener = NULL;
      return true;
    }

    if (named_pipe_acceptor->init_connection_acceptor())
      return true;  // named_pipe_acceptor would be freed in unireg_abort.
  }

  // Setup shared_memory acceptor
  if (opt_enable_shared_memory) {
    std::string shared_mem_base_name =
        shared_memory_base_name ? shared_memory_base_name : "";

    Shared_mem_listener *shared_mem_listener =
        new (std::nothrow) Shared_mem_listener(&shared_mem_base_name);
    if (shared_mem_listener == NULL) return true;

    shared_mem_acceptor = new (std::nothrow)
        Connection_acceptor<Shared_mem_listener>(shared_mem_listener);
    if (shared_mem_acceptor == NULL) {
      delete shared_mem_listener;
      shared_mem_listener = NULL;
      return true;
    }

    if (shared_mem_acceptor->init_connection_acceptor())
      return true;  // shared_mem_acceptor would be freed in unireg_abort.
  }
#endif  // _WIN32
  return false;
}

#ifdef _WIN32
static uint handler_count = 0;

static inline void decrement_handler_count() {
  mysql_mutex_lock(&LOCK_handler_count);
  handler_count--;
  mysql_cond_signal(&COND_handler_count);
  mysql_mutex_unlock(&LOCK_handler_count);
}

extern "C" void *socket_conn_event_handler(void *arg) {
  my_thread_init();

  Connection_acceptor<Mysqld_socket_listener> *conn_acceptor =
      static_cast<Connection_acceptor<Mysqld_socket_listener> *>(arg);
  conn_acceptor->connection_event_loop();

  decrement_handler_count();
  my_thread_end();
  return 0;
}

extern "C" void *named_pipe_conn_event_handler(void *arg) {
  my_thread_init();

  Connection_acceptor<Named_pipe_listener> *conn_acceptor =
      static_cast<Connection_acceptor<Named_pipe_listener> *>(arg);
  conn_acceptor->connection_event_loop();

  decrement_handler_count();
  my_thread_end();
  return 0;
}

extern "C" void *shared_mem_conn_event_handler(void *arg) {
  my_thread_init();

  Connection_acceptor<Shared_mem_listener> *conn_acceptor =
      static_cast<Connection_acceptor<Shared_mem_listener> *>(arg);
  conn_acceptor->connection_event_loop();

  decrement_handler_count();
  my_thread_end();
  return 0;
}

void setup_conn_event_handler_threads() {
  my_thread_handle hThread;

  DBUG_TRACE;

  if ((!have_tcpip || opt_disable_networking) && !opt_enable_shared_memory &&
      !opt_enable_named_pipe) {
    LogErr(ERROR_LEVEL, ER_WIN_LISTEN_BUT_HOW);
    unireg_abort(MYSQLD_ABORT_EXIT);  // Will not return
  }

  mysql_mutex_lock(&LOCK_handler_count);
  handler_count = 0;

  if (opt_enable_named_pipe) {
    int error = mysql_thread_create(
        key_thread_handle_con_namedpipes, &hThread, &connection_attrib,
        named_pipe_conn_event_handler, named_pipe_acceptor);
    if (!error)
      handler_count++;
    else
      LogErr(WARNING_LEVEL, ER_CANT_CREATE_NAMED_PIPES_THREAD, error);
  }

  if (have_tcpip && !opt_disable_networking) {
    int error = mysql_thread_create(
        key_thread_handle_con_sockets, &hThread, &connection_attrib,
        socket_conn_event_handler, mysqld_socket_acceptor);
    if (!error)
      handler_count++;
    else
      LogErr(WARNING_LEVEL, ER_CANT_CREATE_TCPIP_THREAD, error);
  }

  if (opt_enable_shared_memory) {
    int error = mysql_thread_create(
        key_thread_handle_con_sharedmem, &hThread, &connection_attrib,
        shared_mem_conn_event_handler, shared_mem_acceptor);
    if (!error)
      handler_count++;
    else
      LogErr(WARNING_LEVEL, ER_CANT_CREATE_SHM_THREAD, error);
  }

  // Block until all connection listener threads have exited.
  while (handler_count > 0)
    mysql_cond_wait(&COND_handler_count, &LOCK_handler_count);
  mysql_mutex_unlock(&LOCK_handler_count);
}

/*
  On Windows, we use native SetConsoleCtrlHandler for handle events like Ctrl-C
  with graceful shutdown.
  Also, we do not use signal(), but SetUnhandledExceptionFilter instead - as it
  provides possibility to pass the exception to just-in-time debugger, collect
  dumps and potentially also the exception and thread context used to output
  callstack.
*/

static BOOL WINAPI console_event_handler(DWORD type) {
  DBUG_TRACE;
  if (type == CTRL_C_EVENT) {
    /*
      Do not shutdown before startup is finished and shutdown
      thread is initialized. Otherwise there is a race condition
      between main thread doing initialization and CTRL-C thread doing
      cleanup, which can result into crash.
    */
    if (hEventShutdown)
      kill_mysql();
    else
      LogErr(WARNING_LEVEL, ER_NOT_RIGHT_NOW);
    return true;
  }
  return false;
}

#ifdef DEBUG_UNHANDLED_EXCEPTION_FILTER
#define DEBUGGER_ATTACH_TIMEOUT 120
/*
  Wait for debugger to attach and break into debugger. If debugger is not
  attached, resume after timeout.
*/
static void wait_for_debugger(int timeout_sec) {
  if (!IsDebuggerPresent()) {
    int i;
    printf("Waiting for debugger to attach, pid=%u\n", GetCurrentProcessId());
    fflush(stdout);
    for (i = 0; i < timeout_sec; i++) {
      Sleep(1000);
      if (IsDebuggerPresent()) {
        /* Break into debugger */
        __debugbreak();
        return;
      }
    }
    printf("pid=%u, debugger not attached after %d seconds, resuming\n",
           GetCurrentProcessId(), timeout_sec);
    fflush(stdout);
  }
}
#endif /* DEBUG_UNHANDLED_EXCEPTION_FILTER */

LONG WINAPI my_unhandler_exception_filter(EXCEPTION_POINTERS *ex_pointers) {
  static BOOL first_time = true;
  if (!first_time) {
    /*
      This routine can be called twice, typically
      when detaching in JIT debugger.
      Return EXCEPTION_EXECUTE_HANDLER to terminate process.
    */
    return EXCEPTION_EXECUTE_HANDLER;
  }
  first_time = false;
#ifdef DEBUG_UNHANDLED_EXCEPTION_FILTER
  /*
   Unfortunately there is no clean way to debug unhandled exception filters,
   as debugger does not stop there(also documented in MSDN)
   To overcome, one could put a MessageBox, but this will not work in service.
   Better solution is to print error message and sleep some minutes
   until debugger is attached
 */
  wait_for_debugger(DEBUGGER_ATTACH_TIMEOUT);
#endif /* DEBUG_UNHANDLED_EXCEPTION_FILTER */
  __try {
    my_set_exception_pointers(ex_pointers);
    handle_fatal_signal(ex_pointers->ExceptionRecord->ExceptionCode);
  } __except (EXCEPTION_EXECUTE_HANDLER) {
    DWORD written;
    const char msg[] = "Got exception in exception handler!\n";
    WriteFile(GetStdHandle(STD_OUTPUT_HANDLE), msg, sizeof(msg) - 1, &written,
              NULL);
  }
  /*
    Return EXCEPTION_CONTINUE_SEARCH to give JIT debugger
    (drwtsn32 or vsjitdebugger) possibility to attach,
    if JIT debugger is configured.
    Windows Error reporting might generate a dump here.
  */
  return EXCEPTION_CONTINUE_SEARCH;
}

void my_init_signals() {
  if (opt_console) SetConsoleCtrlHandler(console_event_handler, true);

  /* Avoid MessageBox()es*/
  _CrtSetReportMode(_CRT_WARN, _CRTDBG_MODE_FILE);
  _CrtSetReportFile(_CRT_WARN, _CRTDBG_FILE_STDERR);
  _CrtSetReportMode(_CRT_ERROR, _CRTDBG_MODE_FILE);
  _CrtSetReportFile(_CRT_ERROR, _CRTDBG_FILE_STDERR);
  _CrtSetReportMode(_CRT_ASSERT, _CRTDBG_MODE_FILE);
  _CrtSetReportFile(_CRT_ASSERT, _CRTDBG_FILE_STDERR);

  /*
    Do not use SEM_NOGPFAULTERRORBOX in the following SetErrorMode (),
    because it would prevent JIT debugger and Windows error reporting
    from working. We need WER or JIT-debugging, since our own unhandled
    exception filter is not guaranteed to work in all situation
    (like heap corruption or stack overflow)
  */
  SetErrorMode(SetErrorMode(0) | SEM_FAILCRITICALERRORS |
               SEM_NOOPENFILEERRORBOX);
  SetUnhandledExceptionFilter(my_unhandler_exception_filter);
}

#else  // !_WIN32

extern "C" {
static void empty_signal_handler(int sig MY_ATTRIBUTE((unused))) {}
}

void my_init_signals() {
  DBUG_TRACE;
  struct sigaction sa;
  (void)sigemptyset(&sa.sa_mask);

  if (!(test_flags & TEST_NO_STACKTRACE) ||
      (test_flags & TEST_CORE_ON_SIGNAL)) {
#ifdef HAVE_STACKTRACE
    my_init_stacktrace();
#endif

    if (test_flags & TEST_CORE_ON_SIGNAL) {
      // Change limits so that we will get a core file.
      struct rlimit rl;
      rl.rlim_cur = rl.rlim_max = RLIM_INFINITY;
      if (setrlimit(RLIMIT_CORE, &rl)) LogErr(WARNING_LEVEL, ER_CORE_VALUES);
    }

    /*
      SA_RESETHAND resets handler action to default when entering handler.
      SA_NODEFER allows receiving the same signal during handler.
      E.g. SIGABRT during our signal handler will dump core (default action).
    */
    sa.sa_flags = SA_RESETHAND | SA_NODEFER;
    sa.sa_handler = handle_fatal_signal;
    // Treat these as fatal and handle them.
    sigaction(SIGABRT, &sa, nullptr);
    sigaction(SIGFPE, &sa, nullptr);
    // Handle these as well, except for ASAN/UBSAN builds:
    // we let sanitizer runtime handle them instead.
#if defined(HANDLE_FATAL_SIGNALS)
    sigaction(SIGBUS, &sa, nullptr);
    sigaction(SIGILL, &sa, nullptr);
    sigaction(SIGSEGV, &sa, nullptr);
#endif
  }

  // Ignore SIGPIPE
  sa.sa_flags = 0;
  sa.sa_handler = SIG_IGN;
  (void)sigaction(SIGPIPE, &sa, nullptr);

  // SIGALRM is used to interrupt the socket listener.
  sa.sa_handler = empty_signal_handler;
  (void)sigaction(SIGALRM, &sa, nullptr);

  // Fix signals if ignored by parents (can happen on Mac OS X).
  sa.sa_handler = SIG_DFL;
  (void)sigaction(SIGTERM, &sa, nullptr);
  (void)sigaction(SIGHUP, &sa, nullptr);
  (void)sigaction(SIGUSR1, &sa, nullptr);

  (void)sigemptyset(&mysqld_signal_mask);
  /*
    Block SIGQUIT, SIGHUP, SIGTERM, SIGUSR1 and SIGUSR2.
    The signal handler thread does sigwait() on these.
  */
  (void)sigaddset(&mysqld_signal_mask, SIGQUIT);
  (void)sigaddset(&mysqld_signal_mask, SIGHUP);
  (void)sigaddset(&mysqld_signal_mask, SIGTERM);
  (void)sigaddset(&mysqld_signal_mask, SIGTSTP);
  (void)sigaddset(&mysqld_signal_mask, SIGUSR1);
  (void)sigaddset(&mysqld_signal_mask, SIGUSR2);
  /*
    Block SIGINT unless debugging to prevent Ctrl+C from causing
    unclean shutdown of the server.
  */
  if (!(test_flags & TEST_SIGINT)) (void)sigaddset(&mysqld_signal_mask, SIGINT);
  pthread_sigmask(SIG_SETMASK, &mysqld_signal_mask, nullptr);
}

static void start_signal_handler() {
  int error;
  my_thread_attr_t thr_attr;
  DBUG_TRACE;

  (void)my_thread_attr_init(&thr_attr);
  (void)pthread_attr_setscope(&thr_attr, PTHREAD_SCOPE_SYSTEM);
  (void)my_thread_attr_setdetachstate(&thr_attr, MY_THREAD_CREATE_JOINABLE);

  size_t guardize = 0;
  (void)pthread_attr_getguardsize(&thr_attr, &guardize);
#if defined(__ia64__) || defined(__ia64)
  /*
    Peculiar things with ia64 platforms - it seems we only have half the
    stack size in reality, so we have to double it here
  */
  guardize = my_thread_stack_size;
#endif
  if (0 !=
      my_thread_attr_setstacksize(&thr_attr, my_thread_stack_size + guardize)) {
    DBUG_ASSERT(false);
  }

  /*
    Set main_thread_id so that SIGTERM/SIGQUIT/SIGKILL/SIGUSR2 can interrupt
    the socket listener successfully.
  */
  main_thread_id = my_thread_self();

  mysql_mutex_lock(&LOCK_start_signal_handler);
  if ((error = mysql_thread_create(key_thread_signal_hand, &signal_thread_id,
                                   &thr_attr, signal_hand, nullptr))) {
    LogErr(ERROR_LEVEL, ER_CANT_CREATE_INTERRUPT_THREAD, error, errno);
    flush_error_log_messages();
    exit(MYSQLD_ABORT_EXIT);
  }
  mysql_cond_wait(&COND_start_signal_handler, &LOCK_start_signal_handler);
  mysql_mutex_unlock(&LOCK_start_signal_handler);

  (void)my_thread_attr_destroy(&thr_attr);
}

/** This thread handles SIGTERM, SIGQUIT, SIGHUP, SIGUSR1 and SIGUSR2 signals.
 */
/* ARGSUSED */
extern "C" void *signal_hand(void *arg MY_ATTRIBUTE((unused))) {
  my_thread_init();

  sigset_t set;
  (void)sigemptyset(&set);
  (void)sigaddset(&set, SIGTERM);
  (void)sigaddset(&set, SIGQUIT);
  (void)sigaddset(&set, SIGHUP);
  (void)sigaddset(&set, SIGUSR1);
  (void)sigaddset(&set, SIGUSR2);

  /*
    Signal to start_signal_handler that we are ready.
    This works by waiting for start_signal_handler to free mutex,
    after which we signal it that we are ready.
  */
  mysql_mutex_lock(&LOCK_start_signal_handler);
  mysql_cond_broadcast(&COND_start_signal_handler);
  mysql_mutex_unlock(&LOCK_start_signal_handler);

  /*
    Wait until that all server components have been successfully initialized.
    This step is mandatory since signal processing can be done safely only when
    all server components have been initialized.
  */
  server_components_init_wait();
  for (;;) {
    int sig = 0;
    int rc;
    bool error;
#ifdef __APPLE__
    while ((rc = sigwait(&set, &sig)) == EINTR) {
    }
    error = rc != 0;
#else
    siginfo_t sig_info;
    while ((rc = sigwaitinfo(&set, &sig_info)) == -1 && errno == EINTR) {
    }
    error = rc == -1;
    if (!error) sig = sig_info.si_signo;
#endif             // __APPLE__
    if (error)
      sql_print_error(
          "Fatal error in signal handling thread. sigwait/sigwaitinfo returned "
          "error  %d\n. Exiting signal handler "
          "thread.",
          errno);

    if (error || cleanup_done) {
      my_thread_end();
      my_thread_exit(nullptr);  // Safety
      return nullptr;           // Avoid compiler warnings
    }
    switch (sig) {
      case SIGUSR2:
        signal_hand_thr_exit_code = MYSQLD_RESTART_EXIT;
#ifndef __APPLE__  // Mac OS doesn't have sigwaitinfo.
        //  Log a note if mysqld is restarted via kill command.
        if (sig_info.si_pid != getpid()) {
          sql_print_information(
              "Received signal SIGUSR2."
              " Restarting mysqld (Version %s)",
              server_version);
        }
#endif             // __APPLE__
        // fall through
      case SIGTERM:
      case SIGQUIT:
#ifndef __APPLE__  // Mac OS doesn't have sigwaitinfo.
        if (sig_info.si_pid != getpid())
          LogErr(SYSTEM_LEVEL, ER_SERVER_SHUTDOWN_INFO, "<via user signal>",
                 server_version, MYSQL_COMPILATION_COMMENT_SERVER);
#else
        LogErr(SYSTEM_LEVEL, ER_SERVER_SHUTDOWN_INFO, "<via user signal>",
               server_version, MYSQL_COMPILATION_COMMENT_SERVER);
#endif  // __APPLE__
        // Switch to the file log message processing.
        query_logger.set_handlers((log_output_options != LOG_NONE) ? LOG_FILE
                                                                   : LOG_NONE);
        DBUG_PRINT("info",
                   ("Got signal: %d  connection_events_loop_aborted: %d", sig,
                    connection_events_loop_aborted()));
        if (!connection_events_loop_aborted()) {
          // Mark abort for threads.
          set_connection_events_loop_aborted(true);
#ifdef HAVE_PSI_THREAD_INTERFACE
          // Delete the instrumentation for the signal thread.
          PSI_THREAD_CALL(delete_current_thread)();
#endif /* HAVE_PSI_THREAD_INTERFACE */
          /*
            Kill the socket listener.
            The main thread will then set socket_listener_active= false,
            and wait for us to finish all the cleanup below.
          */
          mysql_mutex_lock(&LOCK_socket_listener_active);
          while (socket_listener_active) {
            DBUG_PRINT("info", ("Killing socket listener"));
            if (pthread_kill(main_thread_id, SIGALRM)) {
              DBUG_ASSERT(false);
              break;
            }
            mysql_cond_wait(&COND_socket_listener_active,
                            &LOCK_socket_listener_active);
          }
          mysql_mutex_unlock(&LOCK_socket_listener_active);

          close_connections();
        }
        my_thread_end();
        my_thread_exit(nullptr);
        return nullptr;  // Avoid compiler warnings
        break;
      case SIGHUP:
        if (!connection_events_loop_aborted()) {
          int not_used;
          handle_reload_request(
              nullptr,
              (REFRESH_LOG | REFRESH_TABLES | REFRESH_FAST | REFRESH_GRANT |
               REFRESH_THREADS | REFRESH_HOSTS),
              nullptr, &not_used);  // Flush logs
          // Reenable query logs after the options were reloaded.
          query_logger.set_handlers(log_output_options);
        }
        break;
      case SIGUSR1:
        if (!connection_events_loop_aborted()) {
          int not_used;
          handle_reload_request(
              nullptr,
              (REFRESH_ERROR_LOG |   /**< Rotate only the error log */
               REFRESH_GENERAL_LOG | /**< Flush the general log */
               REFRESH_SLOW_LOG),    /**< Flush the slow query log */
              nullptr, &not_used);   // Flush logs
          // Reenable query logs after the options were reloaded.
          query_logger.set_handlers(log_output_options);
        }
        break;
      default:
        break; /* purecov: tested */
    }
  }
  return nullptr; /* purecov: deadcode */
}

#endif  // !_WIN32

/**
  All global error messages are sent here where the first one is stored
  for the client.
*/
/* ARGSUSED */
extern "C" void my_message_sql(uint error, const char *str, myf MyFlags);

void my_message_sql(uint error, const char *str, myf MyFlags) {
  THD *thd = current_thd;
  DBUG_TRACE;
  DBUG_PRINT("error", ("error: %u  message: '%s'", error, str));

  DBUG_ASSERT(str != nullptr);
  /*
    An error should have a valid error number (!= 0), so it can be caught
    in stored procedures by SQL exception handlers.
    Calling my_error() with error == 0 is a bug.
    Remaining known places to fix:
    - storage/myisam/mi_create.c, my_printf_error()
    TODO:
    DBUG_ASSERT(error != 0);
  */

  if (error == 0) {
    /* At least, prevent new abuse ... */
    DBUG_ASSERT(strncmp(str, "MyISAM table", 12) == 0);
    error = ER_UNKNOWN_ERROR;
  }

  /* Caller wishes to inform client, and one is attached. */
  if (thd) {
    (void)thd->raise_condition(error, nullptr, Sql_condition::SL_ERROR, str,
                               MyFlags & ME_FATALERROR);

    /*
      Now for an argument check.
      We're asserting after rather than before raising the
      condition to make the culprit easier to track down.

      Messages intended for the error-log are in the range
      starting at ER_SERVER_RANGE_START (error_code 10,000);
      messages intended for sending to a client are in the
      range below ER_SERVER_RANGE_START. If a message is to
      be sent to both a client and the error log, it must
      be added twice (once in each range), and two separate
      calls (e.g. my_error() and LogErr()) must be added to
      the code.

      Only error-codes from the client range should be seen
      in this if(). If your patch asserts here, one of two
      things probably happened:

      - You added a new message to messages_to_error_log.txt:
        The message was added to the server range, but code
        was added that tries to send the message to a client
        (my_error(), push_warning_printf(), etc.).

        => Move the new message to messages_to_clients.txt.
           The copied message should be added at the end of
           the range for the lowest server version you're adding
           the message to.
           Rebuild the server; rerun your test.

      - You used an existing message:
        The existing message is intended for use with
        the error-log (it appears in messages_to_error_log.txt),
        but the new code tries to send it to a client (my_error(),
        push_warning_printf(), etc.).

        => Copy the existing message to messages_to_clients.txt.
           - The copied message should be added at the end of
             the range for the lowest server version you're adding
             the message to.
           - The copied message will need its own symbol;
             if in doubt, call the copy of ER_EXAMPLE_MESSAGE
             ER_DA_EXAMPLE_MESSAGE (as this version is for use
             with the diagnostics area).
           Then make sure that your new code references
           this new symbol when it sends the message
           to a client.
           Rebuild the server; rerun your test.

      We'll assert this here (rather than in raise_condition) as
      SQL's SIGNAL command also calls raise_condition, and SIGNAL
      is currently allowed to set any error-code (regardless of
      range). SIGNALing an error-code from the error-log range
      will not result in writing to that log to prevent abuse.
    */
    DBUG_ASSERT(error < ER_SERVER_RANGE_START);
  }

  /* When simulating OOM, skip writing to error log to avoid mtr errors */
  DBUG_EXECUTE_IF("simulate_out_of_memory", return;);

  /*
    Caller wishes to send to both the client and the error-log.
    This is legacy behaviour that is no longer legal as errors flagged
    to a client and those sent to the error-log are in different
    numeric ranges now. If you own code that does this, see about
    updating it by splitting it into two calls, one sending status
    to the client, the other sending it to the error-log using
    LogErr() and friends.
  */
  if (MyFlags & ME_ERRORLOG) {
    /*
      We've removed most uses of ME_ERRORLOG in the server.
      This leaves three possible cases, in which we'll rewrite
      the error-code from one in the client-range to one in
      the error-log range here:

      - EE_OUTOFMEMORY: Correct to ER_SERVER_OUT_OF_RESOURCES so
                        mysys can remain logger-agnostic.

      - HA_* range:     Correct to catch-all ER_SERVER_HANDLER_ERROR.

      - otherwise:      Flag as using info from the diagnostics area
                        (ER_ERROR_INFO_FROM_DA). This is a failsafe;
                        if your code triggers it, your code is probably
                        wrong.
    */
    if ((error == EE_OUTOFMEMORY) || (error == HA_ERR_OUT_OF_MEM))
      error = ER_SERVER_OUT_OF_RESOURCES;
    else if (error <= HA_ERR_LAST)
      error = ER_SERVER_HANDLER_ERROR;

    if (error < ER_SERVER_RANGE_START)
      LogEvent()
          .type(LOG_TYPE_ERROR)
          .prio(ERROR_LEVEL)
          .errcode(ER_ERROR_INFO_FROM_DA)
          .lookup(ER_ERROR_INFO_FROM_DA, error, str);
    else
      LogEvent()
          .type(LOG_TYPE_ERROR)
          .prio(ERROR_LEVEL)
          .errcode(error)
          .verbatim(str);

    /*
      This is no longer supported behaviour except for the cases
      outlined above, so flag anything else in debug builds!
      (We're bailing after rather than before printing to make the
      culprit easier to track down.)
    */
    DBUG_ASSERT((error == ER_FEATURE_NOT_AVAILABLE) ||
                (error >= ER_SERVER_RANGE_START));
  }

  /*
    Caller wishes to send to client, but none is attached, so we send
    to error-log instead.
  */
  else if (!thd) {
    LogEvent()
        .type(LOG_TYPE_ERROR)
        .subsys(LOG_SUBSYSTEM_TAG)
        .prio(ERROR_LEVEL)
        .errcode((error < ER_SERVER_RANGE_START)
                     ? ER_SERVER_NO_SESSION_TO_SEND_TO
                     : error)
        .lookup(ER_SERVER_NO_SESSION_TO_SEND_TO, error, str);
  }
}

extern "C" void *my_str_malloc_mysqld(size_t size);
extern "C" void my_str_free_mysqld(void *ptr);
extern "C" void *my_str_realloc_mysqld(void *ptr, size_t size);

void *my_str_malloc_mysqld(size_t size) {
  return my_malloc(key_memory_my_str_malloc, size, MYF(MY_FAE));
}

void my_str_free_mysqld(void *ptr) { my_free(ptr); }

void *my_str_realloc_mysqld(void *ptr, size_t size) {
  return my_realloc(key_memory_my_str_malloc, ptr, size, MYF(MY_FAE));
}

const char *load_default_groups[] = {
#ifdef WITH_NDBCLUSTER_STORAGE_ENGINE
    "mysql_cluster",
#endif
    "mysqld",        "server", MYSQL_BASE_VERSION, nullptr, nullptr};

#if defined(_WIN32)
static const int load_default_groups_sz =
    sizeof(load_default_groups) / sizeof(load_default_groups[0]);
#endif

/**
  This function is used to check for stack overrun for pathological
  cases of regular expressions and 'like' expressions.
  The call to current_thd is quite expensive, so we try to avoid it
  for the normal cases.
  The size of each stack frame for the wildcmp() routines is ~128 bytes,
  so checking *every* recursive call is not necessary.
 */
extern "C" {
static int check_enough_stack_size(int recurse_level) {
  uchar stack_top;
  if (recurse_level % 16 != 0) return 0;

  THD *my_thd = current_thd;
  if (my_thd != nullptr)
    return check_stack_overrun(my_thd, STACK_MIN_SIZE * 4, &stack_top);
  return 0;
}
}  // extern "C"

SHOW_VAR com_status_vars[] = {
    {"admin_commands", (char *)offsetof(System_status_var, com_other),
     SHOW_LONG_STATUS, SHOW_SCOPE_ALL},
    {"assign_to_keycache",
     (char *)offsetof(System_status_var,
                      com_stat[(uint)SQLCOM_ASSIGN_TO_KEYCACHE]),
     SHOW_LONG_STATUS, SHOW_SCOPE_ALL},
    {"alter_db",
     (char *)offsetof(System_status_var, com_stat[(uint)SQLCOM_ALTER_DB]),
     SHOW_LONG_STATUS, SHOW_SCOPE_ALL},
    {"alter_event",
     (char *)offsetof(System_status_var, com_stat[(uint)SQLCOM_ALTER_EVENT]),
     SHOW_LONG_STATUS, SHOW_SCOPE_ALL},
    {"alter_function",
     (char *)offsetof(System_status_var, com_stat[(uint)SQLCOM_ALTER_FUNCTION]),
     SHOW_LONG_STATUS, SHOW_SCOPE_ALL},
    {"alter_instance",
     (char *)offsetof(System_status_var, com_stat[(uint)SQLCOM_ALTER_INSTANCE]),
     SHOW_LONG_STATUS, SHOW_SCOPE_ALL},
    {"alter_procedure",
     (char *)offsetof(System_status_var,
                      com_stat[(uint)SQLCOM_ALTER_PROCEDURE]),
     SHOW_LONG_STATUS, SHOW_SCOPE_ALL},
    {"alter_resource_group",
     (char *)offsetof(System_status_var,
                      com_stat[(uint)SQLCOM_ALTER_RESOURCE_GROUP]),
     SHOW_LONG_STATUS, SHOW_SCOPE_ALL},
    {"alter_server",
     (char *)offsetof(System_status_var, com_stat[(uint)SQLCOM_ALTER_SERVER]),
     SHOW_LONG_STATUS, SHOW_SCOPE_ALL},
    {"alter_table",
     (char *)offsetof(System_status_var, com_stat[(uint)SQLCOM_ALTER_TABLE]),
     SHOW_LONG_STATUS, SHOW_SCOPE_ALL},
    {"alter_tablespace",
     (char *)offsetof(System_status_var,
                      com_stat[(uint)SQLCOM_ALTER_TABLESPACE]),
     SHOW_LONG_STATUS, SHOW_SCOPE_ALL},
    {"alter_user",
     (char *)offsetof(System_status_var, com_stat[(uint)SQLCOM_ALTER_USER]),
     SHOW_LONG_STATUS, SHOW_SCOPE_ALL},
    {"alter_user_default_role",
     (char *)offsetof(System_status_var,
                      com_stat[(uint)SQLCOM_ALTER_USER_DEFAULT_ROLE]),
     SHOW_LONG_STATUS, SHOW_SCOPE_ALL},
    {"analyze",
     (char *)offsetof(System_status_var, com_stat[(uint)SQLCOM_ANALYZE]),
     SHOW_LONG_STATUS, SHOW_SCOPE_ALL},
    {"begin", (char *)offsetof(System_status_var, com_stat[(uint)SQLCOM_BEGIN]),
     SHOW_LONG_STATUS, SHOW_SCOPE_ALL},
    {"binlog",
     (char *)offsetof(System_status_var,
                      com_stat[(uint)SQLCOM_BINLOG_BASE64_EVENT]),
     SHOW_LONG_STATUS, SHOW_SCOPE_ALL},
    {"call_procedure",
     (char *)offsetof(System_status_var, com_stat[(uint)SQLCOM_CALL]),
     SHOW_LONG_STATUS, SHOW_SCOPE_ALL},
    {"change_db",
     (char *)offsetof(System_status_var, com_stat[(uint)SQLCOM_CHANGE_DB]),
     SHOW_LONG_STATUS, SHOW_SCOPE_ALL},
    {"change_master",
     (char *)offsetof(System_status_var, com_stat[(uint)SQLCOM_CHANGE_MASTER]),
     SHOW_LONG_STATUS, SHOW_SCOPE_ALL},
    {"change_repl_filter",
     (char *)offsetof(System_status_var,
                      com_stat[(uint)SQLCOM_CHANGE_REPLICATION_FILTER]),
     SHOW_LONG_STATUS, SHOW_SCOPE_ALL},
    {"change_replication_source",
     (char *)offsetof(System_status_var, com_stat[(uint)SQLCOM_CHANGE_MASTER]),
     SHOW_LONG_STATUS, SHOW_SCOPE_ALL},
    {"check", (char *)offsetof(System_status_var, com_stat[(uint)SQLCOM_CHECK]),
     SHOW_LONG_STATUS, SHOW_SCOPE_ALL},
    {"checksum",
     (char *)offsetof(System_status_var, com_stat[(uint)SQLCOM_CHECKSUM]),
     SHOW_LONG_STATUS, SHOW_SCOPE_ALL},
    {"clone", (char *)offsetof(System_status_var, com_stat[(uint)SQLCOM_CLONE]),
     SHOW_LONG_STATUS, SHOW_SCOPE_ALL},
    {"commit",
     (char *)offsetof(System_status_var, com_stat[(uint)SQLCOM_COMMIT]),
     SHOW_LONG_STATUS, SHOW_SCOPE_ALL},
    {"create_db",
     (char *)offsetof(System_status_var, com_stat[(uint)SQLCOM_CREATE_DB]),
     SHOW_LONG_STATUS, SHOW_SCOPE_ALL},
    {"create_event",
     (char *)offsetof(System_status_var, com_stat[(uint)SQLCOM_CREATE_EVENT]),
     SHOW_LONG_STATUS, SHOW_SCOPE_ALL},
    {"create_function",
     (char *)offsetof(System_status_var,
                      com_stat[(uint)SQLCOM_CREATE_SPFUNCTION]),
     SHOW_LONG_STATUS, SHOW_SCOPE_ALL},
    {"create_index",
     (char *)offsetof(System_status_var, com_stat[(uint)SQLCOM_CREATE_INDEX]),
     SHOW_LONG_STATUS, SHOW_SCOPE_ALL},
    {"create_procedure",
     (char *)offsetof(System_status_var,
                      com_stat[(uint)SQLCOM_CREATE_PROCEDURE]),
     SHOW_LONG_STATUS, SHOW_SCOPE_ALL},
    {"create_role",
     (char *)offsetof(System_status_var, com_stat[(uint)SQLCOM_CREATE_ROLE]),
     SHOW_LONG_STATUS, SHOW_SCOPE_ALL},
    {"create_server",
     (char *)offsetof(System_status_var, com_stat[(uint)SQLCOM_CREATE_SERVER]),
     SHOW_LONG_STATUS, SHOW_SCOPE_ALL},
    {"create_table",
     (char *)offsetof(System_status_var, com_stat[(uint)SQLCOM_CREATE_TABLE]),
     SHOW_LONG_STATUS, SHOW_SCOPE_ALL},
    {"create_resource_group",
     (char *)offsetof(System_status_var,
                      com_stat[(uint)SQLCOM_CREATE_RESOURCE_GROUP]),
     SHOW_LONG_STATUS, SHOW_SCOPE_ALL},
    {"create_trigger",
     (char *)offsetof(System_status_var, com_stat[(uint)SQLCOM_CREATE_TRIGGER]),
     SHOW_LONG_STATUS, SHOW_SCOPE_ALL},
    {"create_udf",
     (char *)offsetof(System_status_var,
                      com_stat[(uint)SQLCOM_CREATE_FUNCTION]),
     SHOW_LONG_STATUS, SHOW_SCOPE_ALL},
    {"create_user",
     (char *)offsetof(System_status_var, com_stat[(uint)SQLCOM_CREATE_USER]),
     SHOW_LONG_STATUS, SHOW_SCOPE_ALL},
    {"create_view",
     (char *)offsetof(System_status_var, com_stat[(uint)SQLCOM_CREATE_VIEW]),
     SHOW_LONG_STATUS, SHOW_SCOPE_ALL},
    {"create_spatial_reference_system",
     (char *)offsetof(System_status_var, com_stat[(uint)SQLCOM_CREATE_SRS]),
     SHOW_LONG_STATUS, SHOW_SCOPE_ALL},
    {"dealloc_sql",
     (char *)offsetof(System_status_var,
                      com_stat[(uint)SQLCOM_DEALLOCATE_PREPARE]),
     SHOW_LONG_STATUS, SHOW_SCOPE_ALL},
    {"delete",
     (char *)offsetof(System_status_var, com_stat[(uint)SQLCOM_DELETE]),
     SHOW_LONG_STATUS, SHOW_SCOPE_ALL},
    {"delete_multi",
     (char *)offsetof(System_status_var, com_stat[(uint)SQLCOM_DELETE_MULTI]),
     SHOW_LONG_STATUS, SHOW_SCOPE_ALL},
    {"do", (char *)offsetof(System_status_var, com_stat[(uint)SQLCOM_DO]),
     SHOW_LONG_STATUS, SHOW_SCOPE_ALL},
    {"drop_db",
     (char *)offsetof(System_status_var, com_stat[(uint)SQLCOM_DROP_DB]),
     SHOW_LONG_STATUS, SHOW_SCOPE_ALL},
    {"drop_event",
     (char *)offsetof(System_status_var, com_stat[(uint)SQLCOM_DROP_EVENT]),
     SHOW_LONG_STATUS, SHOW_SCOPE_ALL},
    {"drop_function",
     (char *)offsetof(System_status_var, com_stat[(uint)SQLCOM_DROP_FUNCTION]),
     SHOW_LONG_STATUS, SHOW_SCOPE_ALL},
    {"drop_index",
     (char *)offsetof(System_status_var, com_stat[(uint)SQLCOM_DROP_INDEX]),
     SHOW_LONG_STATUS, SHOW_SCOPE_ALL},
    {"drop_procedure",
     (char *)offsetof(System_status_var, com_stat[(uint)SQLCOM_DROP_PROCEDURE]),
     SHOW_LONG_STATUS, SHOW_SCOPE_ALL},
    {"drop_resource_group",
     (char *)offsetof(System_status_var,
                      com_stat[(uint)SQLCOM_DROP_RESOURCE_GROUP]),
     SHOW_LONG_STATUS, SHOW_SCOPE_ALL},
    {"drop_role",
     (char *)offsetof(System_status_var, com_stat[(uint)SQLCOM_DROP_ROLE]),
     SHOW_LONG_STATUS, SHOW_SCOPE_ALL},
    {"drop_server",
     (char *)offsetof(System_status_var, com_stat[(uint)SQLCOM_DROP_SERVER]),
     SHOW_LONG_STATUS, SHOW_SCOPE_ALL},
    {"drop_spatial_reference_system",
     (char *)offsetof(System_status_var, com_stat[(uint)SQLCOM_DROP_SRS]),
     SHOW_LONG_STATUS, SHOW_SCOPE_ALL},
    {"drop_table",
     (char *)offsetof(System_status_var, com_stat[(uint)SQLCOM_DROP_TABLE]),
     SHOW_LONG_STATUS, SHOW_SCOPE_ALL},
    {"drop_trigger",
     (char *)offsetof(System_status_var, com_stat[(uint)SQLCOM_DROP_TRIGGER]),
     SHOW_LONG_STATUS, SHOW_SCOPE_ALL},
    {"drop_user",
     (char *)offsetof(System_status_var, com_stat[(uint)SQLCOM_DROP_USER]),
     SHOW_LONG_STATUS, SHOW_SCOPE_ALL},
    {"drop_view",
     (char *)offsetof(System_status_var, com_stat[(uint)SQLCOM_DROP_VIEW]),
     SHOW_LONG_STATUS, SHOW_SCOPE_ALL},
    {"empty_query",
     (char *)offsetof(System_status_var, com_stat[(uint)SQLCOM_EMPTY_QUERY]),
     SHOW_LONG_STATUS, SHOW_SCOPE_ALL},
    {"execute_sql",
     (char *)offsetof(System_status_var, com_stat[(uint)SQLCOM_EXECUTE]),
     SHOW_LONG_STATUS, SHOW_SCOPE_ALL},
    {"explain_other",
     (char *)offsetof(System_status_var, com_stat[(uint)SQLCOM_EXPLAIN_OTHER]),
     SHOW_LONG_STATUS, SHOW_SCOPE_ALL},
    {"flush", (char *)offsetof(System_status_var, com_stat[(uint)SQLCOM_FLUSH]),
     SHOW_LONG_STATUS, SHOW_SCOPE_ALL},
    {"get_diagnostics",
     (char *)offsetof(System_status_var,
                      com_stat[(uint)SQLCOM_GET_DIAGNOSTICS]),
     SHOW_LONG_STATUS, SHOW_SCOPE_ALL},
    {"grant", (char *)offsetof(System_status_var, com_stat[(uint)SQLCOM_GRANT]),
     SHOW_LONG_STATUS, SHOW_SCOPE_ALL},
    {"grant_roles",
     (char *)offsetof(System_status_var, com_stat[(uint)SQLCOM_GRANT_ROLE]),
     SHOW_LONG_STATUS, SHOW_SCOPE_ALL},
    {"ha_close",
     (char *)offsetof(System_status_var, com_stat[(uint)SQLCOM_HA_CLOSE]),
     SHOW_LONG_STATUS, SHOW_SCOPE_ALL},
    {"ha_open",
     (char *)offsetof(System_status_var, com_stat[(uint)SQLCOM_HA_OPEN]),
     SHOW_LONG_STATUS, SHOW_SCOPE_ALL},
    {"ha_read",
     (char *)offsetof(System_status_var, com_stat[(uint)SQLCOM_HA_READ]),
     SHOW_LONG_STATUS, SHOW_SCOPE_ALL},
    {"help", (char *)offsetof(System_status_var, com_stat[(uint)SQLCOM_HELP]),
     SHOW_LONG_STATUS, SHOW_SCOPE_ALL},
    {"import",
     (char *)offsetof(System_status_var, com_stat[(uint)SQLCOM_IMPORT]),
     SHOW_LONG_STATUS, SHOW_SCOPE_ALL},
    {"insert",
     (char *)offsetof(System_status_var, com_stat[(uint)SQLCOM_INSERT]),
     SHOW_LONG_STATUS, SHOW_SCOPE_ALL},
    {"insert_select",
     (char *)offsetof(System_status_var, com_stat[(uint)SQLCOM_INSERT_SELECT]),
     SHOW_LONG_STATUS, SHOW_SCOPE_ALL},
    {"install_component",
     (char *)offsetof(System_status_var,
                      com_stat[(uint)SQLCOM_INSTALL_COMPONENT]),
     SHOW_LONG_STATUS, SHOW_SCOPE_ALL},
    {"install_plugin",
     (char *)offsetof(System_status_var, com_stat[(uint)SQLCOM_INSTALL_PLUGIN]),
     SHOW_LONG_STATUS, SHOW_SCOPE_ALL},
    {"kill", (char *)offsetof(System_status_var, com_stat[(uint)SQLCOM_KILL]),
     SHOW_LONG_STATUS, SHOW_SCOPE_ALL},
    {"load", (char *)offsetof(System_status_var, com_stat[(uint)SQLCOM_LOAD]),
     SHOW_LONG_STATUS, SHOW_SCOPE_ALL},
    {"lock_instance",
     (char *)offsetof(System_status_var, com_stat[(uint)SQLCOM_LOCK_INSTANCE]),
     SHOW_LONG_STATUS, SHOW_SCOPE_ALL},
    {"lock_tables",
     (char *)offsetof(System_status_var, com_stat[(uint)SQLCOM_LOCK_TABLES]),
     SHOW_LONG_STATUS, SHOW_SCOPE_ALL},
    {"optimize",
     (char *)offsetof(System_status_var, com_stat[(uint)SQLCOM_OPTIMIZE]),
     SHOW_LONG_STATUS, SHOW_SCOPE_ALL},
    {"preload_keys",
     (char *)offsetof(System_status_var, com_stat[(uint)SQLCOM_PRELOAD_KEYS]),
     SHOW_LONG_STATUS, SHOW_SCOPE_ALL},
    {"prepare_sql",
     (char *)offsetof(System_status_var, com_stat[(uint)SQLCOM_PREPARE]),
     SHOW_LONG_STATUS, SHOW_SCOPE_ALL},
    {"purge", (char *)offsetof(System_status_var, com_stat[(uint)SQLCOM_PURGE]),
     SHOW_LONG_STATUS, SHOW_SCOPE_ALL},
    {"purge_before_date",
     (char *)offsetof(System_status_var, com_stat[(uint)SQLCOM_PURGE_BEFORE]),
     SHOW_LONG_STATUS, SHOW_SCOPE_ALL},
    {"release_savepoint",
     (char *)offsetof(System_status_var,
                      com_stat[(uint)SQLCOM_RELEASE_SAVEPOINT]),
     SHOW_LONG_STATUS, SHOW_SCOPE_ALL},
    {"rename_table",
     (char *)offsetof(System_status_var, com_stat[(uint)SQLCOM_RENAME_TABLE]),
     SHOW_LONG_STATUS, SHOW_SCOPE_ALL},
    {"rename_user",
     (char *)offsetof(System_status_var, com_stat[(uint)SQLCOM_RENAME_USER]),
     SHOW_LONG_STATUS, SHOW_SCOPE_ALL},
    {"repair",
     (char *)offsetof(System_status_var, com_stat[(uint)SQLCOM_REPAIR]),
     SHOW_LONG_STATUS, SHOW_SCOPE_ALL},
    {"replace",
     (char *)offsetof(System_status_var, com_stat[(uint)SQLCOM_REPLACE]),
     SHOW_LONG_STATUS, SHOW_SCOPE_ALL},
    {"replace_select",
     (char *)offsetof(System_status_var, com_stat[(uint)SQLCOM_REPLACE_SELECT]),
     SHOW_LONG_STATUS, SHOW_SCOPE_ALL},
    {"reset", (char *)offsetof(System_status_var, com_stat[(uint)SQLCOM_RESET]),
     SHOW_LONG_STATUS, SHOW_SCOPE_ALL},
    {"resignal",
     (char *)offsetof(System_status_var, com_stat[(uint)SQLCOM_RESIGNAL]),
     SHOW_LONG_STATUS, SHOW_SCOPE_ALL},
    {"restart",
     (char *)offsetof(System_status_var, com_stat[(uint)SQLCOM_RESTART_SERVER]),
     SHOW_LONG_STATUS, SHOW_SCOPE_ALL},
    {"revoke",
     (char *)offsetof(System_status_var, com_stat[(uint)SQLCOM_REVOKE]),
     SHOW_LONG_STATUS, SHOW_SCOPE_ALL},
    {"revoke_all",
     (char *)offsetof(System_status_var, com_stat[(uint)SQLCOM_REVOKE_ALL]),
     SHOW_LONG_STATUS, SHOW_SCOPE_ALL},
    {"revoke_roles",
     (char *)offsetof(System_status_var, com_stat[(uint)SQLCOM_REVOKE_ROLE]),
     SHOW_LONG_STATUS, SHOW_SCOPE_ALL},
    {"rollback",
     (char *)offsetof(System_status_var, com_stat[(uint)SQLCOM_ROLLBACK]),
     SHOW_LONG_STATUS, SHOW_SCOPE_ALL},
    {"rollback_to_savepoint",
     (char *)offsetof(System_status_var,
                      com_stat[(uint)SQLCOM_ROLLBACK_TO_SAVEPOINT]),
     SHOW_LONG_STATUS, SHOW_SCOPE_ALL},
    {"savepoint",
     (char *)offsetof(System_status_var, com_stat[(uint)SQLCOM_SAVEPOINT]),
     SHOW_LONG_STATUS, SHOW_SCOPE_ALL},
    {"select",
     (char *)offsetof(System_status_var, com_stat[(uint)SQLCOM_SELECT]),
     SHOW_LONG_STATUS, SHOW_SCOPE_ALL},
    {"set_option",
     (char *)offsetof(System_status_var, com_stat[(uint)SQLCOM_SET_OPTION]),
     SHOW_LONG_STATUS, SHOW_SCOPE_ALL},
    {"set_password",
     (char *)offsetof(System_status_var, com_stat[(uint)SQLCOM_SET_PASSWORD]),
     SHOW_LONG_STATUS, SHOW_SCOPE_ALL},
    {"set_resource_group",
     (char *)offsetof(System_status_var,
                      com_stat[(uint)SQLCOM_SET_RESOURCE_GROUP]),
     SHOW_LONG_STATUS, SHOW_SCOPE_ALL},
    {"set_role",
     (char *)offsetof(System_status_var, com_stat[(uint)SQLCOM_SET_ROLE]),
     SHOW_LONG_STATUS, SHOW_SCOPE_ALL},
    {"signal",
     (char *)offsetof(System_status_var, com_stat[(uint)SQLCOM_SIGNAL]),
     SHOW_LONG_STATUS, SHOW_SCOPE_ALL},
    {"show_binlog_events",
     (char *)offsetof(System_status_var,
                      com_stat[(uint)SQLCOM_SHOW_BINLOG_EVENTS]),
     SHOW_LONG_STATUS, SHOW_SCOPE_ALL},
    {"show_binlogs",
     (char *)offsetof(System_status_var, com_stat[(uint)SQLCOM_SHOW_BINLOGS]),
     SHOW_LONG_STATUS, SHOW_SCOPE_ALL},
    {"show_charsets",
     (char *)offsetof(System_status_var, com_stat[(uint)SQLCOM_SHOW_CHARSETS]),
     SHOW_LONG_STATUS, SHOW_SCOPE_ALL},
    {"show_collations",
     (char *)offsetof(System_status_var,
                      com_stat[(uint)SQLCOM_SHOW_COLLATIONS]),
     SHOW_LONG_STATUS, SHOW_SCOPE_ALL},
    {"show_create_db",
     (char *)offsetof(System_status_var, com_stat[(uint)SQLCOM_SHOW_CREATE_DB]),
     SHOW_LONG_STATUS, SHOW_SCOPE_ALL},
    {"show_create_event",
     (char *)offsetof(System_status_var,
                      com_stat[(uint)SQLCOM_SHOW_CREATE_EVENT]),
     SHOW_LONG_STATUS, SHOW_SCOPE_ALL},
    {"show_create_func",
     (char *)offsetof(System_status_var,
                      com_stat[(uint)SQLCOM_SHOW_CREATE_FUNC]),
     SHOW_LONG_STATUS, SHOW_SCOPE_ALL},
    {"show_create_proc",
     (char *)offsetof(System_status_var,
                      com_stat[(uint)SQLCOM_SHOW_CREATE_PROC]),
     SHOW_LONG_STATUS, SHOW_SCOPE_ALL},
    {"show_create_table",
     (char *)offsetof(System_status_var, com_stat[(uint)SQLCOM_SHOW_CREATE]),
     SHOW_LONG_STATUS, SHOW_SCOPE_ALL},
    {"show_create_trigger",
     (char *)offsetof(System_status_var,
                      com_stat[(uint)SQLCOM_SHOW_CREATE_TRIGGER]),
     SHOW_LONG_STATUS, SHOW_SCOPE_ALL},
    {"show_databases",
     (char *)offsetof(System_status_var, com_stat[(uint)SQLCOM_SHOW_DATABASES]),
     SHOW_LONG_STATUS, SHOW_SCOPE_ALL},
    {"show_engine_logs",
     (char *)offsetof(System_status_var,
                      com_stat[(uint)SQLCOM_SHOW_ENGINE_LOGS]),
     SHOW_LONG_STATUS, SHOW_SCOPE_ALL},
    {"show_engine_mutex",
     (char *)offsetof(System_status_var,
                      com_stat[(uint)SQLCOM_SHOW_ENGINE_MUTEX]),
     SHOW_LONG_STATUS, SHOW_SCOPE_ALL},
    {"show_engine_status",
     (char *)offsetof(System_status_var,
                      com_stat[(uint)SQLCOM_SHOW_ENGINE_STATUS]),
     SHOW_LONG_STATUS, SHOW_SCOPE_ALL},
    {"show_events",
     (char *)offsetof(System_status_var, com_stat[(uint)SQLCOM_SHOW_EVENTS]),
     SHOW_LONG_STATUS, SHOW_SCOPE_ALL},
    {"show_errors",
     (char *)offsetof(System_status_var, com_stat[(uint)SQLCOM_SHOW_ERRORS]),
     SHOW_LONG_STATUS, SHOW_SCOPE_ALL},
    {"show_fields",
     (char *)offsetof(System_status_var, com_stat[(uint)SQLCOM_SHOW_FIELDS]),
     SHOW_LONG_STATUS, SHOW_SCOPE_ALL},
    {"show_function_code",
     (char *)offsetof(System_status_var, com_stat[(uint)SQLCOM_SHOW_FUNC_CODE]),
     SHOW_LONG_STATUS, SHOW_SCOPE_ALL},
    {"show_function_status",
     (char *)offsetof(System_status_var,
                      com_stat[(uint)SQLCOM_SHOW_STATUS_FUNC]),
     SHOW_LONG_STATUS, SHOW_SCOPE_ALL},
    {"show_grants",
     (char *)offsetof(System_status_var, com_stat[(uint)SQLCOM_SHOW_GRANTS]),
     SHOW_LONG_STATUS, SHOW_SCOPE_ALL},
    {"show_keys",
     (char *)offsetof(System_status_var, com_stat[(uint)SQLCOM_SHOW_KEYS]),
     SHOW_LONG_STATUS, SHOW_SCOPE_ALL},
    {"show_master_status",
     (char *)offsetof(System_status_var,
                      com_stat[(uint)SQLCOM_SHOW_MASTER_STAT]),
     SHOW_LONG_STATUS, SHOW_SCOPE_ALL},
    {"show_open_tables",
     (char *)offsetof(System_status_var,
                      com_stat[(uint)SQLCOM_SHOW_OPEN_TABLES]),
     SHOW_LONG_STATUS, SHOW_SCOPE_ALL},
    {"show_plugins",
     (char *)offsetof(System_status_var, com_stat[(uint)SQLCOM_SHOW_PLUGINS]),
     SHOW_LONG_STATUS, SHOW_SCOPE_ALL},
    {"show_privileges",
     (char *)offsetof(System_status_var,
                      com_stat[(uint)SQLCOM_SHOW_PRIVILEGES]),
     SHOW_LONG_STATUS, SHOW_SCOPE_ALL},
    {"show_procedure_code",
     (char *)offsetof(System_status_var, com_stat[(uint)SQLCOM_SHOW_PROC_CODE]),
     SHOW_LONG_STATUS, SHOW_SCOPE_ALL},
    {"show_procedure_status",
     (char *)offsetof(System_status_var,
                      com_stat[(uint)SQLCOM_SHOW_STATUS_PROC]),
     SHOW_LONG_STATUS, SHOW_SCOPE_ALL},
    {"show_processlist",
     (char *)offsetof(System_status_var,
                      com_stat[(uint)SQLCOM_SHOW_PROCESSLIST]),
     SHOW_LONG_STATUS, SHOW_SCOPE_ALL},
    {"show_profile",
     (char *)offsetof(System_status_var, com_stat[(uint)SQLCOM_SHOW_PROFILE]),
     SHOW_LONG_STATUS, SHOW_SCOPE_ALL},
    {"show_profiles",
     (char *)offsetof(System_status_var, com_stat[(uint)SQLCOM_SHOW_PROFILES]),
     SHOW_LONG_STATUS, SHOW_SCOPE_ALL},
    {"show_relaylog_events",
     (char *)offsetof(System_status_var,
                      com_stat[(uint)SQLCOM_SHOW_RELAYLOG_EVENTS]),
     SHOW_LONG_STATUS, SHOW_SCOPE_ALL},
    {"show_replicas",
     (char *)offsetof(System_status_var,
                      com_stat[(uint)SQLCOM_SHOW_SLAVE_HOSTS]),
     SHOW_LONG_STATUS, SHOW_SCOPE_ALL},
    {"show_slave_hosts",
     (char *)offsetof(System_status_var,
                      com_stat[(uint)SQLCOM_SHOW_SLAVE_HOSTS]),
     SHOW_LONG_STATUS, SHOW_SCOPE_ALL},
    {"show_replica_status",
     (char *)offsetof(System_status_var,
                      com_stat[(uint)SQLCOM_SHOW_SLAVE_STAT]),
     SHOW_LONG_STATUS, SHOW_SCOPE_ALL},
    {"show_slave_status",
     (char *)offsetof(System_status_var,
                      com_stat[(uint)SQLCOM_SHOW_SLAVE_STAT]),
     SHOW_LONG_STATUS, SHOW_SCOPE_ALL},
    {"show_status",
     (char *)offsetof(System_status_var, com_stat[(uint)SQLCOM_SHOW_STATUS]),
     SHOW_LONG_STATUS, SHOW_SCOPE_ALL},
    {"show_storage_engines",
     (char *)offsetof(System_status_var,
                      com_stat[(uint)SQLCOM_SHOW_STORAGE_ENGINES]),
     SHOW_LONG_STATUS, SHOW_SCOPE_ALL},
    {"show_table_status",
     (char *)offsetof(System_status_var,
                      com_stat[(uint)SQLCOM_SHOW_TABLE_STATUS]),
     SHOW_LONG_STATUS, SHOW_SCOPE_ALL},
    {"show_tables",
     (char *)offsetof(System_status_var, com_stat[(uint)SQLCOM_SHOW_TABLES]),
     SHOW_LONG_STATUS, SHOW_SCOPE_ALL},
    {"show_triggers",
     (char *)offsetof(System_status_var, com_stat[(uint)SQLCOM_SHOW_TRIGGERS]),
     SHOW_LONG_STATUS, SHOW_SCOPE_ALL},
    {"show_variables",
     (char *)offsetof(System_status_var, com_stat[(uint)SQLCOM_SHOW_VARIABLES]),
     SHOW_LONG_STATUS, SHOW_SCOPE_ALL},
    {"show_warnings",
     (char *)offsetof(System_status_var, com_stat[(uint)SQLCOM_SHOW_WARNS]),
     SHOW_LONG_STATUS, SHOW_SCOPE_ALL},
    {"show_create_user",
     (char *)offsetof(System_status_var,
                      com_stat[(uint)SQLCOM_SHOW_CREATE_USER]),
     SHOW_LONG_STATUS, SHOW_SCOPE_ALL},
    {"shutdown",
     (char *)offsetof(System_status_var, com_stat[(uint)SQLCOM_SHUTDOWN]),
     SHOW_LONG_STATUS, SHOW_SCOPE_ALL},
    {"replica_start",
     (char *)offsetof(System_status_var, com_stat[(uint)SQLCOM_SLAVE_START]),
     SHOW_LONG_STATUS, SHOW_SCOPE_ALL},
    {"slave_start",
     (char *)offsetof(System_status_var, com_stat[(uint)SQLCOM_SLAVE_START]),
     SHOW_LONG_STATUS, SHOW_SCOPE_ALL},
    {"replica_stop",
     (char *)offsetof(System_status_var, com_stat[(uint)SQLCOM_SLAVE_STOP]),
     SHOW_LONG_STATUS, SHOW_SCOPE_ALL},
    {"slave_stop",
     (char *)offsetof(System_status_var, com_stat[(uint)SQLCOM_SLAVE_STOP]),
     SHOW_LONG_STATUS, SHOW_SCOPE_ALL},
    {"group_replication_start",
     (char *)offsetof(System_status_var,
                      com_stat[(uint)SQLCOM_START_GROUP_REPLICATION]),
     SHOW_LONG_STATUS, SHOW_SCOPE_ALL},
    {"group_replication_stop",
     (char *)offsetof(System_status_var,
                      com_stat[(uint)SQLCOM_STOP_GROUP_REPLICATION]),
     SHOW_LONG_STATUS, SHOW_SCOPE_ALL},
    {"stmt_execute", (char *)offsetof(System_status_var, com_stmt_execute),
     SHOW_LONG_STATUS, SHOW_SCOPE_ALL},
    {"stmt_close", (char *)offsetof(System_status_var, com_stmt_close),
     SHOW_LONG_STATUS, SHOW_SCOPE_ALL},
    {"stmt_fetch", (char *)offsetof(System_status_var, com_stmt_fetch),
     SHOW_LONG_STATUS, SHOW_SCOPE_ALL},
    {"stmt_prepare", (char *)offsetof(System_status_var, com_stmt_prepare),
     SHOW_LONG_STATUS, SHOW_SCOPE_ALL},
    {"stmt_reset", (char *)offsetof(System_status_var, com_stmt_reset),
     SHOW_LONG_STATUS, SHOW_SCOPE_ALL},
    {"stmt_send_long_data",
     (char *)offsetof(System_status_var, com_stmt_send_long_data),
     SHOW_LONG_STATUS, SHOW_SCOPE_ALL},
    {"truncate",
     (char *)offsetof(System_status_var, com_stat[(uint)SQLCOM_TRUNCATE]),
     SHOW_LONG_STATUS, SHOW_SCOPE_ALL},
    {"uninstall_component",
     (char *)offsetof(System_status_var,
                      com_stat[(uint)SQLCOM_UNINSTALL_COMPONENT]),
     SHOW_LONG_STATUS, SHOW_SCOPE_ALL},
    {"uninstall_plugin",
     (char *)offsetof(System_status_var,
                      com_stat[(uint)SQLCOM_UNINSTALL_PLUGIN]),
     SHOW_LONG_STATUS, SHOW_SCOPE_ALL},
    {"unlock_instance",
     (char *)offsetof(System_status_var,
                      com_stat[(uint)SQLCOM_UNLOCK_INSTANCE]),
     SHOW_LONG_STATUS, SHOW_SCOPE_ALL},
    {"unlock_tables",
     (char *)offsetof(System_status_var, com_stat[(uint)SQLCOM_UNLOCK_TABLES]),
     SHOW_LONG_STATUS, SHOW_SCOPE_ALL},
    {"update",
     (char *)offsetof(System_status_var, com_stat[(uint)SQLCOM_UPDATE]),
     SHOW_LONG_STATUS, SHOW_SCOPE_ALL},
    {"update_multi",
     (char *)offsetof(System_status_var, com_stat[(uint)SQLCOM_UPDATE_MULTI]),
     SHOW_LONG_STATUS, SHOW_SCOPE_ALL},
    {"xa_commit",
     (char *)offsetof(System_status_var, com_stat[(uint)SQLCOM_XA_COMMIT]),
     SHOW_LONG_STATUS, SHOW_SCOPE_ALL},
    {"xa_end",
     (char *)offsetof(System_status_var, com_stat[(uint)SQLCOM_XA_END]),
     SHOW_LONG_STATUS, SHOW_SCOPE_ALL},
    {"xa_prepare",
     (char *)offsetof(System_status_var, com_stat[(uint)SQLCOM_XA_PREPARE]),
     SHOW_LONG_STATUS, SHOW_SCOPE_ALL},
    {"xa_recover",
     (char *)offsetof(System_status_var, com_stat[(uint)SQLCOM_XA_RECOVER]),
     SHOW_LONG_STATUS, SHOW_SCOPE_ALL},
    {"xa_rollback",
     (char *)offsetof(System_status_var, com_stat[(uint)SQLCOM_XA_ROLLBACK]),
     SHOW_LONG_STATUS, SHOW_SCOPE_ALL},
    {"xa_start",
     (char *)offsetof(System_status_var, com_stat[(uint)SQLCOM_XA_START]),
     SHOW_LONG_STATUS, SHOW_SCOPE_ALL},
    {NullS, NullS, SHOW_LONG, SHOW_SCOPE_ALL}};

LEX_CSTRING sql_statement_names[(uint)SQLCOM_END + 1];

static void init_sql_statement_names() {
  char *first_com = (char *)offsetof(System_status_var, com_stat[0]);
  char *last_com =
      (char *)offsetof(System_status_var, com_stat[(uint)SQLCOM_END]);
  int record_size = (char *)offsetof(System_status_var, com_stat[1]) -
                    (char *)offsetof(System_status_var, com_stat[0]);
  char *ptr;
  uint i;
  uint com_index;

  for (i = 0; i < ((uint)SQLCOM_END + 1); i++)
    sql_statement_names[i] = {STRING_WITH_LEN("")};

  SHOW_VAR *var = &com_status_vars[0];
  while (var->name != nullptr) {
    ptr = var->value;
    if ((first_com <= ptr) && (ptr <= last_com)) {
      com_index = ((int)(ptr - first_com)) / record_size;
      DBUG_ASSERT(com_index < (uint)SQLCOM_END);
      sql_statement_names[com_index].str = var->name;
      /* TODO: Change SHOW_VAR::name to a LEX_STRING, to avoid strlen() */
      sql_statement_names[com_index].length = strlen(var->name);
    }
    var++;
  }

  DBUG_ASSERT(strcmp(sql_statement_names[(uint)SQLCOM_SELECT].str, "select") ==
              0);
  DBUG_ASSERT(strcmp(sql_statement_names[(uint)SQLCOM_SIGNAL].str, "signal") ==
              0);

  sql_statement_names[(uint)SQLCOM_END].str = "error";
}

#ifdef HAVE_PSI_STATEMENT_INTERFACE
PSI_statement_info sql_statement_info[(uint)SQLCOM_END + 1];
PSI_statement_info com_statement_info[(uint)COM_END + 1];

/**
  Initialize the command names array.
  Since we do not want to maintain a separate array,
  this is populated from data mined in com_status_vars,
  which already has one name for each command.
*/
static void init_sql_statement_info() {
  uint i;

  for (i = 0; i < ((uint)SQLCOM_END + 1); i++) {
    sql_statement_info[i].m_name = sql_statement_names[i].str;
    sql_statement_info[i].m_flags = 0;
    sql_statement_info[i].m_documentation = PSI_DOCUMENT_ME;
  }

  /* "statement/sql/error" represents broken queries (syntax error). */
  sql_statement_info[(uint)SQLCOM_END].m_name = "error";
  sql_statement_info[(uint)SQLCOM_END].m_flags = 0;
  sql_statement_info[(uint)SQLCOM_END].m_documentation =
      "Invalid SQL queries (syntax error).";

  /* "statement/sql/clone" will mutate to clone plugin statement */
  sql_statement_info[(uint)SQLCOM_CLONE].m_flags = PSI_FLAG_MUTABLE;
}

static void init_com_statement_info() {
  uint index;

  for (index = 0; index < (uint)COM_END + 1; index++) {
    com_statement_info[index].m_name = command_name[index].str;
    com_statement_info[index].m_flags = 0;
    com_statement_info[index].m_documentation = PSI_DOCUMENT_ME;
  }

  /* "statement/abstract/query" can mutate into "statement/sql/..." */
  com_statement_info[(uint)COM_QUERY].m_flags = PSI_FLAG_MUTABLE;
  com_statement_info[(uint)COM_QUERY].m_documentation =
      "SQL query just received from the network. "
      "At this point, the real statement type is unknown, "
      "the type will be refined after SQL parsing.";

  /* "statement/com/clone" will mutate to clone plugin statement */
  com_statement_info[(uint)COM_CLONE].m_flags = PSI_FLAG_MUTABLE;
}
#endif

/**
  Create a replication file name or base for file names.

  @param     key Instrumentation key used to track allocations
  @param[in] opt Value of option, or NULL
  @param[in] def Default value if option value is not set.
  @param[in] ext Extension to use for the path

  @returns Pointer to string containing the full file path, or NULL if
  it was not possible to create the path.
 */
static inline const char *rpl_make_log_name(PSI_memory_key key, const char *opt,
                                            const char *def, const char *ext) {
  DBUG_TRACE;
  DBUG_PRINT("enter", ("opt: %s, def: %s, ext: %s", (opt && opt[0]) ? opt : "",
                       def, ext));
  char buff[FN_REFLEN];
  /*
    opt[0] needs to be checked to make sure opt name is not an empty
    string, incase it is an empty string default name will be considered
  */
  const char *base = (opt && opt[0]) ? opt : def;
  unsigned int options = MY_REPLACE_EXT | MY_UNPACK_FILENAME | MY_SAFE_PATH;

  /* mysql_real_data_home_ptr may be null if no value of datadir has been
     specified through command-line or througha cnf file. If that is the
     case we make mysql_real_data_home_ptr point to mysql_real_data_home
     which, in that case holds the default path for data-dir.
  */

  DBUG_EXECUTE_IF("emulate_empty_datadir_param",
                  { mysql_real_data_home_ptr = nullptr; };);

  if (mysql_real_data_home_ptr == nullptr)
    mysql_real_data_home_ptr = mysql_real_data_home;

  if (fn_format(buff, base, mysql_real_data_home_ptr, ext, options))
    return my_strdup(key, buff, MYF(0));
  else
    return nullptr;
}

int init_common_variables() {
  umask(((~my_umask) & 0666));
  my_decimal_set_zero(&decimal_zero);  // set decimal_zero constant;
  tzset();                             // Set tzname

  max_system_variables.pseudo_thread_id = (my_thread_id)~0;
  server_start_time = flush_status_time = my_time(0);

  binlog_filter = new Rpl_filter;
  if (!binlog_filter) {
    LogErr(ERROR_LEVEL, ER_RPL_BINLOG_FILTERS_OOM, strerror(errno));
    return 1;
  }

  if (init_thread_environment() || mysql_init_variables()) return 1;

  {
    struct tm tm_tmp;
    localtime_r(&server_start_time, &tm_tmp);
#ifdef _WIN32
    strmake(system_time_zone, _tzname[tm_tmp.tm_isdst != 0 ? 1 : 0],
            sizeof(system_time_zone) - 1);
#else
    strmake(system_time_zone, tzname[tm_tmp.tm_isdst != 0 ? 1 : 0],
            sizeof(system_time_zone) - 1);
#endif
  }
  /*
    We set SYSTEM time zone as reasonable default and
    also for failure of my_tz_init() and bootstrap mode.
    If user explicitly set time zone with --default-time-zone
    option we will change this value in my_tz_init().
  */
  global_system_variables.time_zone = my_tz_SYSTEM;

#ifdef HAVE_PSI_INTERFACE
  /*
    Complete the mysql_bin_log initialization.
    Instrumentation keys are known only after the performance schema
    initialization, and can not be set in the MYSQL_BIN_LOG constructor (called
    before main()).
  */
  mysql_bin_log.set_psi_keys(
      key_BINLOG_LOCK_index, key_BINLOG_LOCK_commit,
      key_BINLOG_LOCK_commit_queue, key_BINLOG_LOCK_done,
      key_BINLOG_LOCK_flush_queue, key_BINLOG_LOCK_log,
      key_BINLOG_LOCK_binlog_end_pos, key_BINLOG_LOCK_sync,
      key_BINLOG_LOCK_sync_queue, key_BINLOG_LOCK_xids, key_BINLOG_COND_done,
      key_BINLOG_update_cond, key_BINLOG_prep_xids_cond, key_file_binlog,
      key_file_binlog_index, key_file_binlog_cache,
      key_file_binlog_index_cache);
#endif

  /*
    Init mutexes for the global MYSQL_BIN_LOG objects.
    As safe_mutex depends on what MY_INIT() does, we can't init the mutexes of
    global MYSQL_BIN_LOGs in their constructors, because then they would be
    inited before MY_INIT(). So we do it here.
  */
  mysql_bin_log.init_pthread_objects();

  /* TODO: remove this when my_time_t is 64 bit compatible */
  if (!is_time_t_valid_for_timestamp(server_start_time)) {
    LogErr(ERROR_LEVEL, ER_UNSUPPORTED_DATE);
    return 1;
  }

  if (gethostname(glob_hostname, sizeof(glob_hostname)) < 0) {
    strmake(glob_hostname, STRING_WITH_LEN("localhost"));
    LogErr(WARNING_LEVEL, ER_CALL_ME_LOCALHOST, glob_hostname);
    strmake(default_logfile_name, STRING_WITH_LEN("mysql"));
  } else
    strmake(default_logfile_name, glob_hostname,
            sizeof(default_logfile_name) - 5);

  strmake(default_binlogfile_name, STRING_WITH_LEN("binlog"));
  if (opt_initialize || opt_initialize_insecure) {
    /*
      System tables initialization are not binary logged (regardless
      --log-bin option).

      Disable binary log while executing any user script sourced while
      initializing system except if explicitly requested.
    */
    opt_bin_log = false;
  }

  strmake(pidfile_name, default_logfile_name, sizeof(pidfile_name) - 5);
  my_stpcpy(fn_ext(pidfile_name), ".pid");  // Add proper extension

  /*
    The default-storage-engine entry in my_long_options should have a
    non-null default value. It was earlier intialized as
    (longlong)"MyISAM" in my_long_options but this triggered a
    compiler error in the Sun Studio 12 compiler. As a work-around we
    set the def_value member to 0 in my_long_options and initialize it
    to the correct value here.

    From MySQL 5.5 onwards, the default storage engine is InnoDB.
  */
  default_storage_engine = "InnoDB";
  default_tmp_storage_engine = default_storage_engine;

  /*
    Add server status variables to the dynamic list of
    status variables that is shown by SHOW STATUS.
    Later, in plugin_register_builtin_and_init_core_se(),
    plugin_register_dynamic_and_init_all() and
    mysql_install_plugin(), new entries could be added
    to that list.
  */
  if (add_status_vars(status_vars)) return 1;  // an error was already reported

#ifndef DBUG_OFF
  /*
    We have few debug-only commands in com_status_vars, only visible in debug
    builds. for simplicity we enable the assert only in debug builds

    There are 8 Com_ variables which don't have corresponding SQLCOM_ values:
    (TODO strictly speaking they shouldn't be here, should not have Com_ prefix
    that is. Perhaps Stmt_ ? Comstmt_ ? Prepstmt_ ?)

      Com_admin_commands       => com_other
      Com_stmt_close           => com_stmt_close
      Com_stmt_execute         => com_stmt_execute
      Com_stmt_fetch           => com_stmt_fetch
      Com_stmt_prepare         => com_stmt_prepare
      Com_stmt_reprepare       => com_stmt_reprepare
      Com_stmt_reset           => com_stmt_reset
      Com_stmt_send_long_data  => com_stmt_send_long_data

    We also have aliases for 5 com_status_vars:

      Com_slave_start              => Com_replica_start
      Com_slave_stop               => Com_replica_stop
      Com_show_slave_status        => Com_show_replica_status
      Com_show_slave_hosts         => Com_show_replicas
      Com_change_master            => Com_change_replication_source

    With this correction the number of Com_ variables (number of elements in
    the array, excluding the last element - terminator) must match the number
    of SQLCOM_ constants.
  */
  static_assert(sizeof(com_status_vars) / sizeof(com_status_vars[0]) - 1 ==
                    SQLCOM_END + 12,
                "");
#endif

  if (get_options(&remaining_argc, &remaining_argv)) return 1;

  /*
    The opt_bin_log can be false (binary log is disabled) only if
    --skip-log-bin/--disable-log-bin is configured or while the
    system is initializing.
  */
  if (!opt_bin_log) {
    /*
      The log-slave-updates should be disabled if binary log is disabled
      and --log-slave-updates option is not set explicitly on command
      line or configuration file.
    */
    if (!log_slave_updates_supplied) opt_log_slave_updates = false;
    /*
      The slave-preserve-commit-order should be disabled if binary log is
      disabled and --slave-preserve-commit-order option is not set
      explicitly on command line or configuration file.
    */
    if (!slave_preserve_commit_order_supplied)
      opt_slave_preserve_commit_order = false;
  }

  if (opt_protocol_compression_algorithms) {
    if ((opt_protocol_compression_algorithms[0] == 0) ||
        (validate_compression_attributes(
            std::string(opt_protocol_compression_algorithms), std::string(),
            true))) {
      /*
       --protocol-compression-algorithms is set to invalid value, resetting
       its value to default "zlib,zstd,uncompressed"
      */
      opt_protocol_compression_algorithms =
          const_cast<char *>(PROTOCOL_COMPRESSION_DEFAULT_VALUE);
      LogErr(WARNING_LEVEL, ER_PROTOCOL_COMPRESSION_RESET_LOG);
    }
  }
  update_parser_max_mem_size();

  if (set_default_auth_plugin(default_auth_plugin,
                              strlen(default_auth_plugin))) {
    LogErr(ERROR_LEVEL, ER_AUTH_CANT_SET_DEFAULT_PLUGIN);
    return 1;
  }
  set_server_version();

  if (!is_help_or_validate_option()) {
    LogErr(INFORMATION_LEVEL, ER_BASEDIR_SET_TO, mysql_home);
  }

  if (!opt_validate_config && (opt_initialize || opt_initialize_insecure)) {
    LogErr(SYSTEM_LEVEL, ER_STARTING_INIT, my_progname, server_version,
           (ulong)getpid());
  } else if (!is_help_or_validate_option()) {
    LogErr(SYSTEM_LEVEL, ER_STARTING_AS, my_progname, server_version,
           (ulong)getpid());
  }
  if (opt_help && !opt_verbose) unireg_abort(MYSQLD_SUCCESS_EXIT);

  DBUG_PRINT("info", ("%s  Ver %s for %s on %s\n", my_progname, server_version,
                      SYSTEM_TYPE, MACHINE_TYPE));

#ifdef HAVE_LINUX_LARGE_PAGES
  /* Initialize large page size */
  if (opt_large_pages && (opt_large_page_size = my_get_large_page_size())) {
    DBUG_PRINT("info",
               ("Large page set, large_page_size = %d", opt_large_page_size));
  } else {
    opt_large_pages = false;
    /*
       Either not configured to use large pages or Linux haven't
       been compiled with large page support
    */
  }
#endif /* HAVE_LINUX_LARGE_PAGES */
#ifdef HAVE_SOLARIS_LARGE_PAGES
#define LARGE_PAGESIZE (4 * 1024 * 1024)         /* 4MB */
#define SUPER_LARGE_PAGESIZE (256 * 1024 * 1024) /* 256MB */
  if (opt_large_pages) {
    /*
      tell the kernel that we want to use 4/256MB page for heap storage
      and also for the stack. We use 4 MByte as default and if the
      super-large-page is set we increase it to 256 MByte. 256 MByte
      is for server installations with GBytes of RAM memory where
      the MySQL Server will have page caches and other memory regions
      measured in a number of GBytes.
      We use as big pages as possible which isn't bigger than the above
      desired page sizes.
    */
    int nelem;
    size_t max_desired_page_size;
    if (opt_super_large_pages)
      max_desired_page_size = SUPER_LARGE_PAGESIZE;
    else
      max_desired_page_size = LARGE_PAGESIZE;
    nelem = getpagesizes(NULL, 0);
    if (nelem > 0) {
      size_t *pagesize = (size_t *)malloc(sizeof(size_t) * nelem);
      if (pagesize != NULL && getpagesizes(pagesize, nelem) > 0) {
        size_t max_page_size = 0;
        for (int i = 0; i < nelem; i++) {
          if (pagesize[i] > max_page_size &&
              pagesize[i] <= max_desired_page_size)
            max_page_size = pagesize[i];
        }
        free(pagesize);
        if (max_page_size > 0) {
          struct memcntl_mha mpss;

          mpss.mha_cmd = MHA_MAPSIZE_BSSBRK;
          mpss.mha_pagesize = max_page_size;
          mpss.mha_flags = 0;
          memcntl(NULL, 0, MC_HAT_ADVISE, (caddr_t)&mpss, 0, 0);
          mpss.mha_cmd = MHA_MAPSIZE_STACK;
          memcntl(NULL, 0, MC_HAT_ADVISE, (caddr_t)&mpss, 0, 0);
        }
      }
    }
  }
#endif /* HAVE_SOLARIS_LARGE_PAGES */

  longlong default_value;
  sys_var *var;
  /* Calculate and update default value for thread_cache_size. */
  if ((default_value = 8 + max_connections / 100) > 100) default_value = 100;
  var = intern_find_sys_var(STRING_WITH_LEN("thread_cache_size"));
  var->update_default(default_value);

  /* Calculate and update default value for host_cache_size. */
  if ((default_value = 128 + max_connections) > 628 &&
      (default_value = 628 + ((max_connections - 500) / 20)) > 2000)
    default_value = 2000;
  var = intern_find_sys_var(STRING_WITH_LEN("host_cache_size"));
  var->update_default(default_value);

  /* Fix thread_cache_size. */
  if (!thread_cache_size_specified &&
      (Per_thread_connection_handler::max_blocked_pthreads =
           8 + max_connections / 100) > 100)
    Per_thread_connection_handler::max_blocked_pthreads = 100;

  /* Fix host_cache_size. */
  if (!host_cache_size_specified &&
      (host_cache_size = 128 + max_connections) > 628 &&
      (host_cache_size = 628 + ((max_connections - 500) / 20)) > 2000)
    host_cache_size = 2000;

  /* Fix back_log */
  if (back_log == 0 && (back_log = max_connections) > 65535) back_log = 65535;

  unireg_init(opt_specialflag); /* Set up extern variables */
  while (!(my_default_lc_messages =
               my_locale_by_name(nullptr, lc_messages, strlen(lc_messages)))) {
    LogErr(ERROR_LEVEL, ER_FAILED_TO_FIND_LOCALE_NAME, lc_messages);
    if (!my_strcasecmp(&my_charset_latin1, lc_messages,
                       mysqld_default_locale_name))
      return 1;
    lc_messages = mysqld_default_locale_name;
  }
  global_system_variables.lc_messages = my_default_lc_messages;
  if (init_errmessage()) /* Read error messages from file */
    return 1;
  init_client_errs();

  mysql_client_plugin_init();
  if (item_create_init()) return 1;
  item_init();
  range_optimizer_init();
  my_string_stack_guard = check_enough_stack_size;
  /*
    Process a comma-separated character set list and choose
    the first available character set. This is mostly for
    test purposes, to be able to start "mysqld" even if
    the requested character set is not available (see bug#18743).
  */
  for (;;) {
    char *next_character_set_name =
        strchr(const_cast<char *>(default_character_set_name), ',');
    if (next_character_set_name) *next_character_set_name++ = '\0';
    if (!(default_charset_info = get_charset_by_csname(
              default_character_set_name, MY_CS_PRIMARY, MYF(MY_WME)))) {
      if (next_character_set_name) {
        default_character_set_name = next_character_set_name;
        default_collation_name = nullptr;  // Ignore collation
      } else
        return 1;  // Eof of the list
    } else {
      warn_on_deprecated_charset(nullptr, default_charset_info,
                                 default_character_set_name,
                                 "--character-set-server");
      break;
    }
  }

  if (default_collation_name) {
    CHARSET_INFO *default_collation;
    default_collation = get_charset_by_name(default_collation_name, MYF(0));
    if (!default_collation) {
      LogErr(ERROR_LEVEL, ER_FAILED_TO_FIND_COLLATION_NAME,
             default_collation_name);
      return 1;
    }
    if (!my_charset_same(default_charset_info, default_collation)) {
      LogErr(ERROR_LEVEL, ER_INVALID_COLLATION_FOR_CHARSET,
             default_collation_name, default_charset_info->csname);
      return 1;
    }
    warn_on_deprecated_collation(nullptr, default_collation,
                                 "--collation-server");
    default_charset_info = default_collation;
  }
  /* Set collactions that depends on the default collation */
  global_system_variables.collation_server = default_charset_info;
  global_system_variables.collation_database = default_charset_info;
  global_system_variables.default_collation_for_utf8mb4 =
      &my_charset_utf8mb4_0900_ai_ci;

  if (is_supported_parser_charset(default_charset_info)) {
    global_system_variables.collation_connection = default_charset_info;
    global_system_variables.character_set_results = default_charset_info;
    global_system_variables.character_set_client = default_charset_info;
  } else {
    LogErr(INFORMATION_LEVEL, ER_FIXING_CLIENT_CHARSET,
           default_charset_info->csname, my_charset_latin1.csname);
    global_system_variables.collation_connection = &my_charset_latin1;
    global_system_variables.character_set_results = &my_charset_latin1;
    global_system_variables.character_set_client = &my_charset_latin1;
  }

  if (!(character_set_filesystem = get_charset_by_csname(
            character_set_filesystem_name, MY_CS_PRIMARY, MYF(MY_WME))))
    return 1;
  else
    warn_on_deprecated_charset(nullptr, character_set_filesystem,
                               character_set_filesystem_name,
                               "--character-set-filesystem");
  global_system_variables.character_set_filesystem = character_set_filesystem;

  if (lex_init()) {
    LogErr(ERROR_LEVEL, ER_OOM);
    return 1;
  }

  while (!(my_default_lc_time_names = my_locale_by_name(
               nullptr, lc_time_names_name, strlen(lc_time_names_name)))) {
    LogErr(ERROR_LEVEL, ER_FAILED_TO_FIND_LOCALE_NAME, lc_time_names_name);
    if (!my_strcasecmp(&my_charset_latin1, lc_time_names_name,
                       mysqld_default_locale_name))
      return 1;
    lc_time_names_name = mysqld_default_locale_name;
  }
  global_system_variables.lc_time_names = my_default_lc_time_names;

  /* check log options and issue warnings if needed */
  if (opt_general_log && opt_general_logname &&
      !(log_output_options & LOG_FILE) && !(log_output_options & LOG_NONE))
    LogErr(WARNING_LEVEL, ER_LOG_FILES_GIVEN_LOG_OUTPUT_IS_TABLE,
           "--general-log-file option");

  if (opt_slow_log && opt_slow_logname && !(log_output_options & LOG_FILE) &&
      !(log_output_options & LOG_NONE))
    LogErr(WARNING_LEVEL, ER_LOG_FILES_GIVEN_LOG_OUTPUT_IS_TABLE,
           "--slow-query-log-file option");

  if (opt_general_logname &&
      !is_valid_log_name(opt_general_logname, strlen(opt_general_logname))) {
    LogErr(ERROR_LEVEL, ER_LOG_FILE_INVALID, "--general_log_file",
           opt_general_logname);
    return 1;
  }

  if (opt_slow_logname &&
      !is_valid_log_name(opt_slow_logname, strlen(opt_slow_logname))) {
    LogErr(ERROR_LEVEL, ER_LOG_FILE_INVALID, "--slow_query_log_file",
           opt_slow_logname);
    return 1;
  }

  if (global_system_variables.transaction_write_set_extraction ==
          HASH_ALGORITHM_OFF &&
      mysql_bin_log.m_dependency_tracker.m_opt_tracking_mode !=
          DEPENDENCY_TRACKING_COMMIT_ORDER) {
    LogErr(ERROR_LEVEL,
           ER_TX_EXTRACTION_ALGORITHM_FOR_BINLOG_TX_DEPEDENCY_TRACKING,
           "XXHASH64 or MURMUR32", "WRITESET or WRITESET_SESSION");
    return 1;
  } else
    mysql_bin_log.m_dependency_tracker.tracking_mode_changed();

#define FIX_LOG_VAR(VAR, ALT) \
  if (!VAR || !*VAR) VAR = ALT;

  FIX_LOG_VAR(opt_general_logname,
              make_query_log_name(logname_path, QUERY_LOG_GENERAL));
  FIX_LOG_VAR(opt_slow_logname,
              make_query_log_name(slow_logname_path, QUERY_LOG_SLOW));

#if defined(ENABLED_DEBUG_SYNC)
  /* Initialize the debug sync facility. See debug_sync.cc. */
  if (debug_sync_init()) return 1; /* purecov: tested */
#endif                             /* defined(ENABLED_DEBUG_SYNC) */

  if (opt_validate_config) return 0;

  /* create the data directory if requested */
  if (unlikely(opt_initialize) &&
      initialize_create_data_directory(mysql_real_data_home))
    return 1;

  /*
    Ensure that lower_case_table_names is set on system where we have case
    insensitive names.  If this is not done the users MyISAM tables will
    get corrupted if accesses with names of different case.
  */
  DBUG_PRINT("info", ("lower_case_table_names: %d", lower_case_table_names));
  lower_case_file_system = test_if_case_insensitive(mysql_real_data_home);
  if (!lower_case_table_names && lower_case_file_system == 1) {
    if (lower_case_table_names_used) {
      LogErr(ERROR_LEVEL, ER_LOWER_CASE_TABLE_NAMES_CS_DD_ON_CI_FS_UNSUPPORTED);
      return 1;
    } else {
      LogErr(WARNING_LEVEL, ER_LOWER_CASE_TABLE_NAMES_USING_2,
             mysql_real_data_home);
      lower_case_table_names = 2;
    }
  } else if (lower_case_table_names == 2 &&
             !(lower_case_file_system =
                   (test_if_case_insensitive(mysql_real_data_home) == 1))) {
    LogErr(WARNING_LEVEL, ER_LOWER_CASE_TABLE_NAMES_USING_0,
           mysql_real_data_home);
    lower_case_table_names = 0;
  } else {
    lower_case_file_system =
        (test_if_case_insensitive(mysql_real_data_home) == 1);
  }

  /* Reset table_alias_charset, now that lower_case_table_names is set. */
  table_alias_charset =
      (lower_case_table_names ? &my_charset_utf8_tolower_ci : &my_charset_bin);

  /*
    Build do_table and ignore_table rules to hashes
    after the resetting of table_alias_charset.
  */
  if (rpl_global_filter.build_do_table_hash() ||
      rpl_global_filter.build_ignore_table_hash()) {
    LogErr(ERROR_LEVEL, ER_CANT_HASH_DO_AND_IGNORE_RULES);
    return 1;
  }

  /*
    Reset the P_S view for global replication filter at
    the end of server startup.
  */
#ifdef WITH_PERFSCHEMA_STORAGE_ENGINE
  rpl_global_filter.wrlock();
  rpl_global_filter.reset_pfs_view();
  rpl_global_filter.unlock();
#endif /* WITH_PERFSCHEMA_STORAGE_ENGINE */

  if (rpl_channel_filters.build_do_and_ignore_table_hashes()) return 1;

  return 0;
}

static int init_thread_environment() {
  mysql_mutex_init(key_LOCK_status, &LOCK_status, MY_MUTEX_INIT_FAST);
  mysql_mutex_init(key_LOCK_manager, &LOCK_manager, MY_MUTEX_INIT_FAST);
  mysql_mutex_init(key_LOCK_crypt, &LOCK_crypt, MY_MUTEX_INIT_FAST);
  mysql_mutex_init(key_LOCK_user_conn, &LOCK_user_conn, MY_MUTEX_INIT_FAST);
  mysql_mutex_init(key_LOCK_global_system_variables,
                   &LOCK_global_system_variables, MY_MUTEX_INIT_FAST);
  mysql_rwlock_init(key_rwlock_LOCK_system_variables_hash,
                    &LOCK_system_variables_hash);
  mysql_mutex_init(key_LOCK_prepared_stmt_count, &LOCK_prepared_stmt_count,
                   MY_MUTEX_INIT_FAST);
  mysql_mutex_init(key_LOCK_sql_slave_skip_counter,
                   &LOCK_sql_slave_skip_counter, MY_MUTEX_INIT_FAST);
  mysql_mutex_init(key_LOCK_slave_net_timeout, &LOCK_slave_net_timeout,
                   MY_MUTEX_INIT_FAST);
  mysql_mutex_init(key_LOCK_slave_trans_dep_tracker,
                   &LOCK_slave_trans_dep_tracker, MY_MUTEX_INIT_FAST);
  mysql_mutex_init(key_LOCK_error_messages, &LOCK_error_messages,
                   MY_MUTEX_INIT_FAST);
  mysql_mutex_init(key_LOCK_uuid_generator, &LOCK_uuid_generator,
                   MY_MUTEX_INIT_FAST);
  mysql_mutex_init(key_LOCK_sql_rand, &LOCK_sql_rand, MY_MUTEX_INIT_FAST);
  mysql_mutex_init(key_LOCK_log_throttle_qni, &LOCK_log_throttle_qni,
                   MY_MUTEX_INIT_FAST);
  mysql_mutex_init(key_LOCK_default_password_lifetime,
                   &LOCK_default_password_lifetime, MY_MUTEX_INIT_FAST);
  mysql_mutex_init(key_LOCK_mandatory_roles, &LOCK_mandatory_roles,
                   MY_MUTEX_INIT_FAST);
  mysql_mutex_init(key_LOCK_password_history, &LOCK_password_history,
                   MY_MUTEX_INIT_FAST);
  mysql_mutex_init(key_LOCK_password_reuse_interval,
                   &LOCK_password_reuse_interval, MY_MUTEX_INIT_FAST);
  mysql_rwlock_init(key_rwlock_LOCK_sys_init_connect, &LOCK_sys_init_connect);
  mysql_rwlock_init(key_rwlock_LOCK_sys_init_slave, &LOCK_sys_init_slave);
  mysql_cond_init(key_COND_manager, &COND_manager);
  mysql_mutex_init(key_LOCK_server_started, &LOCK_server_started,
                   MY_MUTEX_INIT_FAST);
  mysql_cond_init(key_COND_server_started, &COND_server_started);
  mysql_mutex_init(key_LOCK_reset_gtid_table, &LOCK_reset_gtid_table,
                   MY_MUTEX_INIT_FAST);
  mysql_mutex_init(key_LOCK_compress_gtid_table, &LOCK_compress_gtid_table,
                   MY_MUTEX_INIT_FAST);
  mysql_mutex_init(key_LOCK_collect_instance_log, &LOCK_collect_instance_log,
                   MY_MUTEX_INIT_FAST);
  mysql_cond_init(key_COND_compress_gtid_table, &COND_compress_gtid_table);
  Events::init_mutexes();
#if defined(_WIN32)
  mysql_mutex_init(key_LOCK_handler_count, &LOCK_handler_count,
                   MY_MUTEX_INIT_FAST);
  mysql_cond_init(key_COND_handler_count, &COND_handler_count);
  mysql_rwlock_init(key_rwlock_LOCK_named_pipe_full_access_group,
                    &LOCK_named_pipe_full_access_group);
#else
  mysql_mutex_init(key_LOCK_socket_listener_active,
                   &LOCK_socket_listener_active, MY_MUTEX_INIT_FAST);
  mysql_cond_init(key_COND_socket_listener_active,
                  &COND_socket_listener_active);
  mysql_mutex_init(key_LOCK_start_signal_handler, &LOCK_start_signal_handler,
                   MY_MUTEX_INIT_FAST);
  mysql_cond_init(key_COND_start_signal_handler, &COND_start_signal_handler);
#endif  // _WIN32
  /* Parameter for threads created for connections */
  (void)my_thread_attr_init(&connection_attrib);
  my_thread_attr_setdetachstate(&connection_attrib, MY_THREAD_CREATE_DETACHED);
#ifndef _WIN32
  pthread_attr_setscope(&connection_attrib, PTHREAD_SCOPE_SYSTEM);
#endif

  mysql_mutex_init(key_LOCK_keyring_operations, &LOCK_keyring_operations,
                   MY_MUTEX_INIT_FAST);
  mysql_mutex_init(key_LOCK_tls_ctx_options, &LOCK_tls_ctx_options,
                   MY_MUTEX_INIT_FAST);
  mysql_mutex_init(key_LOCK_rotate_binlog_master_key,
                   &LOCK_rotate_binlog_master_key, MY_MUTEX_INIT_FAST);
  mysql_mutex_init(key_LOCK_admin_tls_ctx_options, &LOCK_admin_tls_ctx_options,
                   MY_MUTEX_INIT_FAST);
  mysql_mutex_init(key_LOCK_partial_revokes, &LOCK_partial_revokes,
                   MY_MUTEX_INIT_FAST);
  return 0;
}

#if !defined(__sun)
/* TODO: remove the !defined(__sun) when bug 23285559 is out of the picture */

static PSI_memory_key key_memory_openssl = PSI_NOT_INSTRUMENTED;

#if OPENSSL_VERSION_NUMBER < 0x10100000L
#define FILE_LINE_ARGS
#else
#define FILE_LINE_ARGS , const char *, int
#endif

static void *my_openssl_malloc(size_t size FILE_LINE_ARGS) {
  return my_malloc(key_memory_openssl, size, MYF(MY_WME));
}
static void *my_openssl_realloc(void *ptr, size_t size FILE_LINE_ARGS) {
  return my_realloc(key_memory_openssl, ptr, size, MYF(MY_WME));
}
static void my_openssl_free(void *ptr FILE_LINE_ARGS) { return my_free(ptr); }
#endif /* !defined(__sun) */

static void init_ssl() {
#if !defined(__sun)
#if defined(HAVE_PSI_MEMORY_INTERFACE)
  static PSI_memory_info all_openssl_memory[] = {
      {&key_memory_openssl, "openssl_malloc", 0, 0,
       "All memory used by openSSL"}};
  mysql_memory_register("mysqld_openssl", all_openssl_memory,
                        (int)array_elements(all_openssl_memory));
#endif /* defined(HAVE_PSI_MEMORY_INTERFACE) */
  int ret = CRYPTO_set_mem_functions(my_openssl_malloc, my_openssl_realloc,
                                     my_openssl_free);
  if (ret == 0)
    LogErr(WARNING_LEVEL, ER_SSL_MEMORY_INSTRUMENTATION_INIT_FAILED,
           "CRYPTO_set_mem_functions");
#endif /* !defined(__sun) */
  ssl_start();
}

static int init_ssl_communication() {
  char ssl_err_string[OPENSSL_ERROR_LENGTH] = {'\0'};
  int ret_fips_mode = set_fips_mode(opt_ssl_fips_mode, ssl_err_string);
  if (ret_fips_mode != 1) {
    LogErr(ERROR_LEVEL, ER_SSL_FIPS_MODE_ERROR, ssl_err_string);
    return 1;
  }
  if (TLS_channel::singleton_init(&mysql_main, mysql_main_channel, opt_use_ssl,
                                  &server_main_callback, opt_initialize))
    return 1;

  /*
    The default value of --admin-ssl is ON. If it is set
    to off, we should treat it as an explicit attempt to
    set TLS off for admin channel and thereby not use
    main channel's TLS configuration.
  */
  if (!opt_use_admin_ssl) g_admin_ssl_configured = true;

  bool initialize_admin_tls =
      (!opt_initialize && (my_admin_bind_addr_str != nullptr))
          ? opt_use_admin_ssl
          : false;

  Ssl_init_callback_server_admin server_admin_callback;
  if (TLS_channel::singleton_init(&mysql_admin, mysql_admin_channel,
                                  initialize_admin_tls, &server_admin_callback,
                                  opt_initialize))
    return 1;

  if (initialize_admin_tls && !g_admin_ssl_configured) {
    Lock_and_access_ssl_acceptor_context context(mysql_main);
    if (context.have_ssl())
      LogErr(SYSTEM_LEVEL, ER_TLS_CONFIGURATION_REUSED,
             mysql_admin_channel.c_str(), mysql_main_channel.c_str());
  }

#if OPENSSL_VERSION_NUMBER < 0x10100000L
  ERR_remove_thread_state(0);
#endif /* OPENSSL_VERSION_NUMBER < 0x10100000L */

  if (init_rsa_keys()) return 1;
  return 0;
}

static void end_ssl() {
  TLS_channel::singleton_deinit(mysql_main);
  TLS_channel::singleton_deinit(mysql_admin);
  deinit_rsa_keys();
}

/**
  Generate a UUID and save it into server_uuid variable.

  @return Retur 0 or 1 if an error occurred.
 */
static int generate_server_uuid() {
  THD *thd;
  Item_func_uuid *func_uuid;
  String uuid;

  /*
    To be able to run this from boot, we allocate a temporary THD
   */
  if (!(thd = new THD)) {
    LogErr(ERROR_LEVEL, ER_NO_THD_NO_UUID);
    return 1;
  }
  thd->thread_stack = (char *)&thd;
  thd->store_globals();

  /*
    Initialize the variables which are used during "uuid generator
    initialization" with values that should normally differ between
    mysqlds on the same host. This avoids that another mysqld started
    at the same time on the same host get the same "server_uuid".
  */

  const time_t save_server_start_time = server_start_time;
  server_start_time += ((ulonglong)current_pid << 48) + current_pid;
  thd->status_var.bytes_sent = (ulonglong)thd;

  lex_start(thd);
  func_uuid = new (thd->mem_root) Item_func_uuid();
  func_uuid->fixed = true;
  func_uuid->val_str(&uuid);

  // Restore global variables used for salting
  server_start_time = save_server_start_time;

  delete thd;

  strncpy(server_uuid, uuid.c_ptr(), UUID_LENGTH);
  DBUG_EXECUTE_IF("server_uuid_deterministic",
                  memcpy(server_uuid, "00000000-1111-0000-1111-000000000000",
                         UUID_LENGTH););
  server_uuid[UUID_LENGTH] = '\0';
  return 0;
}

/**
  Save all options which was auto-generated by server-self into the given file.

  @param fname The name of the file in which the auto-generated options will b
  e saved.

  @return Return 0 or 1 if an error occurred.
 */
static int flush_auto_options(const char *fname) {
  File fd;
  IO_CACHE io_cache;
  int result = 0;

  if ((fd = my_open(fname, O_CREAT | O_RDWR, MYF(MY_WME))) < 0) {
    LogErr(ERROR_LEVEL, ER_AUTO_OPTIONS_FAILED, "file", fname, my_errno());
    return 1;
  }

  if (init_io_cache(&io_cache, fd, IO_SIZE * 2, WRITE_CACHE, 0L, false,
                    MYF(MY_WME))) {
    LogErr(ERROR_LEVEL, ER_AUTO_OPTIONS_FAILED, "a cache on ", fname,
           my_errno());
    my_close(fd, MYF(MY_WME));
    return 1;
  }

  my_b_seek(&io_cache, 0L);
  my_b_printf(&io_cache, "%s\n", "[auto]");
  my_b_printf(&io_cache, "server-uuid=%s\n", server_uuid);

  if (flush_io_cache(&io_cache) || my_sync(fd, MYF(MY_WME))) result = 1;

  my_close(fd, MYF(MY_WME));
  end_io_cache(&io_cache);
  return result;
}

/**
  File 'auto.cnf' resides in the data directory to hold values of options that
  server evaluates itself and that needs to be durable to sustain the server
  restart. There is only a section ['auto'] in the file. All these options are
  in the section. Only one option exists now, it is server_uuid.
  Note, the user may not supply any literal value to these auto-options, and
  only allowed to trigger (re)evaluation.
  For instance, 'server_uuid' value will be evaluated and stored if there is
  no corresponding line in the file.
  Because of the specifics of the auto-options, they need a seperate storage.
  Meanwhile, it is the 'auto.cnf' that has the same structure as 'my.cnf'.

  @todo consider to implement sql-query-able persistent storage by WL#5279.
  @return Return 0 or 1 if an error occurred.
 */
static int init_server_auto_options() {
  bool flush = false;
  char fname[FN_REFLEN];
  char name[] = "auto";
  char *name_ptr = name;
  const char *groups[] = {"auto", nullptr};
  char *uuid = nullptr;
  my_option auto_options[] = {
      {"server-uuid", 0, "", &uuid, &uuid, nullptr, GET_STR, REQUIRED_ARG, 0, 0,
       0, nullptr, 0, nullptr},
      {nullptr, 0, nullptr, nullptr, nullptr, nullptr, GET_NO_ARG, NO_ARG, 0, 0,
       0, nullptr, 0, nullptr}};

  DBUG_TRACE;

  if (nullptr == fn_format(fname, "auto.cnf", mysql_data_home, "",
                           MY_UNPACK_FILENAME | MY_SAFE_PATH))
    return 1;

  /* load_defaults require argv[0] is not null */
  char **argv = &name_ptr;
  int argc = 1;
  if (!check_file_permissions(fname, false)) {
    /*
      Found a world writable file hence removing it as it is dangerous to write
      a new UUID into the same file.
     */
    my_delete(fname, MYF(MY_WME));
    LogErr(WARNING_LEVEL, ER_WRITABLE_CONFIG_REMOVED, fname);
  }

  /* load all options in 'auto.cnf'. */
  MEM_ROOT alloc{PSI_NOT_INSTRUMENTED, 512};
  if (my_load_defaults(fname, groups, &argc, &argv, &alloc, nullptr)) return 1;

  if (handle_options(&argc, &argv, auto_options, mysqld_get_one_option))
    return 1;

  DBUG_PRINT("info", ("uuid=%p=%s server_uuid=%s", uuid, uuid, server_uuid));
  if (uuid) {
    if (!binary_log::Uuid::is_valid(uuid, binary_log::Uuid::TEXT_LENGTH)) {
      LogErr(ERROR_LEVEL, ER_UUID_INVALID);
      goto err;
    }
    /*
      Uuid::is_valid() cannot do strict check on the length as it will be
      called by GTID::is_valid() as well (GTID = UUID:seq_no). We should
      explicitly add the *length check* here in this function.

      If UUID length is less than '36' (UUID_LENGTH), that error case would have
      got caught in above is_valid check. The below check is to make sure that
      length is not greater than UUID_LENGTH i.e., there are no extra characters
      (Garbage) at the end of the valid UUID.
    */
    if (strlen(uuid) > UUID_LENGTH) {
      LogErr(ERROR_LEVEL, ER_UUID_SCRUB, UUID_LENGTH);
      goto err;
    }
    strcpy(server_uuid, uuid);
  } else {
    DBUG_PRINT("info", ("generating server_uuid"));
    flush = true;
    /* server_uuid will be set in the function */
    if (generate_server_uuid()) goto err;
    DBUG_PRINT("info", ("generated server_uuid=%s", server_uuid));
    if (opt_initialize || opt_initialize_insecure) {
      LogErr(INFORMATION_LEVEL, ER_CREATING_NEW_UUID_FIRST_START, server_uuid);

    } else {
      LogErr(WARNING_LEVEL, ER_CREATING_NEW_UUID, server_uuid);
    }
  }

  if (flush) return flush_auto_options(fname);
  return 0;
err:
  return 1;
}

static bool initialize_storage_engine(const char *se_name, const char *se_kind,
                                      plugin_ref *dest_plugin) {
  LEX_CSTRING name = {se_name, strlen(se_name)};
  plugin_ref plugin;
  handlerton *hton;
  if ((plugin = ha_resolve_by_name(nullptr, &name, false)))
    hton = plugin_data<handlerton *>(plugin);
  else {
    LogErr(ERROR_LEVEL, ER_UNKNOWN_UNSUPPORTED_STORAGE_ENGINE, se_name);
    return true;
  }
  if (!ha_storage_engine_is_enabled(hton)) {
    if (!opt_initialize) {
      LogErr(ERROR_LEVEL, ER_DEFAULT_SE_UNAVAILABLE, se_kind, se_name);
      return true;
    }
    DBUG_ASSERT(*dest_plugin);
  } else {
    /*
      Need to unlock as global_system_variables.table_plugin
      was acquired during plugin_register_builtin_and_init_core_se()
    */
    plugin_ref old_dest_plugin = *dest_plugin;
    *dest_plugin = plugin;
    plugin_unlock(nullptr, old_dest_plugin);
  }
  return false;
}

static void setup_error_log() {
/* Setup logs */

/*
  Enable old-fashioned error log, except when the user has requested
  help information. Since the implementation of plugin server
  variables the help output is now written much later.

  log_error_dest can be:
  disabled_my_option     --log-error was not used or --log-error=
  ""                     --log-error without arguments (no '=')
  filename               --log-error=filename
*/
#ifdef _WIN32
  /*
    Enable the error log file only if console option is not specified
    and --help is not used.
  */
  bool log_errors_to_file = !is_help_or_validate_option() && !opt_console;
#else
  /*
    Enable the error log file only if --log-error=filename or --log-error
    was used. Logging to file is disabled by default unlike on Windows.
  */
  bool log_errors_to_file =
      !is_help_or_validate_option() && (log_error_dest != disabled_my_option);
#endif

  enum log_error_stage les = LOG_ERROR_STAGE_BUFFERING_UNIPLEX;

  if (log_errors_to_file) {
    // Construct filename if no filename was given by the user.
    if (!log_error_dest[0] || log_error_dest == disabled_my_option) {
#ifdef _WIN32
      const char *filename = pidfile_name;
#else
      const char *filename = default_logfile_name;
#endif
      fn_format(errorlog_filename_buff, filename, mysql_real_data_home, ".err",
                MY_REPLACE_EXT | /* replace '.<domain>' by '.err', bug#4997 */
                    MY_REPLACE_DIR);
    } else
      fn_format(errorlog_filename_buff, log_error_dest, mysql_data_home, ".err",
                MY_UNPACK_FILENAME);
    /*
      log_error_dest may have been set to disabled_my_option or "" if no
      argument was passed, but we need to show the real name in SHOW VARIABLES.
    */
    log_error_dest = errorlog_filename_buff;

#ifndef _WIN32
    // Create backup stream to stdout if deamonizing and connected to tty
    if (opt_daemonize && isatty(STDOUT_FILENO)) {
      nstdout = fdopen(dup(STDOUT_FILENO), "a");
      if (nstdout == nullptr) {
        LogErr(ERROR_LEVEL, ER_DUP_FD_OPEN_FAILED, "stdout", strerror(errno));
        unireg_abort(MYSQLD_ABORT_EXIT);
      }
      // Display location of error log file on stdout if connected to tty
      fprintf(nstdout, "mysqld will log errors to %s\n",
              errorlog_filename_buff);
    }
#endif /* ndef _WIN32 */

    if (open_error_log(errorlog_filename_buff, false))
      unireg_abort(MYSQLD_ABORT_EXIT);

#ifdef _WIN32
      // FreeConsole();        // Remove window
#endif /* _WIN32 */
  } else {
    // We are logging to stderr and SHOW VARIABLES should reflect that.
    log_error_dest = "stderr";

    /*
      We have no known file-name, and a non-standard logging pipeline,
      so output of multiple log-writers may be multi-plexed to stderr.
      This can result in false positives, but since we're only using
      this to turn off some optimizations, this seems acceptable for now.
      With regard to the pipeline, what matters is that a non-standard
      set-up was requested, not that it is actually active at this point
      (which it wouldn't be, we do not try to apply a user-supplied
      configuration until external components are available).
    */
    if ((opt_log_error_services == nullptr) ||
        (0 != strcmp(LOG_ERROR_SERVICES_DEFAULT, opt_log_error_services)))
      les = LOG_ERROR_STAGE_BUFFERING_MULTIPLEX;
  }

  log_error_stage_set(les);
}

/**
  Try to read the previous run's error log and make it available in
  performance_schema.error_log. Activate all error logging services
  requested by the user in @@global.log_error_services, flush the
  buffered error messages to performance schema and to configured
  services, and end error log buffering.

  @retval  0  Success
  @retval  1  Log pipeline not set up as requested. Caller should abort.
*/
static int setup_error_log_components() {
  /*
    Activate loadable error logging components, if any.
    First, check configuration value -- is it well-formed, and do
    the requested services exist?
  */
  if (log_builtins_error_stack(opt_log_error_services, true, nullptr) == 0) {
    // Syntax is OK and services exist; let's try to initialize them:
    size_t pos;

    if (log_builtins_error_stack(opt_log_error_services, false, &pos) < 0) {
      char *problem = opt_log_error_services; /* purecov: begin inspected */
      const char *var_name = "log_error_services";

      /*
        We failed to set the requested configuration. This can happen
        e.g. when a given log-writer does not have sufficient permissions
        to open its log files. pos should mark the position in the
        configuration string where we ran into trouble. Make a char-pointer
        from it so we can inform the user what log-service we could not
        initialize.
      */
      if (pos < strlen(opt_log_error_services))
        problem = &((char *)opt_log_error_services)[pos];

      flush_error_log_messages();

      /*
        We could not set the requested pipeline.
        Try to fall back to default error logging stack
        (by looking up the system variable for this configuration
        item and extracting the default value from it).
        If that's impossible, print diagnostics, then exit.
      */
      sys_var *var = intern_find_sys_var(var_name, strlen(var_name));

      if (var != nullptr) {
        // We found the system variable, now extract the default value:
        opt_log_error_services = (char *)var->get_default();
        if (log_builtins_error_stack(opt_log_error_services, false, nullptr) >=
            0) {
          /*
            We managed to set the default pipeline. Now log what was wrong
            about the user-supplied value, then shut down.
          */
          LogErr(ERROR_LEVEL, ER_CANT_START_ERROR_LOG_SERVICE, var_name,
                 problem);
          return 1;
        }
        /*
          If we arrive here, the user-supplied value was valid, but could
          not be set. The default value was found, but also could not be
          set. Something is very wrong. Fall-through to below where we
          low-level write diagnostics, then abort.
        */
      }

      /*
        We failed to set the default error logging stack (or failed to look
        up the default setting). At this point, we don't know whether ANY of
        the requested sinks work, so our best bet is to write directly to the
        error stream. Then, we abort.
      */
      {
        char buff[512];
        size_t len;

        len = snprintf(buff, sizeof(buff),
                       ER_DEFAULT(ER_CANT_START_ERROR_LOG_SERVICE), var_name,
                       problem);
        len = std::min(len, sizeof(buff) - 1);

        // Trust nothing. Write directly. Quit.
        log_write_errstream(buff, len);

        return 1;
      } /* purecov: end */
    }   // value was OK, but could not be set
    // If we arrive here, the value was OK, and was set successfully.
  } else {
    /*
      We were given an illegal value at start-up, so the default was
      used instead. Let's now point our variable back at the default
      (i.e. the value actually used) so SELECT @@GLOBAL.log_error_services
      will render correct results.
    */

    sys_var *var = intern_find_sys_var(STRING_WITH_LEN("log_error_services"));
    char *default_services = nullptr;

    if ((var != nullptr) &&
        ((default_services = (char *)var->get_default()) != nullptr))
      log_builtins_error_stack(default_services, false, nullptr);

    // Report that we're falling back to the default value.
    LogErr(WARNING_LEVEL, ER_CANNOT_SET_LOG_ERROR_SERVICES,
           opt_log_error_services);

    if (default_services != nullptr) opt_log_error_services = default_services;
  }

  /*
    Set-up the error-log table, performance_schema.error_log.
    Try to populate it with previous runs' error-log and events
    buffered up to this point.

    log_error_read_log_init() initializes the ring-buffer for
    performance_schema.error_log.

    log_error_read_log() reads an existing error-log (of whatever formatting).

    LOG_ERROR_STAGE_EXTERNAL_SERVICES_AVAILABLE flags the error logging
    stack as fully operational, loadable components and all.
    In this mode, all submitted error-log events are also automatically
    added to performance_schema.error_log.

    flush_error_log_messages() is called once any configured loadable
    error log-services are available. It flushes all buffered log-events
    to the log-services the user actually wants.
    If LOG_ERROR_STAGE_EXTERNAL_SERVICES_AVAILABLE is set, also add the
    flushed events to performance_schema.error_log.
  */
  DBUG_ASSERT((log_error_dest != nullptr) && (log_error_dest[0] != '\0'));

  if (!strcmp(log_error_dest, "stderr")) {
    // If we logging to stderr, there will be no log-file to read.
    // As this is a common case in mysql-test-run, we offer a fallback.

    // Let the user know we cannot provide info from previous runs.
    LogErr(INFORMATION_LEVEL, ER_ERROR_LOG_DESTINATION_NOT_A_FILE, "stderr");
    // init logging to pfs
    log_error_read_log_init();
    // flag log-stack as ready and enable logging to pfs
    log_error_stage_set(LOG_ERROR_STAGE_EXTERNAL_SERVICES_AVAILABLE);
    // flush messages, sending a copy to pfs
    flush_error_log_messages();
  } else {
    // We're logging to a named file.

    /*
      Flush messages, not sending a copy to pfs -- we'll get the info
      from the log-file anyway when we try to restore the previous run's
      info.
    */
    flush_error_log_messages();
    /*
      Try to load error log events from the previous run (if available)
      and that from the current start-up into performance_schema.error_log.
    */
    if (!log_error_read_log_init()) log_error_read_log(log_error_dest);
    // flag log-stack as ready and enable logging to pfs
    log_error_stage_set(LOG_ERROR_STAGE_EXTERNAL_SERVICES_AVAILABLE);
  }

  return 0;
}

static int init_server_components() {
  DBUG_TRACE;
  /*
    We need to call each of these following functions to ensure that
    all things are initialized so that unireg_abort() doesn't fail
  */
  mdl_init();
  partitioning_init();
  if (table_def_init() | hostname_cache_init(host_cache_size))
    unireg_abort(MYSQLD_ABORT_EXIT);

  /*
    This load function has to be called after the opt_plugin_dir variable
    is initialized else it will fail to load.
    The unload of these components will be done by minimal_chassis_deinit().
    So, no need to call unload of these components.
    Since, it is an optional component required for GR, audit log etc. The
    error check of the service availability has to be done by those
    plugins/components.
  */
  if (!is_help_or_validate_option() && !opt_initialize)
    dynamic_loader_srv->load(component_urns, NUMBER_OF_COMPONENTS);

  /*
    Timers not needed if only starting with --help.
  */
  if (!is_help_or_validate_option()) {
    if (my_timer_initialize())
      LogErr(ERROR_LEVEL, ER_CANT_INIT_TIMER, errno);
    else
      have_statement_timeout = SHOW_OPTION_YES;
  }

  randominit(&sql_rand, (ulong)server_start_time, (ulong)server_start_time / 2);
  setup_fpu();
  init_slave_list();

  setup_error_log();  // opens the log if needed

  enter_cond_hook = thd_enter_cond;
  exit_cond_hook = thd_exit_cond;
  enter_stage_hook = thd_enter_stage;
  set_waiting_for_disk_space_hook = thd_set_waiting_for_disk_space;
  is_killed_hook = thd_killed;

  if (transaction_cache_init()) {
    LogErr(ERROR_LEVEL, ER_OOM);
    unireg_abort(MYSQLD_ABORT_EXIT);
  }

  if (MDL_context_backup_manager::init()) {
    LogErr(ERROR_LEVEL, ER_OOM);
    unireg_abort(MYSQLD_ABORT_EXIT);
  }

  /*
    initialize delegates for extension observers, errors have already
    been reported in the function
  */
  if (delegates_init()) unireg_abort(MYSQLD_ABORT_EXIT);

  /* need to configure logging before initializing storage engines */
  if (opt_log_slave_updates && !opt_bin_log) {
    LogErr(WARNING_LEVEL, ER_NEED_LOG_BIN, "--log-slave-updates");
  }
  if (binlog_format_used && !opt_bin_log)
    LogErr(WARNING_LEVEL, ER_NEED_LOG_BIN, "--binlog-format");

  /* Check that we have not let the format to unspecified at this point */
  DBUG_ASSERT((uint)global_system_variables.binlog_format <=
              array_elements(binlog_format_names) - 1);

  opt_server_id_mask = ~ulong(0);
  opt_server_id_mask =
      (opt_server_id_bits == 32) ? ~ulong(0) : (1 << opt_server_id_bits) - 1;
  if (server_id != (server_id & opt_server_id_mask)) {
    LogErr(ERROR_LEVEL, ER_SERVERID_TOO_LARGE);
    unireg_abort(MYSQLD_ABORT_EXIT);
  }

  if (opt_bin_log) {
    /* Reports an error and aborts, if the --log-bin's path
       is a directory.*/
    if (opt_bin_logname &&
        opt_bin_logname[strlen(opt_bin_logname) - 1] == FN_LIBCHAR) {
      LogErr(ERROR_LEVEL, ER_NEED_FILE_INSTEAD_OF_DIR, "--log-bin",
             opt_bin_logname);
      unireg_abort(MYSQLD_ABORT_EXIT);
    }

    /* Reports an error and aborts, if the --log-bin-index's path
       is a directory.*/
    if (opt_binlog_index_name &&
        opt_binlog_index_name[strlen(opt_binlog_index_name) - 1] ==
            FN_LIBCHAR) {
      LogErr(ERROR_LEVEL, ER_NEED_FILE_INSTEAD_OF_DIR, "--log-bin-index",
             opt_binlog_index_name);
      unireg_abort(MYSQLD_ABORT_EXIT);
    }

    char buf[FN_REFLEN];
    const char *ln;
    if (log_bin_supplied) {
      /*
        Binary log basename defaults to "`hostname`-bin" name prefix
        if --log-bin is used without argument.
      */
      ln = mysql_bin_log.generate_name(opt_bin_logname, "-bin", buf);
    } else {
      /*
        Binary log basename defaults to "binlog" name prefix
        if --log-bin is not used.
      */
      ln = mysql_bin_log.generate_name(opt_bin_logname, "", buf);
    }

    if (!opt_bin_logname && !opt_binlog_index_name && log_bin_supplied) {
      /*
        User didn't give us info to name the binlog index file.
        Picking `hostname`-bin.index like did in 4.x, causes replication to
        fail if the hostname is changed later. So, we would like to instead
        require a name. But as we don't want to break many existing setups, we
        only give warning, not error.
      */
      LogErr(INFORMATION_LEVEL, ER_LOG_BIN_BETTER_WITH_NAME, ln);
    }
    if (ln == buf) {
      my_free(opt_bin_logname);
      opt_bin_logname = my_strdup(key_memory_opt_bin_logname, buf, MYF(0));
    }

    /*
      Skip opening the index file if we start with --help. This is necessary
      to avoid creating the file in an otherwise empty datadir, which will
      cause a succeeding 'mysqld --initialize' to fail.
    */
    if (!is_help_or_validate_option() &&
        mysql_bin_log.open_index_file(opt_binlog_index_name, ln, true)) {
      unireg_abort(MYSQLD_ABORT_EXIT);
    }
  }

  if (opt_bin_log) {
    /*
      opt_bin_logname[0] needs to be checked to make sure opt binlog name is
      not an empty string, incase it is an empty string default file
      extension will be passed
     */
    if (log_bin_supplied) {
      log_bin_basename = rpl_make_log_name(
          key_memory_MYSQL_BIN_LOG_basename, opt_bin_logname,
          default_logfile_name,
          (opt_bin_logname && opt_bin_logname[0]) ? "" : "-bin");
    } else {
      log_bin_basename =
          rpl_make_log_name(key_memory_MYSQL_BIN_LOG_basename, opt_bin_logname,
                            default_binlogfile_name, "");
    }

    log_bin_index =
        rpl_make_log_name(key_memory_MYSQL_BIN_LOG_index, opt_binlog_index_name,
                          log_bin_basename, ".index");

    if ((!opt_binlog_index_name || !opt_binlog_index_name[0]) &&
        log_bin_index) {
      strmake(default_binlog_index_name,
              log_bin_index + dirname_length(log_bin_index),
              FN_REFLEN + index_ext_length - 1);
      opt_binlog_index_name = default_binlog_index_name;
    }

    if (log_bin_basename == nullptr || log_bin_index == nullptr) {
      LogErr(ERROR_LEVEL, ER_RPL_CANT_MAKE_PATHS, (int)FN_REFLEN, (int)FN_LEN);
      unireg_abort(MYSQLD_ABORT_EXIT);
    }
  }

  DBUG_PRINT("debug",
             ("opt_bin_logname: %s, opt_relay_logname: %s, pidfile_name: %s",
              opt_bin_logname, opt_relay_logname, pidfile_name));

  /*
    opt_relay_logname[0] needs to be checked to make sure opt relaylog name is
    not an empty string, incase it is an empty string default file
    extension will be passed
   */
  relay_log_basename = rpl_make_log_name(
      key_memory_MYSQL_RELAY_LOG_basename, opt_relay_logname,
      default_logfile_name,
      (opt_relay_logname && opt_relay_logname[0]) ? "" : relay_ext);

  if (!opt_relay_logname || !opt_relay_logname[0]) {
    if (relay_log_basename) {
      strmake(default_relaylogfile_name,
              relay_log_basename + dirname_length(relay_log_basename),
              FN_REFLEN + relay_ext_length - 1);
      opt_relay_logname = default_relaylogfile_name;
    }
  } else
    opt_relay_logname_supplied = true;

  if (relay_log_basename != nullptr)
    relay_log_index = rpl_make_log_name(key_memory_MYSQL_RELAY_LOG_index,
                                        opt_relaylog_index_name,
                                        relay_log_basename, ".index");

  if (!opt_relaylog_index_name || !opt_relaylog_index_name[0]) {
    if (relay_log_index) {
      strmake(default_relaylog_index_name,
              relay_log_index + dirname_length(relay_log_index),
              FN_REFLEN + relay_ext_length + index_ext_length - 1);
      opt_relaylog_index_name = default_relaylog_index_name;
    }
  } else
    opt_relaylog_index_name_supplied = true;

  if (relay_log_basename == nullptr || relay_log_index == nullptr) {
    LogErr(ERROR_LEVEL, ER_RPL_CANT_MAKE_PATHS, (int)FN_REFLEN, (int)FN_LEN);
    unireg_abort(MYSQLD_ABORT_EXIT);
  }

  if (log_bin_basename != nullptr &&
      !strcmp(log_bin_basename, relay_log_basename)) {
    const int bin_ext_length = 4;
    char default_binlogfile_name_from_hostname[FN_REFLEN + bin_ext_length];
    /* Generate default bin log file name. */
    strmake(default_binlogfile_name_from_hostname, default_logfile_name,
            FN_REFLEN - 1);
    strcat(default_binlogfile_name_from_hostname, "-bin");

    if (!default_relaylogfile_name[0]) {
      /* Generate default relay log file name. */
      strmake(default_relaylogfile_name, default_logfile_name, FN_REFLEN - 1);
      strcat(default_relaylogfile_name, relay_ext);
    }
    /*
      Reports an error and aborts, if the same base name is specified
      for both binary and relay logs.
    */
    LogErr(ERROR_LEVEL, ER_RPL_CANT_HAVE_SAME_BASENAME, log_bin_basename,
           "--log-bin", default_binlogfile_name,
           default_binlogfile_name_from_hostname, "--relay-log",
           default_relaylogfile_name);
    unireg_abort(MYSQLD_ABORT_EXIT);
  }

  if (global_system_variables.binlog_row_value_options != 0) {
    const char *msg = nullptr;
    longlong err = ER_BINLOG_ROW_VALUE_OPTION_IGNORED;
    if (!opt_bin_log)
      msg = "the binary log is disabled";
    else if (global_system_variables.binlog_format == BINLOG_FORMAT_STMT)
      msg = "binlog_format=STATEMENT";
    else if (log_bin_use_v1_row_events) {
      msg = "binlog_row_value_options=PARTIAL_JSON";
      err = ER_BINLOG_USE_V1_ROW_EVENTS_IGNORED;
    } else if (global_system_variables.binlog_row_image ==
               BINLOG_ROW_IMAGE_FULL) {
      msg = "binlog_row_image=FULL";
      err = ER_BINLOG_ROW_VALUE_OPTION_USED_ONLY_FOR_AFTER_IMAGES;
    }
    if (msg) {
      switch (err) {
        case ER_BINLOG_ROW_VALUE_OPTION_IGNORED:
        case ER_BINLOG_ROW_VALUE_OPTION_USED_ONLY_FOR_AFTER_IMAGES:
          LogErr(WARNING_LEVEL, err, msg, "PARTIAL_JSON");
          break;
        case ER_BINLOG_USE_V1_ROW_EVENTS_IGNORED:
          LogErr(WARNING_LEVEL, err, msg);
          break;
        default:
          DBUG_ASSERT(0); /* purecov: deadcode */
      }
    }
  }

  /* call ha_init_key_cache() on all key caches to init them */
  process_key_caches(&ha_init_key_cache);

  /* Allow storage engine to give real error messages */
  if (ha_init_errors()) return 1;

  if (gtid_server_init()) {
    LogErr(ERROR_LEVEL, ER_CANT_INITIALIZE_GTID);
    unireg_abort(MYSQLD_ABORT_EXIT);
  }

  if (opt_log_slave_updates && replicate_same_server_id) {
    if (opt_bin_log && global_gtid_mode.get() != Gtid_mode::ON) {
      LogErr(ERROR_LEVEL, ER_RPL_INFINITY_DENIED);
      unireg_abort(MYSQLD_ABORT_EXIT);
    } else
      LogErr(WARNING_LEVEL, ER_RPL_INFINITY_IGNORED);
  }

  {
    /*
      We have to call a function in log_resource.cc, or its references
      won't be visible to plugins.
    */
#ifndef DBUG_OFF
    int dummy =
#endif
        Log_resource::dummy_function_to_ensure_we_are_linked_into_the_server();
    DBUG_ASSERT(dummy == 1);
  }

  /*
    We need to initialize the UDF globals early before reading the proc table
    and before the server component initialization to allow other components
    to register their UDFs at init time and de-register them at deinit time.
  */
  udf_init_globals();

  /*
    Set tc_log to point to TC_LOG_DUMMY early in order to allow plugin_init()
    to commit attachable transaction after reading from mysql.plugin table.
    If necessary tc_log will be adjusted to point to correct TC_LOG instance
    later.
  */
  tc_log = &tc_log_dummy;

  /* This limits ability to configure SSL library through config options */
  init_ssl();

  /*Load early plugins */
  if (plugin_register_early_plugins(&remaining_argc, remaining_argv,
                                    (is_help_or_validate_option())
                                        ? PLUGIN_INIT_SKIP_INITIALIZATION
                                        : 0)) {
    LogErr(ERROR_LEVEL, ER_CANT_INITIALIZE_EARLY_PLUGINS);
    unireg_abort(1);
  }

  /* Load builtin plugins, initialize MyISAM, CSV and InnoDB */
  if (plugin_register_builtin_and_init_core_se(&remaining_argc,
                                               remaining_argv)) {
    if (!opt_validate_config)
      LogErr(ERROR_LEVEL, ER_CANT_INITIALIZE_BUILTIN_PLUGINS);
    unireg_abort(1);
  }

  /*
    Needs to be done before dd::init() which runs DDL commands (for real)
    during instance initialization.
  */
  init_sql_command_flags();

  /*
    plugin_register_dynamic_and_init_all() needs DD initialized.
    Initialize DD to create data directory using current server.
  */
  if (opt_initialize) {
    if (!is_help_or_validate_option()) {
      if (dd::init(dd::enum_dd_init_type::DD_INITIALIZE)) {
        LogErr(ERROR_LEVEL, ER_DD_INIT_FAILED);
        unireg_abort(1);
      }

      if (dd::init(dd::enum_dd_init_type::DD_INITIALIZE_SYSTEM_VIEWS)) {
        LogErr(ERROR_LEVEL, ER_SYSTEM_VIEW_INIT_FAILED);
        unireg_abort(1);
      }
    }
  } else {
    /*
      Initialize DD in case of upgrade and normal normal server restart.
      It is detected if we are starting on old data directory or current
      data directory. If it is old data directory, DD tables are created.
      If server is starting on data directory with DD tables, DD is initialized.
    */
    if (!is_help_or_validate_option() &&
        dd::init(dd::enum_dd_init_type::DD_RESTART_OR_UPGRADE)) {
      LogErr(ERROR_LEVEL, ER_DD_INIT_FAILED);

      /* If clone recovery fails, we rollback the files to previous
      dataset and attempt to restart server. */
      int exit_code =
          clone_recovery_error ? MYSQLD_RESTART_EXIT : MYSQLD_ABORT_EXIT;
      unireg_abort(exit_code);
    }
  }

  /*
   During plugin initialization, a plugin may expect (depending on what the
   plugin actually does) to find a functional server, including:
   - mysql system tables
   - information schema tables
   - performance schema tables
   - data dictionary
   - components / services, including the registry service
   During the server installation, all these parts are not available yet, as
   they are created during the installation process with mysqld --initialize.

   As a result, plugins are not loaded during mysqld --initialize, so that
   the server install can proceed and complete before any plugin is loaded
   through any config file or pre-programmed command line.
  */
  int flags = 0;

  if (opt_noacl) flags |= PLUGIN_INIT_SKIP_PLUGIN_TABLE;
  if (is_help_or_validate_option())
    flags |= PLUGIN_INIT_SKIP_INITIALIZATION | PLUGIN_INIT_SKIP_PLUGIN_TABLE;
  if (opt_initialize) flags |= PLUGIN_INIT_SKIP_DYNAMIC_LOADING;

  /*
    In the case of upgrade, we need to delay initialization of plugins that
    depend on e.g. mysql tables that will be changed during upgrade.
  */
  if (!is_help_or_validate_option() && !opt_initialize &&
      !dd::upgrade::no_server_upgrade_required() &&
      opt_upgrade_mode != UPGRADE_MINIMAL)
    flags |= PLUGIN_INIT_DELAY_UNTIL_AFTER_UPGRADE;

  /*
    Initialize the cost model, but delete it after the plugins are initialized.
    Cost model is needed while dropping and creating pfs tables to
    update metadata of referencing views (if there are any).
   */
  init_optimizer_cost_module(true);
  {  // New scope in which the error handler hook is modified.
    auto ehh_val = error_handler_hook;
    auto restore_ehh = create_scope_guard([ehh_val]() {
      DBUG_ASSERT(ehh_val == my_message_stderr);
      error_handler_hook = ehh_val;
    });
    error_handler_hook = +[](uint c, const char *s, myf f) {
      if (c != ER_NO_SUCH_TABLE || strstr(s, "mysql.server_cost") == nullptr) {
        my_message_stderr(c, s, f);
      }
    };
    if (plugin_register_dynamic_and_init_all(&remaining_argc, remaining_argv,
                                             flags)) {
      delete_optimizer_cost_module();
      // Delete all DD tables in case of error in initializing plugins.
      if (dd::upgrade_57::in_progress())
        (void)dd::init(dd::enum_dd_init_type::DD_DELETE);

      if (!opt_validate_config)
        LogErr(ERROR_LEVEL, ER_CANT_INITIALIZE_DYNAMIC_PLUGINS);
      unireg_abort(MYSQLD_ABORT_EXIT);
    }
  }  // End of extra scope where missing server_cost errors are not logged
  DBUG_ASSERT(error_handler_hook == my_message_stderr);
  dynamic_plugins_are_initialized =
      true; /* Don't separate from init function */
  delete_optimizer_cost_module();

  LEX_CSTRING plugin_name = {STRING_WITH_LEN("thread_pool")};
  if (Connection_handler_manager::thread_handling !=
          Connection_handler_manager::SCHEDULER_ONE_THREAD_PER_CONNECTION ||
      plugin_is_ready(plugin_name, MYSQL_DAEMON_PLUGIN)) {
    auto res_grp_mgr = resourcegroups::Resource_group_mgr::instance();
    res_grp_mgr->disable_resource_group();
    res_grp_mgr->set_unsupport_reason("Thread pool plugin enabled");
  }

#ifdef WITH_PERFSCHEMA_STORAGE_ENGINE
  /*
    A value of the variable dd_upgrade_flag is reset after
    dd::init(dd::enum_dd_init_type::DD_POPULATE_UPGRADE) returned.
    So make its copy to call init_pfs_tables() with right argument value later.
  */
  bool dd_upgrade_was_initiated = dd::upgrade_57::in_progress();
#endif

  if (!is_help_or_validate_option() && dd::upgrade_57::in_progress()) {
    // Populate DD tables with meta data from 5.7
    if (dd::init(dd::enum_dd_init_type::DD_POPULATE_UPGRADE)) {
      LogErr(ERROR_LEVEL, ER_DD_POPULATING_TABLES_FAILED);
      unireg_abort(1);
    }
    // Run after_dd_upgrade hook
    if (RUN_HOOK(server_state, after_dd_upgrade_from_57, (nullptr)))
      unireg_abort(MYSQLD_ABORT_EXIT);
  }

  /*
    Store server and plugin IS tables metadata into new DD.
    This is done after all the plugins are registered.
  */
  if (!is_help_or_validate_option() && !opt_initialize &&
      !dd::upgrade_57::in_progress() &&
      dd::init(dd::enum_dd_init_type::DD_UPDATE_I_S_METADATA)) {
    LogErr(ERROR_LEVEL, ER_DD_UPDATING_PLUGIN_MD_FAILED);
    unireg_abort(MYSQLD_ABORT_EXIT);
  }

#ifdef WITH_PERFSCHEMA_STORAGE_ENGINE
  if (!is_help_or_validate_option()) {
    /*
      Initialize the cost model, but delete it after the pfs is initialized.
      Cost model is needed while dropping and creating pfs tables to
      update metadata of referencing views (if there are any).
    */
    init_optimizer_cost_module(true);

    bool st;
    if (opt_initialize || dd_upgrade_was_initiated)
      st = dd::performance_schema::init_pfs_tables(
          dd::enum_dd_init_type::DD_INITIALIZE);
    else
      st = dd::performance_schema::init_pfs_tables(
          dd::enum_dd_init_type::DD_RESTART_OR_UPGRADE);

    /* Now that the pfs is initialized, delete the cost model. */
    delete_optimizer_cost_module();

    if (st) {
      LogErr(ERROR_LEVEL, ER_PERFSCHEMA_TABLES_INIT_FAILED);
      unireg_abort(1);
    }
  }
#endif

  bool recreate_non_dd_based_system_view = dd::upgrade::I_S_upgrade_required();
  if (!is_help_or_validate_option() && !opt_initialize &&
      !dd::upgrade::no_server_upgrade_required()) {
    if (opt_upgrade_mode == UPGRADE_MINIMAL)
      LogErr(WARNING_LEVEL, ER_SERVER_UPGRADE_SKIP);
    else {
      init_optimizer_cost_module(true);
      if (bootstrap::run_bootstrap_thread(nullptr, nullptr,
                                          &dd::upgrade::upgrade_system_schemas,
                                          SYSTEM_THREAD_SERVER_UPGRADE)) {
        LogErr(ERROR_LEVEL, ER_SERVER_UPGRADE_FAILED);
        unireg_abort(MYSQLD_ABORT_EXIT);
      }
      delete_optimizer_cost_module();
      recreate_non_dd_based_system_view = true;

      /*
        When upgrade is finished, we need to initialize the plugins that
        had their initialization delayed due to dependencies on the
        environment.

        TODO: Provide a better long term solution by re-ordering startup
              sequence and rewriting the way we create and upgrade server
              resources needed by plugins.
      */
      if (dd::upgrade::plugin_initialize_delayed_after_upgrade()) {
        unireg_abort(MYSQLD_ABORT_EXIT);
      }
    }
  }

  /*
    Re-create non DD based system views after a) if we upgraded system
    schemas b) I_S system view version is changed and server system views
    were recreated. c) If the database was upgraded. We do not update this
    in upgrade-minimal mode.
   */
  if (!is_help_or_validate_option() && !opt_initialize &&
      opt_upgrade_mode != UPGRADE_MINIMAL &&
      recreate_non_dd_based_system_view) {
    if (dd::init(
            dd::enum_dd_init_type::DD_INITIALIZE_NON_DD_BASED_SYSTEM_VIEWS)) {
      LogErr(ERROR_LEVEL, ER_SYSTEM_VIEW_INIT_FAILED);
      unireg_abort(MYSQLD_ABORT_EXIT);
    }
  }

  auto res_grp_mgr = resourcegroups::Resource_group_mgr::instance();
  // Initialize the Resource group subsystem.
  if (!is_help_or_validate_option() && !opt_initialize) {
    if (res_grp_mgr->post_init()) {
      LogErr(ERROR_LEVEL, ER_RESOURCE_GROUP_POST_INIT_FAILED);
      unireg_abort(MYSQLD_ABORT_EXIT);
    }
  }

  Session_tracker session_track_system_variables_check;
  LEX_STRING var_list;
  char *tmp_str;
  size_t len = strlen(global_system_variables.track_sysvars_ptr);
  tmp_str = (char *)my_malloc(PSI_NOT_INSTRUMENTED, len * sizeof(char) + 2,
                              MYF(MY_WME));
  strcpy(tmp_str, global_system_variables.track_sysvars_ptr);
  var_list.length = len;
  var_list.str = tmp_str;
  if (session_track_system_variables_check.server_boot_verify(
          system_charset_info, var_list)) {
    LogErr(ERROR_LEVEL, ER_TRACK_VARIABLES_BOGUS);
    if (tmp_str) my_free(tmp_str);
    unireg_abort(MYSQLD_ABORT_EXIT);
  }
  if (tmp_str) my_free(tmp_str);

  // Validate the configuration if --validate-config was specified.
  if (opt_validate_config && (remaining_argc > 1)) {
    bool saved_getopt_skip_unknown = my_getopt_skip_unknown;
    struct my_option no_opts[] = {{nullptr, 0, nullptr, nullptr, nullptr,
                                   nullptr, GET_NO_ARG, NO_ARG, 0, 0, 0,
                                   nullptr, 0, nullptr}};

    my_getopt_skip_unknown = false;

    if (handle_options(&remaining_argc, &remaining_argv, no_opts,
                       mysqld_get_one_option))
      unireg_abort(MYSQLD_ABORT_EXIT);
    my_getopt_skip_unknown = saved_getopt_skip_unknown;
  }

  if (is_help_or_validate_option()) unireg_abort(MYSQLD_SUCCESS_EXIT);

  /* if the errmsg.sys is not loaded, terminate to maintain behaviour */
  if (!my_default_lc_messages->errmsgs->is_loaded()) {
    LogErr(ERROR_LEVEL, ER_CANT_READ_ERRMSGS);
    unireg_abort(MYSQLD_ABORT_EXIT);
  }

  /* We have to initialize the storage engines before CSV logging */
  if (ha_init()) {
    LogErr(ERROR_LEVEL, ER_CANT_INIT_DBS);
    unireg_abort(MYSQLD_ABORT_EXIT);
  }

  /* Initialize ndbinfo tables in DD */
  if (dd::ndbinfo::init_schema_and_tables(opt_upgrade_mode)) {
    LogErr(ERROR_LEVEL, ER_NDBINFO_UPGRADING_SCHEMA_FAIL);
    unireg_abort(1);
  }

  if (opt_initialize) log_output_options = LOG_FILE;

  /*
    Issue a warning if there were specified additional options to the
    log-output along with NONE. Probably this wasn't what user wanted.
  */
  if ((log_output_options & LOG_NONE) && (log_output_options & ~LOG_NONE))
    LogErr(WARNING_LEVEL, ER_LOG_OUTPUT_CONTRADICTORY);

  if (log_output_options & LOG_TABLE) {
    /* Fall back to log files if the csv engine is not loaded. */
    LEX_CSTRING csv_name = {STRING_WITH_LEN("csv")};
    if (!plugin_is_ready(csv_name, MYSQL_STORAGE_ENGINE_PLUGIN)) {
      LogErr(ERROR_LEVEL, ER_NO_CSV_NO_LOG_TABLES);
      log_output_options = (log_output_options & ~LOG_TABLE) | LOG_FILE;
    }
  }

  query_logger.set_handlers(log_output_options);

  // Open slow log file if enabled.
  query_logger.set_log_file(QUERY_LOG_SLOW);
  if (opt_slow_log && query_logger.reopen_log_file(QUERY_LOG_SLOW))
    opt_slow_log = false;

  // Open general log file if enabled.
  query_logger.set_log_file(QUERY_LOG_GENERAL);
  if (opt_general_log && query_logger.reopen_log_file(QUERY_LOG_GENERAL))
    opt_general_log = false;

  /*
    Each server should have one UUID. We will create it automatically, if it
    does not exist. It should be initialized before opening binlog file. Because
    server's uuid will be stored into the new binlog file.
  */
  if (init_server_auto_options()) {
    LogErr(ERROR_LEVEL, ER_CANT_CREATE_UUID);
    unireg_abort(MYSQLD_ABORT_EXIT);
  }

  /*
    Set the default storage engines
  */
  if (initialize_storage_engine(default_storage_engine, "",
                                &global_system_variables.table_plugin))
    unireg_abort(MYSQLD_ABORT_EXIT);
  if (initialize_storage_engine(default_tmp_storage_engine, " temp",
                                &global_system_variables.temp_table_plugin))
    unireg_abort(MYSQLD_ABORT_EXIT);

  if (!opt_initialize && !opt_noacl) {
    set_externally_disabled_storage_engine_names(opt_disabled_storage_engines);

    // Log warning if default_storage_engine is a disabled storage engine.
    handlerton *default_se_handle =
        plugin_data<handlerton *>(global_system_variables.table_plugin);
    if (ha_is_storage_engine_disabled(default_se_handle))
      LogErr(WARNING_LEVEL, ER_DISABLED_STORAGE_ENGINE_AS_DEFAULT,
             "default_storage_engine", default_storage_engine);

    // Log warning if default_tmp_storage_engine is a disabled storage engine.
    handlerton *default_tmp_se_handle =
        plugin_data<handlerton *>(global_system_variables.temp_table_plugin);
    if (ha_is_storage_engine_disabled(default_tmp_se_handle))
      LogErr(WARNING_LEVEL, ER_DISABLED_STORAGE_ENGINE_AS_DEFAULT,
             "default_tmp_storage_engine", default_tmp_storage_engine);
  }

  if (total_ha_2pc > 1 || (1 == total_ha_2pc && opt_bin_log)) {
    if (opt_bin_log)
      tc_log = &mysql_bin_log;
    else
      tc_log = &tc_log_mmap;
  }

  if (Recovered_xa_transactions::init()) {
    LogErr(ERROR_LEVEL, ER_OOM);
    unireg_abort(MYSQLD_ABORT_EXIT);
  }

  if (tc_log->open(opt_bin_log ? opt_bin_logname : opt_tc_log_file)) {
    LogErr(ERROR_LEVEL, ER_CANT_INIT_TC_LOG);
    unireg_abort(MYSQLD_ABORT_EXIT);
  }
  (void)RUN_HOOK(server_state, before_recovery, (nullptr));
  if (ha_recover(nullptr)) {
    unireg_abort(MYSQLD_ABORT_EXIT);
  }

  if (dd::reset_tables_and_tablespaces()) {
    unireg_abort(MYSQLD_ABORT_EXIT);
  }
  ha_post_recover();

  /*
    Add prepared XA transactions into the cache of XA transactions and acquire
    mdl lock for every table involved in any of these prepared XA transactions.
    This step moved away from the function ha_recover() in order to avoid
    possible suspending on acquiring EXLUSIVE mdl lock on tables inside the
    function dd::reset_tables_and_tablespaces() when table cache being reset.
  */
  if (Recovered_xa_transactions::instance()
          .recover_prepared_xa_transactions()) {
    unireg_abort(MYSQLD_ABORT_EXIT);
  }

  if (global_gtid_mode.get() == Gtid_mode::ON &&
      _gtid_consistency_mode != GTID_CONSISTENCY_MODE_ON) {
    LogErr(ERROR_LEVEL, ER_RPL_GTID_MODE_REQUIRES_ENFORCE_GTID_CONSISTENCY_ON);
    unireg_abort(MYSQLD_ABORT_EXIT);
  }

  if (rpl_encryption.initialize()) {
    LogErr(ERROR_LEVEL, ER_SERVER_RPL_ENCRYPTION_UNABLE_TO_INITIALIZE);
    unireg_abort(MYSQLD_ABORT_EXIT);
  }

  if (opt_bin_log) {
    /*
      Configures what object is used by the current log to store processed
      gtid(s). This is necessary in the MYSQL_BIN_LOG::MYSQL_BIN_LOG to
      corretly compute the set of previous gtids.
    */
    DBUG_ASSERT(!mysql_bin_log.is_relay_log);
    mysql_mutex_t *log_lock = mysql_bin_log.get_log_lock();
    mysql_mutex_lock(log_lock);

    if (mysql_bin_log.open_binlog(opt_bin_logname, nullptr, max_binlog_size,
                                  false, true /*need_lock_index=true*/,
                                  true /*need_sid_lock=true*/, nullptr)) {
      mysql_mutex_unlock(log_lock);
      unireg_abort(MYSQLD_ABORT_EXIT);
    }
    mysql_mutex_unlock(log_lock);
  }

  /*
    When we pass non-zero values for both expire_logs_days and
    binlog_expire_logs_seconds at the server start-up, the value of
    expire_logs_days will be ignored and only binlog_expire_logs_seconds
    will be used.
  */
  if (binlog_expire_logs_seconds_supplied && expire_logs_days_supplied) {
    if (binlog_expire_logs_seconds != 0 && expire_logs_days != 0) {
      LogErr(WARNING_LEVEL, ER_EXPIRE_LOGS_DAYS_IGNORED);
      expire_logs_days = 0;
    }
  } else if (expire_logs_days_supplied)
    binlog_expire_logs_seconds = 0;
  DBUG_ASSERT(expire_logs_days == 0 || binlog_expire_logs_seconds == 0);

  if (opt_bin_log) {
    if (expire_logs_days > 0 || binlog_expire_logs_seconds > 0) {
      time_t purge_time = my_time(0) - binlog_expire_logs_seconds -
                          expire_logs_days * 24 * 60 * 60;
      DBUG_EXECUTE_IF("expire_logs_always_at_start",
                      { purge_time = my_time(0); });
      mysql_bin_log.purge_logs_before_date(purge_time, true);
    }
  } else {
    if (binlog_expire_logs_seconds_supplied)
      LogErr(WARNING_LEVEL, ER_NEED_LOG_BIN, "--binlog-expire-logs-seconds");
    if (expire_logs_days_supplied)
      LogErr(WARNING_LEVEL, ER_NEED_LOG_BIN, "--expire_logs_days");
  }

  if (opt_myisam_log) (void)mi_log(1);

#if defined(HAVE_MLOCKALL) && defined(MCL_CURRENT)
  if (locked_in_memory && !getuid()) {
    if (setreuid((uid_t)-1, 0) == -1) {  // this should never happen
      LogErr(ERROR_LEVEL, ER_FAIL_SETREUID, strerror(errno));
      unireg_abort(MYSQLD_ABORT_EXIT);
    }
    if (mlockall(MCL_CURRENT)) {
      LogErr(WARNING_LEVEL, ER_FAILED_TO_LOCK_MEM,
             errno); /* purecov: inspected */
      locked_in_memory = false;
    }
#ifndef _WIN32
    if (!user_info.IsVoid()) set_user(mysqld_user, user_info);
#endif
  } else
#endif
    locked_in_memory = false;

  udf_load_service.init();

  /* Initialize the optimizer cost module */
  init_optimizer_cost_module(true);
  ft_init_stopwords();

  init_max_user_conn();

  return 0;
}

#ifdef _WIN32

extern "C" void *handle_shutdown_and_restart(void *arg) {
  MSG msg;
  HANDLE event_handles[2];
  event_handles[0] = hEventShutdown;
  event_handles[1] = hEventRestart;

  my_thread_init();
  /* This call should create the message queue for this thread. */
  PeekMessage(&msg, NULL, 1, 65534, PM_NOREMOVE);
  DWORD ret_code = WaitForMultipleObjects(
      2, static_cast<HANDLE *>(event_handles), FALSE, INFINITE);

  if (ret_code == WAIT_OBJECT_0 || ret_code == WAIT_OBJECT_0 + 1) {
    if (ret_code == WAIT_OBJECT_0)
      LogErr(SYSTEM_LEVEL, ER_NORMAL_SERVER_SHUTDOWN, my_progname);
    else
      signal_hand_thr_exit_code = MYSQLD_RESTART_EXIT;

    set_connection_events_loop_aborted(true);
    close_connections();
    my_thread_end();
    my_thread_exit(0);
  }
  return 0;
}

static void create_shutdown_and_restart_thread() {
  DBUG_TRACE;

  const char *errmsg;
  my_thread_attr_t thr_attr;
  SECURITY_ATTRIBUTES *shutdown_sec_attr;

  my_security_attr_create(&shutdown_sec_attr, &errmsg, GENERIC_ALL,
                          SYNCHRONIZE | EVENT_MODIFY_STATE);

  if (!opt_no_monitor) {
    snprintf(shutdown_event_name, sizeof(shutdown_event_name),
             "mysqld%s_shutdown", get_monitor_pid());
  }

  hEventShutdown =
      CreateEvent(shutdown_sec_attr, FALSE, FALSE, shutdown_event_name);
  hEventRestart = CreateEvent(0, FALSE, FALSE, restart_event_name);

  my_thread_attr_init(&thr_attr);

  if (my_thread_create(&shutdown_restart_thr_handle, &thr_attr,
                       handle_shutdown_and_restart, 0))
    LogErr(WARNING_LEVEL, ER_CANT_CREATE_SHUTDOWN_THREAD, errno);

  my_security_attr_free(shutdown_sec_attr);
  my_thread_attr_destroy(&thr_attr);
}
#endif /* _WIN32 */

#ifndef DBUG_OFF
/*
  Debugging helper function to keep the locale database
  (see sql_locale.cc) and max_month_name_length and
  max_day_name_length variable values in consistent state.
*/
static void test_lc_time_sz() {
  DBUG_TRACE;
  for (MY_LOCALE **loc = my_locales; *loc; loc++) {
    size_t max_month_len = 0;
    size_t max_day_len = 0;
    for (const char **month = (*loc)->month_names->type_names; *month;
         month++) {
      max_month_len = std::max(
          max_month_len, my_numchars_mb(&my_charset_utf8_general_ci, *month,
                                        *month + strlen(*month)));
    }
    for (const char **day = (*loc)->day_names->type_names; *day; day++) {
      max_day_len =
          std::max(max_day_len, my_numchars_mb(&my_charset_utf8_general_ci,
                                               *day, *day + strlen(*day)));
    }
    if ((*loc)->max_month_name_length != max_month_len ||
        (*loc)->max_day_name_length != max_day_len) {
      DBUG_PRINT("Wrong max day name(or month name) length for locale:",
                 ("%s", (*loc)->name));
      DBUG_ASSERT(0);
    }
  }
}
#endif  // DBUG_OFF

/*
  @brief : Set opt_super_readonly to user supplied value before
           enabling communication channels to accept user connections
*/

static void set_super_read_only_post_init() {
  opt_super_readonly = super_read_only;
}

static void calculate_mysql_home_from_my_progname() {
  const std::string runtime_output_directory_addon{
      "/runtime_output_directory/"};
#if defined(_WIN32) || defined(APPLE_XCODE)
  /* Allow Win32 users to move MySQL anywhere */
  char prg_dev[LIBLEN];
  my_path(prg_dev, my_progname, nullptr);

  // On windows or Xcode the basedir will always be one level up from where
  // the executable is located. E.g. <basedir>/bin/mysqld.exe in a
  // package, or <basedir>/runtime_output_directory/<buildconfig>/mysqld.exe
  // for a sandbox build.
  strcat(prg_dev, "/../");  // Remove containing directory to get base dir
  cleanup_dirname(mysql_home, prg_dev);

  // New layout: <cmake_binary_dir>/runtime_output_directory/<buildconfig>/
  char cmake_binary_dir[FN_REFLEN];
  size_t dlen = 0;
  dirname_part(cmake_binary_dir, mysql_home, &dlen);
  if (dlen > runtime_output_directory_addon.length() &&
      (!strcmp(
           cmake_binary_dir + (dlen - runtime_output_directory_addon.length()),
           runtime_output_directory_addon.c_str()) ||
       !strcmp(
           cmake_binary_dir + (dlen - runtime_output_directory_addon.length()),
           "\\runtime_output_directory\\"))) {
    mysql_home[strlen(mysql_home) - 1] = '\0';  // remove trailing
    dirname_part(cmake_binary_dir, mysql_home, &dlen);
    strmake(mysql_home, cmake_binary_dir, sizeof(mysql_home) - 1);
  }
  // The sql_print_information below outputs nothing ??
  // fprintf(stderr, "mysql_home %s\n", mysql_home);
  // fflush(stderr);
#else
  const char *tmpenv = getenv("MY_BASEDIR_VERSION");
  if (tmpenv != nullptr) {
    strmake(mysql_home, tmpenv, sizeof(mysql_home) - 1);
  } else {
    char progdir[FN_REFLEN];
    size_t dlen = 0;
    dirname_part(progdir, my_progname, &dlen);
    if (dlen > runtime_output_directory_addon.length() &&
        !strcmp(progdir + (dlen - runtime_output_directory_addon.length()),
                runtime_output_directory_addon.c_str())) {
      char cmake_binary_dir[FN_REFLEN];
      progdir[strlen(progdir) - 1] = '\0';  // remove trailing "/"
      dirname_part(cmake_binary_dir, progdir, &dlen);
      strmake(mysql_home, cmake_binary_dir, sizeof(mysql_home) - 1);
    } else {
      strcat(progdir, "/../");
      cleanup_dirname(mysql_home, progdir);
    }
  }
#endif
  mysql_home_ptr = mysql_home;
}

#ifdef _WIN32
int win_main(int argc, char **argv)
#else
int mysqld_main(int argc, char **argv)
#endif
{
  // Substitute the full path to the executable in argv[0]
  substitute_progpath(argv);
  sysd::notify_connect();
  sysd::notify("STATUS=Server startup in progress\n");

  /*
    Perform basic thread library and malloc initialization,
    to be able to read defaults files and parse options.
  */
  my_progname = argv[0];
  calculate_mysql_home_from_my_progname();

#ifndef _WIN32
#ifdef WITH_PERFSCHEMA_STORAGE_ENGINE
  pre_initialize_performance_schema();
#endif /*WITH_PERFSCHEMA_STORAGE_ENGINE */
  // For windows, my_init() is called from the win specific mysqld_main
  if (my_init())  // init my_sys library & pthreads
  {
    LogErr(ERROR_LEVEL, ER_MYINIT_FAILED);
    flush_error_log_messages();
    return 1;
  }
#endif /* _WIN32 */

  orig_argc = argc;
  orig_argv = argv;
  my_getopt_use_args_separator = true;
  my_defaults_read_login_file = false;
  if (load_defaults(MYSQL_CONFIG_NAME, load_default_groups, &argc, &argv,
                    &argv_alloc)) {
    flush_error_log_messages();
    return 1;
  }

  /* Set data dir directory paths */
  strmake(mysql_real_data_home, get_relative_path(MYSQL_DATADIR),
          sizeof(mysql_real_data_home) - 1);

  /*
   Initialize variables cache for persisted variables, load persisted
   config file and append read only persisted variables to command line
   options if present.
  */
  if (persisted_variables_cache.init(&argc, &argv) ||
      persisted_variables_cache.load_persist_file() ||
      persisted_variables_cache.append_read_only_variables(&argc, &argv)) {
    flush_error_log_messages();
    return 1;
  }
  my_getopt_use_args_separator = false;
  remaining_argc = argc;
  remaining_argv = argv;

  init_variable_default_paths();

  /* Must be initialized early for comparison of options name */
  system_charset_info = &my_charset_utf8_general_ci;

  /* Write mysys error messages to the error log. */
  local_message_hook = error_log_print;

  int heo_error;

#ifdef WITH_PERFSCHEMA_STORAGE_ENGINE
  /*
    Initialize the array of performance schema instrument configurations.
  */
  init_pfs_instrument_array();
#endif /* WITH_PERFSCHEMA_STORAGE_ENGINE */

  heo_error = handle_early_options();

  init_sql_statement_names();
  sys_var_init();
  ulong requested_open_files = 0;

  //  Init error log subsystem. This does not actually open the log yet.
  if (init_error_log()) unireg_abort(MYSQLD_ABORT_EXIT);
  if (!opt_validate_config) adjust_related_options(&requested_open_files);

#ifdef WITH_PERFSCHEMA_STORAGE_ENGINE
  if (heo_error == 0) {
    if (!is_help_or_validate_option() && !opt_initialize) {
      int pfs_rc;
      /* Add sizing hints from the server sizing parameters. */
      pfs_param.m_hints.m_table_definition_cache = table_def_size;
      pfs_param.m_hints.m_table_open_cache = table_cache_size;
      pfs_param.m_hints.m_max_connections = max_connections;
      pfs_param.m_hints.m_open_files_limit = requested_open_files;
      pfs_param.m_hints.m_max_prepared_stmt_count = max_prepared_stmt_count;

      pfs_rc = initialize_performance_schema(
          &pfs_param, &psi_thread_hook, &psi_mutex_hook, &psi_rwlock_hook,
          &psi_cond_hook, &psi_file_hook, &psi_socket_hook, &psi_table_hook,
          &psi_mdl_hook, &psi_idle_hook, &psi_stage_hook, &psi_statement_hook,
          &psi_transaction_hook, &psi_memory_hook, &psi_error_hook,
          &psi_data_lock_hook, &psi_system_hook, &psi_tls_channel_hook);
      if ((pfs_rc != 0) && pfs_param.m_enabled) {
        pfs_param.m_enabled = false;
        LogErr(WARNING_LEVEL, ER_PERFSCHEMA_INIT_FAILED);
      }
    }
  }
#endif /* WITH_PERFSCHEMA_STORAGE_ENGINE */

#ifdef WITH_LOCK_ORDER
  if (heo_error == 0) {
    if (lo_param.m_enabled && !opt_help && !opt_initialize) {
      int lo_rc;
      lo_rc = LO_init(&lo_param, &psi_thread_hook, &psi_mutex_hook,
                      &psi_rwlock_hook, &psi_cond_hook, &psi_file_hook,
                      &psi_socket_hook, &psi_table_hook, &psi_mdl_hook,
                      &psi_idle_hook, &psi_stage_hook, &psi_statement_hook,
                      &psi_transaction_hook, &psi_memory_hook);
      if (lo_rc != 0) {
        LogErr(WARNING_LEVEL, ER_LOCK_ORDER_INIT_FAILED);
      }
    }
  }
#endif /* WITH_LOCK_ORDER */

  /*
    Other provider of the instrumentation interface should
    initialize PSI_hook here:
    - HAVE_PSI_INTERFACE is for the instrumentation interface
    - WITH_PERFSCHEMA_STORAGE_ENGINE is for one implementation
      of the interface,
    but there could be alternate implementations, which is why
    these two defines are kept separate.
  */

#ifdef HAVE_PSI_INTERFACE
  /*
    Obtain the current performance schema instrumentation interface,
    if available.
  */

  void *service;

  if (psi_thread_hook != nullptr) {
    service = psi_thread_hook->get_interface(PSI_CURRENT_THREAD_VERSION);
    if (service != nullptr) {
      set_psi_thread_service(service);
    }
  }

  if (psi_mutex_hook != nullptr) {
    service = psi_mutex_hook->get_interface(PSI_CURRENT_MUTEX_VERSION);
    if (service != nullptr) {
      set_psi_mutex_service(service);
    }
  }

  if (psi_rwlock_hook != nullptr) {
    service = psi_rwlock_hook->get_interface(PSI_CURRENT_RWLOCK_VERSION);
    if (service != nullptr) {
      set_psi_rwlock_service(service);
    }
  }

  if (psi_cond_hook != nullptr) {
    service = psi_cond_hook->get_interface(PSI_CURRENT_COND_VERSION);
    if (service != nullptr) {
      set_psi_cond_service(service);
    }
  }

  if (psi_file_hook != nullptr) {
    service = psi_file_hook->get_interface(PSI_CURRENT_FILE_VERSION);
    if (service != nullptr) {
      set_psi_file_service(service);
    }
  }

  if (psi_socket_hook != nullptr) {
    service = psi_socket_hook->get_interface(PSI_CURRENT_SOCKET_VERSION);
    if (service != nullptr) {
      set_psi_socket_service(service);
    }
  }

  if (psi_table_hook != nullptr) {
    service = psi_table_hook->get_interface(PSI_CURRENT_TABLE_VERSION);
    if (service != nullptr) {
      set_psi_table_service(service);
    }
  }

  if (psi_mdl_hook != nullptr) {
    service = psi_mdl_hook->get_interface(PSI_CURRENT_MDL_VERSION);
    if (service != nullptr) {
      set_psi_mdl_service(service);
    }
  }

  if (psi_idle_hook != nullptr) {
    service = psi_idle_hook->get_interface(PSI_CURRENT_IDLE_VERSION);
    if (service != nullptr) {
      set_psi_idle_service(service);
    }
  }

  if (psi_stage_hook != nullptr) {
    service = psi_stage_hook->get_interface(PSI_CURRENT_STAGE_VERSION);
    if (service != nullptr) {
      set_psi_stage_service(service);
    }
  }

  if (psi_statement_hook != nullptr) {
    service = psi_statement_hook->get_interface(PSI_CURRENT_STATEMENT_VERSION);
    if (service != nullptr) {
      set_psi_statement_service(service);
    }
  }

  if (psi_transaction_hook != nullptr) {
    service =
        psi_transaction_hook->get_interface(PSI_CURRENT_TRANSACTION_VERSION);
    if (service != nullptr) {
      set_psi_transaction_service(service);
    }
  }

  if (psi_memory_hook != nullptr) {
    service = psi_memory_hook->get_interface(PSI_CURRENT_MEMORY_VERSION);
    if (service != nullptr) {
      set_psi_memory_service(service);
    }
  }

  if (psi_error_hook != nullptr) {
    service = psi_error_hook->get_interface(PSI_CURRENT_ERROR_VERSION);
    if (service != nullptr) {
      set_psi_error_service(service);
    }
  }

  if (psi_data_lock_hook != nullptr) {
    service = psi_data_lock_hook->get_interface(PSI_CURRENT_DATA_LOCK_VERSION);
    if (service != nullptr) {
      set_psi_data_lock_service(service);
    }
  }

  if (psi_system_hook != nullptr) {
    service = psi_system_hook->get_interface(PSI_CURRENT_SYSTEM_VERSION);
    if (service != nullptr) {
      set_psi_system_service(service);
    }
  }

  if (psi_tls_channel_hook != nullptr) {
    service =
        psi_tls_channel_hook->get_interface(PSI_CURRENT_TLS_CHANNEL_VERSION);
    if (service != nullptr) {
      set_psi_tls_channel_service(service);
    }
  }

  /*
    Now that we have parsed the command line arguments, and have initialized
    the performance schema itself, the next step is to register all the
    server instruments.
  */
  init_server_psi_keys();

  /*
    Now that some instrumentation is in place,
    recreate objects which were initialised early,
    so that they are instrumented as well.
  */
  my_thread_global_reinit();
#endif /* HAVE_PSI_INTERFACE */

  /*
    Initialize Components core subsystem early on, once we have PSI, which it
    uses. This part doesn't use any more MySQL-specific functionalities but
    error logging and PFS.
  */
  if (component_infrastructure_init()) unireg_abort(MYSQLD_ABORT_EXIT);

    /*
      Initialize Performance Schema component services.
    */
#ifdef HAVE_PSI_THREAD_INTERFACE
  if (!is_help_or_validate_option() && !opt_initialize) {
    register_pfs_notification_service();
    register_pfs_resource_group_service();
  }
#endif

  // Initialize the resource group subsystem.
  auto res_grp_mgr = resourcegroups::Resource_group_mgr::instance();
  if (!is_help_or_validate_option() && !opt_initialize) {
    if (res_grp_mgr->init()) {
      LogErr(ERROR_LEVEL, ER_RESOURCE_GROUP_SUBSYSTEM_INIT_FAILED);
      unireg_abort(MYSQLD_ABORT_EXIT);
    }
  }

#ifdef HAVE_PSI_THREAD_INTERFACE
  /* Instrument the main thread */
  PSI_thread *psi = PSI_THREAD_CALL(new_thread)(key_thread_main, nullptr, 0);
  PSI_THREAD_CALL(set_thread_os_id)(psi);
  PSI_THREAD_CALL(set_thread)(psi);
#endif /* HAVE_PSI_THREAD_INTERFACE */

  /* Initialize audit interface globals. Audit plugins are inited later. */
  mysql_audit_initialize();

  Srv_session::module_init();

  /*
    Perform basic query log initialization. Should be called after
    MY_INIT, as it initializes mutexes.
  */
  query_logger.init();

  if (heo_error) {
    /*
      Parsing command line option failed,
      Since we don't have a workable remaining_argc/remaining_argv
      to continue the server initialization, this is as far as this
      code can go.
      This is the best effort to log meaningful messages:
      - messages will be printed to stderr, which is not redirected yet,
      - messages will be printed in the NT event log, for windows.
    */
    flush_error_log_messages();
    /*
      Not enough initializations for unireg_abort()
      Using exit() for windows.
    */
    exit(MYSQLD_ABORT_EXIT);
  }

  if (init_common_variables()) {
    setup_error_log();
    unireg_abort(MYSQLD_ABORT_EXIT);  // Will do exit
  }

  my_init_signals();

  size_t guardize = 0;
#ifndef _WIN32
  int retval = pthread_attr_getguardsize(&connection_attrib, &guardize);
  DBUG_ASSERT(retval == 0);
  if (retval != 0) guardize = my_thread_stack_size;
#endif

#if defined(__ia64__) || defined(__ia64)
  /*
    Peculiar things with ia64 platforms - it seems we only have half the
    stack size in reality, so we have to double it here
  */
  guardize = my_thread_stack_size;
#endif

  if (0 != my_thread_attr_setstacksize(&connection_attrib,
                                       my_thread_stack_size + guardize)) {
    DBUG_ASSERT(false);
  }

  {
    /* Retrieve used stack size;  Needed for checking stack overflows */
    size_t stack_size = 0;
    my_thread_attr_getstacksize(&connection_attrib, &stack_size);

    /* We must check if stack_size = 0 as Solaris 2.9 can return 0 here */
    if (stack_size && stack_size < (my_thread_stack_size + guardize)) {
      LogErr(WARNING_LEVEL, ER_STACKSIZE_UNEXPECTED,
             my_thread_stack_size + guardize, (long)stack_size);
#if defined(__ia64__) || defined(__ia64)
      my_thread_stack_size = stack_size / 2;
#else
      my_thread_stack_size = static_cast<ulong>(stack_size - guardize);
#endif
    }
  }

#ifndef DBUG_OFF
  test_lc_time_sz();
  srand(static_cast<uint>(time(nullptr)));
#endif

#if !defined(_WIN32)

  if (opt_initialize && opt_daemonize) {
    fprintf(stderr, "Initialize and daemon options are incompatible.\n");
    unireg_abort(MYSQLD_ABORT_EXIT);
  }

  if (opt_daemonize && log_error_dest == disabled_my_option &&
      (isatty(STDOUT_FILENO) || isatty(STDERR_FILENO))) {
    // Just use the default in this case.
    log_error_dest = "";
  }

  if (opt_daemonize && !opt_validate_config) {
    if (chdir("/") < 0) {
      LogErr(ERROR_LEVEL, ER_CANNOT_CHANGE_TO_ROOT_DIR, strerror(errno));
      unireg_abort(MYSQLD_ABORT_EXIT);
    }

    if ((pipe_write_fd = mysqld::runtime::mysqld_daemonize()) < -1) {
      LogErr(ERROR_LEVEL, ER_FAILED_START_MYSQLD_DAEMON);
      unireg_abort(MYSQLD_ABORT_EXIT);
    }

    if (pipe_write_fd < 0) {
      // This is the launching process and the daemon appears to have
      // started ok (Need to call unireg_abort with success here to
      // clean up resources in the lauching process.
      unireg_abort(MYSQLD_SUCCESS_EXIT);
    }

    // Need to update the value of current_pid so that it reflects the
    // pid of the daemon (the previous value was set by unireg_init()
    // while still in the launcher process.
    current_pid = static_cast<ulong>(getpid());
  }
#endif

#ifndef _WIN32
  user_info = check_user(mysqld_user);
  if (!user_info.IsVoid()) {
#if HAVE_CHOWN
    if (unlikely(opt_initialize)) {
      /* need to change the owner of the freshly created data directory */
      MY_STAT stat;
      char errbuf[MYSYS_STRERROR_SIZE];
      bool must_chown = true;

      /* fetch the directory's owner */
      if (!my_stat(mysql_real_data_home, &stat, MYF(0))) {
        LogErr(INFORMATION_LEVEL, ER_CANT_STAT_DATADIR, my_errno(),
               my_strerror(errbuf, sizeof(errbuf), my_errno()));
      }
      /* Don't change it if it's already the same as SElinux stops this */
      else if (stat.st_uid == user_info.pw_uid &&
               stat.st_gid == user_info.pw_gid)
        must_chown = false;

      if (must_chown &&
          chown(mysql_real_data_home, user_info.pw_uid, user_info.pw_gid)) {
        LogErr(ERROR_LEVEL, ER_CANT_CHOWN_DATADIR, mysqld_user);
        unireg_abort(1);
      }
    }
#endif

#if defined(HAVE_MLOCKALL) && defined(MCL_CURRENT)
    if (locked_in_memory)  // getuid() == 0 here
      set_effective_user(user_info);
    else
#endif
      set_user(mysqld_user, user_info);
  }
#endif  // !_WIN32

  /*
   initiate key migration if any one of the migration specific
   options are provided.
  */
  if (opt_keyring_migration_source || opt_keyring_migration_destination ||
      migrate_connect_options) {
    Migrate_keyring mk;
    my_getopt_skip_unknown = TRUE;
    if (mk.init(remaining_argc, remaining_argv, opt_keyring_migration_source,
                opt_keyring_migration_destination, opt_keyring_migration_user,
                opt_keyring_migration_host, opt_keyring_migration_password,
                opt_keyring_migration_socket, opt_keyring_migration_port)) {
      LogErr(ERROR_LEVEL, ER_KEYRING_MIGRATION_FAILED);
      log_error_dest = "stderr";
      flush_error_log_messages();
      unireg_abort(MYSQLD_ABORT_EXIT);
    }

    if (mk.execute()) {
      LogErr(ERROR_LEVEL, ER_KEYRING_MIGRATION_FAILED);
      log_error_dest = "stderr";
      flush_error_log_messages();
      unireg_abort(MYSQLD_ABORT_EXIT);
    }

    my_getopt_skip_unknown = false;
    LogErr(INFORMATION_LEVEL, ER_KEYRING_MIGRATION_SUCCESSFUL);
    log_error_dest = "stderr";
    flush_error_log_messages();
    unireg_abort(MYSQLD_SUCCESS_EXIT);
  }

  /*
   We have enough space for fiddling with the argv, continue
  */
  if (!(is_help_or_validate_option()) &&
      my_setwd(mysql_real_data_home, MYF(0))) {
    char errbuf[MYSYS_STRERROR_SIZE];

    LogErr(ERROR_LEVEL, ER_CANT_SET_DATA_DIR, mysql_real_data_home, errno,
           my_strerror(errbuf, sizeof(errbuf), errno));
    unireg_abort(MYSQLD_ABORT_EXIT); /* purecov: inspected */
  }

  /*
   The subsequent calls may take a long time : e.g. innodb log read.
   Thus set the long running service control manager timeout
  */
#if defined(_WIN32)
  if (windows_service) {
    if (setup_service_status_cmd_processed_handle())
      unireg_abort(MYSQLD_ABORT_EXIT);

    char buf[32];
    snprintf(buf, sizeof(buf), "T %lu", slow_start_timeout);
    Service_status_msg msg(buf);
    send_service_status(msg);
  }
#endif

  /* Determine default TCP port and unix socket name */
  set_ports();

  if (init_server_components()) unireg_abort(MYSQLD_ABORT_EXIT);

  if (!server_id_supplied)
    LogErr(INFORMATION_LEVEL, ER_WARN_NO_SERVERID_SPECIFIED);

  /*
    Add server_uuid to the sid_map.  This must be done after
    server_uuid has been initialized in init_server_auto_options and
    after the binary log (and sid_map file) has been initialized in
    init_server_components().

    No error message is needed: init_sid_map() prints a message.

    Strictly speaking, this is not currently needed when
    opt_bin_log==0, since the variables that gtid_state->init
    initializes are not currently used in that case.  But we call it
    regardless to avoid possible future bugs if gtid_state ever
    needs to do anything else.
  */
  global_sid_lock->wrlock();
  int gtid_ret = gtid_state->init();
  global_sid_lock->unlock();

  if (gtid_ret) unireg_abort(MYSQLD_ABORT_EXIT);

  if (!opt_initialize && !opt_initialize_insecure) {
    // Initialize executed_gtids from mysql.gtid_executed table.
    if (gtid_state->read_gtid_executed_from_table() == -1) unireg_abort(1);
  }

  if (opt_bin_log) {
    /*
      Initialize GLOBAL.GTID_EXECUTED and GLOBAL.GTID_PURGED from
      gtid_executed table and binlog files during server startup.
    */
    Gtid_set *executed_gtids =
        const_cast<Gtid_set *>(gtid_state->get_executed_gtids());
    Gtid_set *lost_gtids = const_cast<Gtid_set *>(gtid_state->get_lost_gtids());
    Gtid_set *gtids_only_in_table =
        const_cast<Gtid_set *>(gtid_state->get_gtids_only_in_table());
    Gtid_set *previous_gtids_logged =
        const_cast<Gtid_set *>(gtid_state->get_previous_gtids_logged());

    Gtid_set purged_gtids_from_binlog(global_sid_map, global_sid_lock);
    Gtid_set gtids_in_binlog(global_sid_map, global_sid_lock);
    Gtid_set gtids_in_binlog_not_in_table(global_sid_map, global_sid_lock);

    if (mysql_bin_log.init_gtid_sets(
            &gtids_in_binlog, &purged_gtids_from_binlog,
            opt_master_verify_checksum, true /*true=need lock*/,
            nullptr /*trx_parser*/, nullptr /*partial_trx*/,
            true /*is_server_starting*/))
      unireg_abort(MYSQLD_ABORT_EXIT);

    global_sid_lock->wrlock();

    purged_gtids_from_binlog.dbug_print("purged_gtids_from_binlog");
    gtids_in_binlog.dbug_print("gtids_in_binlog");

    if (!gtids_in_binlog.is_empty() &&
        !gtids_in_binlog.is_subset(executed_gtids)) {
      gtids_in_binlog_not_in_table.add_gtid_set(&gtids_in_binlog);
      if (!executed_gtids->is_empty())
        gtids_in_binlog_not_in_table.remove_gtid_set(executed_gtids);
      /*
        Save unsaved GTIDs into gtid_executed table, in the following
        four cases:
          1. the upgrade case.
          2. the case that a slave is provisioned from a backup of
             the master and the slave is cleaned by RESET MASTER
             and RESET SLAVE before this.
          3. the case that no binlog rotation happened from the
             last RESET MASTER on the server before it crashes.
          4. The set of GTIDs of the last binlog is not saved into the
             gtid_executed table if server crashes, so we save it into
             gtid_executed table and executed_gtids during recovery
             from the crash.
      */
      if (gtid_state->save(&gtids_in_binlog_not_in_table) == -1) {
        global_sid_lock->unlock();
        unireg_abort(MYSQLD_ABORT_EXIT);
      }
      executed_gtids->add_gtid_set(&gtids_in_binlog_not_in_table);
    }

    /* gtids_only_in_table= executed_gtids - gtids_in_binlog */
    if (gtids_only_in_table->add_gtid_set(executed_gtids) != RETURN_STATUS_OK) {
      global_sid_lock->unlock();
      unireg_abort(MYSQLD_ABORT_EXIT);
    }
    gtids_only_in_table->remove_gtid_set(&gtids_in_binlog);
    /*
      lost_gtids = executed_gtids -
                   (gtids_in_binlog - purged_gtids_from_binlog)
                 = gtids_only_in_table + purged_gtids_from_binlog;
    */
    DBUG_ASSERT(lost_gtids->is_empty());
    if (lost_gtids->add_gtid_set(gtids_only_in_table) != RETURN_STATUS_OK ||
        lost_gtids->add_gtid_set(&purged_gtids_from_binlog) !=
            RETURN_STATUS_OK) {
      global_sid_lock->unlock();
      unireg_abort(MYSQLD_ABORT_EXIT);
    }

    /* Prepare previous_gtids_logged for next binlog */
    if (previous_gtids_logged->add_gtid_set(&gtids_in_binlog) !=
        RETURN_STATUS_OK) {
      global_sid_lock->unlock();
      unireg_abort(MYSQLD_ABORT_EXIT);
    }

    /*
      Write the previous set of gtids at this point because during
      the creation of the binary log this is not done as we cannot
      move the init_gtid_sets() to a place before openning the binary
      log. This requires some investigation.

      /Alfranio
    */
    Previous_gtids_log_event prev_gtids_ev(&gtids_in_binlog);

    global_sid_lock->unlock();

    (prev_gtids_ev.common_footer)->checksum_alg =
        static_cast<enum_binlog_checksum_alg>(binlog_checksum_options);

    if (mysql_bin_log.write_event_to_binlog_and_sync(&prev_gtids_ev))
      unireg_abort(MYSQLD_ABORT_EXIT);

    (void)RUN_HOOK(server_state, after_engine_recovery, (nullptr));
  }

  if (init_ssl_communication()) unireg_abort(MYSQLD_ABORT_EXIT);
  if (network_init()) unireg_abort(MYSQLD_ABORT_EXIT);

#ifdef _WIN32
  if (opt_require_secure_transport && !opt_enable_shared_memory &&
      !have_ssl() && !opt_initialize) {
    LogErr(ERROR_LEVEL, ER_TRANSPORTS_WHAT_TRANSPORTS);
    unireg_abort(MYSQLD_ABORT_EXIT);
  }
#endif

  /*
   Initialize my_str_malloc(), my_str_realloc() and my_str_free()
  */
  my_str_malloc = &my_str_malloc_mysqld;
  my_str_free = &my_str_free_mysqld;
  my_str_realloc = &my_str_realloc_mysqld;

  error_handler_hook = my_message_sql;

  bool abort = false;

  /* Save pid of this process in a file */
  if (!opt_initialize) {
    if (create_pid_file()) abort = true;
  }

  /* Read the optimizer cost model configuration tables */
  if (!opt_initialize) reload_optimizer_cost_constants();

  if (
      /*
        Read components table to restore previously installed components. This
        requires read access to mysql.component table.
      */
      (!opt_initialize && mysql_component_infrastructure_init()) ||
      mysql_rm_tmp_tables()) {
    abort = true;
  }

  /* we do want to exit if there are any other unknown options */
  if (remaining_argc > 1) {
    int ho_error;
    struct my_option no_opts[] = {{nullptr, 0, nullptr, nullptr, nullptr,
                                   nullptr, GET_NO_ARG, NO_ARG, 0, 0, 0,
                                   nullptr, 0, nullptr}};
    /*
      We need to eat any 'loose' arguments first before we conclude
      that there are unprocessed options.
    */
    my_getopt_skip_unknown = false;

    if ((ho_error = handle_options(&remaining_argc, &remaining_argv, no_opts,
                                   mysqld_get_one_option)))
      abort = true;
    else {
      /* Add back the program name handle_options removes */
      remaining_argc++;
      remaining_argv--;
      my_getopt_skip_unknown = true;

      if (remaining_argc > 1) {
        LogErr(ERROR_LEVEL, ER_EXCESS_ARGUMENTS, remaining_argv[1]);
        LogErr(INFORMATION_LEVEL, ER_VERBOSE_HINT);
        abort = true;
      }
    }
  }

  if (abort || acl_init(opt_noacl)) {
    if (!abort) LogErr(ERROR_LEVEL, ER_PRIVILEGE_SYSTEM_INIT_FAILED);
    abort = true;
    opt_noacl = true;
  }

  /*
   if running with --initialize, explicitly allocate the memory
   to be used by ACL objects.
  */
  if (opt_initialize) init_acl_memory();

  if (abort || my_tz_init((THD *)nullptr, default_tz_name, opt_initialize) ||
      grant_init(opt_noacl)) {
    set_connection_events_loop_aborted(true);

    delete_pid_file(MYF(MY_WME));

    unireg_abort(MYSQLD_ABORT_EXIT);
  }

  /*
    Bootstrap the dynamic privilege service implementation
  */
  if (dynamic_privilege_init()) {
    LogErr(WARNING_LEVEL, ER_PERSISTENT_PRIVILEGES_BOOTSTRAP);
  }

  if (!opt_initialize) servers_init(false);

  if (!opt_noacl) {
    udf_read_functions_table();
  }

  init_status_vars();
  /* If running with --initialize, do not start replication. */
  if (opt_initialize) opt_skip_slave_start = true;

  check_binlog_cache_size(nullptr);
  check_binlog_stmt_cache_size(nullptr);

  binlog_unsafe_map_init();

  /* If running with --initialize, do not start replication. */
  if (!opt_initialize) {
    // Make @@slave_skip_errors show the nice human-readable value.
    set_slave_skip_errors(&opt_slave_skip_errors);
    /*
      Group replication filters should be discarded before init_slave(),
      otherwise the pre-configured filters will be referenced by group
      replication channels.
    */
    rpl_channel_filters.discard_group_replication_filters();

    /*
      init_slave() must be called after the thread keys are created.
    */
    if (server_id != 0)
      init_slave(); /* Ignoring errors while configuring replication. */

    /*
      If the user specifies a per-channel replication filter through a
      command-line option (or in a configuration file) for a slave
      replication channel which does not exist as of now (i.e not
      present in slave info tables yet), then the per-channel
      replication filter is discarded with a warning.
      If the user specifies a per-channel replication filter through
      a command-line option (or in a configuration file) for group
      replication channels 'group_replication_recovery' and
      'group_replication_applier' which is disallowed, then the
      per-channel replication filter is discarded with a warning.
    */
    rpl_channel_filters.discard_all_unattached_filters();
  }

#ifdef WITH_LOCK_ORDER
  if (!opt_initialize) {
    LO_activate();
  }
#endif /* WITH_LOCK_ORDER */

#ifdef WITH_PERFSCHEMA_STORAGE_ENGINE
  initialize_performance_schema_acl(opt_initialize);
#endif /* WITH_PERFSCHEMA_STORAGE_ENGINE */

  initialize_information_schema_acl();

  (void)RUN_HOOK(server_state, after_recovery, (nullptr));

  if (Events::init(opt_noacl || opt_initialize))
    unireg_abort(MYSQLD_ABORT_EXIT);

#ifndef _WIN32
  //  Start signal handler thread.
  start_signal_handler();
#endif

  /* set all persistent options */
  if (persisted_variables_cache.set_persist_options()) {
    LogErr(ERROR_LEVEL, ER_CANT_SET_UP_PERSISTED_VALUES);
    flush_error_log_messages();
    return 1;
  }

  /*
    Try to read the previous run's error log and make it available in
    performance_schema.error_log. Activate all error logging services
    requested by the user in @@global.log_error_services (now that both
    the component infrastructure and InnoDB are available), flush the
    buffered error messages to performance schema and to configured services,
    and end error log buffering.
  */
  if (setup_error_log_components()) unireg_abort(MYSQLD_ABORT_EXIT);

  /*
    Invoke the bootstrap thread, if required.
  */
  process_bootstrap();

  /*
    Event must be invoked after error_handler_hook is assigned to
    my_message_sql, otherwise my_message will not cause the event to abort.
  */
  void *argv_p = argv;
  if (mysql_audit_notify(AUDIT_EVENT(MYSQL_AUDIT_SERVER_STARTUP_STARTUP),
                         static_cast<const char **>(argv_p), argc))
    unireg_abort(MYSQLD_ABORT_EXIT);

#ifdef _WIN32
  create_shutdown_and_restart_thread();
#endif
  if (mysqld_process_must_end_at_startup) {
#if !defined(_WIN32)
    if (opt_daemonize) mysqld::runtime::signal_parent(pipe_write_fd, 1);
#endif
    unireg_abort(MYSQLD_SUCCESS_EXIT);
  }

  start_handle_manager();

  create_compress_gtid_table_thread();

  LogEvent()
      .type(LOG_TYPE_ERROR)
      .subsys(LOG_SUBSYSTEM_TAG)
      .prio(SYSTEM_LEVEL)
      .lookup(ER_SERVER_STARTUP_MSG, my_progname, server_version,
#ifdef HAVE_SYS_UN_H
              (opt_initialize ? "" : mysqld_unix_port),
#else
              "",
#endif
              mysqld_port, MYSQL_COMPILATION_COMMENT_SERVER);

  if (!opt_disable_networking && my_admin_bind_addr_str)
    LogEvent()
        .type(LOG_TYPE_ERROR)
        .subsys(LOG_SUBSYSTEM_TAG)
        .prio(SYSTEM_LEVEL)
        .lookup(ER_SERVER_STARTUP_ADMIN_INTERFACE, my_admin_bind_addr_str,
                mysqld_admin_port, MYSQL_COMPILATION_COMMENT);

#if defined(_WIN32)
  if (windows_service) {
    Service_status_msg s("R");
    send_service_status(s);
  }
#endif

  server_components_initialized();

  /*
    Set opt_super_readonly here because if opt_super_readonly is set
    in get_option, it will create problem while setting up event scheduler.
  */
  set_super_read_only_post_init();

  DBUG_PRINT("info", ("Block, listening for incoming connections"));

  (void)MYSQL_SET_STAGE(0, __FILE__, __LINE__);

  server_operational_state = SERVER_OPERATING;
  sysd::notify("READY=1\nSTATUS=Server is operational\nMAIN_PID=", getpid(),
               "\n");

  (void)RUN_HOOK(server_state, before_handle_connection, (nullptr));

#if defined(_WIN32)
  if (mysqld_socket_acceptor != nullptr)
    mysqld_socket_acceptor->check_and_spawn_admin_connection_handler_thread();
  setup_conn_event_handler_threads();
#else
  mysql_mutex_lock(&LOCK_socket_listener_active);
  // Make it possible for the signal handler to kill the listener.
  socket_listener_active = true;
  mysql_mutex_unlock(&LOCK_socket_listener_active);

  if (opt_daemonize) {
    if (nstdout != nullptr) {
      // Show the pid on stdout if deamonizing and connected to tty
      fprintf(nstdout, "mysqld is running as pid %lu\n", current_pid);
      fclose(nstdout);
      nstdout = nullptr;
    }

    mysqld::runtime::signal_parent(pipe_write_fd, 1);
  }

  mysqld_socket_acceptor->check_and_spawn_admin_connection_handler_thread();
  mysqld_socket_acceptor->connection_event_loop();
#endif /* _WIN32 */
  server_operational_state = SERVER_SHUTTING_DOWN;
  sysd::notify("STOPPING=1\nSTATUS=Server shutdown in progress\n");

  DBUG_PRINT("info", ("No longer listening for incoming connections"));

  mysql_audit_notify(MYSQL_AUDIT_SERVER_SHUTDOWN_SHUTDOWN,
                     MYSQL_AUDIT_SERVER_SHUTDOWN_REASON_SHUTDOWN,
                     MYSQLD_SUCCESS_EXIT);

  terminate_compress_gtid_table_thread();
  /*
    Save set of GTIDs of the last binlog into gtid_executed table
    on server shutdown.
  */
  if (opt_bin_log)
    if (gtid_state->save_gtids_of_last_binlog_into_table())
      LogErr(WARNING_LEVEL, ER_CANT_SAVE_GTIDS);

#ifndef _WIN32
  mysql_mutex_lock(&LOCK_socket_listener_active);
  // Notify the signal handler that we have stopped listening for connections.
  socket_listener_active = false;
  mysql_cond_broadcast(&COND_socket_listener_active);
  mysql_mutex_unlock(&LOCK_socket_listener_active);
#endif  // !_WIN32

#ifdef HAVE_PSI_THREAD_INTERFACE
  /*
    Disable the main thread instrumentation,
    to avoid recording events during the shutdown.
  */
  PSI_THREAD_CALL(delete_current_thread)();
#endif /* HAVE_PSI_THREAD_INTERFACE */

  DBUG_PRINT("info", ("Waiting for shutdown proceed"));
  int ret = 0;
#ifdef _WIN32
  if (shutdown_restart_thr_handle.handle)
    ret = my_thread_join(&shutdown_restart_thr_handle, NULL);
  shutdown_restart_thr_handle.handle = NULL;
  if (0 != ret)
    LogErr(WARNING_LEVEL, ER_CANT_JOIN_SHUTDOWN_THREAD, "shutdown ", ret);
#else
  if (signal_thread_id.thread != 0)
    ret = my_thread_join(&signal_thread_id, nullptr);
  signal_thread_id.thread = 0;
  if (0 != ret)
    LogErr(WARNING_LEVEL, ER_CANT_JOIN_SHUTDOWN_THREAD, "signal_", ret);
#endif  // _WIN32

  clean_up(true);
  sysd::notify("STATUS=Server shutdown complete");
  mysqld_exit(signal_hand_thr_exit_code);
}

/****************************************************************************
  Main and thread entry function for Win32
  (all this is needed only to run mysqld as a service on WinNT)
****************************************************************************/

#if defined(_WIN32)

bool is_windows_service() { return windows_service; }

NTService *get_win_service_ptr() { return &Service; }

int mysql_service(void *p) {
  int my_argc;
  char **my_argv;

  if (use_opt_args) {
    my_argc = opt_argc;
    my_argv = opt_argv;
  } else if (is_mysqld_monitor()) {
    my_argc = Service.my_argc;
    my_argv = Service.my_argv;
  } else {
    my_argc = my_global_argc;
    my_argv = my_global_argv;
  }

  if (!mysqld_early_option) {
    int res = start_monitor();
    if (res != -1) {
      deinitialize_mysqld_monitor();
      return res;
    }
  }

  if (my_thread_init()) {
    flush_error_log_messages();
    return 1;
  }

  win_main(my_argc, my_argv);

  my_thread_end();
  return 0;
}

/* Quote string if it contains space, else copy */

static char *add_quoted_string(char *to, const char *from, char *to_end) {
  uint length = (uint)(to_end - to);

  if (!strchr(from, ' ')) return strmake(to, from, length - 1);
  return strxnmov(to, length - 1, "\"", from, "\"", NullS);
}

/**
  Handle basic handling of services, like installation and removal.

  @param argv             Pointer to argument list
  @param servicename    Internal name of service
  @param displayname    Display name of service (in taskbar ?)
  @param file_path    Path to this program
  @param startup_option Startup option to mysqld

  @retval
    0   option handled
  @retval
    1   Could not handle option
*/

static bool default_service_handling(char **argv, const char *servicename,
                                     const char *displayname,
                                     const char *file_path,
                                     const char *extra_opt,
                                     const char *account_name) {
  char path_and_service[FN_REFLEN + FN_REFLEN + 32], *pos, *end;
  const char *opt_delim;
  end = path_and_service + sizeof(path_and_service) - 3;

  /* We have to quote filename if it contains spaces */
  pos = add_quoted_string(path_and_service, file_path, end);
  if (extra_opt && *extra_opt) {
    /*
     Add option after file_path. There will be zero or one extra option.  It's
     assumed to be --defaults-file=file but isn't checked.  The variable (not
     the option name) should be quoted if it contains a string.
    */
    *pos++ = ' ';
    if (opt_delim = strchr(extra_opt, '=')) {
      size_t length = ++opt_delim - extra_opt;
      pos = my_stpnmov(pos, extra_opt, length);
    } else
      opt_delim = extra_opt;

    pos = add_quoted_string(pos, opt_delim, end);
  }
  /* We must have servicename last */
  *pos++ = ' ';
  (void)add_quoted_string(pos, servicename, end);

  if (Service.got_service_option(argv, "install")) {
    Service.Install(1, servicename, displayname, path_and_service,
                    account_name);
    return 0;
  }
  if (Service.got_service_option(argv, "install-manual")) {
    Service.Install(0, servicename, displayname, path_and_service,
                    account_name);
    return 0;
  }
  if (Service.got_service_option(argv, "remove")) {
    Service.Remove(servicename);
    return 0;
  }
  return 1;
}

int mysqld_main(int argc, char **argv) {
  bool mysqld_monitor = false;
  mysqld_early_option = is_early_option(argc, argv);

  if (!mysqld_early_option) {
    initialize_mysqld_monitor();
    mysqld_monitor = is_mysqld_monitor();
  }

  if (mysqld_early_option || !mysqld_monitor) {
    /*
      When several instances are running on the same machine, we
      need to have an  unique  named  hEventShudown  through the
      application PID e.g.: MySQLShutdown1890; MySQLShutdown2342
    */

    longlong10_to_str(GetCurrentProcessId(),
                      my_stpcpy(shutdown_event_name, "MYSQLShutdown"), 10);
    longlong10_to_str(GetCurrentProcessId(),
                      my_stpcpy(restart_event_name, "MYSQLRestart"), 10);
  }

  /* Must be initialized early for comparison of service name */
  system_charset_info = &my_charset_utf8_general_ci;

  if (mysqld_early_option || !mysqld_monitor) {
#ifdef WITH_PERFSCHEMA_STORAGE_ENGINE
    pre_initialize_performance_schema();
#endif /*WITH_PERFSCHEMA_STORAGE_ENGINE */

    if (my_init()) {
      LogErr(ERROR_LEVEL, ER_MYINIT_FAILED);
      flush_error_log_messages();
      return 1;
    }
  }

  if (Service.GetOS() && mysqld_monitor) /* true NT family */
  {
    char file_path[FN_REFLEN];
    my_path(file_path, argv[0], ""); /* Find name in path */
    fn_format(file_path, argv[0], file_path, "",
              MY_REPLACE_DIR | MY_UNPACK_FILENAME | MY_RESOLVE_SYMLINKS);

    if (argc == 2) {
      if (!default_service_handling(argv, MYSQL_SERVICENAME, MYSQL_SERVICENAME,
                                    file_path, "", NULL))
        return 0;
      if (Service.IsService(argv[1])) /* Start an optional service */
      {
        /*
          Only add the service name to the groups read from the config file
          if it's not "MySQL". (The default service name should be 'mysqld'
          but we started a bad tradition by calling it MySQL from the start
          and we are now stuck with it.
        */
        if (my_strcasecmp(system_charset_info, argv[1], "mysql"))
          load_default_groups[load_default_groups_sz - 2] = argv[1];
        windows_service = true;

        Service.Init(argv[1], mysql_service);
        return 0;
      }
    } else if (argc == 3) /* install or remove any optional service */
    {
      if (!default_service_handling(argv, argv[2], argv[2], file_path, "",
                                    NULL))
        return 0;
      if (Service.IsService(argv[2])) {
        /*
          mysqld was started as
          mysqld --defaults-file=my_path\my.ini service-name
        */
        use_opt_args = 1;
        opt_argc = 2;  // Skip service-name
        opt_argv = argv;
        windows_service = true;
        if (my_strcasecmp(system_charset_info, argv[2], "mysql"))
          load_default_groups[load_default_groups_sz - 2] = argv[2];
        Service.Init(argv[2], mysql_service);
        return 0;
      }
    } else if (argc == 4 || argc == 5) {
      /*
        This may seem strange, because we handle --local-service while
        preserving 4.1's behavior of allowing any one other argument that is
        passed to the service on startup. (The assumption is that this is
        --defaults-file=file, but that was not enforced in 4.1, so we don't
        enforce it here.)
      */
      const char *extra_opt = NullS;
      const char *account_name = NullS;
      int index;
      for (index = 3; index < argc; index++) {
        if (!strcmp(argv[index], "--local-service"))
          account_name = "NT AUTHORITY\\LocalService";
        else
          extra_opt = argv[index];
      }

      if (argc == 4 || account_name)
        if (!default_service_handling(argv, argv[2], argv[2], file_path,
                                      extra_opt, account_name))
          return 0;
    } else if (argc == 1 && Service.IsService(MYSQL_SERVICENAME)) {
      /* start the default service */
      windows_service = true;
      Service.Init(MYSQL_SERVICENAME, mysql_service);
      return 0;
    }
  }

  // Set windows_service value in mysqld
  if (!mysqld_monitor) {
    windows_service = is_monitor_win_service();

    if (windows_service) {
      if (argc == 2 && Service.IsService(argv[1])) {
        if (my_strcasecmp(system_charset_info, argv[1], "mysql"))
          load_default_groups[load_default_groups_sz - 2] = argv[1];
        argc--;

      } else if (argc == 3 && Service.IsService(argv[2])) {
        /*
        mysqld was started as
        mysqld --defaults-file=my_path\my.ini service-name
        */
        if (my_strcasecmp(system_charset_info, argv[2], "mysql"))
          load_default_groups[load_default_groups_sz - 2] = argv[2];
        argc--;
      }
    }

    my_global_argc = argc;
    my_global_argv = argv;
  } else {
    Service.my_argc = argc;
    Service.my_argv = argv;
  }

  return mysql_service(NULL);
}
#endif  // _WIN32

/**
  Execute the bootstrap thread, if required.

  When mysqld is started with --initialize only,
  the bootstrap thread executes
  - compiled in statements.
  - create the non-DD based INFORMATION_SCHEMA.
  and the server exits.

  When mysqld is started with --init-file only,
  the bootstrap thread executes SQL statements provided
  in the input text file,
  and the server continues and serves requests.

  When mysqld is started with both --initialize and --init-file,
  the bootstrap thread:
  - executes compiled in statements,
  - executes SQL statements in the --init-file.
  - creates the non-DD based INFORMATION_SCHEMA.
  The server then exits.

  Compiled in statements are executed in a privileged mode,
  with SYSTEM_THREAD_SERVER_INITIALIZE.

  @see handle_bootstrap_impl
*/
static void process_bootstrap() {
  MYSQL_FILE *init_file = nullptr;
  const char *init_file_name = nullptr;
  enum_thread_type system_thread;
  bool need_bootstrap = false;

  if (opt_initialize) {
    // Make sure we can process SIGHUP during bootstrap.
    server_components_initialized();
    need_bootstrap = true;
    system_thread = SYSTEM_THREAD_SERVER_INITIALIZE;
  } else {
    system_thread = SYSTEM_THREAD_INIT_FILE;
  }

  if (opt_init_file != nullptr) {
    if (*opt_init_file != '\0') {
      init_file_name = opt_init_file;
      LogErr(INFORMATION_LEVEL, ER_BEG_INITFILE, init_file_name);

      init_file = mysql_file_fopen(key_file_init, init_file_name, O_RDONLY,
                                   MYF(MY_WME));
      need_bootstrap = true;
    }

    if (init_file == nullptr) {
      LogErr(ERROR_LEVEL, ER_INIT_CANT_OPEN_BOOTSTRAP_FILE, init_file_name);
      unireg_abort(MYSQLD_ABORT_EXIT);
    }
  }

  if (need_bootstrap) {
    bool error = bootstrap::run_bootstrap_thread(init_file_name, init_file,
                                                 nullptr, system_thread);

    if (init_file != nullptr) {
      mysql_file_fclose(init_file, MYF(MY_WME));
      LogErr(INFORMATION_LEVEL, ER_END_INITFILE, init_file_name);
    }

    if (error) {
      /* Abort during system initialization, but not init-file execution */
      if (system_thread == SYSTEM_THREAD_SERVER_INITIALIZE) {
        unireg_abort(MYSQLD_ABORT_EXIT);
      }
    }

    if (opt_initialize) {
      // Create non DD based system views during --initialize.
      error = dd::init(
          dd::enum_dd_init_type::DD_INITIALIZE_NON_DD_BASED_SYSTEM_VIEWS);
      if (error != 0) {
        LogErr(ERROR_LEVEL, ER_SYSTEM_VIEW_INIT_FAILED);
        unireg_abort(MYSQLD_ABORT_EXIT);
      }

      unireg_abort(MYSQLD_SUCCESS_EXIT);
    }
  }

  return;
}

/****************************************************************************
  Handle start options
******************************************************************************/

/**
  Process command line options flagged as 'early'.
  Some components needs to be initialized as early as possible,
  because the rest of the server initialization depends on them.
  Options that needs to be parsed early includes:
  - the performance schema, when compiled in,
  - options related to the help,
  - options related to the bootstrap
  The performance schema needs to be initialized as early as possible,
  before to-be-instrumented objects of the server are initialized.
*/
static int handle_early_options() {
  int ho_error;
  vector<my_option> all_early_options;
  all_early_options.reserve(100);

  my_getopt_register_get_addr(nullptr);
  /* Skip unknown options so that they may be processed later */
  my_getopt_skip_unknown = true;

  /* Add the system variables parsed early */
  sys_var_add_options(&all_early_options, sys_var::PARSE_EARLY);

  /* Add the command line options parsed early */
  for (my_option *opt = my_long_early_options; opt->name != nullptr; opt++)
    all_early_options.push_back(*opt);

  add_terminator(&all_early_options);

  my_getopt_error_reporter = option_error_reporter;
  my_charset_error_reporter = charset_error_reporter;

  ho_error = handle_options(&remaining_argc, &remaining_argv,
                            &all_early_options[0], mysqld_get_one_option);
  if (ho_error == 0) {
    /* Add back the program name handle_options removes */
    remaining_argc++;
    remaining_argv--;

    if (opt_initialize_insecure) opt_initialize = true;
  }

  // Swap with an empty vector, i.e. delete elements and free allocated space.
  vector<my_option>().swap(all_early_options);

  return ho_error;
}

/**
  Adjust @c open_files_limit.
  Computation is  based on:
  - @c max_connections,
  - @c table_cache_size,
  - the platform max open file limit.
*/
static void adjust_open_files_limit(ulong *requested_open_files) {
  ulong limit_1;
  ulong limit_2;
  ulong limit_3;
  ulong request_open_files;
  ulong effective_open_files;

  /* MyISAM requires two file handles per table. */
  limit_1 = 10 + max_connections + table_cache_size * 2;

  /*
    We are trying to allocate no less than max_connections*5 file
    handles (i.e. we are trying to set the limit so that they will
    be available).
  */
  limit_2 = max_connections * 5;

  /* Try to allocate no less than 5000 by default. */
  limit_3 = open_files_limit ? open_files_limit : 5000;

  request_open_files = max<ulong>(max<ulong>(limit_1, limit_2), limit_3);

  /* Notice: my_set_max_open_files() may return more than requested. */
  effective_open_files = my_set_max_open_files(request_open_files);

  if (effective_open_files < request_open_files) {
    if (open_files_limit == 0) {
      LogErr(WARNING_LEVEL, ER_CHANGED_MAX_OPEN_FILES, effective_open_files,
             request_open_files);
    } else {
      LogErr(WARNING_LEVEL, ER_CANT_INCREASE_MAX_OPEN_FILES,
             effective_open_files, request_open_files);
    }
  }

  open_files_limit = effective_open_files;
  if (requested_open_files)
    *requested_open_files =
        min<ulong>(effective_open_files, request_open_files);
}

static void adjust_max_connections(ulong requested_open_files) {
  ulong limit;

  limit = requested_open_files - 10 - TABLE_OPEN_CACHE_MIN * 2;

  if (limit < max_connections) {
    LogErr(WARNING_LEVEL, ER_CHANGED_MAX_CONNECTIONS, limit, max_connections);

    // This can be done unprotected since it is only called on startup.
    max_connections = limit;
  }
}

static void adjust_table_cache_size(ulong requested_open_files) {
  ulong limit;

  limit = max<ulong>((requested_open_files - 10 - max_connections) / 2,
                     TABLE_OPEN_CACHE_MIN);

  if (limit < table_cache_size) {
    LogErr(WARNING_LEVEL, ER_CHANGED_TABLE_OPEN_CACHE, limit, table_cache_size);

    table_cache_size = limit;
  }

  table_cache_size_per_instance = table_cache_size / table_cache_instances;
}

static void adjust_table_def_size() {
  ulong default_value;
  sys_var *var;

  default_value = min<ulong>(400 + table_cache_size / 2, 2000);
  var = intern_find_sys_var(STRING_WITH_LEN("table_definition_cache"));
  DBUG_ASSERT(var != nullptr);
  var->update_default(default_value);

  if (!table_definition_cache_specified) table_def_size = default_value;
}

static void adjust_related_options(ulong *requested_open_files) {
  /*
    In bootstrap, disable grant tables (about to be created)
  */
  if (opt_initialize) opt_noacl = true;

  /* The order is critical here, because of dependencies. */
  adjust_open_files_limit(requested_open_files);
  adjust_max_connections(*requested_open_files);
  adjust_table_cache_size(*requested_open_files);
  adjust_table_def_size();
}

vector<my_option> all_options;

struct my_option my_long_early_options[] = {
#if !defined(_WIN32)
    {"daemonize", 'D', "Run mysqld as sysv daemon", &opt_daemonize,
     &opt_daemonize, nullptr, GET_BOOL, NO_ARG, 0, 0, 0, nullptr, 0, nullptr},
#endif
    {"skip-grant-tables", 0,
     "Start without grant tables. This gives all users FULL ACCESS to all "
     "tables.",
     &opt_noacl, &opt_noacl, nullptr, GET_BOOL, NO_ARG, 0, 0, 0, nullptr, 0,
     nullptr},
    {"help", '?', "Display this help and exit.", &opt_help, &opt_help, nullptr,
     GET_BOOL, NO_ARG, 0, 0, 0, nullptr, 0, nullptr},
    {"verbose", 'v', "Used with --help option for detailed help.", &opt_verbose,
     &opt_verbose, nullptr, GET_BOOL, NO_ARG, 0, 0, 0, nullptr, 0, nullptr},
    {"version", 'V', "Output version information and exit.", nullptr, nullptr,
     nullptr, GET_NO_ARG, NO_ARG, 0, 0, 0, nullptr, 0, nullptr},
    {"initialize", 'I',
     "Create the default database and exit."
     " Create a super user with a random expired password and store it into "
     "the log.",
     &opt_initialize, &opt_initialize, nullptr, GET_BOOL, NO_ARG, 0, 0, 0,
     nullptr, 0, nullptr},
    {"initialize-insecure", 0,
     "Create the default database and exit."
     " Create a super user with empty password.",
     &opt_initialize_insecure, &opt_initialize_insecure, nullptr, GET_BOOL,
     NO_ARG, 0, 0, 0, nullptr, 0, nullptr},
    {"keyring-migration-source", OPT_KEYRING_MIGRATION_SOURCE,
     "Keyring plugin from where the keys needs to "
     "be migrated to. This option must be specified along with "
     "--keyring-migration-destination.",
     &opt_keyring_migration_source, &opt_keyring_migration_source, nullptr,
     GET_STR, REQUIRED_ARG, 0, 0, 0, nullptr, 0, nullptr},
    {"keyring-migration-destination", OPT_KEYRING_MIGRATION_DESTINATION,
     "Keyring plugin to which the keys are "
     "migrated to. This option must be specified along with "
     "--keyring-migration-source.",
     &opt_keyring_migration_destination, &opt_keyring_migration_destination,
     nullptr, GET_STR, REQUIRED_ARG, 0, 0, 0, nullptr, 0, nullptr},
    {"keyring-migration-user", OPT_KEYRING_MIGRATION_USER,
     "User to login to server.", &opt_keyring_migration_user,
     &opt_keyring_migration_user, nullptr, GET_STR, REQUIRED_ARG, 0, 0, 0,
     nullptr, 0, nullptr},
    {"keyring-migration-host", OPT_KEYRING_MIGRATION_HOST, "Connect to host.",
     &opt_keyring_migration_host, &opt_keyring_migration_host, nullptr, GET_STR,
     REQUIRED_ARG, 0, 0, 0, nullptr, 0, nullptr},
    {"keyring-migration-password", 'p',
     "Password to use when connecting to server during keyring migration. "
     "If password value is not specified then it will be asked from the tty.",
     nullptr, nullptr, nullptr, GET_PASSWORD, OPT_ARG, 0, 0, 0, nullptr, 0,
     nullptr},
    {"keyring-migration-socket", OPT_KEYRING_MIGRATION_SOCKET,
     "The socket file to use for connection.", &opt_keyring_migration_socket,
     &opt_keyring_migration_socket, nullptr, GET_STR, REQUIRED_ARG, 0, 0, 0,
     nullptr, 0, nullptr},
    {"keyring-migration-port", OPT_KEYRING_MIGRATION_PORT,
     "Port number to use for connection.", &opt_keyring_migration_port,
     &opt_keyring_migration_port, nullptr, GET_ULONG, REQUIRED_ARG, 0, 0, 0,
     nullptr, 0, nullptr},
    {"no-dd-upgrade", 0,
     "Abort restart if automatic upgrade or downgrade of the data dictionary "
     "is needed. Deprecated option. Use --upgrade=NONE instead.",
     &opt_no_dd_upgrade, &opt_no_dd_upgrade, nullptr, GET_BOOL, NO_ARG, 0, 0, 0,
     nullptr, 0, nullptr},
    {"validate-config", 0,
     "Validate the server configuration specified by the user.",
     &opt_validate_config, &opt_validate_config, nullptr, GET_BOOL, NO_ARG, 0,
     0, 0, nullptr, 0, nullptr},
    {nullptr, 0, nullptr, nullptr, nullptr, nullptr, GET_NO_ARG, NO_ARG, 0, 0,
     0, nullptr, 0, nullptr}};

/**
  System variables are automatically command-line options (few
  exceptions are documented in sys_var.h), so don't need
  to be listed here.
*/

struct my_option my_long_options[] = {
    {"abort-slave-event-count", 0,
     "Option used by mysql-test for debugging and testing of replication.",
     &abort_slave_event_count, &abort_slave_event_count, nullptr, GET_INT,
     REQUIRED_ARG, 0, 0, 0, nullptr, 0, nullptr},
    {"allow-suspicious-udfs", 0,
     "Allows use of UDFs consisting of only one symbol xxx() "
     "without corresponding xxx_init() or xxx_deinit(). That also means "
     "that one can load any function from any library, for example exit() "
     "from libc.so",
     &opt_allow_suspicious_udfs, &opt_allow_suspicious_udfs, nullptr, GET_BOOL,
     NO_ARG, 0, 0, 0, nullptr, 0, nullptr},
    {"ansi", 'a',
     "Use ANSI SQL syntax instead of MySQL syntax. This mode "
     "will also set transaction isolation level 'serializable'.",
     nullptr, nullptr, nullptr, GET_NO_ARG, NO_ARG, 0, 0, 0, nullptr, 0,
     nullptr},
    /*
      Because Sys_var_bit does not support command-line options, we need to
      explicitly add one for --autocommit
    */
    {"autocommit", 0, "Set default value for autocommit (0 or 1)",
     &opt_autocommit, &opt_autocommit, nullptr, GET_BOOL, OPT_ARG, 1, 0, 0,
     &source_autocommit, /* arg_source, to be copied to Sys_var */
     0, nullptr},
    {"binlog-do-db", OPT_BINLOG_DO_DB,
     "Tells the master it should log updates for the specified database, "
     "and exclude all others not explicitly mentioned.",
     nullptr, nullptr, nullptr, GET_STR, REQUIRED_ARG, 0, 0, 0, nullptr, 0,
     nullptr},
    {"binlog-ignore-db", OPT_BINLOG_IGNORE_DB,
     "Tells the master that updates to the given database should not be logged "
     "to the binary log.",
     nullptr, nullptr, nullptr, GET_STR, REQUIRED_ARG, 0, 0, 0, nullptr, 0,
     nullptr},
    {"character-set-client-handshake", 0,
     "Don't ignore client side character set value sent during handshake.",
     &opt_character_set_client_handshake, &opt_character_set_client_handshake,
     nullptr, GET_BOOL, NO_ARG, 1, 0, 0, nullptr, 0, nullptr},
    {"character-set-filesystem", 0, "Set the filesystem character set.",
     &character_set_filesystem_name, &character_set_filesystem_name, nullptr,
     GET_STR, REQUIRED_ARG, 0, 0, 0, nullptr, 0, nullptr},
    {"character-set-server", 'C', "Set the default character set.",
     &default_character_set_name, &default_character_set_name, nullptr, GET_STR,
     REQUIRED_ARG, 0, 0, 0, nullptr, 0, nullptr},
    {"chroot", 'r', "Chroot mysqld daemon during startup.", &mysqld_chroot,
     &mysqld_chroot, nullptr, GET_STR, REQUIRED_ARG, 0, 0, 0, nullptr, 0,
     nullptr},
    {"collation-server", 0, "Set the default collation.",
     &default_collation_name, &default_collation_name, nullptr, GET_STR,
     REQUIRED_ARG, 0, 0, 0, nullptr, 0, nullptr},
    {"console", OPT_CONSOLE,
     "Write error output on screen; don't remove the console window on "
     "windows.",
     &opt_console, &opt_console, nullptr, GET_BOOL, NO_ARG, 0, 0, 0, nullptr, 0,
     nullptr},
    {"core-file", OPT_WANT_CORE, "Write core on errors.", nullptr, nullptr,
     nullptr, GET_NO_ARG, NO_ARG, 0, 0, 0, nullptr, 0, nullptr},
    /* default-storage-engine should have "MyISAM" as def_value. Instead
       of initializing it here it is done in init_common_variables() due
       to a compiler bug in Sun Studio compiler. */
    {"default-storage-engine", 0, "The default storage engine for new tables",
     &default_storage_engine, nullptr, nullptr, GET_STR, REQUIRED_ARG, 0, 0, 0,
     nullptr, 0, nullptr},
    {"default-tmp-storage-engine", 0,
     "The default storage engine for new explicit temporary tables",
     &default_tmp_storage_engine, nullptr, nullptr, GET_STR, REQUIRED_ARG, 0, 0,
     0, nullptr, 0, nullptr},
    {"default-time-zone", 0, "Set the default time zone.", &default_tz_name,
     &default_tz_name, nullptr, GET_STR, REQUIRED_ARG, 0, 0, 0, nullptr, 0,
     nullptr},
    {"disconnect-slave-event-count", 0,
     "Option used by mysql-test for debugging and testing of replication.",
     &disconnect_slave_event_count, &disconnect_slave_event_count, nullptr,
     GET_INT, REQUIRED_ARG, 0, 0, 0, nullptr, 0, nullptr},
    {"exit-info", 'T', "Used for debugging. Use at your own risk.", nullptr,
     nullptr, nullptr, GET_LONG, OPT_ARG, 0, 0, 0, nullptr, 0, nullptr},

    {"external-locking", 0,
     "Use system (external) locking (disabled by "
     "default).  With this option enabled you can run myisamchk to test "
     "(not repair) tables while the MySQL server is running. Disable with "
     "--skip-external-locking.",
     &opt_external_locking, &opt_external_locking, nullptr, GET_BOOL, NO_ARG, 0,
     0, 0, nullptr, 0, nullptr},
    /* We must always support the next option to make scripts like mysqltest
       easier to do */
    {"gdb", 0, "Set up signals usable for debugging.", &opt_debugging,
     &opt_debugging, nullptr, GET_BOOL, NO_ARG, 0, 0, 0, nullptr, 0, nullptr},
#if defined(HAVE_LINUX_LARGE_PAGES) || defined(HAVE_SOLARIS_LARGE_PAGES)
    {"super-large-pages", 0, "Enable support for super large pages.",
     &opt_super_large_pages, &opt_super_large_pages, nullptr, GET_BOOL, OPT_ARG,
     0, 0, 1, nullptr, 1, nullptr},
#endif
    {"language", 'L',
     "Client error messages in given language. May be given as a full path. "
     "Deprecated. Use --lc-messages-dir instead.",
     &lc_messages_dir_ptr, &lc_messages_dir_ptr, nullptr, GET_STR, REQUIRED_ARG,
     0, 0, 0, nullptr, 0, nullptr},
    {"lc-messages", 0, "Set the language used for the error messages.",
     &lc_messages, &lc_messages, nullptr, GET_STR, REQUIRED_ARG, 0, 0, 0,
     nullptr, 0, nullptr},
    {"lc-time-names", 0,
     "Set the language used for the month names and the days of the week.",
     &lc_time_names_name, &lc_time_names_name, nullptr, GET_STR, REQUIRED_ARG,
     0, 0, 0, nullptr, 0, nullptr},
    {"log-bin", OPT_BIN_LOG,
     "Configures the name prefix to use for binary log files. If the --log-bin "
     "option is not supplied, the name prefix defaults to \"binlog\". If the "
     "--log-bin option is supplied without argument, the name prefix defaults "
     "to \"HOSTNAME-bin\", where HOSTNAME is the machine's hostname. To set a "
     "different name prefix for binary log files, use --log-bin=name. To "
     "disable "
     "binary logging, use the --skip-log-bin or --disable-log-bin option.",
     &opt_bin_logname, &opt_bin_logname, nullptr, GET_STR_ALLOC, OPT_ARG, 0, 0,
     0, nullptr, 0, nullptr},
    {"log-bin-index", 0, "File that holds the names for binary log files.",
     &opt_binlog_index_name, &opt_binlog_index_name, nullptr, GET_STR,
     REQUIRED_ARG, 0, 0, 0, nullptr, 0, nullptr},
    {"relay-log-index", 0, "File that holds the names for relay log files.",
     &opt_relaylog_index_name, &opt_relaylog_index_name, nullptr, GET_STR,
     REQUIRED_ARG, 0, 0, 0, nullptr, 0, nullptr},
    {"log-isam", OPT_ISAM_LOG, "Log all MyISAM changes to file.",
     &myisam_log_filename, &myisam_log_filename, nullptr, GET_STR, OPT_ARG, 0,
     0, 0, nullptr, 0, nullptr},
    {"log-short-format", 0,
     "Don't log extra information to update and slow-query logs.",
     &opt_short_log_format, &opt_short_log_format, nullptr, GET_BOOL, NO_ARG, 0,
     0, 0, nullptr, 0, nullptr},
    {"log-tc", 0,
     "Path to transaction coordinator log (used for transactions that affect "
     "more than one storage engine, when binary log is disabled).",
     &opt_tc_log_file, &opt_tc_log_file, nullptr, GET_STR, REQUIRED_ARG, 0, 0,
     0, nullptr, 0, nullptr},
    {"log-tc-size", 0, "Size of transaction coordinator log.", &opt_tc_log_size,
     &opt_tc_log_size, nullptr, GET_ULONG, REQUIRED_ARG,
     TC_LOG_MIN_PAGES *my_getpagesize(), TC_LOG_MIN_PAGES *my_getpagesize(),
     ULONG_MAX, nullptr, my_getpagesize(), nullptr},
    {"master-info-file", OPT_MASTER_INFO_FILE,
     "The location and name of the file that remembers the master and where "
     "the I/O replication thread is in the master's binlogs. "
     "Deprecated option that shall be removed eventually without a "
     "replacement.",
     &master_info_file, &master_info_file, nullptr, GET_STR, REQUIRED_ARG, 0, 0,
     0, nullptr, 0, nullptr},
    {"master-retry-count", OPT_MASTER_RETRY_COUNT,
     "The number of tries the slave will make to connect to the master before "
     "giving up. "
     "Deprecated option, use 'CHANGE MASTER TO master_retry_count = <num>' "
     "instead.",
     &master_retry_count, &master_retry_count, nullptr, GET_ULONG, REQUIRED_ARG,
     3600 * 24, 0, 0, nullptr, 0, nullptr},
    {"max-binlog-dump-events", 0,
     "Option used by mysql-test for debugging and testing of replication.",
     &max_binlog_dump_events, &max_binlog_dump_events, nullptr, GET_INT,
     REQUIRED_ARG, 0, 0, 0, nullptr, 0, nullptr},
    {"memlock", 0, "Lock mysqld in memory.", &locked_in_memory,
     &locked_in_memory, nullptr, GET_BOOL, NO_ARG, 0, 0, 0, nullptr, 0,
     nullptr},
    {"old-style-user-limits", 0,
     "Enable old-style user limits (before 5.0.3, user resources were counted "
     "per each user+host vs. per account).",
     &opt_old_style_user_limits, &opt_old_style_user_limits, nullptr, GET_BOOL,
     NO_ARG, 0, 0, 0, nullptr, 0, nullptr},
    {"port-open-timeout", 0,
     "Maximum time in seconds to wait for the port to become free. "
     "(Default: No wait).",
     &mysqld_port_timeout, &mysqld_port_timeout, nullptr, GET_UINT,
     REQUIRED_ARG, 0, 0, 0, nullptr, 0, nullptr},
    {"replicate-do-db", OPT_REPLICATE_DO_DB,
     "Tells the slave thread to restrict replication to the specified "
     "database. "
     "To specify more than one database, use the directive multiple times, "
     "once for each database. Note that this will only work if you do not use "
     "cross-database queries such as UPDATE some_db.some_table SET foo='bar' "
     "while having selected a different or no database. If you need cross "
     "database updates to work, make sure you have 3.23.28 or later, and use "
     "replicate-wild-do-table=db_name.%.",
     nullptr, nullptr, nullptr, GET_STR, REQUIRED_ARG, 0, 0, 0, nullptr, 0,
     nullptr},
    {"replicate-do-table", OPT_REPLICATE_DO_TABLE,
     "Tells the slave thread to restrict replication to the specified table. "
     "To specify more than one table, use the directive multiple times, once "
     "for each table. This will work for cross-database updates, in contrast "
     "to replicate-do-db.",
     nullptr, nullptr, nullptr, GET_STR, REQUIRED_ARG, 0, 0, 0, nullptr, 0,
     nullptr},
    {"replicate-ignore-db", OPT_REPLICATE_IGNORE_DB,
     "Tells the slave thread to not replicate to the specified database. To "
     "specify more than one database to ignore, use the directive multiple "
     "times, once for each database. This option will not work if you use "
     "cross database updates. If you need cross database updates to work, "
     "make sure you have 3.23.28 or later, and use replicate-wild-ignore-"
     "table=db_name.%. ",
     nullptr, nullptr, nullptr, GET_STR, REQUIRED_ARG, 0, 0, 0, nullptr, 0,
     nullptr},
    {"replicate-ignore-table", OPT_REPLICATE_IGNORE_TABLE,
     "Tells the slave thread to not replicate to the specified table. To "
     "specify "
     "more than one table to ignore, use the directive multiple times, once "
     "for "
     "each table. This will work for cross-database updates, in contrast to "
     "replicate-ignore-db.",
     nullptr, nullptr, nullptr, GET_STR, REQUIRED_ARG, 0, 0, 0, nullptr, 0,
     nullptr},
    {"replicate-rewrite-db", OPT_REPLICATE_REWRITE_DB,
     "Updates to a database with a different name than the original. Example: "
     "replicate-rewrite-db=master_db_name->slave_db_name.",
     nullptr, nullptr, nullptr, GET_STR, REQUIRED_ARG, 0, 0, 0, nullptr, 0,
     nullptr},
    {"replicate-same-server-id", 0,
     "In replication, if set to 1, do not skip events having our server id. "
     "Default value is 0 (to break infinite loops in circular replication). "
     "Can't be set to 1 if --log-slave-updates is used.",
     &replicate_same_server_id, &replicate_same_server_id, nullptr, GET_BOOL,
     NO_ARG, 0, 0, 0, nullptr, 0, nullptr},
    {"replicate-wild-do-table", OPT_REPLICATE_WILD_DO_TABLE,
     "Tells the slave thread to restrict replication to the tables that match "
     "the specified wildcard pattern. To specify more than one table, use the "
     "directive multiple times, once for each table. This will work for cross-"
     "database updates. Example: replicate-wild-do-table=foo%.bar% will "
     "replicate only updates to tables in all databases that start with foo "
     "and whose table names start with bar.",
     nullptr, nullptr, nullptr, GET_STR, REQUIRED_ARG, 0, 0, 0, nullptr, 0,
     nullptr},
    {"replicate-wild-ignore-table", OPT_REPLICATE_WILD_IGNORE_TABLE,
     "Tells the slave thread to not replicate to the tables that match the "
     "given wildcard pattern. To specify more than one table to ignore, use "
     "the directive multiple times, once for each table. This will work for "
     "cross-database updates. Example: replicate-wild-ignore-table=foo%.bar% "
     "will not do updates to tables in databases that start with foo and whose "
     "table names start with bar.",
     nullptr, nullptr, nullptr, GET_STR, REQUIRED_ARG, 0, 0, 0, nullptr, 0,
     nullptr},
    {"safe-user-create", 0,
     "Don't allow new user creation by the user who has no write privileges to "
     "the mysql.user table.",
     &opt_safe_user_create, &opt_safe_user_create, nullptr, GET_BOOL, NO_ARG, 0,
     0, 0, nullptr, 0, nullptr},
    {"show-slave-auth-info", 0,
     "Show user and password in SHOW SLAVE HOSTS on this master.",
     &opt_show_slave_auth_info, &opt_show_slave_auth_info, nullptr, GET_BOOL,
     NO_ARG, 0, 0, 0, nullptr, 0, nullptr},
    {"skip-host-cache", OPT_SKIP_HOST_CACHE, "Don't cache host names.", nullptr,
     nullptr, nullptr, GET_NO_ARG, NO_ARG, 0, 0, 0, nullptr, 0, nullptr},
    {"skip-new", OPT_SKIP_NEW, "Don't use new, possibly wrong routines.",
     nullptr, nullptr, nullptr, GET_NO_ARG, NO_ARG, 0, 0, 0, nullptr, 0,
     nullptr},
    {"skip-slave-start", 0, "If set, slave is not autostarted.",
     &opt_skip_slave_start, &opt_skip_slave_start, nullptr, GET_BOOL, NO_ARG, 0,
     0, 0, nullptr, 0, nullptr},
    {"skip-stack-trace", OPT_SKIP_STACK_TRACE,
     "Don't print a stack trace on failure.", nullptr, nullptr, nullptr,
     GET_NO_ARG, NO_ARG, 0, 0, 0, nullptr, 0, nullptr},
#if defined(_WIN32)
    {"slow-start-timeout", 0,
     "Maximum number of milliseconds that the service control manager should "
     "wait "
     "before trying to kill the windows service during startup"
     "(Default: 15000).",
     &slow_start_timeout, &slow_start_timeout, 0, GET_ULONG, REQUIRED_ARG,
     15000, 0, 0, 0, 0, 0},
#endif
    {"sporadic-binlog-dump-fail", 0,
     "Option used by mysql-test for debugging and testing of replication.",
     &opt_sporadic_binlog_dump_fail, &opt_sporadic_binlog_dump_fail, nullptr,
     GET_BOOL, NO_ARG, 0, 0, 0, nullptr, 0, nullptr},
    {"ssl", 0,
     "Enable SSL for connection (automatically enabled with other flags).",
     &opt_use_ssl, &opt_use_ssl, nullptr, GET_BOOL, OPT_ARG, 1, 0, 0, nullptr,
     0, nullptr},
    {"admin-ssl", 0,
     "Enable SSL for admin interface (automatically enabled with other flags).",
     &opt_use_admin_ssl, &opt_use_admin_ssl, nullptr, GET_BOOL, OPT_ARG, 1, 0,
     0, nullptr, 0, nullptr},
#ifdef _WIN32
    {"standalone", 0, "Dummy option to start as a standalone program (NT).", 0,
     0, 0, GET_NO_ARG, NO_ARG, 0, 0, 0, 0, 0, 0},
    {"no-monitor", 0, "Disable monitor process.", &opt_no_monitor,
     &opt_no_monitor, 0, GET_BOOL, NO_ARG, 0, 0, 0, 0, 0, 0},
#endif
    {"symbolic-links", 's',
     "Enable symbolic link support (deprecated and will be  removed in a future"
     " release).",
     &my_enable_symlinks, &my_enable_symlinks, nullptr, GET_BOOL, NO_ARG, 0, 0,
     0, nullptr, 0, nullptr},
    {"sysdate-is-now", 0,
     "Non-default option to alias SYSDATE() to NOW() to make it "
     "safe-replicable. "
     "Since 5.0, SYSDATE() returns a `dynamic' value different for different "
     "invocations, even within the same statement.",
     &global_system_variables.sysdate_is_now, nullptr, nullptr, GET_BOOL,
     NO_ARG, 0, 0, 1, nullptr, 1, nullptr},
    {"tc-heuristic-recover", 0,
     "Decision to use in heuristic recover process. Possible values are OFF, "
     "COMMIT or ROLLBACK.",
     &tc_heuristic_recover, &tc_heuristic_recover,
     &tc_heuristic_recover_typelib, GET_ENUM, REQUIRED_ARG,
     TC_HEURISTIC_NOT_USED, 0, 0, nullptr, 0, nullptr},
#if defined(ENABLED_DEBUG_SYNC)
    {"debug-sync-timeout", OPT_DEBUG_SYNC_TIMEOUT,
     "Enable the debug sync facility "
     "and optionally specify a default wait timeout in seconds. "
     "A zero value keeps the facility disabled.",
     &opt_debug_sync_timeout, nullptr, nullptr, GET_UINT, OPT_ARG, 0, 0,
     UINT_MAX, nullptr, 0, nullptr},
#endif /* defined(ENABLED_DEBUG_SYNC) */
    {"transaction-isolation", 0, "Default transaction isolation level.",
     &global_system_variables.transaction_isolation,
     &global_system_variables.transaction_isolation, &tx_isolation_typelib,
     GET_ENUM, REQUIRED_ARG, ISO_REPEATABLE_READ, 0, 0, nullptr, 0, nullptr},
    {"transaction-read-only", 0,
     "Default transaction access mode. "
     "True if transactions are read-only.",
     &global_system_variables.transaction_read_only,
     &global_system_variables.transaction_read_only, nullptr, GET_BOOL, OPT_ARG,
     0, 0, 0, nullptr, 0, nullptr},
    {"user", 'u', "Run mysqld daemon as user.", nullptr, nullptr, nullptr,
     GET_STR, REQUIRED_ARG, 0, 0, 0, nullptr, 0, nullptr},
    {"early-plugin-load", OPT_EARLY_PLUGIN_LOAD,
     "Optional semicolon-separated list of plugins to load before storage "
     "engine "
     "initialization, where each plugin is identified as name=library, where "
     "name is the plugin name and library is the plugin library in plugin_dir.",
     nullptr, nullptr, nullptr, GET_STR, REQUIRED_ARG, 0, 0, 0, nullptr, 0,
     nullptr},
    {"plugin-load", OPT_PLUGIN_LOAD,
     "Optional semicolon-separated list of plugins to load, where each plugin "
     "is "
     "identified as name=library, where name is the plugin name and library "
     "is the plugin library in plugin_dir.",
     nullptr, nullptr, nullptr, GET_STR, REQUIRED_ARG, 0, 0, 0, nullptr, 0,
     nullptr},
    {"plugin-load-add", OPT_PLUGIN_LOAD_ADD,
     "Optional semicolon-separated list of plugins to load, where each plugin "
     "is "
     "identified as name=library, where name is the plugin name and library "
     "is the plugin library in plugin_dir. This option adds to the list "
     "specified by --plugin-load in an incremental way. "
     "Multiple --plugin-load-add are supported.",
     nullptr, nullptr, nullptr, GET_STR, REQUIRED_ARG, 0, 0, 0, nullptr, 0,
     nullptr},

    {"innodb", OPT_SKIP_INNODB,
     "Deprecated option. Provided for backward compatibility only. "
     "The option has no effect on the server behaviour. InnoDB is always "
     "enabled. "
     "The option will be removed in a future release.",
     nullptr, nullptr, nullptr, GET_BOOL, OPT_ARG, 0, 0, 0, nullptr, 0,
     nullptr},

    {"upgrade", 0,
     "Set server upgrade mode. NONE to abort server if automatic upgrade of "
     "the server is needed; MINIMAL to start the server, but skip upgrade "
     "steps that are not absolutely necessary; AUTO (default) to upgrade the "
     "server if required; FORCE to force upgrade server.",
     &opt_upgrade_mode, &opt_upgrade_mode, &upgrade_mode_typelib, GET_ENUM,
     REQUIRED_ARG, UPGRADE_AUTO, 0, 0, nullptr, 0, nullptr},

    {nullptr, 0, nullptr, nullptr, nullptr, nullptr, GET_NO_ARG, NO_ARG, 0, 0,
     0, nullptr, 0, nullptr}};

static int show_queries(THD *thd, SHOW_VAR *var, char *) {
  var->type = SHOW_LONGLONG;
  var->value = (char *)&thd->query_id;
  return 0;
}

static int show_net_compression(THD *thd, SHOW_VAR *var, char *buff) {
  var->type = SHOW_MY_BOOL;
  var->value = buff;
  *((bool *)buff) = thd->get_protocol()->get_compression();
  return 0;
}

static int show_net_compression_algorithm(THD *thd, SHOW_VAR *var, char *buff) {
  const char *s = thd->get_protocol()->get_compression_algorithm();
  var->type = SHOW_CHAR;
  var->value = buff;
  sprintf(buff, "%s", (s ? s : ""));
  return 0;
}

static int show_net_compression_level(THD *thd, SHOW_VAR *var, char *buff) {
  var->type = SHOW_INT;
  var->value = buff;
  unsigned int *value = reinterpret_cast<unsigned int *>(buff);
  *value = thd->get_protocol()->get_compression_level();
  return 0;
}

static int show_starttime(THD *thd, SHOW_VAR *var, char *buff) {
  var->type = SHOW_LONGLONG;
  var->value = buff;
  *((longlong *)buff) =
      (longlong)(thd->query_start_in_secs() - server_start_time);
  return 0;
}

static int show_max_used_connections_time(THD *thd, SHOW_VAR *var, char *buff) {
  MYSQL_TIME max_used_connections_time;
  var->type = SHOW_CHAR;
  var->value = buff;
  thd->variables.time_zone->gmt_sec_to_TIME(
      &max_used_connections_time,
      Connection_handler_manager::max_used_connections_time);
  my_datetime_to_str(max_used_connections_time, buff, 0);
  return 0;
}

static int show_num_thread_running(THD *, SHOW_VAR *var, char *buff) {
  var->type = SHOW_LONGLONG;
  var->value = buff;
  long long *value = reinterpret_cast<long long *>(buff);
  *value = static_cast<long long>(
      Global_THD_manager::get_instance()->get_num_thread_running());
  return 0;
}

static int show_num_thread_created(THD *, SHOW_VAR *var, char *buff) {
  var->type = SHOW_LONG;
  var->value = buff;
  long *value = reinterpret_cast<long *>(buff);
  *value = static_cast<long>(
      Global_THD_manager::get_instance()->get_num_thread_created());
  return 0;
}

static int show_thread_id_count(THD *, SHOW_VAR *var, char *buff) {
  var->type = SHOW_LONG;
  var->value = buff;
  long *value = reinterpret_cast<long *>(buff);
  *value = static_cast<long>(
      Global_THD_manager::get_instance()->get_thread_id() - 1);
  return 0;
}

static int show_aborted_connects(THD *, SHOW_VAR *var, char *buff) {
  var->type = SHOW_LONG;
  var->value = buff;
  long *value = reinterpret_cast<long *>(buff);
  *value = static_cast<long>(
      Connection_handler_manager::get_instance()->aborted_connects());
  return 0;
}

static int show_acl_cache_items_count(THD *, SHOW_VAR *var, char *buff) {
  var->type = SHOW_LONG;
  var->value = buff;
  long *value = reinterpret_cast<long *>(buff);
  *value = static_cast<long>(get_global_acl_cache_size());
  return 0;
}

static int show_connection_errors_max_connection(THD *, SHOW_VAR *var,
                                                 char *buff) {
  var->type = SHOW_LONG;
  var->value = buff;
  long *value = reinterpret_cast<long *>(buff);
  *value = static_cast<long>(Connection_handler_manager::get_instance()
                                 ->connection_errors_max_connection());
  return 0;
}

static int show_connection_errors_select(THD *, SHOW_VAR *var, char *buff) {
  var->type = SHOW_LONG;
  var->value = buff;
  long *value = reinterpret_cast<long *>(buff);
  *value = static_cast<long>(get_connection_errors_select());
  return 0;
}

static int show_connection_errors_accept(THD *, SHOW_VAR *var, char *buff) {
  var->type = SHOW_LONG;
  var->value = buff;
  long *value = reinterpret_cast<long *>(buff);
  *value = static_cast<long>(get_connection_errors_accept());
  return 0;
}

static int show_connection_errors_tcpwrap(THD *, SHOW_VAR *var, char *buff) {
  var->type = SHOW_LONG;
  var->value = buff;
  long *value = reinterpret_cast<long *>(buff);
  *value = static_cast<long>(get_connection_errors_tcpwrap());
  return 0;
}

#ifdef ENABLED_PROFILING
static int show_flushstatustime(THD *thd, SHOW_VAR *var, char *buff) {
  var->type = SHOW_LONGLONG;
  var->value = buff;
  *((longlong *)buff) =
      (longlong)(thd->query_start_in_secs() - flush_status_time);
  return 0;
}
#endif

/**
  After Multisource replication, this function only shows the value
  of default channel.

  To know the status of other channels, performance schema replication
  tables comes to the rescue.

  @todo  Any warning needed if multiple channels exist to request
         the users to start using replication performance schema
         tables.
*/
static int show_slave_running(THD *, SHOW_VAR *var, char *buff) {
  channel_map.rdlock();
  Master_info *mi = channel_map.get_default_channel_mi();

  if (mi) {
    var->type = SHOW_MY_BOOL;
    var->value = buff;
    *((bool *)buff) =
        (bool)(mi && mi->slave_running == MYSQL_SLAVE_RUN_CONNECT &&
               mi->rli->slave_running);
  } else
    var->type = SHOW_UNDEF;

  channel_map.unlock();
  return 0;
}

/**
  This status variable is also exclusively (look comments on
  show_slave_running()) for default channel.
*/
static int show_slave_retried_trans(THD *, SHOW_VAR *var, char *buff) {
  channel_map.rdlock();
  Master_info *mi = channel_map.get_default_channel_mi();

  if (mi) {
    var->type = SHOW_LONG;
    var->value = buff;
    *((long *)buff) = (long)mi->rli->retried_trans;
  } else
    var->type = SHOW_UNDEF;

  channel_map.unlock();
  return 0;
}

/**
  Only for default channel. Refer to comments on show_slave_running()
*/
static int show_slave_received_heartbeats(THD *, SHOW_VAR *var, char *buff) {
  channel_map.rdlock();
  Master_info *mi = channel_map.get_default_channel_mi();

  if (mi) {
    var->type = SHOW_LONGLONG;
    var->value = buff;
    *((longlong *)buff) = mi->received_heartbeats;
  } else
    var->type = SHOW_UNDEF;

  channel_map.unlock();
  return 0;
}

/**
  Only for default channel. Refer to comments on show_slave_running()
*/
static int show_slave_last_heartbeat(THD *thd, SHOW_VAR *var, char *buff) {
  MYSQL_TIME received_heartbeat_time;

  channel_map.rdlock();
  Master_info *mi = channel_map.get_default_channel_mi();

  if (mi) {
    var->type = SHOW_CHAR;
    var->value = buff;
    if (mi->last_heartbeat == 0)
      buff[0] = '\0';
    else {
      thd->variables.time_zone->gmt_sec_to_TIME(
          &received_heartbeat_time,
          static_cast<my_time_t>(mi->last_heartbeat / 1000000));
      my_datetime_to_str(received_heartbeat_time, buff, 0);
    }
  } else
    var->type = SHOW_UNDEF;

  channel_map.unlock();
  return 0;
}

/**
  Only for default channel. For details, refer to show_slave_running()
*/
static int show_heartbeat_period(THD *, SHOW_VAR *var, char *buff) {
  channel_map.rdlock();
  Master_info *mi = channel_map.get_default_channel_mi();

  if (mi) {
    var->type = SHOW_CHAR;
    var->value = buff;
    sprintf(buff, "%.3f", mi->heartbeat_period);
  } else
    var->type = SHOW_UNDEF;

  channel_map.unlock();
  return 0;
}

#ifndef DBUG_OFF
static int show_slave_rows_last_search_algorithm_used(THD *, SHOW_VAR *var,
                                                      char *buff) {
  uint res = slave_rows_last_search_algorithm_used;
  const char *s =
      ((res == Rows_log_event::ROW_LOOKUP_TABLE_SCAN)
           ? "TABLE_SCAN"
           : ((res == Rows_log_event::ROW_LOOKUP_HASH_SCAN) ? "HASH_SCAN"
                                                            : "INDEX_SCAN"));

  var->type = SHOW_CHAR;
  var->value = buff;
  sprintf(buff, "%s", s);

  return 0;
}

static int show_ongoing_automatic_gtid_violating_transaction_count(
    THD *, SHOW_VAR *var, char *buf) {
  var->type = SHOW_CHAR;
  var->value = buf;
  sprintf(buf, "%d",
          gtid_state->get_automatic_gtid_violating_transaction_count());
  return 0;
}

static int show_ongoing_anonymous_gtid_violating_transaction_count(
    THD *, SHOW_VAR *var, char *buf) {
  var->type = SHOW_CHAR;
  var->value = buf;
  sprintf(buf, "%d",
          gtid_state->get_anonymous_gtid_violating_transaction_count());
  return 0;
}

#endif

static int show_ongoing_anonymous_transaction_count(THD *, SHOW_VAR *var,
                                                    char *buf) {
  var->type = SHOW_CHAR;
  var->value = buf;
  sprintf(buf, "%d", gtid_state->get_anonymous_ownership_count());
  return 0;
}

static int show_open_tables(THD *, SHOW_VAR *var, char *buff) {
  var->type = SHOW_LONG;
  var->value = buff;
  *((long *)buff) = (long)table_cache_manager.cached_tables();
  return 0;
}

static int show_prepared_stmt_count(THD *, SHOW_VAR *var, char *buff) {
  var->type = SHOW_LONG;
  var->value = buff;
  mysql_mutex_lock(&LOCK_prepared_stmt_count);
  *((long *)buff) = (long)prepared_stmt_count;
  mysql_mutex_unlock(&LOCK_prepared_stmt_count);
  return 0;
}

static int show_table_definitions(THD *, SHOW_VAR *var, char *buff) {
  var->type = SHOW_LONG;
  var->value = buff;
  *((long *)buff) = (long)cached_table_definitions();
  return 0;
}

/*
   Functions relying on SSL
   Note: In the show_ssl_* functions, we need to check if we have a
         valid vio-object since this isn't always true, specifically
         when session_status or global_status is requested from
         inside an Event.
 */
static int show_ssl_get_version(THD *thd, SHOW_VAR *var, char *) {
  SSL_handle ssl = thd->get_ssl();
  var->type = SHOW_CHAR;
  if (ssl)
    var->value = const_cast<char *>(SSL_get_version(ssl));
  else
    var->value = const_cast<char *>("");
  return 0;
}

static int show_ssl_session_reused(THD *thd, SHOW_VAR *var, char *buff) {
  SSL_handle ssl = thd->get_ssl();
  var->type = SHOW_LONG;
  var->value = buff;
  if (ssl)
    *((long *)buff) = (long)SSL_session_reused(ssl);
  else
    *((long *)buff) = 0;
  return 0;
}

static int show_ssl_get_default_timeout(THD *thd, SHOW_VAR *var, char *buff) {
  SSL_handle ssl = thd->get_ssl();
  var->type = SHOW_LONG;
  var->value = buff;
  if (ssl)
    *((long *)buff) = (long)SSL_get_default_timeout(ssl);
  else
    *((long *)buff) = 0;
  return 0;
}

static int show_ssl_get_verify_mode(THD *thd, SHOW_VAR *var, char *buff) {
  SSL_handle ssl = thd->get_ssl();
  var->type = SHOW_LONG;
  var->value = buff;
  if (ssl)
    *((long *)buff) = (long)SSL_get_verify_mode(ssl);
  else
    *((long *)buff) = 0;
  return 0;
}

static int show_ssl_get_verify_depth(THD *thd, SHOW_VAR *var, char *buff) {
  SSL_handle ssl = thd->get_ssl();
  var->type = SHOW_LONG;
  var->value = buff;
  if (ssl)
    *((long *)buff) = (long)SSL_get_verify_depth(ssl);
  else
    *((long *)buff) = 0;
  return 0;
}

static int show_ssl_get_cipher(THD *thd, SHOW_VAR *var, char *) {
  SSL_handle ssl = thd->get_ssl();
  var->type = SHOW_CHAR;
  if (ssl)
    var->value = const_cast<char *>(SSL_get_cipher(ssl));
  else
    var->value = const_cast<char *>("");
  return 0;
}

static int show_ssl_get_cipher_list(THD *thd, SHOW_VAR *var, char *buff) {
  SSL_handle ssl = thd->get_ssl();
  var->type = SHOW_CHAR;
  var->value = buff;
  if (ssl) {
    int i;
    const char *p;
    char *end = buff + SHOW_VAR_FUNC_BUFF_SIZE;
    for (i = 0; (p = SSL_get_cipher_list(ssl, i)) && buff < end; i++) {
      buff = my_stpnmov(buff, p, end - buff - 1);
      *buff++ = ':';
    }
    if (i) buff--;
  }
  *buff = 0;
  return 0;
}

static int show_slave_open_temp_tables(THD *, SHOW_VAR *var, char *buf) {
  var->type = SHOW_INT;
  var->value = buf;
  *((int *)buf) = atomic_slave_open_temp_tables;
  return 0;
}

/*
  Variables shown by SHOW STATUS in alphabetical order
*/

SHOW_VAR status_vars[] = {
    {"Aborted_clients", (char *)&aborted_threads, SHOW_LONG, SHOW_SCOPE_GLOBAL},
    {"Aborted_connects", (char *)&show_aborted_connects, SHOW_FUNC,
     SHOW_SCOPE_GLOBAL},
    {"Acl_cache_items_count", (char *)&show_acl_cache_items_count, SHOW_FUNC,
     SHOW_SCOPE_GLOBAL},
#ifndef DBUG_OFF
    {"Ongoing_anonymous_gtid_violating_transaction_count",
     (char *)&show_ongoing_anonymous_gtid_violating_transaction_count,
     SHOW_FUNC, SHOW_SCOPE_GLOBAL},
#endif  //! DBUG_OFF
    {"Ongoing_anonymous_transaction_count",
     (char *)&show_ongoing_anonymous_transaction_count, SHOW_FUNC,
     SHOW_SCOPE_GLOBAL},
#ifndef DBUG_OFF
    {"Ongoing_automatic_gtid_violating_transaction_count",
     (char *)&show_ongoing_automatic_gtid_violating_transaction_count,
     SHOW_FUNC, SHOW_SCOPE_GLOBAL},
#endif  //! DBUG_OFF
    {"Binlog_cache_disk_use", (char *)&binlog_cache_disk_use, SHOW_LONG,
     SHOW_SCOPE_GLOBAL},
    {"Binlog_cache_use", (char *)&binlog_cache_use, SHOW_LONG,
     SHOW_SCOPE_GLOBAL},
    {"Binlog_stmt_cache_disk_use", (char *)&binlog_stmt_cache_disk_use,
     SHOW_LONG, SHOW_SCOPE_GLOBAL},
    {"Binlog_stmt_cache_use", (char *)&binlog_stmt_cache_use, SHOW_LONG,
     SHOW_SCOPE_GLOBAL},
    {"Bytes_received", (char *)offsetof(System_status_var, bytes_received),
     SHOW_LONGLONG_STATUS, SHOW_SCOPE_ALL},
    {"Bytes_sent", (char *)offsetof(System_status_var, bytes_sent),
     SHOW_LONGLONG_STATUS, SHOW_SCOPE_ALL},
    {"Com", (char *)com_status_vars, SHOW_ARRAY, SHOW_SCOPE_ALL},
    {"Com_stmt_reprepare",
     (char *)offsetof(System_status_var, com_stmt_reprepare), SHOW_LONG_STATUS,
     SHOW_SCOPE_ALL},
    {"Compression", (char *)&show_net_compression, SHOW_FUNC,
     SHOW_SCOPE_SESSION},
    {"Compression_algorithm", (char *)&show_net_compression_algorithm,
     SHOW_FUNC, SHOW_SCOPE_SESSION},
    {"Compression_level", (char *)&show_net_compression_level, SHOW_FUNC,
     SHOW_SCOPE_SESSION},
    {"Connections", (char *)&show_thread_id_count, SHOW_FUNC,
     SHOW_SCOPE_GLOBAL},
    {"Connection_errors_accept", (char *)&show_connection_errors_accept,
     SHOW_FUNC, SHOW_SCOPE_GLOBAL},
    {"Connection_errors_internal", (char *)&connection_errors_internal,
     SHOW_LONG, SHOW_SCOPE_GLOBAL},
    {"Connection_errors_max_connections",
     (char *)&show_connection_errors_max_connection, SHOW_FUNC,
     SHOW_SCOPE_GLOBAL},
    {"Connection_errors_peer_address", (char *)&connection_errors_peer_addr,
     SHOW_LONG, SHOW_SCOPE_GLOBAL},
    {"Connection_errors_select", (char *)&show_connection_errors_select,
     SHOW_FUNC, SHOW_SCOPE_GLOBAL},
    {"Connection_errors_tcpwrap", (char *)&show_connection_errors_tcpwrap,
     SHOW_FUNC, SHOW_SCOPE_GLOBAL},
    {"Created_tmp_disk_tables",
     (char *)offsetof(System_status_var, created_tmp_disk_tables),
     SHOW_LONGLONG_STATUS, SHOW_SCOPE_ALL},
    {"Created_tmp_files", (char *)&my_tmp_file_created, SHOW_LONG,
     SHOW_SCOPE_GLOBAL},
    {"Created_tmp_tables",
     (char *)offsetof(System_status_var, created_tmp_tables),
     SHOW_LONGLONG_STATUS, SHOW_SCOPE_ALL},
    {"Delayed_errors", (char *)&delayed_insert_errors, SHOW_LONG,
     SHOW_SCOPE_GLOBAL},
    {"Delayed_insert_threads", (char *)&delayed_insert_threads,
     SHOW_LONG_NOFLUSH, SHOW_SCOPE_GLOBAL},
    {"Delayed_writes", (char *)&delayed_insert_writes, SHOW_LONG,
     SHOW_SCOPE_GLOBAL},
    {"Error_log_buffered_bytes", (char *)&log_sink_pfs_buffered_bytes,
     SHOW_LONG_NOFLUSH, SHOW_SCOPE_GLOBAL},
    {"Error_log_buffered_events", (char *)&log_sink_pfs_buffered_events,
     SHOW_LONG_NOFLUSH, SHOW_SCOPE_GLOBAL},
    {"Error_log_expired_events", (char *)&log_sink_pfs_expired_events,
     SHOW_LONG, SHOW_SCOPE_GLOBAL},
    {"Error_log_latest_write", (char *)&log_sink_pfs_latest_timestamp,
     SHOW_LONGLONG, SHOW_SCOPE_GLOBAL},
    {"Flush_commands", (char *)&refresh_version, SHOW_LONG_NOFLUSH,
     SHOW_SCOPE_GLOBAL},
    {"Handler_commit", (char *)offsetof(System_status_var, ha_commit_count),
     SHOW_LONGLONG_STATUS, SHOW_SCOPE_ALL},
    {"Handler_delete", (char *)offsetof(System_status_var, ha_delete_count),
     SHOW_LONGLONG_STATUS, SHOW_SCOPE_ALL},
    {"Handler_discover", (char *)offsetof(System_status_var, ha_discover_count),
     SHOW_LONGLONG_STATUS, SHOW_SCOPE_ALL},
    {"Handler_external_lock",
     (char *)offsetof(System_status_var, ha_external_lock_count),
     SHOW_LONGLONG_STATUS, SHOW_SCOPE_ALL},
    {"Handler_mrr_init",
     (char *)offsetof(System_status_var, ha_multi_range_read_init_count),
     SHOW_LONGLONG_STATUS, SHOW_SCOPE_ALL},
    {"Handler_prepare", (char *)offsetof(System_status_var, ha_prepare_count),
     SHOW_LONGLONG_STATUS, SHOW_SCOPE_ALL},
    {"Handler_read_first",
     (char *)offsetof(System_status_var, ha_read_first_count),
     SHOW_LONGLONG_STATUS, SHOW_SCOPE_ALL},
    {"Handler_read_key", (char *)offsetof(System_status_var, ha_read_key_count),
     SHOW_LONGLONG_STATUS, SHOW_SCOPE_ALL},
    {"Handler_read_last",
     (char *)offsetof(System_status_var, ha_read_last_count),
     SHOW_LONGLONG_STATUS, SHOW_SCOPE_ALL},
    {"Handler_read_next",
     (char *)offsetof(System_status_var, ha_read_next_count),
     SHOW_LONGLONG_STATUS, SHOW_SCOPE_ALL},
    {"Handler_read_prev",
     (char *)offsetof(System_status_var, ha_read_prev_count),
     SHOW_LONGLONG_STATUS, SHOW_SCOPE_ALL},
    {"Handler_read_rnd", (char *)offsetof(System_status_var, ha_read_rnd_count),
     SHOW_LONGLONG_STATUS, SHOW_SCOPE_ALL},
    {"Handler_read_rnd_next",
     (char *)offsetof(System_status_var, ha_read_rnd_next_count),
     SHOW_LONGLONG_STATUS, SHOW_SCOPE_ALL},
    {"Handler_rollback", (char *)offsetof(System_status_var, ha_rollback_count),
     SHOW_LONGLONG_STATUS, SHOW_SCOPE_ALL},
    {"Handler_savepoint",
     (char *)offsetof(System_status_var, ha_savepoint_count),
     SHOW_LONGLONG_STATUS, SHOW_SCOPE_ALL},
    {"Handler_savepoint_rollback",
     (char *)offsetof(System_status_var, ha_savepoint_rollback_count),
     SHOW_LONGLONG_STATUS, SHOW_SCOPE_ALL},
    {"Handler_update", (char *)offsetof(System_status_var, ha_update_count),
     SHOW_LONGLONG_STATUS, SHOW_SCOPE_ALL},
    {"Handler_write", (char *)offsetof(System_status_var, ha_write_count),
     SHOW_LONGLONG_STATUS, SHOW_SCOPE_ALL},
    {"Key_blocks_not_flushed",
     (char *)offsetof(KEY_CACHE, global_blocks_changed), SHOW_KEY_CACHE_LONG,
     SHOW_SCOPE_GLOBAL},
    {"Key_blocks_unused", (char *)offsetof(KEY_CACHE, blocks_unused),
     SHOW_KEY_CACHE_LONG, SHOW_SCOPE_GLOBAL},
    {"Key_blocks_used", (char *)offsetof(KEY_CACHE, blocks_used),
     SHOW_KEY_CACHE_LONG, SHOW_SCOPE_GLOBAL},
    {"Key_read_requests", (char *)offsetof(KEY_CACHE, global_cache_r_requests),
     SHOW_KEY_CACHE_LONGLONG, SHOW_SCOPE_GLOBAL},
    {"Key_reads", (char *)offsetof(KEY_CACHE, global_cache_read),
     SHOW_KEY_CACHE_LONGLONG, SHOW_SCOPE_GLOBAL},
    {"Key_write_requests", (char *)offsetof(KEY_CACHE, global_cache_w_requests),
     SHOW_KEY_CACHE_LONGLONG, SHOW_SCOPE_GLOBAL},
    {"Key_writes", (char *)offsetof(KEY_CACHE, global_cache_write),
     SHOW_KEY_CACHE_LONGLONG, SHOW_SCOPE_GLOBAL},
    {"Last_query_cost", (char *)offsetof(System_status_var, last_query_cost),
     SHOW_DOUBLE_STATUS, SHOW_SCOPE_SESSION},
    {"Last_query_partial_plans",
     (char *)offsetof(System_status_var, last_query_partial_plans),
     SHOW_LONGLONG_STATUS, SHOW_SCOPE_SESSION},
    {"Locked_connects", (char *)&locked_account_connection_count, SHOW_LONG,
     SHOW_SCOPE_GLOBAL},
    {"Max_execution_time_exceeded",
     (char *)offsetof(System_status_var, max_execution_time_exceeded),
     SHOW_LONGLONG_STATUS, SHOW_SCOPE_ALL},
    {"Max_execution_time_set",
     (char *)offsetof(System_status_var, max_execution_time_set),
     SHOW_LONGLONG_STATUS, SHOW_SCOPE_ALL},
    {"Max_execution_time_set_failed",
     (char *)offsetof(System_status_var, max_execution_time_set_failed),
     SHOW_LONGLONG_STATUS, SHOW_SCOPE_ALL},
    {"Max_used_connections",
     (char *)&Connection_handler_manager::max_used_connections, SHOW_LONG,
     SHOW_SCOPE_GLOBAL},
    {"Max_used_connections_time", (char *)&show_max_used_connections_time,
     SHOW_FUNC, SHOW_SCOPE_GLOBAL},
    {"Not_flushed_delayed_rows", (char *)&delayed_rows_in_use,
     SHOW_LONG_NOFLUSH, SHOW_SCOPE_GLOBAL},
    {"Open_files", (char *)&my_file_opened, SHOW_LONG_NOFLUSH,
     SHOW_SCOPE_GLOBAL},
    {"Open_streams", (char *)&my_stream_opened, SHOW_LONG_NOFLUSH,
     SHOW_SCOPE_GLOBAL},
    {"Open_table_definitions", (char *)&show_table_definitions, SHOW_FUNC,
     SHOW_SCOPE_GLOBAL},
    {"Open_tables", (char *)&show_open_tables, SHOW_FUNC, SHOW_SCOPE_ALL},
    {"Opened_files",
     const_cast<char *>(reinterpret_cast<const char *>(&my_file_total_opened)),
     SHOW_LONG_NOFLUSH, SHOW_SCOPE_GLOBAL},
    {"Opened_tables", (char *)offsetof(System_status_var, opened_tables),
     SHOW_LONGLONG_STATUS, SHOW_SCOPE_ALL},
    {"Opened_table_definitions",
     (char *)offsetof(System_status_var, opened_shares), SHOW_LONGLONG_STATUS,
     SHOW_SCOPE_ALL},
    {"Prepared_stmt_count", (char *)&show_prepared_stmt_count, SHOW_FUNC,
     SHOW_SCOPE_GLOBAL},
    {"Queries", (char *)&show_queries, SHOW_FUNC, SHOW_SCOPE_ALL},
    {"Questions", (char *)offsetof(System_status_var, questions),
     SHOW_LONGLONG_STATUS, SHOW_SCOPE_ALL},
    {"Secondary_engine_execution_count",
     (char *)offsetof(System_status_var, secondary_engine_execution_count),
     SHOW_LONGLONG_STATUS, SHOW_SCOPE_ALL},
    {"Select_full_join",
     (char *)offsetof(System_status_var, select_full_join_count),
     SHOW_LONGLONG_STATUS, SHOW_SCOPE_ALL},
    {"Select_full_range_join",
     (char *)offsetof(System_status_var, select_full_range_join_count),
     SHOW_LONGLONG_STATUS, SHOW_SCOPE_ALL},
    {"Select_range", (char *)offsetof(System_status_var, select_range_count),
     SHOW_LONGLONG_STATUS, SHOW_SCOPE_ALL},
    {"Select_range_check",
     (char *)offsetof(System_status_var, select_range_check_count),
     SHOW_LONGLONG_STATUS, SHOW_SCOPE_ALL},
    {"Select_scan", (char *)offsetof(System_status_var, select_scan_count),
     SHOW_LONGLONG_STATUS, SHOW_SCOPE_ALL},
    {"Slave_open_temp_tables", (char *)&show_slave_open_temp_tables, SHOW_FUNC,
     SHOW_SCOPE_GLOBAL},
    {"Slave_retried_transactions", (char *)&show_slave_retried_trans, SHOW_FUNC,
     SHOW_SCOPE_GLOBAL},
    {"Slave_heartbeat_period", (char *)&show_heartbeat_period, SHOW_FUNC,
     SHOW_SCOPE_GLOBAL},
    {"Slave_received_heartbeats", (char *)&show_slave_received_heartbeats,
     SHOW_FUNC, SHOW_SCOPE_GLOBAL},
    {"Slave_last_heartbeat", (char *)&show_slave_last_heartbeat, SHOW_FUNC,
     SHOW_SCOPE_GLOBAL},
#ifndef DBUG_OFF
    {"Slave_rows_last_search_algorithm_used",
     (char *)&show_slave_rows_last_search_algorithm_used, SHOW_FUNC,
     SHOW_SCOPE_GLOBAL},
#endif
    {"Slave_running", (char *)&show_slave_running, SHOW_FUNC,
     SHOW_SCOPE_GLOBAL},
    {"Slow_launch_threads",
     (char *)&Per_thread_connection_handler::slow_launch_threads, SHOW_LONG,
     SHOW_SCOPE_ALL},
    {"Slow_queries", (char *)offsetof(System_status_var, long_query_count),
     SHOW_LONGLONG_STATUS, SHOW_SCOPE_ALL},
    {"Sort_merge_passes",
     (char *)offsetof(System_status_var, filesort_merge_passes),
     SHOW_LONGLONG_STATUS, SHOW_SCOPE_ALL},
    {"Sort_range", (char *)offsetof(System_status_var, filesort_range_count),
     SHOW_LONGLONG_STATUS, SHOW_SCOPE_ALL},
    {"Sort_rows", (char *)offsetof(System_status_var, filesort_rows),
     SHOW_LONGLONG_STATUS, SHOW_SCOPE_ALL},
    {"Sort_scan", (char *)offsetof(System_status_var, filesort_scan_count),
     SHOW_LONGLONG_STATUS, SHOW_SCOPE_ALL},
    {"Ssl_accept_renegotiates",
     (char *)&Ssl_mysql_main_status::show_ssl_ctx_sess_accept_renegotiate,
     SHOW_FUNC, SHOW_SCOPE_GLOBAL},
    {"Ssl_accepts", (char *)&Ssl_mysql_main_status::show_ssl_ctx_sess_accept,
     SHOW_FUNC, SHOW_SCOPE_GLOBAL},
    {"Ssl_callback_cache_hits",
     (char *)&Ssl_mysql_main_status::show_ssl_ctx_sess_cb_hits, SHOW_FUNC,
     SHOW_SCOPE_GLOBAL},
    {"Ssl_cipher", (char *)&show_ssl_get_cipher, SHOW_FUNC, SHOW_SCOPE_ALL},
    {"Ssl_cipher_list", (char *)&show_ssl_get_cipher_list, SHOW_FUNC,
     SHOW_SCOPE_ALL},
    {"Ssl_client_connects",
     (char *)&Ssl_mysql_main_status::show_ssl_ctx_sess_connect, SHOW_FUNC,
     SHOW_SCOPE_GLOBAL},
    {"Ssl_connect_renegotiates",
     (char *)&Ssl_mysql_main_status::show_ssl_ctx_sess_connect_renegotiate,
     SHOW_FUNC, SHOW_SCOPE_GLOBAL},
    {"Ssl_ctx_verify_depth",
     (char *)&Ssl_mysql_main_status::show_ssl_ctx_get_verify_depth, SHOW_FUNC,
     SHOW_SCOPE_GLOBAL},
    {"Ssl_ctx_verify_mode",
     (char *)&Ssl_mysql_main_status::show_ssl_ctx_get_verify_mode, SHOW_FUNC,
     SHOW_SCOPE_GLOBAL},
    {"Ssl_default_timeout", (char *)&show_ssl_get_default_timeout, SHOW_FUNC,
     SHOW_SCOPE_ALL},
    {"Ssl_finished_accepts",
     (char *)&Ssl_mysql_main_status::show_ssl_ctx_sess_accept_good, SHOW_FUNC,
     SHOW_SCOPE_GLOBAL},
    {"Ssl_finished_connects",
     (char *)&Ssl_mysql_main_status::show_ssl_ctx_sess_connect_good, SHOW_FUNC,
     SHOW_SCOPE_GLOBAL},
    {"Ssl_session_cache_hits",
     (char *)&Ssl_mysql_main_status::show_ssl_ctx_sess_hits, SHOW_FUNC,
     SHOW_SCOPE_GLOBAL},
    {"Ssl_session_cache_misses",
     (char *)&Ssl_mysql_main_status::show_ssl_ctx_sess_misses, SHOW_FUNC,
     SHOW_SCOPE_GLOBAL},
    {"Ssl_session_cache_mode",
     (char *)&Ssl_mysql_main_status::show_ssl_ctx_get_session_cache_mode,
     SHOW_FUNC, SHOW_SCOPE_GLOBAL},
    {"Ssl_session_cache_overflows",
     (char *)&Ssl_mysql_main_status::show_ssl_ctx_sess_cache_full, SHOW_FUNC,
     SHOW_SCOPE_GLOBAL},
    {"Ssl_session_cache_size",
     (char *)&Ssl_mysql_main_status::show_ssl_ctx_sess_get_cache_size,
     SHOW_FUNC, SHOW_SCOPE_GLOBAL},
    {"Ssl_session_cache_timeouts",
     (char *)&Ssl_mysql_main_status::show_ssl_ctx_sess_timeouts, SHOW_FUNC,
     SHOW_SCOPE_GLOBAL},
    {"Ssl_sessions_reused", (char *)&show_ssl_session_reused, SHOW_FUNC,
     SHOW_SCOPE_ALL},
    {"Ssl_used_session_cache_entries",
     (char *)&Ssl_mysql_main_status::show_ssl_ctx_sess_number, SHOW_FUNC,
     SHOW_SCOPE_GLOBAL},
    {"Ssl_verify_depth", (char *)&show_ssl_get_verify_depth, SHOW_FUNC,
     SHOW_SCOPE_ALL},
    {"Ssl_verify_mode", (char *)&show_ssl_get_verify_mode, SHOW_FUNC,
     SHOW_SCOPE_ALL},
    {"Ssl_version", (char *)&show_ssl_get_version, SHOW_FUNC, SHOW_SCOPE_ALL},
    {"Ssl_server_not_before",
     (char *)&Ssl_mysql_main_status::show_ssl_get_server_not_before, SHOW_FUNC,
     SHOW_SCOPE_ALL},
    {"Ssl_server_not_after",
     (char *)&Ssl_mysql_main_status::show_ssl_get_server_not_after, SHOW_FUNC,
     SHOW_SCOPE_ALL},
    {"Current_tls_ca", (char *)&Ssl_mysql_main_status::show_ssl_get_ssl_ca,
     SHOW_FUNC, SHOW_SCOPE_GLOBAL},
    {"Current_tls_capath",
     (char *)&Ssl_mysql_main_status::show_ssl_get_ssl_capath, SHOW_FUNC,
     SHOW_SCOPE_GLOBAL},
    {"Current_tls_cert", (char *)&Ssl_mysql_main_status::show_ssl_get_ssl_cert,
     SHOW_FUNC, SHOW_SCOPE_GLOBAL},
    {"Current_tls_key", (char *)&Ssl_mysql_main_status::show_ssl_get_ssl_key,
     SHOW_FUNC, SHOW_SCOPE_GLOBAL},
    {"Current_tls_version",
     (char *)&Ssl_mysql_main_status::show_ssl_get_tls_version, SHOW_FUNC,
     SHOW_SCOPE_GLOBAL},
    {"Current_tls_cipher",
     (char *)&Ssl_mysql_main_status::show_ssl_get_ssl_cipher, SHOW_FUNC,
     SHOW_SCOPE_GLOBAL},
    {"Current_tls_ciphersuites",
     (char *)&Ssl_mysql_main_status::show_ssl_get_tls_ciphersuites, SHOW_FUNC,
     SHOW_SCOPE_GLOBAL},
    {"Current_tls_crl", (char *)&Ssl_mysql_main_status::show_ssl_get_ssl_crl,
     SHOW_FUNC, SHOW_SCOPE_GLOBAL},
    {"Current_tls_crlpath",
     (char *)&Ssl_mysql_main_status::show_ssl_get_ssl_crlpath, SHOW_FUNC,
     SHOW_SCOPE_GLOBAL},
    {"Rsa_public_key", (char *)&show_rsa_public_key, SHOW_FUNC,
     SHOW_SCOPE_GLOBAL},
    {"Table_locks_immediate", (char *)&locks_immediate, SHOW_LONG,
     SHOW_SCOPE_GLOBAL},
    {"Table_locks_waited", (char *)&locks_waited, SHOW_LONG, SHOW_SCOPE_GLOBAL},
    {"Table_open_cache_hits",
     (char *)offsetof(System_status_var, table_open_cache_hits),
     SHOW_LONGLONG_STATUS, SHOW_SCOPE_ALL},
    {"Table_open_cache_misses",
     (char *)offsetof(System_status_var, table_open_cache_misses),
     SHOW_LONGLONG_STATUS, SHOW_SCOPE_ALL},
    {"Table_open_cache_overflows",
     (char *)offsetof(System_status_var, table_open_cache_overflows),
     SHOW_LONGLONG_STATUS, SHOW_SCOPE_ALL},
    {"Tc_log_max_pages_used", (char *)&tc_log_max_pages_used, SHOW_LONG,
     SHOW_SCOPE_GLOBAL},
    {"Tc_log_page_size", (char *)&tc_log_page_size, SHOW_LONG_NOFLUSH,
     SHOW_SCOPE_GLOBAL},
    {"Tc_log_page_waits", (char *)&tc_log_page_waits, SHOW_LONG,
     SHOW_SCOPE_GLOBAL},
    {"Threads_cached",
     (char *)&Per_thread_connection_handler::blocked_pthread_count,
     SHOW_LONG_NOFLUSH, SHOW_SCOPE_GLOBAL},
    {"Threads_connected", (char *)&Connection_handler_manager::connection_count,
     SHOW_INT, SHOW_SCOPE_GLOBAL},
    {"Threads_created", (char *)&show_num_thread_created, SHOW_FUNC,
     SHOW_SCOPE_GLOBAL},
    {"Threads_running", (char *)&show_num_thread_running, SHOW_FUNC,
     SHOW_SCOPE_GLOBAL},
    {"Uptime", (char *)&show_starttime, SHOW_FUNC, SHOW_SCOPE_GLOBAL},
#ifdef ENABLED_PROFILING
    {"Uptime_since_flush_status", (char *)&show_flushstatustime, SHOW_FUNC,
     SHOW_SCOPE_GLOBAL},
#endif
    {NullS, NullS, SHOW_LONG, SHOW_SCOPE_ALL}};

void add_terminator(vector<my_option> *options) {
  my_option empty_element = {nullptr, 0,          nullptr, nullptr, nullptr,
                             nullptr, GET_NO_ARG, NO_ARG,  0,       0,
                             0,       nullptr,    0,       nullptr};
  options->push_back(empty_element);
}

static void print_server_version(void) {
  set_server_version();

  print_explicit_version(server_version);
}

/** Compares two options' names, treats - and _ the same */
static bool operator<(const my_option &a, const my_option &b) {
  const char *sa = a.name;
  const char *sb = b.name;
  for (; *sa || *sb; sa++, sb++) {
    if (*sa < *sb) {
      if (*sa == '-' && *sb == '_')
        continue;
      else
        return true;
    }
    if (*sa > *sb) {
      if (*sa == '_' && *sb == '-')
        continue;
      else
        return false;
    }
  }
  DBUG_ASSERT(a.name == b.name);
  return false;
}

static void print_help() {
  MEM_ROOT mem_root;
  init_alloc_root(key_memory_help, &mem_root, 4096, 4096);

  all_options.pop_back();
  sys_var_add_options(&all_options, sys_var::PARSE_EARLY);
  for (my_option *opt = my_long_early_options; opt->name != nullptr; opt++) {
    all_options.push_back(*opt);
  }
  add_plugin_options(&all_options, &mem_root);
  std::sort(all_options.begin(), all_options.end(), std::less<my_option>());
  add_terminator(&all_options);

  my_print_help(&all_options[0]);
  my_print_variables(&all_options[0]);

  free_root(&mem_root, MYF(0));
  vector<my_option>().swap(all_options);  // Deletes the vector contents.
}

static void usage(void) {
  DBUG_TRACE;
  if (!(default_charset_info = get_charset_by_csname(
            default_character_set_name, MY_CS_PRIMARY, MYF(MY_WME))))
    exit(MYSQLD_ABORT_EXIT);
  if (!default_collation_name)
    default_collation_name = default_charset_info->name;
  if (is_help_or_validate_option() || opt_verbose) {
    my_progname = my_progname + dirname_length(my_progname);
  }
  print_server_version();
  puts(ORACLE_WELCOME_COPYRIGHT_NOTICE("2000"));
  puts("Starts the MySQL database server.\n");
  printf("Usage: %s [OPTIONS]\n", my_progname);
  if (!opt_verbose)
    puts(
        "\nFor more help options (several pages), use mysqld --verbose "
        "--help.");
  else {
#ifdef _WIN32
    puts(
        "NT and Win32 specific options:\n\
  --install                     Install the default service (NT).\n\
  --install-manual              Install the default service started manually (NT).\n\
  --install service_name        Install an optional service (NT).\n\
  --install-manual service_name Install an optional service started manually (NT).\n\
  --remove                      Remove the default service from the service list (NT).\n\
  --remove service_name         Remove the service_name from the service list (NT).\n\
  --enable-named-pipe           Only to be used for the default server (NT).\n\
  --standalone                  Dummy option to start as a standalone server (NT).\
");
    puts("");
#endif
    print_defaults(MYSQL_CONFIG_NAME, load_default_groups);
    puts("");
    set_ports();

    /* Print out all the options including plugin supplied options */
    print_help();

    if (!dynamic_plugins_are_initialized) {
      puts(
          "\n\
Plugins have parameters that are not reflected in this list\n\
because execution stopped before plugins were initialized.");
    }

    puts(
        "\n\
To see what values a running MySQL server is using, type\n\
'mysqladmin variables' instead of 'mysqld --verbose --help'.");
  }
}

/**
  Initialize MySQL global variables to default values.

  @note
    The reason to set a lot of global variables to zero is that
    on some exotic platforms global variables are
    not set to 0 when a program starts.

    We don't need to set variables refered to in my_long_options
    as these are initialized by my_getopt.
*/

static int mysql_init_variables() {
  /* Things reset to zero */
  opt_skip_slave_start = false;
  pidfile_name[0] = 0;
  myisam_test_invalid_symlink = test_if_data_home_dir;
  opt_general_log = opt_slow_log = false;
  opt_disable_networking = opt_skip_show_db = false;
  opt_skip_name_resolve = false;
  opt_general_logname = opt_binlog_index_name = opt_slow_logname = nullptr;
  opt_tc_log_file = "tc.log";  // no hostname in tc_log file name !
  opt_myisam_log = false;
  mqh_used = false;
  cleanup_done = 0;
  server_id_supplied = false;
  test_flags = select_errors = ha_open_options = 0;
  atomic_slave_open_temp_tables = 0;
  opt_endinfo = using_udf_functions = false;
  opt_using_transactions = false;
  set_connection_events_loop_aborted(false);
  set_mysqld_offline_mode(false);
  set_mysqld_partial_revokes(opt_partial_revokes);
  server_operational_state = SERVER_BOOTING;
  aborted_threads = 0;
  delayed_insert_threads = delayed_insert_writes = delayed_rows_in_use = 0;
  delayed_insert_errors = 0;
  specialflag = 0;
  binlog_cache_use = binlog_cache_disk_use = 0;
  mysqld_user = mysqld_chroot = opt_init_file = opt_bin_logname = nullptr;
  prepared_stmt_count = 0;
  mysqld_unix_port = opt_mysql_tmpdir = my_bind_addr_str = NullS;
  new (&mysql_tmpdir_list) MY_TMPDIR;
  memset(&global_status_var, 0, sizeof(global_status_var));
  opt_large_pages = false;
  opt_super_large_pages = false;
#if defined(ENABLED_DEBUG_SYNC)
  opt_debug_sync_timeout = 0;
#endif /* defined(ENABLED_DEBUG_SYNC) */
  server_uuid[0] = 0;

  /* Character sets */
  system_charset_info = &my_charset_utf8_general_ci;
  files_charset_info = &my_charset_utf8_general_ci;
  national_charset_info = &my_charset_utf8_general_ci;
  table_alias_charset = &my_charset_bin;
  character_set_filesystem = &my_charset_bin;

  opt_specialflag = 0;
  pidfile_name_ptr = pidfile_name;
  lc_messages_dir_ptr = lc_messages_dir;
  protocol_version = PROTOCOL_VERSION;
  what_to_log = ~(1L << (uint)COM_TIME);
  refresh_version = 1L; /* Increments on each reload */
  my_stpcpy(server_version, MYSQL_SERVER_VERSION);
  key_caches.clear();
  if (!(dflt_key_cache = get_or_create_key_cache(
            default_key_cache_base.str, default_key_cache_base.length))) {
    LogErr(ERROR_LEVEL, ER_KEYCACHE_OOM);
    return 1;
  }
  /* set key_cache_hash.default_value = dflt_key_cache */
  multi_keycache_init();

  /* Replication parameters */
  master_info_file = "master.info";
  relay_log_info_file = "relay-log.info";
  report_user = report_password = report_host = nullptr; /* TO BE DELETED */
  opt_relay_logname = opt_relaylog_index_name = nullptr;
  opt_relaylog_index_name_supplied = false;
  opt_relay_logname_supplied = false;
  log_bin_basename = nullptr;
  log_bin_index = nullptr;

  /* Handler variables */
  total_ha_2pc = 0;
  /* Variables in libraries */
<<<<<<< HEAD
  charsets_dir = nullptr;
  default_character_set_name = MYSQL_DEFAULT_CHARSET_NAME;
  default_collation_name = compiled_default_collation_name;
  character_set_filesystem_name = "binary";
  lc_messages = mysqld_default_locale_name;
  lc_time_names_name = mysqld_default_locale_name;
=======
  charsets_dir= 0;
  default_character_set_name= (char*) MYSQL_DEFAULT_CHARSET_NAME;
  default_collation_name= compiled_default_collation_name;
  character_set_filesystem_name= (char*) "binary";
  lc_messages= (char*) "en_US";
  lc_time_names_name= (char*) "en_US";
  opt_replication_optimize_for_static_plugin_config= 0;
  opt_replication_sender_observe_commit_only= 0;
>>>>>>> ec13bf07

  /* Variables that depends on compile options */
#ifndef DBUG_OFF
  default_dbug_option =
      IF_WIN("d:t:i:O,\\mysqld.trace", "d:t:i:o,/tmp/mysqld.trace");
#endif
#ifdef ENABLED_PROFILING
  have_profiling = SHOW_OPTION_YES;
#else
  have_profiling = SHOW_OPTION_NO;
#endif

  have_symlink = SHOW_OPTION_YES;

  have_dlopen = SHOW_OPTION_YES;

  have_query_cache = SHOW_OPTION_NO;

  have_geometry = SHOW_OPTION_YES;

  have_rtree_keys = SHOW_OPTION_YES;

  /* Always true */
  have_compress = SHOW_OPTION_YES;
#if defined(_WIN32)
  shared_memory_base_name = default_shared_memory_base_name;
#endif

  return 0;
}

/**
  Check if it is a global replication filter setting.

  @param argument The setting of startup option --replicate-*.

  @retval
    0    OK
  @retval
    1    Error
*/
static bool is_rpl_global_filter_setting(char *argument) {
  DBUG_TRACE;

  bool res = false;
  char *p = strchr(argument, ':');
  if (p == nullptr) res = true;

  return res;
}

/**
  Extract channel name and filter value from argument.

  @param [out] channel_name The name of the channel.
  @param [out] filter_val The value of filter.
  @param argument The setting of startup option --replicate-*.
*/
void parse_filter_arg(char **channel_name, char **filter_val, char *argument) {
  DBUG_TRACE;

  char *p = strchr(argument, ':');

  DBUG_ASSERT(p != nullptr);

  /*
    If argument='channel_1:db1', then channel_name='channel_1'
    and filter_val='db1'; If argument=':db1', then channel_name=''
    and filter_val='db1'.
  */
  *channel_name = argument;
  *filter_val = p + 1;
  *p = 0;
}

/**
  Extract channel name and filter value from argument.

  @param [out] key The db is rewritten from.
  @param [out] val The db is rewritten to.
  @param argument The value of filter.

  @retval
    0    OK
  @retval
    1    Error
*/
static int parse_replicate_rewrite_db(char **key, char **val, char *argument) {
  DBUG_TRACE;
  char *p;
  *key = argument;

  if (!(p = strstr(argument, "->"))) {
    LogErr(ERROR_LEVEL, ER_RPL_REWRITEDB_MISSING_ARROW);
    return 1;
  }
  *val = p + 2;

  while (p > argument && my_isspace(mysqld_charset, p[-1])) p--;
  *p = 0;

  if (!**key) {
    LogErr(ERROR_LEVEL, ER_RPL_REWRITEDB_EMPTY_FROM);
    return 1;
  }
  while (**val && my_isspace(mysqld_charset, **val)) (*val)++;
  if (!**val) {
    LogErr(ERROR_LEVEL, ER_RPL_REWRITEDB_EMPTY_TO);
    return 1;
  }

  return 0;
}

bool mysqld_get_one_option(int optid,
                           const struct my_option *opt MY_ATTRIBUTE((unused)),
                           char *argument) {
  Rpl_filter *rpl_filter = nullptr;
  char *filter_val;
  char *channel_name;

  switch (optid) {
    case '#':
#ifndef DBUG_OFF
      DBUG_SET_INITIAL(argument ? argument : default_dbug_option);
#endif
      opt_endinfo = true; /* unireg: memory allocation */
      break;
    case 'a':
      global_system_variables.sql_mode = MODE_ANSI;
      global_system_variables.transaction_isolation = ISO_SERIALIZABLE;
      break;
    case 'b':
      strmake(mysql_home, argument, sizeof(mysql_home) - 1);
      mysql_home_ptr = mysql_home;
      break;
    case 'C':
      if (default_collation_name == compiled_default_collation_name)
        default_collation_name = nullptr;
      break;
    case 'h':
      strmake(mysql_real_data_home, argument, sizeof(mysql_real_data_home) - 1);
      /* Correct pointer set by my_getopt */
      mysql_real_data_home_ptr = mysql_real_data_home;
      break;
    case 'u':
      if (!mysqld_user || !strcmp(mysqld_user, argument))
        mysqld_user = argument;
      else
        LogErr(WARNING_LEVEL, ER_THE_USER_ABIDES, argument, mysqld_user);
      break;
    case 's':
      if (argument && argument[0] == '0') {
        LogErr(WARNING_LEVEL, ER_DEPRECATE_MSG_NO_REPLACEMENT,
               "Disabling symbolic links using --skip-symbolic-links"
               " (or equivalent) is the default. Consider not using"
               " this option as it");
      } else {
        LogErr(WARNING_LEVEL, ER_DEPRECATE_MSG_NO_REPLACEMENT,
               "Enabling symbolic using --symbolic-links/-s (or equivalent)");
      }
      break;
    case 'L':
      push_deprecated_warn(nullptr, "--language/-l", "'--lc-messages-dir'");
      /* Note:  fall-through */
    case OPT_LC_MESSAGES_DIRECTORY:
      strmake(lc_messages_dir, argument, sizeof(lc_messages_dir) - 1);
      lc_messages_dir_ptr = lc_messages_dir;
      break;
    case OPT_BINLOG_FORMAT:
      binlog_format_used = true;
      break;
    case OPT_BINLOG_MAX_FLUSH_QUEUE_TIME:
      push_deprecated_warn_no_replacement(nullptr,
                                          "--binlog_max_flush_queue_time");
      break;
    case OPT_EXPIRE_LOGS_DAYS:
      push_deprecated_warn(nullptr, "expire-logs-days",
                           "binlog_expire_logs_seconds");
      expire_logs_days_supplied = true;
      break;
    case OPT_BINLOG_EXPIRE_LOGS_SECONDS:
      binlog_expire_logs_seconds_supplied = true;
      break;
    case OPT_SSL_KEY:
    case OPT_SSL_CERT:
    case OPT_SSL_CA:
    case OPT_SSL_CAPATH:
    case OPT_SSL_CIPHER:
    case OPT_TLS_CIPHERSUITES:
    case OPT_SSL_CRL:
    case OPT_SSL_CRLPATH:
    case OPT_TLS_VERSION:
      /*
        Enable use of SSL if we are using any ssl option.
        One can disable SSL later by using --skip-ssl or --ssl=0.
      */
      opt_use_ssl = true;
      break;
    case OPT_ADMIN_SSL_KEY:
    case OPT_ADMIN_SSL_CERT:
    case OPT_ADMIN_SSL_CA:
    case OPT_ADMIN_SSL_CAPATH:
    case OPT_ADMIN_SSL_CIPHER:
    case OPT_ADMIN_TLS_CIPHERSUITES:
    case OPT_ADMIN_SSL_CRL:
    case OPT_ADMIN_SSL_CRLPATH:
    case OPT_ADMIN_TLS_VERSION:
      /*
        Enable use of SSL if we are using any ssl option.
        One can disable SSL later by using --skip-admin-ssl or --admin-ssl=0.
      */
      g_admin_ssl_configured = true;
      opt_use_admin_ssl = true;
      break;
    case 'V':
      print_server_version();
      exit(MYSQLD_SUCCESS_EXIT);
    case 'T':
      test_flags = argument ? (uint)atoi(argument) : 0;
      opt_endinfo = true;
      break;
    case (int)OPT_ISAM_LOG:
      opt_myisam_log = true;
      break;
    case (int)OPT_BIN_LOG:
      opt_bin_log = (argument != disabled_my_option);
      if (!opt_bin_log) {
        // Clear the binlog basename used by any previous --log-bin
        if (opt_bin_logname) {
          my_free(opt_bin_logname);
          opt_bin_logname = nullptr;
        }
      }
      log_bin_supplied = true;
      break;
    case (int)OPT_REPLICATE_IGNORE_DB: {
      if (is_rpl_global_filter_setting(argument)) {
        rpl_global_filter.add_ignore_db(argument);
        rpl_global_filter.ignore_db_statistics.set_all(
            CONFIGURED_BY_STARTUP_OPTIONS);
      } else {
        parse_filter_arg(&channel_name, &filter_val, argument);
        rpl_filter = rpl_channel_filters.get_channel_filter(channel_name);
        rpl_filter->add_ignore_db(filter_val);
        rpl_filter->ignore_db_statistics.set_all(
            CONFIGURED_BY_STARTUP_OPTIONS_FOR_CHANNEL);
      }
      break;
    }
    case (int)OPT_REPLICATE_DO_DB: {
      if (is_rpl_global_filter_setting(argument)) {
        rpl_global_filter.add_do_db(argument);
        rpl_global_filter.do_db_statistics.set_all(
            CONFIGURED_BY_STARTUP_OPTIONS);
      } else {
        parse_filter_arg(&channel_name, &filter_val, argument);
        rpl_filter = rpl_channel_filters.get_channel_filter(channel_name);
        rpl_filter->add_do_db(filter_val);
        rpl_filter->do_db_statistics.set_all(
            CONFIGURED_BY_STARTUP_OPTIONS_FOR_CHANNEL);
      }
      break;
    }
    case (int)OPT_REPLICATE_REWRITE_DB: {
      char *key, *val;
      if (is_rpl_global_filter_setting(argument)) {
        if (parse_replicate_rewrite_db(&key, &val, argument)) return true;
        rpl_global_filter.add_db_rewrite(key, val);
        rpl_global_filter.rewrite_db_statistics.set_all(
            CONFIGURED_BY_STARTUP_OPTIONS);
      } else {
        parse_filter_arg(&channel_name, &filter_val, argument);
        rpl_filter = rpl_channel_filters.get_channel_filter(channel_name);
        if (parse_replicate_rewrite_db(&key, &val, filter_val)) return true;
        rpl_filter->add_db_rewrite(key, val);
        rpl_filter->rewrite_db_statistics.set_all(
            CONFIGURED_BY_STARTUP_OPTIONS_FOR_CHANNEL);
      }
      break;
    }

    case (int)OPT_BINLOG_IGNORE_DB: {
      binlog_filter->add_ignore_db(argument);
      break;
    }
    case (int)OPT_BINLOG_DO_DB: {
      binlog_filter->add_do_db(argument);
      break;
    }
    case (int)OPT_REPLICATE_DO_TABLE: {
      if (is_rpl_global_filter_setting(argument)) {
        if (rpl_global_filter.add_do_table_array(argument)) {
          LogErr(ERROR_LEVEL, ER_RPL_CANT_ADD_DO_TABLE, argument);
          return true;
        }
        rpl_global_filter.do_table_statistics.set_all(
            CONFIGURED_BY_STARTUP_OPTIONS);
      } else {
        parse_filter_arg(&channel_name, &filter_val, argument);
        rpl_filter = rpl_channel_filters.get_channel_filter(channel_name);
        if (rpl_filter->add_do_table_array(filter_val)) {
          LogErr(ERROR_LEVEL, ER_RPL_CANT_ADD_DO_TABLE, argument);
          return true;
        }
        rpl_filter->do_table_statistics.set_all(
            CONFIGURED_BY_STARTUP_OPTIONS_FOR_CHANNEL);
      }
      break;
    }
    case (int)OPT_REPLICATE_WILD_DO_TABLE: {
      if (is_rpl_global_filter_setting(argument)) {
        if (rpl_global_filter.add_wild_do_table(argument)) {
          LogErr(ERROR_LEVEL, ER_RPL_FILTER_ADD_WILD_DO_TABLE_FAILED, argument);
          return true;
        }
        rpl_global_filter.wild_do_table_statistics.set_all(
            CONFIGURED_BY_STARTUP_OPTIONS);
      } else {
        parse_filter_arg(&channel_name, &filter_val, argument);
        rpl_filter = rpl_channel_filters.get_channel_filter(channel_name);
        if (rpl_filter->add_wild_do_table(filter_val)) {
          LogErr(ERROR_LEVEL, ER_RPL_FILTER_ADD_WILD_DO_TABLE_FAILED, argument);
          return true;
        }
        rpl_filter->wild_do_table_statistics.set_all(
            CONFIGURED_BY_STARTUP_OPTIONS_FOR_CHANNEL);
      }
      break;
    }
    case (int)OPT_REPLICATE_WILD_IGNORE_TABLE: {
      if (is_rpl_global_filter_setting(argument)) {
        if (rpl_global_filter.add_wild_ignore_table(argument)) {
          LogErr(ERROR_LEVEL, ER_RPL_FILTER_ADD_WILD_IGNORE_TABLE_FAILED,
                 argument);
          return true;
        }
        rpl_global_filter.wild_ignore_table_statistics.set_all(
            CONFIGURED_BY_STARTUP_OPTIONS);
      } else {
        parse_filter_arg(&channel_name, &filter_val, argument);
        rpl_filter = rpl_channel_filters.get_channel_filter(channel_name);
        if (rpl_filter->add_wild_ignore_table(filter_val)) {
          LogErr(ERROR_LEVEL, ER_RPL_FILTER_ADD_WILD_IGNORE_TABLE_FAILED,
                 argument);
          return true;
        }
        rpl_filter->wild_ignore_table_statistics.set_all(
            CONFIGURED_BY_STARTUP_OPTIONS_FOR_CHANNEL);
      }
      break;
    }
    case (int)OPT_REPLICATE_IGNORE_TABLE: {
      if (is_rpl_global_filter_setting(argument)) {
        if (rpl_global_filter.add_ignore_table_array(argument)) {
          LogErr(ERROR_LEVEL, ER_RPL_CANT_ADD_IGNORE_TABLE, argument);
          return true;
        }
        rpl_global_filter.ignore_table_statistics.set_all(
            CONFIGURED_BY_STARTUP_OPTIONS);
      } else {
        parse_filter_arg(&channel_name, &filter_val, argument);
        rpl_filter = rpl_channel_filters.get_channel_filter(channel_name);
        if (rpl_filter->add_ignore_table_array(filter_val)) {
          LogErr(ERROR_LEVEL, ER_RPL_CANT_ADD_IGNORE_TABLE, argument);
          return true;
        }
        rpl_filter->ignore_table_statistics.set_all(
            CONFIGURED_BY_STARTUP_OPTIONS_FOR_CHANNEL);
      }
      break;
    }
    case (int)OPT_MASTER_RETRY_COUNT:
      push_deprecated_warn(nullptr, "--master-retry-count",
                           "'CHANGE MASTER TO master_retry_count = <num>'");
      break;
    case (int)OPT_SKIP_NEW:
      opt_specialflag |= SPECIAL_NO_NEW_FUNC;
      delay_key_write_options = DELAY_KEY_WRITE_NONE;
      myisam_concurrent_insert = 0;
      myisam_recover_options = HA_RECOVER_OFF;
      sp_automatic_privileges = false;
      my_enable_symlinks = false;
      ha_open_options &= ~(HA_OPEN_ABORT_IF_CRASHED | HA_OPEN_DELAY_KEY_WRITE);
      break;
    case (int)OPT_SKIP_HOST_CACHE:
      opt_specialflag |= SPECIAL_NO_HOST_CACHE;
      break;
    case (int)OPT_SKIP_RESOLVE:
      if (argument && (argument == disabled_my_option ||
                       !my_strcasecmp(system_charset_info, argument, "OFF")))
        opt_skip_name_resolve = false;
      else {
        opt_skip_name_resolve = true;
        opt_specialflag |= SPECIAL_NO_RESOLVE;
      }
      break;
    case (int)OPT_WANT_CORE:
      test_flags |= TEST_CORE_ON_SIGNAL;
      break;
    case (int)OPT_SKIP_STACK_TRACE:
      test_flags |= TEST_NO_STACKTRACE;
      break;
    case OPT_SERVER_ID:
      /*
       Consider that one received a Server Id when 2 conditions are present:
       1) The argument is on the list
       2) There is a value present
      */
      server_id_supplied = (*argument != 0);
      break;
    case OPT_LOWER_CASE_TABLE_NAMES:
      lower_case_table_names_used = true;
      break;
#if defined(ENABLED_DEBUG_SYNC)
    case OPT_DEBUG_SYNC_TIMEOUT:
      /*
        Debug Sync Facility. See debug_sync.cc.
        Default timeout for WAIT_FOR action.
        Default value is zero (facility disabled).
        If option is given without an argument, supply a non-zero value.
      */
      if (!argument) {
        /* purecov: begin tested */
        opt_debug_sync_timeout = DEBUG_SYNC_DEFAULT_WAIT_TIMEOUT;
        /* purecov: end */
      }
      break;
#endif /* defined(ENABLED_DEBUG_SYNC) */
    case OPT_LOG_ERROR:
      /*
        "No --log-error" == "write errors to stderr",
        "--log-error without argument" == "write errors to a file".
      */
      if (argument == nullptr) /* no argument */
        log_error_dest = "";
      break;

    case OPT_EARLY_PLUGIN_LOAD:
      free_list(opt_early_plugin_load_list_ptr);
      opt_early_plugin_load_list_ptr->push_back(new i_string(argument));
      break;
    case OPT_PLUGIN_LOAD:
      free_list(opt_plugin_load_list_ptr);
      /* fall through */
    case OPT_PLUGIN_LOAD_ADD:
      opt_plugin_load_list_ptr->push_back(new i_string(argument));
      break;
    case OPT_PFS_INSTRUMENT: {
#ifdef WITH_PERFSCHEMA_STORAGE_ENGINE
      /*
        Parse instrument name and value from argument string. Handle leading
        and trailing spaces. Also handle single quotes.

        Acceptable:
          performance_schema_instrument = ' foo/%/bar/  =  ON  '
          performance_schema_instrument = '%=OFF'
        Not acceptable:
          performance_schema_instrument = '' foo/%/bar = ON ''
          performance_schema_instrument = '%='OFF''
      */
      char *name = argument, *p = nullptr, *val = nullptr;
      bool quote = false; /* true if quote detected */
      bool error = true;  /* false if no errors detected */
      const int PFS_BUFFER_SIZE = 128;
      char orig_argument[PFS_BUFFER_SIZE + 1];
      orig_argument[0] = 0;

      if (!argument) goto pfs_error;

      /* Save original argument string for error reporting */
      strncpy(orig_argument, argument, PFS_BUFFER_SIZE);

      /* Split instrument name and value at the equal sign */
      if (!(p = strchr(argument, '='))) goto pfs_error;

      /* Get option value */
      val = p + 1;
      if (!*val) goto pfs_error;

      /* Trim leading spaces and quote from the instrument name */
      while (*name && (my_isspace(mysqld_charset, *name) || (*name == '\''))) {
        /* One quote allowed */
        if (*name == '\'') {
          if (!quote)
            quote = true;
          else
            goto pfs_error;
        }
        name++;
      }

      /* Trim trailing spaces from instrument name */
      while ((p > name) && my_isspace(mysqld_charset, p[-1])) p--;
      *p = 0;

      /* Remove trailing slash from instrument name */
      if (p > name && (p[-1] == '/')) p[-1] = 0;

      if (!*name) goto pfs_error;

      /* Trim leading spaces from option value */
      while (*val && my_isspace(mysqld_charset, *val)) val++;

      /* Trim trailing spaces and matching quote from value */
      p = val + strlen(val);
      while (p > val && (my_isspace(mysqld_charset, p[-1]) || p[-1] == '\'')) {
        /* One matching quote allowed */
        if (p[-1] == '\'') {
          if (quote)
            quote = false;
          else
            goto pfs_error;
        }
        p--;
      }

      *p = 0;

      if (!*val) goto pfs_error;

      /* Add instrument name and value to array of configuration options */
      if (add_pfs_instr_to_array(name, val)) goto pfs_error;

      error = false;

    pfs_error:
      if (error) {
        LogErr(WARNING_LEVEL, ER_INVALID_INSTRUMENT, orig_argument);
        return false;
      }
#endif /* WITH_PERFSCHEMA_STORAGE_ENGINE */
      break;
    }
    case OPT_THREAD_CACHE_SIZE:
      thread_cache_size_specified = true;
      break;
    case OPT_HOST_CACHE_SIZE:
      host_cache_size_specified = true;
      break;
    case OPT_TABLE_DEFINITION_CACHE:
      table_definition_cache_specified = true;
      break;
    case OPT_SKIP_INNODB:
      LogErr(WARNING_LEVEL, ER_INNODB_MANDATORY);
      break;
    case OPT_AVOID_TEMPORAL_UPGRADE:
      push_deprecated_warn_no_replacement(nullptr, "avoid_temporal_upgrade");
      break;
    case OPT_SHOW_OLD_TEMPORALS:
      push_deprecated_warn_no_replacement(nullptr, "show_old_temporals");
      break;
    case 'p':
      if (argument) {
        char *start = argument;
        my_free(opt_keyring_migration_password);
        opt_keyring_migration_password =
            my_strdup(PSI_NOT_INSTRUMENTED, argument, MYF(MY_FAE));
        while (*argument) *argument++ = 'x';
        if (*start) start[1] = 0;
      } else
        opt_keyring_migration_password = get_tty_password(NullS);
      migrate_connect_options = true;
      break;
    case OPT_KEYRING_MIGRATION_USER:
    case OPT_KEYRING_MIGRATION_HOST:
    case OPT_KEYRING_MIGRATION_SOCKET:
    case OPT_KEYRING_MIGRATION_PORT:
      migrate_connect_options = true;
      break;
    case OPT_LOG_SLAVE_UPDATES:
      log_slave_updates_supplied = true;
      break;
    case OPT_SLAVE_PRESERVE_COMMIT_ORDER:
      slave_preserve_commit_order_supplied = true;
      break;
    case OPT_ENFORCE_GTID_CONSISTENCY: {
      const char *wrong_value =
          fixup_enforce_gtid_consistency_command_line(argument);
      if (wrong_value != nullptr)
        LogErr(WARNING_LEVEL, ER_INVALID_VALUE_FOR_ENFORCE_GTID_CONSISTENCY,
               wrong_value);
    } break;
    case OPT_NAMED_PIPE_FULL_ACCESS_GROUP:
#ifdef _WIN32
      if (!is_valid_named_pipe_full_access_group(argument)) {
        LogErr(ERROR_LEVEL, ER_INVALID_NAMED_PIPE_FULL_ACCESS_GROUP);
        return 1;
      }
#endif  // _WIN32
      break;
    case OPT_RELAY_LOG_INFO_FILE:
      push_deprecated_warn_no_replacement(nullptr, "--relay-log-info-file");
      break;
    case OPT_MASTER_INFO_FILE:
      push_deprecated_warn_no_replacement(nullptr, "--master-info-file");
      break;
    case OPT_LOG_BIN_USE_V1_ROW_EVENTS:
      push_deprecated_warn_no_replacement(nullptr,
                                          "--log-bin-use-v1-row-events");
      break;
    case OPT_SLAVE_ROWS_SEARCH_ALGORITHMS:
      push_deprecated_warn_no_replacement(nullptr,
                                          "--slave-rows-search-algorithms");
      break;
    case OPT_MASTER_INFO_REPOSITORY:
      push_deprecated_warn_no_replacement(nullptr, "--master-info-repository");
      break;
    case OPT_RELAY_LOG_INFO_REPOSITORY:
      push_deprecated_warn_no_replacement(nullptr,
                                          "--relay-log-info-repository");
      break;
  }
  return false;
}

/** Handle arguments for multiple key caches. */

static void *mysql_getopt_value(const char *keyname, size_t key_length,
                                const struct my_option *option, int *error) {
  if (error) *error = 0;
  switch (option->id) {
    case OPT_KEY_BUFFER_SIZE:
    case OPT_KEY_CACHE_BLOCK_SIZE:
    case OPT_KEY_CACHE_DIVISION_LIMIT:
    case OPT_KEY_CACHE_AGE_THRESHOLD: {
      KEY_CACHE *key_cache;
      if (!(key_cache = get_or_create_key_cache(keyname, key_length))) {
        if (error) *error = EXIT_OUT_OF_MEMORY;
        return nullptr;
      }
      switch (option->id) {
        case OPT_KEY_BUFFER_SIZE:
          return &key_cache->param_buff_size;
        case OPT_KEY_CACHE_BLOCK_SIZE:
          return &key_cache->param_block_size;
        case OPT_KEY_CACHE_DIVISION_LIMIT:
          return &key_cache->param_division_limit;
        case OPT_KEY_CACHE_AGE_THRESHOLD:
          return &key_cache->param_age_threshold;
      }
    }
  }
  return option->value;
}

/**
  Get server options from the command line,
  and perform related server initializations.
  @param [in, out] argc_ptr       command line options (count)
  @param [in, out] argv_ptr       command line options (values)
  @return 0 on success

  @todo
  - FIXME add EXIT_TOO_MANY_ARGUMENTS to "mysys_err.h" and return that code?
*/
static int get_options(int *argc_ptr, char ***argv_ptr) {
  int ho_error;

  my_getopt_register_get_addr(mysql_getopt_value);

  /* prepare all_options array */
  all_options.reserve(array_elements(my_long_options));
  for (my_option *opt = my_long_options;
       opt < my_long_options + array_elements(my_long_options) - 1; opt++) {
    all_options.push_back(*opt);
  }
  sys_var_add_options(&all_options, sys_var::PARSE_NORMAL);
  add_terminator(&all_options);

  if (is_help_or_validate_option() || opt_initialize) {
    /*
      Show errors during --help, but mute everything else so the info the
      user actually wants isn't lost in the spam.  (For --help --verbose,
      we need to set up far enough to be able to print variables provided
      by plugins, so a good number of warnings/notes might get printed.)
      Likewise for --initialize.
    */
    struct my_option *opt = &all_options[0];
    for (; opt->name; opt++)
      if (!strcmp("log_error_verbosity", opt->name))
        opt->def_value = opt_initialize ? 2 : 1;
  }

  /* Skip unknown options so that they may be processed later by plugins */
  my_getopt_skip_unknown = true;

  if ((ho_error = handle_options(argc_ptr, argv_ptr, &all_options[0],
                                 mysqld_get_one_option)))
    return ho_error;

  // update verbosity in filter engine, if needed
  log_builtins_filter_update_verbosity(log_error_verbosity);

  // update suppression list in filter engine
  {
    int rr;
    // try to set the list
    if (((rr = log_builtins_filter_parse_suppression_list(
              opt_log_error_suppression_list, false)) != 0) ||
        ((rr = log_builtins_filter_parse_suppression_list(
              opt_log_error_suppression_list, true)) != 0)) {
      rr = -(rr + 1);
      LogErr(ERROR_LEVEL, ER_CANT_SET_ERROR_SUPPRESSION_LIST_FROM_COMMAND_LINE,
             "log_error_suppression_list", &opt_log_error_suppression_list[rr]);

      /*
        We were given an illegal value at start-up, so the default will be
        used instead. We have reported the problem (and the dodgy value);
        let's now point our variable back at the default (i.e. the value
        actually used) so SELECT @@GLOBAL.log_error_suppression_list will
        render correct results.
      */
      sys_var *var =
          intern_find_sys_var(STRING_WITH_LEN("log_error_suppression_list"));
      if (var != nullptr) {
        opt_log_error_suppression_list = (char *)var->get_default();
        /*
          During unit-testing, the log subsystem is not initialized,
          so while the default should always check out as a valid
          argument, actually setting it will still fail in this
          particular case as we cannot acquire the rule-set or its
          lock.
        */
        if (log_builtins_filter_parse_suppression_list(
                opt_log_error_suppression_list, false) == 0) {
          log_builtins_filter_parse_suppression_list(
              opt_log_error_suppression_list, true);
        } else {
          DBUG_ASSERT(false); /* purecov: inspected */
        }
      }
    }
  }

  if (!is_help_or_validate_option())
    vector<my_option>().swap(all_options);  // Deletes the vector contents.

  /* Add back the program name handle_options removes */
  (*argc_ptr)++;
  (*argv_ptr)--;

  /*
    Options have been parsed. Now some of them need additional special
    handling, like custom value checking, checking of incompatibilites
    between options, setting of multiple variables, etc.
    Do them here.
  */

  if (!opt_help && opt_verbose) LogErr(ERROR_LEVEL, ER_VERBOSE_REQUIRES_HELP);

  if ((opt_log_slow_admin_statements || opt_log_queries_not_using_indexes ||
       opt_log_slow_slave_statements) &&
      !opt_slow_log)
    LogErr(WARNING_LEVEL, ER_POINTLESS_WITHOUT_SLOWLOG);

  if (global_system_variables.net_buffer_length >
      global_system_variables.max_allowed_packet) {
    LogErr(WARNING_LEVEL, ER_WASTEFUL_NET_BUFFER_SIZE,
           global_system_variables.net_buffer_length,
           global_system_variables.max_allowed_packet);
  }

  /*
    TIMESTAMP columns get implicit DEFAULT values when
    --explicit_defaults_for_timestamp is not set.
    This behavior is deprecated now.
  */
  if (!is_help_or_validate_option() &&
      !global_system_variables.explicit_defaults_for_timestamp)
    LogErr(WARNING_LEVEL, ER_DEPRECATED_TIMESTAMP_IMPLICIT_DEFAULTS);

  opt_init_connect.length = strlen(opt_init_connect.str);
  opt_init_slave.length = strlen(opt_init_slave.str);
  opt_mandatory_roles.length = strlen(opt_mandatory_roles.str);

  if (global_system_variables.low_priority_updates)
    thr_upgraded_concurrent_insert_lock = TL_WRITE_LOW_PRIORITY;

  if (ft_boolean_check_syntax_string(
          pointer_cast<const uchar *>(ft_boolean_syntax))) {
    LogErr(ERROR_LEVEL, ER_FT_BOOL_SYNTAX_INVALID, ft_boolean_syntax);
    return 1;
  }

  if (opt_noacl && !is_help_or_validate_option()) opt_disable_networking = true;

  if (opt_disable_networking) mysqld_port = 0;

  if (opt_skip_show_db) opt_specialflag |= SPECIAL_SKIP_SHOW_DB;

  if (myisam_flush) flush_time = 0;

  if (opt_slave_skip_errors) add_slave_skip_errors(opt_slave_skip_errors);

  if (global_system_variables.max_join_size == HA_POS_ERROR)
    global_system_variables.option_bits |= OPTION_BIG_SELECTS;
  else
    global_system_variables.option_bits &= ~OPTION_BIG_SELECTS;

  // Synchronize @@global.autocommit value on --autocommit
  const ulonglong turn_bit_on =
      opt_autocommit ? OPTION_AUTOCOMMIT : OPTION_NOT_AUTOCOMMIT;
  global_system_variables.option_bits =
      (global_system_variables.option_bits &
       ~(OPTION_NOT_AUTOCOMMIT | OPTION_AUTOCOMMIT)) |
      turn_bit_on;

  // Synchronize @@global.autocommit metadata on --autocommit
  my_option *opt = &my_long_options[3];
  DBUG_ASSERT(strcmp(opt->name, "autocommit") == 0);
  DBUG_ASSERT(opt->arg_source != nullptr);
  Sys_autocommit_ptr->set_source_name(opt->arg_source->m_path_name);
  Sys_autocommit_ptr->set_source(opt->arg_source->m_source);

  global_system_variables.sql_mode =
      expand_sql_mode(global_system_variables.sql_mode, nullptr);

  if (!my_enable_symlinks) have_symlink = SHOW_OPTION_DISABLED;

  if (opt_debugging) {
    /* Allow break with SIGINT, no core or stack trace */
    test_flags |= TEST_SIGINT | TEST_NO_STACKTRACE;
    test_flags &= ~TEST_CORE_ON_SIGNAL;
  }
  /* Set global MyISAM variables from delay_key_write_options */
  fix_delay_key_write(nullptr, nullptr, OPT_GLOBAL);

#ifndef _WIN32
  if (mysqld_chroot) set_root(mysqld_chroot);
#endif
  if (fix_paths()) return 1;

  /*
    Set some global variables from the global_system_variables
    In most cases the global variables will not be used
  */
  my_disable_locking = myisam_single_user = (opt_external_locking == 0);
  my_default_record_cache_size = global_system_variables.read_buff_size;

  global_system_variables.long_query_time =
      (ulonglong)(global_system_variables.long_query_time_double * 1e6);

  if (opt_short_log_format) opt_specialflag |= SPECIAL_SHORT_LOG_FORMAT;

  if (Connection_handler_manager::init()) {
    LogErr(ERROR_LEVEL, ER_CONNECTION_HANDLING_OOM);
    return 1;
  }
  if (Global_THD_manager::create_instance()) {
    LogErr(ERROR_LEVEL, ER_THREAD_HANDLING_OOM);
    return 1;
  }

  /* If --super-read-only was specified, set read_only to 1 */
  read_only = super_read_only ? super_read_only : read_only;
  opt_readonly = read_only;

  return 0;
}

/*
  Create version name for running mysqld version
  We automaticly add suffixes -debug, -valgrind, -asan, -ubsan
  to the version name to make the version more descriptive.
  (MYSQL_SERVER_SUFFIX is set by the compilation environment)
*/

/*
  The following code is quite ugly as there is no portable way to easily set a
  string to the value of a macro
*/
#ifdef MYSQL_SERVER_SUFFIX
#define MYSQL_SERVER_SUFFIX_STR STRINGIFY_ARG(MYSQL_SERVER_SUFFIX)
#else
#define MYSQL_SERVER_SUFFIX_STR MYSQL_SERVER_SUFFIX_DEF
#endif

static void set_server_version(void) {
  char *end MY_ATTRIBUTE((unused)) = strxmov(
      server_version, MYSQL_SERVER_VERSION, MYSQL_SERVER_SUFFIX_STR, NullS);
#ifndef DBUG_OFF
  if (!strstr(MYSQL_SERVER_SUFFIX_STR, "-debug"))
    end = my_stpcpy(end, "-debug");
#endif
#ifdef HAVE_VALGRIND
  if (SERVER_VERSION_LENGTH - (end - server_version) >
      static_cast<int>(sizeof("-valgrind")))
    end = my_stpcpy(end, "-valgrind");
#endif
#ifdef HAVE_ASAN
  if (SERVER_VERSION_LENGTH - (end - server_version) >
      static_cast<int>(sizeof("-asan")))
    end = my_stpcpy(end, "-asan");
#endif
#ifdef HAVE_LSAN
  if (SERVER_VERSION_LENGTH - (end - server_version) >
      static_cast<int>(sizeof("-lsan")))
    end = my_stpcpy(end, "-lsan");
#endif
#ifdef HAVE_UBSAN
  if (SERVER_VERSION_LENGTH - (end - server_version) >
      static_cast<int>(sizeof("-ubsan")))
    end = my_stpcpy(end, "-ubsan");
#endif
#ifdef HAVE_TSAN
  if (SERVER_VERSION_LENGTH - (end - server_version) >
      static_cast<int>(sizeof("-tsan")))
    end = my_stpcpy(end, "-tsan");
#endif
}

static const char *get_relative_path(const char *path) {
  if (test_if_hard_path(path) && is_prefix(path, DEFAULT_MYSQL_HOME) &&
      strcmp(DEFAULT_MYSQL_HOME, FN_ROOTDIR)) {
    path += strlen(DEFAULT_MYSQL_HOME);
    while (is_directory_separator(*path)) path++;
  }
  return path;
}

/**
  Test a file path to determine if the path is compatible with the secure file
  path restriction.

  @param path null terminated character string

  @retval true The path is secure
  @retval false The path isn't secure
*/

bool is_secure_file_path(const char *path) {
  char buff1[FN_REFLEN], buff2[FN_REFLEN];
  size_t opt_secure_file_priv_len;
  /*
    All paths are secure if opt_secure_file_priv is 0
  */
  if (!opt_secure_file_priv[0]) return true;

  opt_secure_file_priv_len = strlen(opt_secure_file_priv);

  if (strlen(path) >= FN_REFLEN) return false;

  if (!my_strcasecmp(system_charset_info, opt_secure_file_priv, "NULL"))
    return false;

  if (my_realpath(buff1, path, 0)) {
    /*
      The supplied file path might have been a file and not a directory.
    */
    int length = (int)dirname_length(path);
    if (length >= FN_REFLEN) return false;
    memcpy(buff2, path, length);
    buff2[length] = '\0';
    if (length == 0 || my_realpath(buff1, buff2, 0)) return false;
  }
  convert_dirname(buff2, buff1, NullS);
  if (!lower_case_file_system) {
    if (strncmp(opt_secure_file_priv, buff2, opt_secure_file_priv_len))
      return false;
  } else {
    if (files_charset_info->coll->strnncoll(
            files_charset_info, (uchar *)buff2, strlen(buff2),
            pointer_cast<const uchar *>(opt_secure_file_priv),
            opt_secure_file_priv_len, true))
      return false;
  }
  return true;
}

/**
  check_secure_file_priv_path : Checks path specified through
  --secure-file-priv and raises warning in following cases:
  1. If path is empty string or NULL and mysqld is not running
     with --initialize (bootstrap mode).
  2. If path can access data directory
  3. If path points to a directory which is accessible by
     all OS users (non-Windows build only)

  It throws error in following cases:

  1. If path normalization fails
  2. If it can not get stats of the directory

  Assumptions :
  1. Data directory path has been normalized
  2. opt_secure_file_priv has been normalized unless it is set
     to "NULL".

  @returns Status of validation
    @retval true : Validation is successful with/without warnings
    @retval false : Validation failed. Error is raised.
*/

static bool check_secure_file_priv_path() {
  char datadir_buffer[FN_REFLEN + 1] = {0};
  char plugindir_buffer[FN_REFLEN + 1] = {0};
  char whichdir[20] = {0};
  size_t opt_plugindir_len = 0;
  size_t opt_datadir_len = 0;
  size_t opt_secure_file_priv_len = 0;
  bool warn = false;
  bool case_insensitive_fs;
#ifndef _WIN32
  MY_STAT dir_stat;
#endif

  if (!opt_secure_file_priv[0]) {
    if (opt_initialize) {
      /*
        Do not impose --secure-file-priv restriction
        in bootstrap mode
      */
      LogErr(INFORMATION_LEVEL, ER_SEC_FILE_PRIV_IGNORED);
    } else {
      LogErr(WARNING_LEVEL, ER_SEC_FILE_PRIV_EMPTY);
    }
    return true;
  }

  /*
    Setting --secure-file-priv to NULL would disable
    reading/writing from/to file
  */
  if (!my_strcasecmp(system_charset_info, opt_secure_file_priv, "NULL")) {
    LogErr(INFORMATION_LEVEL, ER_SEC_FILE_PRIV_NULL);
    return true;
  }

  /*
    Check if --secure-file-priv can access data directory
  */
  opt_secure_file_priv_len = strlen(opt_secure_file_priv);

  /*
    Adds dir seperator at the end.
    This is required in subsequent comparison
  */
  convert_dirname(datadir_buffer, mysql_unpacked_real_data_home, NullS);
  opt_datadir_len = strlen(datadir_buffer);

  case_insensitive_fs = (test_if_case_insensitive(datadir_buffer) == 1);

  if (!case_insensitive_fs) {
    if (!strncmp(datadir_buffer, opt_secure_file_priv,
                 opt_datadir_len < opt_secure_file_priv_len
                     ? opt_datadir_len
                     : opt_secure_file_priv_len)) {
      warn = true;
      strcpy(whichdir, "Data directory");
    }
  } else {
    if (!files_charset_info->coll->strnncoll(
            files_charset_info, (uchar *)datadir_buffer, opt_datadir_len,
            pointer_cast<const uchar *>(opt_secure_file_priv),
            opt_secure_file_priv_len, true)) {
      warn = true;
      strcpy(whichdir, "Data directory");
    }
  }

  /*
    Don't bother comparing --secure-file-priv with --plugin-dir
    if we already have a match against --datdir or
    --plugin-dir is not pointing to a valid directory.
  */
  if (!warn && !my_realpath(plugindir_buffer, opt_plugin_dir, 0)) {
    convert_dirname(plugindir_buffer, plugindir_buffer, NullS);
    opt_plugindir_len = strlen(plugindir_buffer);

    if (!case_insensitive_fs) {
      if (!strncmp(plugindir_buffer, opt_secure_file_priv,
                   opt_plugindir_len < opt_secure_file_priv_len
                       ? opt_plugindir_len
                       : opt_secure_file_priv_len)) {
        warn = true;
        strcpy(whichdir, "Plugin directory");
      }
    } else {
      if (!files_charset_info->coll->strnncoll(
              files_charset_info, (uchar *)plugindir_buffer, opt_plugindir_len,
              pointer_cast<const uchar *>(opt_secure_file_priv),
              opt_secure_file_priv_len, true)) {
        warn = true;
        strcpy(whichdir, "Plugin directory");
      }
    }
  }

  if (warn)
    LogErr(WARNING_LEVEL, ER_SEC_FILE_PRIV_DIRECTORY_INSECURE, whichdir);

#ifndef _WIN32
  /*
     Check for --secure-file-priv directory's permission
  */
  if (!(my_stat(opt_secure_file_priv, &dir_stat, MYF(0)))) {
    LogErr(ERROR_LEVEL, ER_SEC_FILE_PRIV_CANT_STAT);
    return false;
  }

  if (dir_stat.st_mode & S_IRWXO)
    LogErr(WARNING_LEVEL, ER_SEC_FILE_PRIV_DIRECTORY_PERMISSIONS);
#endif
  return true;
}
#ifdef WIN32
// check_tmpdir_path_lengths returns true if all paths are valid,
// false if any path is too long.
static bool check_tmpdir_path_lengths(const MY_TMPDIR &tmpdir_list) {
  const size_t max_tmpdir_len = MAX_PATH - MY_MAX_TEMP_FILENAME_LEN;
  bool result = true;
  for (uint i = 0; i <= tmpdir_list.max; i++) {
    std::string tmpdir_entry(tmpdir_list.list[i]);
    const int path_separator_reqd =
        is_directory_separator(tmpdir_entry.back()) ? 0 : 1;
    if ((tmpdir_entry.length() + path_separator_reqd) > max_tmpdir_len) {
      LogErr(ERROR_LEVEL, ER_TMPDIR_PATH_TOO_LONG, tmpdir_list.list[i],
             max_tmpdir_len, MY_MAX_TEMP_FILENAME_LEN);
      result = false;
    }
  }
  return result;
}
#endif
static int fix_paths(void) {
  char buff[FN_REFLEN];
  bool secure_file_priv_nonempty = false;
  convert_dirname(mysql_home, mysql_home, NullS);
  /* Resolve symlinks to allow 'mysql_home' to be a relative symlink */
  my_realpath(mysql_home, mysql_home, MYF(0));
  /* Ensure that mysql_home ends in FN_LIBCHAR */
  char *pos = strend(mysql_home);
  if (pos == mysql_home || pos[-1] != FN_LIBCHAR) {
    pos[0] = FN_LIBCHAR;
    pos[1] = 0;
  }
  convert_dirname(lc_messages_dir, lc_messages_dir, NullS);
  convert_dirname(mysql_real_data_home, mysql_real_data_home, NullS);
  (void)my_load_path(mysql_home, mysql_home, "");  // Resolve current dir
  (void)my_load_path(mysql_real_data_home, mysql_real_data_home, mysql_home);
  (void)my_load_path(pidfile_name, pidfile_name_ptr, mysql_real_data_home);

  convert_dirname(
      opt_plugin_dir,
      opt_plugin_dir_ptr ? opt_plugin_dir_ptr : get_relative_path(PLUGINDIR),
      NullS);
  (void)my_load_path(opt_plugin_dir, opt_plugin_dir, mysql_home);
  opt_plugin_dir_ptr = opt_plugin_dir;

  my_realpath(mysql_unpacked_real_data_home, mysql_real_data_home, MYF(0));
  mysql_unpacked_real_data_home_len = strlen(mysql_unpacked_real_data_home);
  if (mysql_unpacked_real_data_home[mysql_unpacked_real_data_home_len - 1] ==
      FN_LIBCHAR)
    --mysql_unpacked_real_data_home_len;

  const char *sharedir = get_relative_path(SHAREDIR);
  if (test_if_hard_path(sharedir))
    strmake(buff, sharedir, sizeof(buff) - 1); /* purecov: tested */
  else
    strxnmov(buff, sizeof(buff) - 1, mysql_home, sharedir, NullS);
  convert_dirname(buff, buff, NullS);
  (void)my_load_path(lc_messages_dir, lc_messages_dir, buff);

  /* If --character-sets-dir isn't given, use shared library dir */
  if (charsets_dir)
    strmake(mysql_charsets_dir, charsets_dir, sizeof(mysql_charsets_dir) - 1);
  else
    strxnmov(mysql_charsets_dir, sizeof(mysql_charsets_dir) - 1, buff,
             CHARSET_DIR, NullS);
  (void)my_load_path(mysql_charsets_dir, mysql_charsets_dir, buff);
  convert_dirname(mysql_charsets_dir, mysql_charsets_dir, NullS);
  charsets_dir = mysql_charsets_dir;

  if (init_tmpdir(&mysql_tmpdir_list, opt_mysql_tmpdir)) return 1;
#ifdef WIN32
  if (!check_tmpdir_path_lengths(mysql_tmpdir_list)) return 1;
#endif
  if (!opt_mysql_tmpdir) opt_mysql_tmpdir = mysql_tmpdir;
  if (!slave_load_tmpdir) slave_load_tmpdir = mysql_tmpdir;

  if (opt_help) return 0;
  /*
    Convert the secure-file-priv option to system format, allowing
    a quick strcmp to check if read or write is in an allowed dir
  */
  if (opt_initialize) opt_secure_file_priv = "";
  secure_file_priv_nonempty = opt_secure_file_priv[0] ? true : false;

  if (secure_file_priv_nonempty && strlen(opt_secure_file_priv) > FN_REFLEN) {
    LogErr(WARNING_LEVEL, ER_SEC_FILE_PRIV_ARGUMENT_TOO_LONG, FN_REFLEN - 1);
    return 1;
  }

  memset(buff, 0, sizeof(buff));
  if (secure_file_priv_nonempty &&
      my_strcasecmp(system_charset_info, opt_secure_file_priv, "NULL")) {
    int retval = my_realpath(buff, opt_secure_file_priv, MYF(MY_WME));
    if (!retval) {
      convert_dirname(secure_file_real_path, buff, NullS);
#ifdef WIN32
      MY_DIR *dir = my_dir(secure_file_real_path, MYF(MY_DONT_SORT + MY_WME));
      if (!dir) {
        retval = 1;
      } else {
        my_dirend(dir);
      }
#endif
    }

    if (retval) {
      LogErr(ERROR_LEVEL, ER_SEC_FILE_PRIV_CANT_ACCESS_DIR,
             opt_secure_file_priv);
      return 1;
    }
    opt_secure_file_priv = secure_file_real_path;
  }

  if (!check_secure_file_priv_path()) return 1;

  return 0;
}

/**
  Check if file system used for databases is case insensitive.

  @param dir_name     Directory to test

  @retval
    -1  Don't know (Test failed)
  @retval
    0   File system is case sensitive
  @retval
    1   File system is case insensitive
*/

static int test_if_case_insensitive(const char *dir_name) {
  int result = 0;
  File file;
  char buff[FN_REFLEN], buff2[FN_REFLEN];
  MY_STAT stat_info;
  const char *const tmp_file_name = "mysqld_tmp_file_case_insensitive_test";
  DBUG_TRACE;

  fn_format(buff, tmp_file_name, dir_name, ".lower-test",
            MY_UNPACK_FILENAME | MY_REPLACE_EXT | MY_REPLACE_DIR);
  fn_format(buff2, tmp_file_name, dir_name, ".LOWER-TEST",
            MY_UNPACK_FILENAME | MY_REPLACE_EXT | MY_REPLACE_DIR);
  mysql_file_delete(key_file_casetest, buff2, MYF(0));
  if ((file = mysql_file_create(key_file_casetest, buff, 0666, O_RDWR,
                                MYF(0))) < 0) {
    LogErr(WARNING_LEVEL, ER_CANT_CREATE_TEST_FILE, buff);
    return -1;
  }
  mysql_file_close(file, MYF(0));
  if (mysql_file_stat(key_file_casetest, buff2, &stat_info, MYF(0)))
    result = 1;  // Can access file
  mysql_file_delete(key_file_casetest, buff, MYF(MY_WME));
  DBUG_PRINT("exit", ("result: %d", result));
  return result;
}

/**
  Create file to store pid number.
*/
static bool create_pid_file() {
  File file;
  bool check_parent_path = true, is_path_accessible = true;
  char pid_filepath[FN_REFLEN], *pos = nullptr;
  /* Copy pid file name to get pid file path */
  strcpy(pid_filepath, pidfile_name);

  /* Iterate through the entire path to check if even one of the sub-dirs
     is world-writable */
  while (check_parent_path && (pos = strrchr(pid_filepath, FN_LIBCHAR)) &&
         (pos != pid_filepath)) /* shouldn't check root */
  {
    *pos = '\0'; /* Trim the inner-most dir */
    switch (is_file_or_dir_world_writable(pid_filepath)) {
      case -2:
        is_path_accessible = false;
        break;
      case -1:
        LogErr(ERROR_LEVEL, ER_CANT_CHECK_PID_PATH, strerror(errno));
        exit(MYSQLD_ABORT_EXIT);
      case 1:
        LogErr(WARNING_LEVEL, ER_PID_FILE_PRIV_DIRECTORY_INSECURE,
               pid_filepath);
        check_parent_path = false;
        break;
      case 0:
        continue; /* Keep checking the parent dir */
    }
  }
  if (!is_path_accessible) {
    LogErr(WARNING_LEVEL, ER_PID_FILEPATH_LOCATIONS_INACCESSIBLE);
  }
  if ((file = mysql_file_create(key_file_pid, pidfile_name, 0664,
                                O_WRONLY | O_TRUNC, MYF(MY_WME))) >= 0) {
    char buff[MAX_BIGINT_WIDTH + 1], *end;
    end = longlong10_to_str(getpid(), buff, -10);
    *end++ = '\n';
    if (!mysql_file_write(file, (uchar *)buff, (uint)(end - buff),
                          MYF(MY_WME | MY_NABP))) {
      mysql_file_close(file, MYF(0));
      pid_file_created = true;
      return false;
    }
    mysql_file_close(file, MYF(0));
  }
  LogErr(ERROR_LEVEL, ER_CANT_CREATE_PID_FILE, strerror(errno));
  return true;
}

/**
  Remove the process' pid file.

  @param  flags  file operation flags
*/

static void delete_pid_file(myf flags) {
  File file;
  if (opt_initialize || !pid_file_created ||
      !(file = mysql_file_open(key_file_pid, pidfile_name, O_RDONLY, flags)))
    return;

  if (file == -1) {
    LogErr(INFORMATION_LEVEL, ER_CANT_REMOVE_PID_FILE, strerror(errno));
    return;
  }

  uchar buff[MAX_BIGINT_WIDTH + 1];
  /* Make sure that the pid file was created by the same process. */
  size_t error = mysql_file_read(file, buff, sizeof(buff), flags);
  mysql_file_close(file, flags);
  buff[sizeof(buff) - 1] = '\0';
  if (error != MY_FILE_ERROR && atol((char *)buff) == (long)getpid()) {
    mysql_file_delete(key_file_pid, pidfile_name, flags);
    pid_file_created = false;
  }
  return;
}

/**
  Delete mysql.ibd after aborting upgrade.
*/
static void delete_dictionary_tablespace() {
  char path[FN_REFLEN + 1];
  bool not_used;

  build_table_filename(path, sizeof(path) - 1, "", "mysql", ".ibd", 0,
                       &not_used);
  (void)mysql_file_delete(key_file_misc, path, MYF(MY_WME));

  // Drop file which tracks progress of upgrade.
  dd::upgrade_57::Upgrade_status().remove();
}

/**
  Returns the current state of the server : booting, operational or shutting
  down.

  @return
    SERVER_BOOTING        Server is not operational. It is starting.
    SERVER_OPERATING      Server is fully initialized and operating.
    SERVER_SHUTTING_DOWN  Server is shutting down.
*/
enum_server_operational_state get_server_state() {
  return server_operational_state;
}

/**
  Reset status for all threads.
*/
class Reset_thd_status : public Do_THD_Impl {
 public:
  Reset_thd_status() {}
  void operator()(THD *thd) override {
    /* Update the global status if not done so already. */
    if (!thd->status_var_aggregated) {
      add_to_status(&global_status_var, &thd->status_var);
    }
    reset_system_status_vars(&thd->status_var);
  }
};

/**
  Reset global and session status variables.
*/
void refresh_status() {
  mysql_mutex_lock(&LOCK_status);

  /* For all threads, add status to global status and then reset. */
  Reset_thd_status reset_thd_status;
  Global_THD_manager::get_instance()->do_for_all_thd_copy(&reset_thd_status);
#ifdef WITH_PERFSCHEMA_STORAGE_ENGINE
  /* Reset aggregated status counters. */
  reset_pfs_status_stats();
#endif

  /* Reset some global variables. */
  reset_status_vars();

  /* Reset the counters of all key caches (default and named). */
  process_key_caches(reset_key_cache_counters);
  flush_status_time = time((time_t *)nullptr);
  mysql_mutex_unlock(&LOCK_status);

  /*
    Set max_used_connections to the number of currently open
    connections.  Do this out of LOCK_status to avoid deadlocks.
    Status reset becomes not atomic, but status data is not exact anyway.
  */
  Connection_handler_manager::reset_max_used_connections();
}

/*****************************************************************************
  Instantiate variables for missing storage engines
  This section should go away soon
*****************************************************************************/

#ifdef HAVE_PSI_INTERFACE
PSI_mutex_key key_LOCK_tc;
PSI_mutex_key key_hash_filo_lock;
PSI_mutex_key key_LOCK_error_log;
PSI_mutex_key key_LOCK_thd_data;
PSI_mutex_key key_LOCK_thd_sysvar;
PSI_mutex_key key_LOCK_thd_protocol;
PSI_mutex_key key_LOG_LOCK_log;
PSI_mutex_key key_master_info_data_lock;
PSI_mutex_key key_master_info_run_lock;
PSI_mutex_key key_master_info_sleep_lock;
PSI_mutex_key key_master_info_thd_lock;
PSI_mutex_key key_master_info_rotate_lock;
PSI_mutex_key key_mutex_slave_reporting_capability_err_lock;
PSI_mutex_key key_relay_log_info_data_lock;
PSI_mutex_key key_relay_log_info_sleep_lock;
PSI_mutex_key key_relay_log_info_thd_lock;
PSI_mutex_key key_relay_log_info_log_space_lock;
PSI_mutex_key key_relay_log_info_run_lock;
PSI_mutex_key key_mutex_slave_parallel_pend_jobs;
PSI_mutex_key key_mutex_slave_parallel_worker_count;
PSI_mutex_key key_mutex_slave_parallel_worker;
PSI_mutex_key key_structure_guard_mutex;
PSI_mutex_key key_TABLE_SHARE_LOCK_ha_data;
PSI_mutex_key key_LOCK_query_plan;
PSI_mutex_key key_LOCK_thd_query;
PSI_mutex_key key_LOCK_cost_const;
PSI_mutex_key key_LOCK_current_cond;
PSI_mutex_key key_RELAYLOG_LOCK_commit;
PSI_mutex_key key_RELAYLOG_LOCK_commit_queue;
PSI_mutex_key key_RELAYLOG_LOCK_done;
PSI_mutex_key key_RELAYLOG_LOCK_flush_queue;
PSI_mutex_key key_RELAYLOG_LOCK_index;
PSI_mutex_key key_RELAYLOG_LOCK_log;
PSI_mutex_key key_RELAYLOG_LOCK_log_end_pos;
PSI_mutex_key key_RELAYLOG_LOCK_sync;
PSI_mutex_key key_RELAYLOG_LOCK_sync_queue;
PSI_mutex_key key_RELAYLOG_LOCK_xids;
PSI_mutex_key key_gtid_ensure_index_mutex;
PSI_mutex_key key_object_cache_mutex;  // TODO need to initialize
PSI_cond_key key_object_loading_cond;  // TODO need to initialize
PSI_mutex_key key_mts_temp_table_LOCK;
PSI_mutex_key key_mts_gaq_LOCK;
PSI_mutex_key key_thd_timer_mutex;
PSI_mutex_key key_commit_order_manager_mutex;
PSI_mutex_key key_mutex_slave_worker_hash;
PSI_mutex_key key_monitor_info_run_lock;

/* clang-format off */
static PSI_mutex_info all_server_mutexes[]=
{
  { &key_LOCK_tc, "TC_LOG_MMAP::LOCK_tc", 0, 0, PSI_DOCUMENT_ME},
  { &key_BINLOG_LOCK_commit, "MYSQL_BIN_LOG::LOCK_commit", 0, 0, PSI_DOCUMENT_ME},
  { &key_BINLOG_LOCK_commit_queue, "MYSQL_BIN_LOG::LOCK_commit_queue", 0, 0, PSI_DOCUMENT_ME},
  { &key_BINLOG_LOCK_done, "MYSQL_BIN_LOG::LOCK_done", 0, 0, PSI_DOCUMENT_ME},
  { &key_BINLOG_LOCK_flush_queue, "MYSQL_BIN_LOG::LOCK_flush_queue", 0, 0, PSI_DOCUMENT_ME},
  { &key_BINLOG_LOCK_index, "MYSQL_BIN_LOG::LOCK_index", 0, 0, PSI_DOCUMENT_ME},
  { &key_BINLOG_LOCK_log, "MYSQL_BIN_LOG::LOCK_log", 0, 0, PSI_DOCUMENT_ME},
  { &key_BINLOG_LOCK_binlog_end_pos, "MYSQL_BIN_LOG::LOCK_binlog_end_pos", 0, 0, PSI_DOCUMENT_ME},
  { &key_BINLOG_LOCK_sync, "MYSQL_BIN_LOG::LOCK_sync", 0, 0, PSI_DOCUMENT_ME},
  { &key_BINLOG_LOCK_sync_queue, "MYSQL_BIN_LOG::LOCK_sync_queue", 0, 0, PSI_DOCUMENT_ME},
  { &key_BINLOG_LOCK_xids, "MYSQL_BIN_LOG::LOCK_xids", 0, 0, PSI_DOCUMENT_ME},
  { &key_RELAYLOG_LOCK_commit, "MYSQL_RELAY_LOG::LOCK_commit", 0, 0, PSI_DOCUMENT_ME},
  { &key_RELAYLOG_LOCK_commit_queue, "MYSQL_RELAY_LOG::LOCK_commit_queue", 0, 0, PSI_DOCUMENT_ME},
  { &key_RELAYLOG_LOCK_done, "MYSQL_RELAY_LOG::LOCK_done", 0, 0, PSI_DOCUMENT_ME},
  { &key_RELAYLOG_LOCK_flush_queue, "MYSQL_RELAY_LOG::LOCK_flush_queue", 0, 0, PSI_DOCUMENT_ME},
  { &key_RELAYLOG_LOCK_index, "MYSQL_RELAY_LOG::LOCK_index", 0, 0, PSI_DOCUMENT_ME},
  { &key_RELAYLOG_LOCK_log, "MYSQL_RELAY_LOG::LOCK_log", 0, 0, PSI_DOCUMENT_ME},
  { &key_RELAYLOG_LOCK_log_end_pos, "MYSQL_RELAY_LOG::LOCK_log_end_pos", 0, 0, PSI_DOCUMENT_ME},
  { &key_RELAYLOG_LOCK_sync, "MYSQL_RELAY_LOG::LOCK_sync", 0, 0, PSI_DOCUMENT_ME},
  { &key_RELAYLOG_LOCK_sync_queue, "MYSQL_RELAY_LOG::LOCK_sync_queue", 0, 0, PSI_DOCUMENT_ME},
  { &key_RELAYLOG_LOCK_xids, "MYSQL_RELAY_LOG::LOCK_xids", 0, 0, PSI_DOCUMENT_ME},
  { &key_hash_filo_lock, "hash_filo::lock", 0, 0, PSI_DOCUMENT_ME},
  { &Gtid_set::key_gtid_executed_free_intervals_mutex, "Gtid_set::gtid_executed::free_intervals_mutex", 0, 0, PSI_DOCUMENT_ME},
  { &key_LOCK_crypt, "LOCK_crypt", PSI_FLAG_SINGLETON, 0, PSI_DOCUMENT_ME},
  { &key_LOCK_error_log, "LOCK_error_log", PSI_FLAG_SINGLETON, 0, PSI_DOCUMENT_ME},
  { &key_LOCK_global_system_variables, "LOCK_global_system_variables", PSI_FLAG_SINGLETON, 0, PSI_DOCUMENT_ME},
#if defined(_WIN32)
  { &key_LOCK_handler_count, "LOCK_handler_count", PSI_FLAG_SINGLETON, 0, PSI_DOCUMENT_ME},
#endif
  { &key_LOCK_manager, "LOCK_manager", PSI_FLAG_SINGLETON, 0, PSI_DOCUMENT_ME},
  { &key_LOCK_prepared_stmt_count, "LOCK_prepared_stmt_count", PSI_FLAG_SINGLETON, 0, PSI_DOCUMENT_ME},
  { &key_LOCK_sql_slave_skip_counter, "LOCK_sql_slave_skip_counter", PSI_FLAG_SINGLETON, 0, PSI_DOCUMENT_ME},
  { &key_LOCK_slave_net_timeout, "LOCK_slave_net_timeout", PSI_FLAG_SINGLETON, 0, PSI_DOCUMENT_ME},
  { &key_LOCK_slave_trans_dep_tracker, "LOCK_slave_trans_dep_tracker", PSI_FLAG_SINGLETON, 0, PSI_DOCUMENT_ME},
  { &key_LOCK_server_started, "LOCK_server_started", PSI_FLAG_SINGLETON, 0, PSI_DOCUMENT_ME},
#if !defined(_WIN32)
  { &key_LOCK_socket_listener_active, "LOCK_socket_listener_active", PSI_FLAG_SINGLETON, 0, PSI_DOCUMENT_ME},
  { &key_LOCK_start_signal_handler, "LOCK_start_signal_handler", PSI_FLAG_SINGLETON, 0, PSI_DOCUMENT_ME},
#endif
  { &key_LOCK_status, "LOCK_status", PSI_FLAG_SINGLETON, 0, PSI_DOCUMENT_ME},
  { &key_LOCK_thd_data, "THD::LOCK_thd_data", 0, PSI_VOLATILITY_SESSION, PSI_DOCUMENT_ME},
  { &key_LOCK_thd_query, "THD::LOCK_thd_query", 0, PSI_VOLATILITY_SESSION, PSI_DOCUMENT_ME},
  { &key_LOCK_thd_sysvar, "THD::LOCK_thd_sysvar", 0, PSI_VOLATILITY_SESSION, PSI_DOCUMENT_ME},
  { &key_LOCK_thd_protocol, "THD::LOCK_thd_protocol", 0, PSI_VOLATILITY_SESSION, PSI_DOCUMENT_ME},
  { &key_LOCK_user_conn, "LOCK_user_conn", PSI_FLAG_SINGLETON, 0, PSI_DOCUMENT_ME},
  { &key_LOCK_uuid_generator, "LOCK_uuid_generator", PSI_FLAG_SINGLETON, 0, PSI_DOCUMENT_ME},
  { &key_LOCK_sql_rand, "LOCK_sql_rand", PSI_FLAG_SINGLETON, 0, PSI_DOCUMENT_ME},
  { &key_LOG_LOCK_log, "LOG::LOCK_log", 0, 0, PSI_DOCUMENT_ME},
  { &key_master_info_data_lock, "Master_info::data_lock", 0, 0, PSI_DOCUMENT_ME},
  { &key_master_info_run_lock, "Master_info::run_lock", 0, 0, PSI_DOCUMENT_ME},
  { &key_master_info_sleep_lock, "Master_info::sleep_lock", 0, 0, PSI_DOCUMENT_ME},
  { &key_master_info_thd_lock, "Master_info::info_thd_lock", 0, 0, PSI_DOCUMENT_ME},
  { &key_master_info_rotate_lock, "Master_info::rotate_lock", 0, 0, PSI_DOCUMENT_ME},
  { &key_mutex_slave_reporting_capability_err_lock, "Slave_reporting_capability::err_lock", 0, 0, PSI_DOCUMENT_ME},
  { &key_relay_log_info_data_lock, "Relay_log_info::data_lock", 0, 0, PSI_DOCUMENT_ME},
  { &key_relay_log_info_sleep_lock, "Relay_log_info::sleep_lock", 0, 0, PSI_DOCUMENT_ME},
  { &key_relay_log_info_thd_lock, "Relay_log_info::info_thd_lock", 0, 0, PSI_DOCUMENT_ME},
  { &key_relay_log_info_log_space_lock, "Relay_log_info::log_space_lock", 0, 0, PSI_DOCUMENT_ME},
  { &key_relay_log_info_run_lock, "Relay_log_info::run_lock", 0, 0, PSI_DOCUMENT_ME},
  { &key_mutex_slave_parallel_pend_jobs, "Relay_log_info::pending_jobs_lock", 0, 0, PSI_DOCUMENT_ME},
  { &key_mutex_slave_parallel_worker_count, "Relay_log_info::exit_count_lock", 0, 0, PSI_DOCUMENT_ME},
  { &key_mutex_slave_parallel_worker, "Worker_info::jobs_lock", 0, 0, PSI_DOCUMENT_ME},
  { &key_TABLE_SHARE_LOCK_ha_data, "TABLE_SHARE::LOCK_ha_data", 0, 0, PSI_DOCUMENT_ME},
  { &key_LOCK_error_messages, "LOCK_error_messages", PSI_FLAG_SINGLETON, 0, PSI_DOCUMENT_ME},
  { &key_LOCK_log_throttle_qni, "LOCK_log_throttle_qni", PSI_FLAG_SINGLETON, 0, PSI_DOCUMENT_ME},
  { &key_gtid_ensure_index_mutex, "Gtid_state", PSI_FLAG_SINGLETON, 0, PSI_DOCUMENT_ME},
  { &key_LOCK_query_plan, "THD::LOCK_query_plan", 0, PSI_VOLATILITY_SESSION, PSI_DOCUMENT_ME},
  { &key_LOCK_cost_const, "Cost_constant_cache::LOCK_cost_const", PSI_FLAG_SINGLETON, 0, PSI_DOCUMENT_ME},
  { &key_LOCK_current_cond, "THD::LOCK_current_cond", 0, PSI_VOLATILITY_SESSION, PSI_DOCUMENT_ME},
  { &key_mts_temp_table_LOCK, "key_mts_temp_table_LOCK", 0, 0, PSI_DOCUMENT_ME},
  { &key_LOCK_reset_gtid_table, "LOCK_reset_gtid_table", PSI_FLAG_SINGLETON, 0, PSI_DOCUMENT_ME},
  { &key_LOCK_compress_gtid_table, "LOCK_compress_gtid_table", PSI_FLAG_SINGLETON, 0, PSI_DOCUMENT_ME},
  { &key_LOCK_collect_instance_log, "LOCK_collect_instance_log", PSI_FLAG_SINGLETON, 0, PSI_DOCUMENT_ME},
  { &key_mts_gaq_LOCK, "key_mts_gaq_LOCK", 0, 0, PSI_DOCUMENT_ME},
  { &key_thd_timer_mutex, "thd_timer_mutex", 0, 0, PSI_DOCUMENT_ME},
  { &key_commit_order_manager_mutex, "Commit_order_manager::m_mutex", 0, 0, PSI_DOCUMENT_ME},
  { &key_mutex_slave_worker_hash, "Relay_log_info::slave_worker_hash_lock", 0, 0, PSI_DOCUMENT_ME},
  { &key_LOCK_default_password_lifetime, "LOCK_default_password_lifetime", PSI_FLAG_SINGLETON, 0, PSI_DOCUMENT_ME},
  { &key_LOCK_mandatory_roles, "LOCK_mandatory_roles", PSI_FLAG_SINGLETON, 0, PSI_DOCUMENT_ME},
  { &key_LOCK_password_history, "LOCK_password_history", PSI_FLAG_SINGLETON, 0, PSI_DOCUMENT_ME},
  { &key_LOCK_password_reuse_interval, "LOCK_password_reuse_interval", PSI_FLAG_SINGLETON, 0, PSI_DOCUMENT_ME},
  { &key_LOCK_keyring_operations, "LOCK_keyring_operations", PSI_FLAG_SINGLETON, 0, PSI_DOCUMENT_ME},
  { &key_LOCK_tls_ctx_options, "LOCK_tls_ctx_options", 0, 0, "A lock to control all of the --ssl-* CTX related command line options for client server connection port"},
  { &key_LOCK_admin_tls_ctx_options, "LOCK_admin_tls_ctx_options", 0, 0, "A lock to control all of the --ssl-* CTX related command line options for administrative connection port"},
  { &key_LOCK_rotate_binlog_master_key, "LOCK_rotate_binlog_master_key", PSI_FLAG_SINGLETON, 0, PSI_DOCUMENT_ME},
  { &key_monitor_info_run_lock, "Source_IO_monitor::run_lock", 0, 0, PSI_DOCUMENT_ME}
};
/* clang-format on */

PSI_rwlock_key key_rwlock_LOCK_logger;
PSI_rwlock_key key_rwlock_channel_map_lock;
PSI_rwlock_key key_rwlock_channel_lock;
PSI_rwlock_key key_rwlock_receiver_sid_lock;
PSI_rwlock_key key_rwlock_rpl_filter_lock;
PSI_rwlock_key key_rwlock_channel_to_filter_lock;

PSI_rwlock_key key_rwlock_Trans_delegate_lock;
PSI_rwlock_key key_rwlock_Server_state_delegate_lock;
PSI_rwlock_key key_rwlock_Binlog_storage_delegate_lock;
PSI_rwlock_key key_rwlock_Binlog_transmit_delegate_lock;
PSI_rwlock_key key_rwlock_Binlog_relay_IO_delegate_lock;
PSI_rwlock_key key_rwlock_resource_group_mgr_map_lock;

/* clang-format off */
static PSI_rwlock_info all_server_rwlocks[]=
{
  { &key_rwlock_Binlog_transmit_delegate_lock, "Binlog_transmit_delegate::lock", PSI_FLAG_SINGLETON, 0, PSI_DOCUMENT_ME},
  { &key_rwlock_Binlog_relay_IO_delegate_lock, "Binlog_relay_IO_delegate::lock", PSI_FLAG_SINGLETON, 0, PSI_DOCUMENT_ME},
  { &key_rwlock_LOCK_logger, "LOGGER::LOCK_logger", 0, 0, PSI_DOCUMENT_ME},
  { &key_rwlock_LOCK_sys_init_connect, "LOCK_sys_init_connect", PSI_FLAG_SINGLETON, 0, PSI_DOCUMENT_ME},
  { &key_rwlock_LOCK_sys_init_slave, "LOCK_sys_init_slave", PSI_FLAG_SINGLETON, 0, PSI_DOCUMENT_ME},
  { &key_rwlock_LOCK_system_variables_hash, "LOCK_system_variables_hash", PSI_FLAG_SINGLETON, 0, PSI_DOCUMENT_ME},
  { &key_rwlock_global_sid_lock, "gtid_commit_rollback", PSI_FLAG_SINGLETON, 0, PSI_DOCUMENT_ME},
  { &key_rwlock_gtid_mode_lock, "gtid_mode_lock", PSI_FLAG_SINGLETON, 0, PSI_DOCUMENT_ME},
  { &key_rwlock_channel_map_lock, "channel_map_lock", 0, 0, PSI_DOCUMENT_ME},
  { &key_rwlock_channel_lock, "channel_lock", 0, 0, PSI_DOCUMENT_ME},
  { &key_rwlock_Trans_delegate_lock, "Trans_delegate::lock", PSI_FLAG_SINGLETON, 0, PSI_DOCUMENT_ME},
  { &key_rwlock_Server_state_delegate_lock, "Server_state_delegate::lock", PSI_FLAG_SINGLETON, 0, PSI_DOCUMENT_ME},
  { &key_rwlock_Binlog_storage_delegate_lock, "Binlog_storage_delegate::lock", PSI_FLAG_SINGLETON, 0, PSI_DOCUMENT_ME},
  { &key_rwlock_receiver_sid_lock, "gtid_retrieved", PSI_FLAG_SINGLETON, 0, PSI_DOCUMENT_ME},
  { &key_rwlock_rpl_filter_lock, "rpl_filter_lock", 0, 0, PSI_DOCUMENT_ME},
  { &key_rwlock_channel_to_filter_lock, "channel_to_filter_lock", 0, 0, PSI_DOCUMENT_ME},
  { &key_rwlock_resource_group_mgr_map_lock, "Resource_group_mgr::m_map_rwlock", 0, 0, PSI_DOCUMENT_ME},
#ifdef _WIN32
  { &key_rwlock_LOCK_named_pipe_full_access_group, "LOCK_named_pipe_full_access_group", PSI_FLAG_SINGLETON, 0,
     "This lock protects named pipe security attributes, preventing their "
     "simultaneous application and modification."},
#endif // _WIN32
};
/* clang-format on */

PSI_cond_key key_PAGE_cond;
PSI_cond_key key_COND_active;
PSI_cond_key key_COND_pool;
PSI_cond_key key_COND_cache_status_changed;
PSI_cond_key key_item_func_sleep_cond;
PSI_cond_key key_master_info_data_cond;
PSI_cond_key key_master_info_start_cond;
PSI_cond_key key_master_info_stop_cond;
PSI_cond_key key_master_info_sleep_cond;
PSI_cond_key key_master_info_rotate_cond;
PSI_cond_key key_relay_log_info_data_cond;
PSI_cond_key key_relay_log_info_log_space_cond;
PSI_cond_key key_relay_log_info_start_cond;
PSI_cond_key key_relay_log_info_stop_cond;
PSI_cond_key key_relay_log_info_sleep_cond;
PSI_cond_key key_cond_slave_parallel_pend_jobs;
PSI_cond_key key_cond_slave_parallel_worker;
PSI_cond_key key_cond_mts_gaq;
PSI_cond_key key_RELAYLOG_update_cond;
PSI_cond_key key_RELAYLOG_COND_done;
PSI_cond_key key_RELAYLOG_prep_xids_cond;
PSI_cond_key key_gtid_ensure_index_cond;
PSI_cond_key key_COND_thr_lock;
PSI_cond_key key_commit_order_manager_cond;
PSI_cond_key key_cond_slave_worker_hash;
PSI_cond_key key_monitor_info_run_cond;

/* clang-format off */
static PSI_cond_info all_server_conds[]=
{
  { &key_PAGE_cond, "PAGE::cond", 0, 0, PSI_DOCUMENT_ME},
  { &key_COND_active, "TC_LOG_MMAP::COND_active", 0, 0, PSI_DOCUMENT_ME},
  { &key_COND_pool, "TC_LOG_MMAP::COND_pool", 0, 0, PSI_DOCUMENT_ME},
  { &key_BINLOG_COND_done, "MYSQL_BIN_LOG::COND_done", 0, 0, PSI_DOCUMENT_ME},
  { &key_BINLOG_update_cond, "MYSQL_BIN_LOG::update_cond", 0, 0, PSI_DOCUMENT_ME},
  { &key_BINLOG_prep_xids_cond, "MYSQL_BIN_LOG::prep_xids_cond", 0, 0, PSI_DOCUMENT_ME},
  { &key_RELAYLOG_COND_done, "MYSQL_RELAY_LOG::COND_done", 0, 0, PSI_DOCUMENT_ME},
  { &key_RELAYLOG_update_cond, "MYSQL_RELAY_LOG::update_cond", 0, 0, PSI_DOCUMENT_ME},
  { &key_RELAYLOG_prep_xids_cond, "MYSQL_RELAY_LOG::prep_xids_cond", 0, 0, PSI_DOCUMENT_ME},
#if defined(_WIN32)
  { &key_COND_handler_count, "COND_handler_count", PSI_FLAG_SINGLETON, 0, PSI_DOCUMENT_ME},
#endif
  { &key_COND_manager, "COND_manager", PSI_FLAG_SINGLETON, 0, PSI_DOCUMENT_ME},
  { &key_COND_server_started, "COND_server_started", PSI_FLAG_SINGLETON, 0, PSI_DOCUMENT_ME},
#if !defined(_WIN32)
  { &key_COND_socket_listener_active, "COND_socket_listener_active", PSI_FLAG_SINGLETON, 0, PSI_DOCUMENT_ME},
  { &key_COND_start_signal_handler, "COND_start_signal_handler", PSI_FLAG_SINGLETON, 0, PSI_DOCUMENT_ME},
#endif
  { &key_COND_thr_lock, "COND_thr_lock", 0, 0, PSI_DOCUMENT_ME},
  { &key_item_func_sleep_cond, "Item_func_sleep::cond", 0, 0, PSI_DOCUMENT_ME},
  { &key_master_info_data_cond, "Master_info::data_cond", 0, 0, PSI_DOCUMENT_ME},
  { &key_master_info_start_cond, "Master_info::start_cond", 0, 0, PSI_DOCUMENT_ME},
  { &key_master_info_stop_cond, "Master_info::stop_cond", 0, 0, PSI_DOCUMENT_ME},
  { &key_master_info_sleep_cond, "Master_info::sleep_cond", 0, 0, PSI_DOCUMENT_ME},
  { &key_master_info_rotate_cond, "Master_info::rotate_cond", 0, 0, PSI_DOCUMENT_ME},
  { &key_relay_log_info_data_cond, "Relay_log_info::data_cond", 0, 0, PSI_DOCUMENT_ME},
  { &key_relay_log_info_log_space_cond, "Relay_log_info::log_space_cond", 0, 0, PSI_DOCUMENT_ME},
  { &key_relay_log_info_start_cond, "Relay_log_info::start_cond", 0, 0, PSI_DOCUMENT_ME},
  { &key_relay_log_info_stop_cond, "Relay_log_info::stop_cond", 0, 0, PSI_DOCUMENT_ME},
  { &key_relay_log_info_sleep_cond, "Relay_log_info::sleep_cond", 0, 0, PSI_DOCUMENT_ME},
  { &key_cond_slave_parallel_pend_jobs, "Relay_log_info::pending_jobs_cond", 0, 0, PSI_DOCUMENT_ME},
  { &key_cond_slave_parallel_worker, "Worker_info::jobs_cond", 0, 0, PSI_DOCUMENT_ME},
  { &key_cond_mts_gaq, "Relay_log_info::mts_gaq_cond", 0, 0, PSI_DOCUMENT_ME},
  { &key_gtid_ensure_index_cond, "Gtid_state", PSI_FLAG_SINGLETON, 0, PSI_DOCUMENT_ME},
  { &key_COND_compress_gtid_table, "COND_compress_gtid_table", PSI_FLAG_SINGLETON, 0, PSI_DOCUMENT_ME},
  { &key_commit_order_manager_cond, "Commit_order_manager::m_workers.cond", 0, 0, PSI_DOCUMENT_ME},
  { &key_cond_slave_worker_hash, "Relay_log_info::slave_worker_hash_lock", 0, 0, PSI_DOCUMENT_ME},
  { &key_monitor_info_run_cond, "Source_IO_monitor::run_cond", 0, 0, PSI_DOCUMENT_ME}
};
/* clang-format on */

PSI_thread_key key_thread_bootstrap;
PSI_thread_key key_thread_handle_manager;
PSI_thread_key key_thread_one_connection;
PSI_thread_key key_thread_compress_gtid_table;
PSI_thread_key key_thread_parser_service;
PSI_thread_key key_thread_handle_con_admin_sockets;

/* clang-format off */
static PSI_thread_info all_server_threads[]=
{
#if defined (_WIN32)
  { &key_thread_handle_con_namedpipes, "con_named_pipes", PSI_FLAG_SINGLETON, 0, PSI_DOCUMENT_ME},
  { &key_thread_handle_con_sharedmem, "con_shared_mem", PSI_FLAG_SINGLETON, 0, PSI_DOCUMENT_ME},
  { &key_thread_handle_con_sockets, "con_sockets", PSI_FLAG_SINGLETON, 0, PSI_DOCUMENT_ME},
  { &key_thread_handle_shutdown_restart, "shutdown_restart", PSI_FLAG_SINGLETON, 0, PSI_DOCUMENT_ME},
#endif /* _WIN32 */
  { &key_thread_bootstrap, "bootstrap", PSI_FLAG_SINGLETON, 0, PSI_DOCUMENT_ME},
  { &key_thread_handle_manager, "manager", PSI_FLAG_SINGLETON, 0, PSI_DOCUMENT_ME},
  { &key_thread_main, "main", PSI_FLAG_SINGLETON, 0, PSI_DOCUMENT_ME},
  { &key_thread_one_connection, "one_connection", PSI_FLAG_USER, 0, PSI_DOCUMENT_ME},
  { &key_thread_signal_hand, "signal_handler", PSI_FLAG_SINGLETON, 0, PSI_DOCUMENT_ME},
  { &key_thread_compress_gtid_table, "compress_gtid_table", PSI_FLAG_SINGLETON, 0, PSI_DOCUMENT_ME},
  { &key_thread_parser_service, "parser_service", PSI_FLAG_SINGLETON, 0, PSI_DOCUMENT_ME},
  { &key_thread_handle_con_admin_sockets, "admin_interface", PSI_FLAG_USER, 0, PSI_DOCUMENT_ME},
};
/* clang-format on */

PSI_file_key key_file_binlog;
PSI_file_key key_file_binlog_index;
PSI_file_key key_file_dbopt;
PSI_file_key key_file_ERRMSG;
PSI_file_key key_select_to_file;
PSI_file_key key_file_fileparser;
PSI_file_key key_file_frm;
PSI_file_key key_file_load;
PSI_file_key key_file_loadfile;
PSI_file_key key_file_log_event_data;
PSI_file_key key_file_log_event_info;
PSI_file_key key_file_misc;
PSI_file_key key_file_tclog;
PSI_file_key key_file_trg;
PSI_file_key key_file_trn;
PSI_file_key key_file_init;
PSI_file_key key_file_general_log;
PSI_file_key key_file_slow_log;
PSI_file_key key_file_relaylog;
PSI_file_key key_file_relaylog_cache;
PSI_file_key key_file_relaylog_index;
PSI_file_key key_file_relaylog_index_cache;
PSI_file_key key_file_sdi;
PSI_file_key key_file_hash_join;

/* clang-format off */
static PSI_file_info all_server_files[]=
{
  { &key_file_binlog, "binlog", 0, 0, PSI_DOCUMENT_ME},
  { &key_file_binlog_cache, "binlog_cache", 0, 0, PSI_DOCUMENT_ME},
  { &key_file_binlog_index, "binlog_index", 0, 0, PSI_DOCUMENT_ME},
  { &key_file_binlog_index_cache, "binlog_index_cache", 0, 0, PSI_DOCUMENT_ME},
  { &key_file_relaylog, "relaylog", 0, 0, PSI_DOCUMENT_ME},
  { &key_file_relaylog_cache, "relaylog_cache", 0, 0, PSI_DOCUMENT_ME},
  { &key_file_relaylog_index, "relaylog_index", 0, 0, PSI_DOCUMENT_ME},
  { &key_file_relaylog_index_cache, "relaylog_index_cache", 0, 0, PSI_DOCUMENT_ME},
  { &key_file_io_cache, "io_cache", 0, 0, PSI_DOCUMENT_ME},
  { &key_file_casetest, "casetest", 0, 0, PSI_DOCUMENT_ME},
  { &key_file_dbopt, "dbopt", 0, 0, PSI_DOCUMENT_ME},
  { &key_file_ERRMSG, "ERRMSG", 0, 0, PSI_DOCUMENT_ME},
  { &key_select_to_file, "select_to_file", 0, 0, PSI_DOCUMENT_ME},
  { &key_file_fileparser, "file_parser", 0, 0, PSI_DOCUMENT_ME},
  { &key_file_frm, "FRM", 0, 0, PSI_DOCUMENT_ME},
  { &key_file_load, "load", 0, 0, PSI_DOCUMENT_ME},
  { &key_file_loadfile, "LOAD_FILE", 0, 0, PSI_DOCUMENT_ME},
  { &key_file_log_event_data, "log_event_data", 0, 0, PSI_DOCUMENT_ME},
  { &key_file_log_event_info, "log_event_info", 0, 0, PSI_DOCUMENT_ME},
  { &key_file_misc, "misc", 0, 0, PSI_DOCUMENT_ME},
  { &key_file_pid, "pid", 0, 0, PSI_DOCUMENT_ME},
  { &key_file_general_log, "query_log", 0, 0, PSI_DOCUMENT_ME},
  { &key_file_slow_log, "slow_log", 0, 0, PSI_DOCUMENT_ME},
  { &key_file_tclog, "tclog", 0, 0, PSI_DOCUMENT_ME},
  { &key_file_trg, "trigger_name", 0, 0, PSI_DOCUMENT_ME},
  { &key_file_trn, "trigger", 0, 0, PSI_DOCUMENT_ME},
  { &key_file_init, "init", 0, 0, PSI_DOCUMENT_ME},
  { &key_file_sdi, "SDI", 0, 0, PSI_DOCUMENT_ME},
  { &key_file_hash_join, "hash_join", 0, 0, PSI_DOCUMENT_ME}
};
/* clang-format on */
#endif /* HAVE_PSI_INTERFACE */

/* clang-format off */
PSI_stage_info stage_after_create= { 0, "After create", 0, PSI_DOCUMENT_ME};
PSI_stage_info stage_alter_inplace_prepare= { 0, "preparing for alter table", 0, PSI_DOCUMENT_ME};
PSI_stage_info stage_alter_inplace= { 0, "altering table", 0, PSI_DOCUMENT_ME};
PSI_stage_info stage_alter_inplace_commit= { 0, "committing alter table to storage engine", 0, PSI_DOCUMENT_ME};
PSI_stage_info stage_changing_master= { 0, "Changing master", 0, PSI_DOCUMENT_ME};
PSI_stage_info stage_checking_master_version= { 0, "Checking master version", 0, PSI_DOCUMENT_ME};
PSI_stage_info stage_checking_permissions= { 0, "checking permissions", 0, PSI_DOCUMENT_ME};
PSI_stage_info stage_cleaning_up= { 0, "cleaning up", 0, PSI_DOCUMENT_ME};
PSI_stage_info stage_closing_tables= { 0, "closing tables", 0, PSI_DOCUMENT_ME};
PSI_stage_info stage_compressing_gtid_table= { 0, "Compressing gtid_executed table", 0, PSI_DOCUMENT_ME};
PSI_stage_info stage_connecting_to_master= { 0, "Connecting to master", 0, PSI_DOCUMENT_ME};
PSI_stage_info stage_converting_heap_to_ondisk= { 0, "converting HEAP to ondisk", 0, PSI_DOCUMENT_ME};
PSI_stage_info stage_copy_to_tmp_table= { 0, "copy to tmp table", PSI_FLAG_STAGE_PROGRESS, PSI_DOCUMENT_ME};
PSI_stage_info stage_creating_table= { 0, "creating table", 0, PSI_DOCUMENT_ME};
PSI_stage_info stage_creating_tmp_table= { 0, "Creating tmp table", 0, PSI_DOCUMENT_ME};
PSI_stage_info stage_deleting_from_main_table= { 0, "deleting from main table", 0, PSI_DOCUMENT_ME};
PSI_stage_info stage_deleting_from_reference_tables= { 0, "deleting from reference tables", 0, PSI_DOCUMENT_ME};
PSI_stage_info stage_discard_or_import_tablespace= { 0, "discard_or_import_tablespace", 0, PSI_DOCUMENT_ME};
PSI_stage_info stage_end= { 0, "end", 0, PSI_DOCUMENT_ME};
PSI_stage_info stage_executing= { 0, "executing", 0, PSI_DOCUMENT_ME};
PSI_stage_info stage_execution_of_init_command= { 0, "Execution of init_command", 0, PSI_DOCUMENT_ME};
PSI_stage_info stage_explaining= { 0, "explaining", 0, PSI_DOCUMENT_ME};
PSI_stage_info stage_finished_reading_one_binlog_switching_to_next_binlog= { 0, "Finished reading one binlog; switching to next binlog", 0, PSI_DOCUMENT_ME};
PSI_stage_info stage_flushing_relay_log_and_master_info_repository= { 0, "Flushing relay log and master info repository.", 0, PSI_DOCUMENT_ME};
PSI_stage_info stage_flushing_relay_log_info_file= { 0, "Flushing relay-log info file.", 0, PSI_DOCUMENT_ME};
PSI_stage_info stage_freeing_items= { 0, "freeing items", 0, PSI_DOCUMENT_ME};
PSI_stage_info stage_fulltext_initialization= { 0, "FULLTEXT initialization", 0, PSI_DOCUMENT_ME};
PSI_stage_info stage_init= { 0, "init", 0, PSI_DOCUMENT_ME};
PSI_stage_info stage_killing_slave= { 0, "Killing slave", 0, PSI_DOCUMENT_ME};
PSI_stage_info stage_logging_slow_query= { 0, "logging slow query", 0, PSI_DOCUMENT_ME};
PSI_stage_info stage_making_temp_file_append_before_load_data= { 0, "Making temporary file (append) before replaying LOAD DATA INFILE", 0, PSI_DOCUMENT_ME};
PSI_stage_info stage_manage_keys= { 0, "manage keys", 0, PSI_DOCUMENT_ME};
PSI_stage_info stage_master_has_sent_all_binlog_to_slave= { 0, "Master has sent all binlog to slave; waiting for more updates", 0, PSI_DOCUMENT_ME};
PSI_stage_info stage_opening_tables= { 0, "Opening tables", 0, PSI_DOCUMENT_ME};
PSI_stage_info stage_optimizing= { 0, "optimizing", 0, PSI_DOCUMENT_ME};
PSI_stage_info stage_preparing= { 0, "preparing", 0, PSI_DOCUMENT_ME};
PSI_stage_info stage_purging_old_relay_logs= { 0, "Purging old relay logs", 0, PSI_DOCUMENT_ME};
PSI_stage_info stage_query_end= { 0, "query end", 0, PSI_DOCUMENT_ME};
PSI_stage_info stage_queueing_master_event_to_the_relay_log= { 0, "Queueing master event to the relay log", 0, PSI_DOCUMENT_ME};
PSI_stage_info stage_reading_event_from_the_relay_log= { 0, "Reading event from the relay log", 0, PSI_DOCUMENT_ME};
PSI_stage_info stage_registering_slave_on_master= { 0, "Registering slave on master", 0, PSI_DOCUMENT_ME};
PSI_stage_info stage_removing_tmp_table= { 0, "removing tmp table", 0, PSI_DOCUMENT_ME};
PSI_stage_info stage_rename= { 0, "rename", 0, PSI_DOCUMENT_ME};
PSI_stage_info stage_rename_result_table= { 0, "rename result table", 0, PSI_DOCUMENT_ME};
PSI_stage_info stage_requesting_binlog_dump= { 0, "Requesting binlog dump", 0, PSI_DOCUMENT_ME};
PSI_stage_info stage_searching_rows_for_update= { 0, "Searching rows for update", 0, PSI_DOCUMENT_ME};
PSI_stage_info stage_sending_binlog_event_to_slave= { 0, "Sending binlog event to slave", 0, PSI_DOCUMENT_ME};
PSI_stage_info stage_setup= { 0, "setup", 0, PSI_DOCUMENT_ME};
PSI_stage_info stage_slave_has_read_all_relay_log= { 0, "Slave has read all relay log; waiting for more updates", 0, PSI_DOCUMENT_ME};
PSI_stage_info stage_slave_waiting_event_from_coordinator= { 0, "Waiting for an event from Coordinator", 0, PSI_DOCUMENT_ME};
PSI_stage_info stage_slave_waiting_for_workers_to_process_queue= { 0, "Waiting for slave workers to process their queues", 0, PSI_DOCUMENT_ME};
PSI_stage_info stage_slave_waiting_worker_queue= { 0, "Waiting for Slave Worker queue", 0, PSI_DOCUMENT_ME};
PSI_stage_info stage_slave_waiting_worker_to_free_events= { 0, "Waiting for Slave Workers to free pending events", 0, PSI_DOCUMENT_ME};
PSI_stage_info stage_slave_waiting_worker_to_release_partition= { 0, "Waiting for Slave Worker to release partition", 0, PSI_DOCUMENT_ME};
PSI_stage_info stage_slave_waiting_workers_to_exit= { 0, "Waiting for workers to exit", 0, PSI_DOCUMENT_ME};
PSI_stage_info stage_rpl_apply_row_evt_write= { 0, "Applying batch of row changes (write)", PSI_FLAG_STAGE_PROGRESS, PSI_DOCUMENT_ME};
PSI_stage_info stage_rpl_apply_row_evt_update= { 0, "Applying batch of row changes (update)", PSI_FLAG_STAGE_PROGRESS, PSI_DOCUMENT_ME};
PSI_stage_info stage_rpl_apply_row_evt_delete= { 0, "Applying batch of row changes (delete)", PSI_FLAG_STAGE_PROGRESS, PSI_DOCUMENT_ME};
PSI_stage_info stage_statistics= { 0, "statistics", 0, PSI_DOCUMENT_ME};
PSI_stage_info stage_sql_thd_waiting_until_delay= { 0, "Waiting until MASTER_DELAY seconds after master executed event", 0, PSI_DOCUMENT_ME};
PSI_stage_info stage_system_lock= { 0, "System lock", 0, PSI_DOCUMENT_ME};
PSI_stage_info stage_update= { 0, "update", 0, PSI_DOCUMENT_ME};
PSI_stage_info stage_updating= { 0, "updating", 0, PSI_DOCUMENT_ME};
PSI_stage_info stage_updating_main_table= { 0, "updating main table", 0, PSI_DOCUMENT_ME};
PSI_stage_info stage_updating_reference_tables= { 0, "updating reference tables", 0, PSI_DOCUMENT_ME};
PSI_stage_info stage_user_sleep= { 0, "User sleep", 0, PSI_DOCUMENT_ME};
PSI_stage_info stage_verifying_table= { 0, "verifying table", 0, PSI_DOCUMENT_ME};
PSI_stage_info stage_waiting_for_gtid_to_be_committed= { 0, "Waiting for GTID to be committed", 0, PSI_DOCUMENT_ME};
PSI_stage_info stage_waiting_for_handler_commit= { 0, "waiting for handler commit", 0, PSI_DOCUMENT_ME};
PSI_stage_info stage_waiting_for_master_to_send_event= { 0, "Waiting for master to send event", 0, PSI_DOCUMENT_ME};
PSI_stage_info stage_waiting_for_master_update= { 0, "Waiting for master update", 0, PSI_DOCUMENT_ME};
PSI_stage_info stage_waiting_for_relay_log_space= { 0, "Waiting for the slave SQL thread to free enough relay log space", 0, PSI_DOCUMENT_ME};
PSI_stage_info stage_waiting_for_slave_mutex_on_exit= { 0, "Waiting for slave mutex on exit", 0, PSI_DOCUMENT_ME};
PSI_stage_info stage_waiting_for_slave_thread_to_start= { 0, "Waiting for slave thread to start", 0, PSI_DOCUMENT_ME};
PSI_stage_info stage_waiting_for_table_flush= { 0, "Waiting for table flush", 0, PSI_DOCUMENT_ME};
PSI_stage_info stage_waiting_for_the_next_event_in_relay_log= { 0, "Waiting for the next event in relay log", 0, PSI_DOCUMENT_ME};
PSI_stage_info stage_waiting_for_the_slave_thread_to_advance_position= { 0, "Waiting for the slave SQL thread to advance position", 0, PSI_DOCUMENT_ME};
PSI_stage_info stage_waiting_to_finalize_termination= { 0, "Waiting to finalize termination", 0, PSI_DOCUMENT_ME};
PSI_stage_info stage_worker_waiting_for_its_turn_to_commit= { 0, "Waiting for preceding transaction to commit", 0, PSI_DOCUMENT_ME};
PSI_stage_info stage_worker_waiting_for_commit_parent= { 0, "Waiting for dependent transaction to commit", 0, PSI_DOCUMENT_ME};
PSI_stage_info stage_suspending= { 0, "Suspending", 0, PSI_DOCUMENT_ME};
PSI_stage_info stage_starting= { 0, "starting", 0, PSI_DOCUMENT_ME};
PSI_stage_info stage_waiting_for_no_channel_reference= { 0, "Waiting for no channel reference.", 0, PSI_DOCUMENT_ME};
PSI_stage_info stage_hook_begin_trans= { 0, "Executing hook on transaction begin.", 0, PSI_DOCUMENT_ME};
PSI_stage_info stage_binlog_transaction_compress= { 0, "Compressing transaction changes.", 0, PSI_DOCUMENT_ME};
PSI_stage_info stage_binlog_transaction_decompress= { 0, "Decompressing transaction changes.", 0, PSI_DOCUMENT_ME};
PSI_stage_info stage_rpl_failover_fetching_source_member_details= { 0, "Fetching source member details from connected source", 0, PSI_DOCUMENT_ME};
PSI_stage_info stage_rpl_failover_updating_source_member_details= { 0, "Updating fetched source member details on receiver", 0, PSI_DOCUMENT_ME};
PSI_stage_info stage_rpl_failover_wait_before_next_fetch= { 0, "Wait before trying to fetch next membership changes from source", 0, PSI_DOCUMENT_ME};
/* clang-format on */

extern PSI_stage_info stage_waiting_for_disk_space;

#ifdef HAVE_PSI_INTERFACE

PSI_stage_info *all_server_stages[] = {
    &stage_after_create,
    &stage_alter_inplace_prepare,
    &stage_alter_inplace,
    &stage_alter_inplace_commit,
    &stage_changing_master,
    &stage_checking_master_version,
    &stage_checking_permissions,
    &stage_cleaning_up,
    &stage_closing_tables,
    &stage_compressing_gtid_table,
    &stage_connecting_to_master,
    &stage_converting_heap_to_ondisk,
    &stage_copy_to_tmp_table,
    &stage_creating_table,
    &stage_creating_tmp_table,
    &stage_deleting_from_main_table,
    &stage_deleting_from_reference_tables,
    &stage_discard_or_import_tablespace,
    &stage_end,
    &stage_executing,
    &stage_execution_of_init_command,
    &stage_explaining,
    &stage_finished_reading_one_binlog_switching_to_next_binlog,
    &stage_flushing_relay_log_and_master_info_repository,
    &stage_flushing_relay_log_info_file,
    &stage_freeing_items,
    &stage_fulltext_initialization,
    &stage_init,
    &stage_killing_slave,
    &stage_logging_slow_query,
    &stage_making_temp_file_append_before_load_data,
    &stage_manage_keys,
    &stage_master_has_sent_all_binlog_to_slave,
    &stage_opening_tables,
    &stage_optimizing,
    &stage_preparing,
    &stage_purging_old_relay_logs,
    &stage_query_end,
    &stage_queueing_master_event_to_the_relay_log,
    &stage_reading_event_from_the_relay_log,
    &stage_registering_slave_on_master,
    &stage_removing_tmp_table,
    &stage_rename,
    &stage_rename_result_table,
    &stage_requesting_binlog_dump,
    &stage_searching_rows_for_update,
    &stage_sending_binlog_event_to_slave,
    &stage_setup,
    &stage_slave_has_read_all_relay_log,
    &stage_slave_waiting_event_from_coordinator,
    &stage_slave_waiting_for_workers_to_process_queue,
    &stage_slave_waiting_worker_queue,
    &stage_slave_waiting_worker_to_free_events,
    &stage_slave_waiting_worker_to_release_partition,
    &stage_slave_waiting_workers_to_exit,
    &stage_rpl_apply_row_evt_write,
    &stage_rpl_apply_row_evt_update,
    &stage_rpl_apply_row_evt_delete,
    &stage_sql_thd_waiting_until_delay,
    &stage_statistics,
    &stage_system_lock,
    &stage_update,
    &stage_updating,
    &stage_updating_main_table,
    &stage_updating_reference_tables,
    &stage_user_sleep,
    &stage_verifying_table,
    &stage_waiting_for_gtid_to_be_committed,
    &stage_waiting_for_handler_commit,
    &stage_waiting_for_master_to_send_event,
    &stage_waiting_for_master_update,
    &stage_waiting_for_relay_log_space,
    &stage_waiting_for_slave_mutex_on_exit,
    &stage_waiting_for_slave_thread_to_start,
    &stage_waiting_for_table_flush,
    &stage_waiting_for_the_next_event_in_relay_log,
    &stage_waiting_for_the_slave_thread_to_advance_position,
    &stage_waiting_to_finalize_termination,
    &stage_worker_waiting_for_its_turn_to_commit,
    &stage_worker_waiting_for_commit_parent,
    &stage_suspending,
    &stage_starting,
    &stage_waiting_for_no_channel_reference,
    &stage_hook_begin_trans,
    &stage_waiting_for_disk_space,
    &stage_binlog_transaction_compress,
    &stage_binlog_transaction_decompress,
    &stage_rpl_failover_fetching_source_member_details,
    &stage_rpl_failover_updating_source_member_details,
    &stage_rpl_failover_wait_before_next_fetch};

PSI_socket_key key_socket_tcpip;
PSI_socket_key key_socket_unix;
PSI_socket_key key_socket_client_connection;

/* clang-format off */
static PSI_socket_info all_server_sockets[]=
{
  { &key_socket_tcpip, "server_tcpip_socket", PSI_FLAG_SINGLETON, 0, PSI_DOCUMENT_ME},
  { &key_socket_unix, "server_unix_socket", PSI_FLAG_SINGLETON, 0, PSI_DOCUMENT_ME},
  { &key_socket_client_connection, "client_connection", PSI_FLAG_USER, 0, PSI_DOCUMENT_ME}
};
/* clang-format on */

/* TODO: find a good header */
void init_client_psi_keys(void);

/**
  Initialise all the performance schema instrumentation points
  used by the server.
*/
static void init_server_psi_keys(void) {
  const char *category = "sql";
  int count;

  count = static_cast<int>(array_elements(all_server_mutexes));
  mysql_mutex_register(category, all_server_mutexes, count);

  count = static_cast<int>(array_elements(all_server_rwlocks));
  mysql_rwlock_register(category, all_server_rwlocks, count);

  count = static_cast<int>(array_elements(all_server_conds));
  mysql_cond_register(category, all_server_conds, count);

  count = static_cast<int>(array_elements(all_server_threads));
  mysql_thread_register(category, all_server_threads, count);

  count = static_cast<int>(array_elements(all_server_files));
  mysql_file_register(category, all_server_files, count);

  count = static_cast<int>(array_elements(all_server_stages));
  mysql_stage_register(category, all_server_stages, count);

  count = static_cast<int>(array_elements(all_server_sockets));
  mysql_socket_register(category, all_server_sockets, count);

  register_server_memory_keys();

#ifdef HAVE_PSI_STATEMENT_INTERFACE
  init_sql_statement_info();

  /* Register [0 .. SQLCOM_CLONE - 1] as "statement/sql/..." */
  count = (int)SQLCOM_CLONE;
  mysql_statement_register(category, sql_statement_info, count);

  /* Exclude SQLCOM_CLONE as it mutates and is registered as abstract. */
  count = (int)SQLCOM_END - (int)SQLCOM_CLONE;
  mysql_statement_register(category, &sql_statement_info[(int)SQLCOM_CLONE + 1],
                           count);
  category = "abstract";
  mysql_statement_register(category, &sql_statement_info[(int)SQLCOM_CLONE], 1);

  init_sp_psi_keys();

  init_scheduler_psi_keys();

  category = "com";
  init_com_statement_info();

  /*
    Register [0 .. COM_QUERY - 1] as "statement/com/..."
  */
  count = (int)COM_QUERY;
  mysql_statement_register(category, com_statement_info, count);

  /* Exclude COM_CLONE as it would mutate */
  count = (int)COM_CLONE - (int)COM_QUERY - 1;
  mysql_statement_register(category, &com_statement_info[(int)COM_QUERY + 1],
                           count);
  /*
    Register [COM_CLONE + 1 .. COM_END] as "statement/com/..."
  */
  count = (int)COM_END - (int)COM_CLONE;
  mysql_statement_register(category, &com_statement_info[(int)COM_CLONE + 1],
                           count);
  category = "abstract";
  /*
    Register [COM_QUERY] as "statement/abstract/com_query"
  */
  mysql_statement_register(category, &com_statement_info[(int)COM_QUERY], 1);
  mysql_statement_register(category, &com_statement_info[(int)COM_CLONE], 1);

  /*
    When a new packet is received,
    it is instrumented as "statement/abstract/new_packet".
    Based on the packet type found, it later mutates to the
    proper narrow type, for example
    "statement/abstract/query" or "statement/com/ping".
    In cases of "statement/abstract/query", SQL queries are given to
    the parser, which mutates the statement type to an even more
    narrow classification, for example "statement/sql/select".
  */
  stmt_info_new_packet.m_key = 0;
  stmt_info_new_packet.m_name = "new_packet";
  stmt_info_new_packet.m_flags = PSI_FLAG_MUTABLE;
  stmt_info_new_packet.m_documentation =
      "New packet just received from the network. "
      "At this point, the real command type is unknown, "
      "the type will be refined after reading the packet header.";
  mysql_statement_register(category, &stmt_info_new_packet, 1);

  /*
    Statements processed from the relay log are initially instrumented as
    "statement/abstract/relay_log". The parser will mutate the statement type to
    a more specific classification, for example "statement/sql/insert".
  */
  stmt_info_rpl.m_key = 0;
  stmt_info_rpl.m_name = "relay_log";
  stmt_info_rpl.m_flags = PSI_FLAG_MUTABLE;
  stmt_info_rpl.m_documentation =
      "New event just read from the relay log. "
      "At this point, the real statement type is unknown, "
      "the type will be refined after parsing the event.";
  mysql_statement_register(category, &stmt_info_rpl, 1);
#endif

  /* Common client and server code. */
  init_client_psi_keys();
  /* Vio */
  init_vio_psi_keys();
  /* TLS interfaces */
  init_tls_psi_keys();
}
#endif /* HAVE_PSI_INTERFACE */

bool do_create_native_table_for_pfs(THD *thd, const Plugin_table *t) {
  const char *schema_name = t->get_schema_name();
  const char *table_name = t->get_name();
  MDL_request table_request;
  MDL_REQUEST_INIT(&table_request, MDL_key::TABLE, schema_name, table_name,
                   MDL_EXCLUSIVE, MDL_TRANSACTION);

  if (thd->mdl_context.acquire_lock(&table_request,
                                    thd->variables.lock_wait_timeout)) {
    /* Error, failed to get MDL lock. */
    return true;
  }

  tdc_remove_table(thd, TDC_RT_REMOVE_ALL, schema_name, table_name, false);

  if (dd::create_native_table(thd, t)) {
    /* Error, failed to create DD table. */
    return true;
  }

  return false;
}

bool create_native_table_for_pfs(const Plugin_table *t) {
  /* If InnoDB is not initialized yet, return error */
  if (!is_builtin_and_core_se_initialized()) return true;

  THD *thd = current_thd;
  DBUG_ASSERT(thd);
  return do_create_native_table_for_pfs(thd, t);
}

static bool do_drop_native_table_for_pfs(THD *thd, const char *schema_name,
                                         const char *table_name) {
  MDL_request table_request;
  MDL_REQUEST_INIT(&table_request, MDL_key::TABLE, schema_name, table_name,
                   MDL_EXCLUSIVE, MDL_TRANSACTION);

  if (thd->mdl_context.acquire_lock(&table_request,
                                    thd->variables.lock_wait_timeout)) {
    /* Error, failed to get MDL lock. */
    return true;
  }

  tdc_remove_table(thd, TDC_RT_REMOVE_ALL, schema_name, table_name, false);

  if (dd::drop_native_table(thd, schema_name, table_name)) {
    /* Error, failed to destroy DD table. */
    return true;
  }

  return false;
}

bool drop_native_table_for_pfs(const char *schema_name,
                               const char *table_name) {
  /* If server is shutting down, by the time control reaches here, DD would have
   * already been shut down. Therefore return success and tables won't be
   * deleted and would be available at next server start.
   */
  if (get_server_state() == SERVER_SHUTTING_DOWN) {
    return false;
  }

  /* During bootstrap error cleanup, we don't have THD. */
  THD *thd = current_thd;
  if (thd == nullptr) {
    DBUG_ASSERT(get_server_state() == SERVER_BOOTING);
    return false;
  }
  return do_drop_native_table_for_pfs(thd, schema_name, table_name);
}

#ifdef _WIN32
// update_named_pipe_full_access_group returns false on success, true on failure
bool update_named_pipe_full_access_group(const char *new_group_name) {
  if (named_pipe_acceptor) {
    return named_pipe_listener->update_named_pipe_full_access_group(
        new_group_name);
  }
  return true;
}

#endif  // _WIN32

/**
  Get status partial_revokes on server

  @return a bool indicating partial_revokes status of the server.
    @retval true  Parital revokes is ON
    @retval flase Partial revokes is OFF
*/
bool mysqld_partial_revokes() {
  return partial_revokes.load(std::memory_order_relaxed);
}

/**
  Set partial_revokes with a given value

  @param value true or false indicating the status of partial revokes
               turned ON/OFF on server.
*/
void set_mysqld_partial_revokes(bool value) {
  partial_revokes.store(value, std::memory_order_relaxed);
}

/**
  If there exists at least one restrictions on any user,
  then update global variables which track the partial_revokes.

  @param thd  THD handle

  @return a bool indicating partial_revokes status of the server.
    @retval true  Parital revokes exists; updated the global variables.
    @retval false Partial revokes does not exist.
*/
bool check_and_update_partial_revokes_sysvar(THD *thd) {
  if (is_partial_revoke_exists(thd)) {
    MUTEX_LOCK(lock, &LOCK_partial_revokes);
    set_mysqld_partial_revokes(true);
    opt_partial_revokes = true;
    return true;
  }
  return false;
}<|MERGE_RESOLUTION|>--- conflicted
+++ resolved
@@ -9468,23 +9468,14 @@
   /* Handler variables */
   total_ha_2pc = 0;
   /* Variables in libraries */
-<<<<<<< HEAD
   charsets_dir = nullptr;
   default_character_set_name = MYSQL_DEFAULT_CHARSET_NAME;
   default_collation_name = compiled_default_collation_name;
   character_set_filesystem_name = "binary";
   lc_messages = mysqld_default_locale_name;
   lc_time_names_name = mysqld_default_locale_name;
-=======
-  charsets_dir= 0;
-  default_character_set_name= (char*) MYSQL_DEFAULT_CHARSET_NAME;
-  default_collation_name= compiled_default_collation_name;
-  character_set_filesystem_name= (char*) "binary";
-  lc_messages= (char*) "en_US";
-  lc_time_names_name= (char*) "en_US";
-  opt_replication_optimize_for_static_plugin_config= 0;
-  opt_replication_sender_observe_commit_only= 0;
->>>>>>> ec13bf07
+  opt_replication_optimize_for_static_plugin_config = 0;
+  opt_replication_sender_observe_commit_only = 0;
 
   /* Variables that depends on compile options */
 #ifndef DBUG_OFF
