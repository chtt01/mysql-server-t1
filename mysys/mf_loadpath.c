/* Copyright (c) 2000, 2015, Oracle and/or its affiliates. All rights reserved.

   This program is free software; you can redistribute it and/or modify
   it under the terms of the GNU General Public License as published by
   the Free Software Foundation; version 2 of the License.

   This program is distributed in the hope that it will be useful,
   but WITHOUT ANY WARRANTY; without even the implied warranty of
   MERCHANTABILITY or FITNESS FOR A PARTICULAR PURPOSE.  See the
   GNU General Public License for more details.

   You should have received a copy of the GNU General Public License
   along with this program; if not, write to the Free Software
   Foundation, Inc., 51 Franklin St, Fifth Floor, Boston, MA 02110-1301  USA */

#include "mysys_priv.h"
#include "my_sys.h"
#include <m_string.h>

/**
  Returns full load-path for a file. to may be = path.

  @param to   Pointer to destination which will hold the expanded path.
  @param path Pointer to buffer containing the supplied path.
  @param own_path_prefix  Prefix to be appended to path.

  @retval to  Pointer to the supplied destination buffer
              that will hold the full load-path.
*/

char * my_load_path(char * to, const char *path,
		       const char *own_path_prefix)
{
  char buff[FN_REFLEN];
  int cur_prefix_len;
  const char *buff_ptr= path;

  DBUG_ENTER("my_load_path");
  DBUG_PRINT("enter",("path: %s  prefix: %s",path,
		      own_path_prefix ? own_path_prefix : ""));

  cur_prefix_len= (path[0] == FN_CURLIB && path[1] == FN_LIBCHAR)?2:0;

  // If path starts with current dir or parent-dir unpack path.
  if ( cur_prefix_len || is_prefix(path, FN_PARENTDIR))
  {
    if ((strlen(path) + cur_prefix_len) < FN_REFLEN &&
        !my_getwd(buff, (uint) (FN_REFLEN - strlen(path) + cur_prefix_len), MYF(0)))
    {
        (void) strncat(buff, path + cur_prefix_len, FN_REFLEN - strlen(buff) - 1);
        buff_ptr= buff;
    }
  }
<<<<<<< HEAD
  /*
    Prepend the path with own_path_prefix if own_path_prefix is
    specified and path doesn't start with home directory character
    and path is not a hard-path.
    If path is hard path or home dir, return the path.
  */
  else if (own_path_prefix != NULL &&
           !(path[0] == FN_HOMELIB && path[1] == FN_LIBCHAR) &&
           !test_if_hard_path(path))
  {
    (void) strxnmov(buff, FN_REFLEN, own_path_prefix, path, NullS);
    buff_ptr= buff;
  }

  my_stpnmov(to, buff_ptr, FN_REFLEN);
=======
  else
    (void) strxnmov(buff, sizeof(buff)-1, own_path_prefix, path, NullS);
  strnmov(to, buff, FN_REFLEN);
>>>>>>> 8c7cab0d
  to[FN_REFLEN-1]= '\0';
  DBUG_PRINT("exit",("to: %s",to));
  DBUG_RETURN(to);
} /* my_load_path */<|MERGE_RESOLUTION|>--- conflicted
+++ resolved
@@ -51,7 +51,6 @@
         buff_ptr= buff;
     }
   }
-<<<<<<< HEAD
   /*
     Prepend the path with own_path_prefix if own_path_prefix is
     specified and path doesn't start with home directory character
@@ -62,16 +61,11 @@
            !(path[0] == FN_HOMELIB && path[1] == FN_LIBCHAR) &&
            !test_if_hard_path(path))
   {
-    (void) strxnmov(buff, FN_REFLEN, own_path_prefix, path, NullS);
+    (void) strxnmov(buff, sizeof(buff)-1, own_path_prefix, path, NullS);
     buff_ptr= buff;
   }
 
   my_stpnmov(to, buff_ptr, FN_REFLEN);
-=======
-  else
-    (void) strxnmov(buff, sizeof(buff)-1, own_path_prefix, path, NullS);
-  strnmov(to, buff, FN_REFLEN);
->>>>>>> 8c7cab0d
   to[FN_REFLEN-1]= '\0';
   DBUG_PRINT("exit",("to: %s",to));
   DBUG_RETURN(to);
