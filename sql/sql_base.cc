--- conflicted
+++ resolved
@@ -16,7 +16,6 @@
 /* Basic functions needed by many modules */
 
 #include "sql_base.h"
-<<<<<<< HEAD
 
 #include "my_atomic.h"                // my_atomic_add32
 #include "auth_common.h"              // check_table_access
@@ -48,28 +47,6 @@
 #include "sql_view.h"                 // mysql_make_view
 #include "table.h"                    // TABLE_LIST
 #include "table_cache.h"              // table_cache_manager
-=======
-#include "my_global.h"                          /* NO_EMBEDDED_ACCESS_CHECKS */
-#include "debug_sync.h"
-#include "lock.h"        // mysql_lock_remove,
-                         // mysql_unlock_tables,
-                         // mysql_lock_have_duplicate
-#include "sql_show.h"    // append_identifier
-#include "strfunc.h"     // find_type
-#include "sql_view.h"    // open_and_read_view, VIEW_ANY_ACL
-#include "sql_parse.h"   // check_table_access
-#include "auth_common.h" // *_ACL, check_grant_all_columns,
-                         // check_column_grant_in_table_ref,
-                         // get_column_grant
-#include "sql_handler.h" // mysql_ha_flush
-#include "partition_info.h"                     // partition_info
-#include "log_event.h"                          // Query_log_event
-#include "sql_select.h"
-#include "sp_head.h"
-#include "sp.h"
-#include "sp_cache.h"
-#include "trigger_loader.h"   // Trigger_loader::trg_file_exists()
->>>>>>> cf3d43d5
 #include "table_trigger_dispatcher.h" // Table_trigger_dispatcher
 #include "transaction.h"              // trans_rollback_stmt
 #include "trigger_loader.h"           // Trigger_loader
