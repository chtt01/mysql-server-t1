/*
   Copyright (c) 2000, 2015, Oracle and/or its affiliates. All rights reserved.

   This program is free software; you can redistribute it and/or modify
   it under the terms of the GNU General Public License as published by
   the Free Software Foundation; version 2 of the License.

   This program is distributed in the hope that it will be useful,
   but WITHOUT ANY WARRANTY; without even the implied warranty of
   MERCHANTABILITY or FITNESS FOR A PARTICULAR PURPOSE.  See the
   GNU General Public License for more details.

   You should have received a copy of the GNU General Public License
   along with this program; if not, write to the Free Software
   Foundation, Inc., 51 Franklin St, Fifth Floor, Boston, MA 02110-1301  USA */


#define MYSQL_SERVER 1
#include "probes_mysql.h"
#include "key.h"                                // key_copy
#include "sql_plugin.h"
#include <m_ctype.h>
#include <my_bit.h>
#include <myisampack.h>
#include "ha_myisam.h"
#include <stdarg.h>
#include "myisamdef.h"
#include "rt_index.h"
#include "sql_table.h"                          // tablename_to_filename
#include "sql_class.h"                          // THD
#include "log.h"
#include "current_thd.h"
#include "system_variables.h"
#include "mysqld.h"
#include "derror.h"

#include <algorithm>

using std::min;
using std::max;

ulonglong myisam_recover_options;
static ulong opt_myisam_block_size;

/* Interface to mysqld, to check system tables supported by SE */
static bool myisam_is_supported_system_table(const char *db,
                                      const char *table_name,
                                      bool is_sql_layer_system_table);

/* bits in myisam_recover_options */
const char *myisam_recover_names[] =
{ "DEFAULT", "BACKUP", "FORCE", "QUICK", "OFF", NullS};
TYPELIB myisam_recover_typelib= {array_elements(myisam_recover_names)-1,"",
				 myisam_recover_names, NULL};

const char *myisam_stats_method_names[] = {"nulls_unequal", "nulls_equal",
                                           "nulls_ignored", NullS};
TYPELIB myisam_stats_method_typelib= {
  array_elements(myisam_stats_method_names) - 1, "",
  myisam_stats_method_names, NULL};

static MYSQL_SYSVAR_ULONG(block_size, opt_myisam_block_size,
  PLUGIN_VAR_NOSYSVAR | PLUGIN_VAR_RQCMDARG,
  "Block size to be used for MyISAM index pages", NULL, NULL,
  MI_KEY_BLOCK_LENGTH, MI_MIN_KEY_BLOCK_LENGTH, MI_MAX_KEY_BLOCK_LENGTH,
  MI_MIN_KEY_BLOCK_LENGTH);

static MYSQL_SYSVAR_ULONG(data_pointer_size, myisam_data_pointer_size,
  PLUGIN_VAR_RQCMDARG, "Default pointer size to be used for MyISAM tables",
  NULL, NULL, 6, 2, 7, 1);

#define MB (1024*1024)
static MYSQL_SYSVAR_ULONGLONG(max_sort_file_size, myisam_max_temp_length,
  PLUGIN_VAR_RQCMDARG, "Don't use the fast sort index method to created "
  "index if the temporary file would get bigger than this", NULL, NULL,
  LONG_MAX/MB*MB, 0, MAX_FILE_SIZE, MB);

static MYSQL_SYSVAR_SET(recover_options, myisam_recover_options,
  PLUGIN_VAR_OPCMDARG|PLUGIN_VAR_READONLY,
  "Syntax: myisam-recover-options[=option[,option...]], where option can be "
  "DEFAULT, BACKUP, FORCE, QUICK, or OFF",
  NULL, NULL, 0, &myisam_recover_typelib);

static MYSQL_THDVAR_ULONG(repair_threads, PLUGIN_VAR_RQCMDARG,
  "If larger than 1, when repairing a MyISAM table all indexes will be "
  "created in parallel, with one thread per index. The value of 1 "
  "disables parallel repair", NULL, NULL,
  1, 1, ULONG_MAX, 1);

static MYSQL_THDVAR_ULONGLONG(sort_buffer_size, PLUGIN_VAR_RQCMDARG,
  "The buffer that is allocated when sorting the index when doing "
  "a REPAIR or when creating indexes with CREATE INDEX or ALTER TABLE", NULL, NULL,
  8192 * 1024, (long) (MIN_SORT_BUFFER + MALLOC_OVERHEAD), SIZE_T_MAX, 1);

static MYSQL_SYSVAR_BOOL(use_mmap, opt_myisam_use_mmap, PLUGIN_VAR_NOCMDARG,
  "Use memory mapping for reading and writing MyISAM tables", NULL, NULL, FALSE);

static MYSQL_SYSVAR_ULONGLONG(mmap_size, myisam_mmap_size,
  PLUGIN_VAR_RQCMDARG|PLUGIN_VAR_READONLY, "Restricts the total memory "
  "used for memory mapping of MySQL tables", NULL, NULL,
  SIZE_T_MAX, MEMMAP_EXTRA_MARGIN, SIZE_T_MAX, 1);

static MYSQL_THDVAR_ENUM(stats_method, PLUGIN_VAR_RQCMDARG,
  "Specifies how MyISAM index statistics collection code should "
  "treat NULLs. Possible values of name are NULLS_UNEQUAL (default "
  "behavior for 4.1 and later), NULLS_EQUAL (emulate 4.0 behavior), "
  "and NULLS_IGNORED", NULL, NULL,
  MI_STATS_METHOD_NULLS_NOT_EQUAL, &myisam_stats_method_typelib);

#ifndef DBUG_OFF
/**
  Causes the thread to wait in a spin lock for a query kill signal.
  This function is used by the test frame work to identify race conditions.

  The signal is caught and ignored and the thread is not killed.
*/

static void debug_wait_for_kill(const char *info)
{
  DBUG_ENTER("debug_wait_for_kill");
  const char *prev_info;
  THD *thd;
  thd= current_thd;
  prev_info= thd_proc_info(thd, info);
  while(!thd->killed)
    my_sleep(1000);
  DBUG_PRINT("info", ("Exit debug_wait_for_kill"));
  thd_proc_info(thd, prev_info);
  DBUG_VOID_RETURN;
}
#endif

/*****************************************************************************
** MyISAM tables
*****************************************************************************/

static handler *myisam_create_handler(handlerton *hton,
                                      TABLE_SHARE *table, 
                                      MEM_ROOT *mem_root)
{
  return new (mem_root) ha_myisam(hton, table);
}

// collect errors printed by mi_check routines

static void mi_check_print_msg(MI_CHECK *param,	const char* msg_type,
			       const char *fmt, va_list args)
{
  THD* thd = (THD*)param->thd;
  Protocol *protocol= thd->get_protocol();
  size_t length, msg_length;
  char msgbuf[MI_MAX_MSG_BUF];
  char name[NAME_LEN*2+2];

  msg_length= my_vsnprintf(msgbuf, sizeof(msgbuf), fmt, args);
  msgbuf[sizeof(msgbuf) - 1] = 0; // healthy paranoia

  DBUG_PRINT(msg_type,("message: %s",msgbuf));

  if (!thd->get_protocol()->connection_alive())
  {
    sql_print_error("%s", msgbuf);
    return;
  }

  if (param->testflag & (T_CREATE_MISSING_KEYS | T_SAFE_REPAIR |
			 T_AUTO_REPAIR))
  {
    my_message(ER_NOT_KEYFILE,msgbuf,MYF(MY_WME));
    return;
  }
  length=(uint) (strxmov(name, param->db_name,".",param->table_name,NullS) -
		 name);
  /*
    TODO: switch from protocol to push_warning here. The main reason we didn't
    it yet is parallel repair. Due to following trace:
    mi_check_print_msg/push_warning/sql_alloc/my_pthread_getspecific_ptr.

    Also we likely need to lock mutex here (in both cases with protocol and
    push_warning).
  */
  if (param->need_print_msg_lock)
    mysql_mutex_lock(&param->print_msg_mutex);

  protocol->start_row();
  protocol->store(name, length, system_charset_info);
  protocol->store(param->op_name, system_charset_info);
  protocol->store(msg_type, system_charset_info);
  protocol->store(msgbuf, msg_length, system_charset_info);
  if (protocol->end_row())
    sql_print_error("Failed on my_net_write, writing to stderr instead: %s\n",
		    msgbuf);

  if (param->need_print_msg_lock)
    mysql_mutex_unlock(&param->print_msg_mutex);

  return;
}


/*
  Convert TABLE object to MyISAM key and column definition

  SYNOPSIS
    table2myisam()
      table_arg   in     TABLE object.
      keydef_out  out    MyISAM key definition.
      recinfo_out out    MyISAM column definition.
      records_out out    Number of fields.

  DESCRIPTION
    This function will allocate and initialize MyISAM key and column
    definition for further use in mi_create or for a check for underlying
    table conformance in merge engine.

    The caller needs to free *recinfo_out after use. Since *recinfo_out
    and *keydef_out are allocated with a my_multi_malloc, *keydef_out
    is freed automatically when *recinfo_out is freed.

  RETURN VALUE
    0  OK
    !0 error code
*/

int table2myisam(TABLE *table_arg, MI_KEYDEF **keydef_out,
                 MI_COLUMNDEF **recinfo_out, uint *records_out)
{
  uint i, j, recpos, minpos, fieldpos, temp_length, length;
  enum ha_base_keytype type= HA_KEYTYPE_BINARY;
  uchar *record;
  KEY *pos;
  MI_KEYDEF *keydef;
  MI_COLUMNDEF *recinfo, *recinfo_pos;
  HA_KEYSEG *keyseg;
  TABLE_SHARE *share= table_arg->s;
  uint options= share->db_options_in_use;
  DBUG_ENTER("table2myisam");
  if (!(my_multi_malloc(PSI_INSTRUMENT_ME,
                        MYF(MY_WME),
          recinfo_out, (share->fields * 2 + 2) * sizeof(MI_COLUMNDEF),
          keydef_out, share->keys * sizeof(MI_KEYDEF),
          &keyseg,
          (share->key_parts + share->keys) * sizeof(HA_KEYSEG),
          NullS)))
    DBUG_RETURN(HA_ERR_OUT_OF_MEM); /* purecov: inspected */
  keydef= *keydef_out;
  recinfo= *recinfo_out;
  pos= table_arg->key_info;
  for (i= 0; i < share->keys; i++, pos++)
  {
    keydef[i].flag= ((uint16) pos->flags & (HA_NOSAME | HA_FULLTEXT | HA_SPATIAL));
    keydef[i].key_alg= pos->algorithm == HA_KEY_ALG_UNDEF ?
      (pos->flags & HA_SPATIAL ? HA_KEY_ALG_RTREE : HA_KEY_ALG_BTREE) :
      pos->algorithm;
    keydef[i].block_length= pos->block_size;
    keydef[i].seg= keyseg;
    keydef[i].keysegs= pos->user_defined_key_parts;
    for (j= 0; j < pos->user_defined_key_parts; j++)
    {
      Field *field= pos->key_part[j].field;
      type= field->key_type();
      keydef[i].seg[j].flag= pos->key_part[j].key_part_flag;

      if (options & HA_OPTION_PACK_KEYS ||
          (pos->flags & (HA_PACK_KEY | HA_BINARY_PACK_KEY |
                         HA_SPACE_PACK_USED)))
      {
        if (pos->key_part[j].length > 8 &&
            (type == HA_KEYTYPE_TEXT ||
             type == HA_KEYTYPE_NUM ||
             (type == HA_KEYTYPE_BINARY && !field->zero_pack())))
        {
          /* No blobs here */
          if (j == 0)
            keydef[i].flag|= HA_PACK_KEY;
          if (!(field->flags & ZEROFILL_FLAG) &&
              (field->type() == MYSQL_TYPE_STRING ||
               field->type() == MYSQL_TYPE_VAR_STRING ||
               ((int) (pos->key_part[j].length - field->decimals())) >= 4))
            keydef[i].seg[j].flag|= HA_SPACE_PACK;
        }
        else if (j == 0 && (!(pos->flags & HA_NOSAME) || pos->key_length > 16))
          keydef[i].flag|= HA_BINARY_PACK_KEY;
      }
      keydef[i].seg[j].type= (int) type;
      keydef[i].seg[j].start= pos->key_part[j].offset;
      keydef[i].seg[j].length= pos->key_part[j].length;
      keydef[i].seg[j].bit_start= keydef[i].seg[j].bit_end=
        keydef[i].seg[j].bit_length= 0;
      keydef[i].seg[j].bit_pos= 0;
      keydef[i].seg[j].language= field->charset_for_protocol()->number;

      if (field->real_maybe_null())
      {
        keydef[i].seg[j].null_bit= field->null_bit;
        keydef[i].seg[j].null_pos= field->null_offset();
      }
      else
      {
        keydef[i].seg[j].null_bit= 0;
        keydef[i].seg[j].null_pos= 0;
      }
      if (field->type() == MYSQL_TYPE_BLOB ||
          field->type() == MYSQL_TYPE_GEOMETRY)
      {
        keydef[i].seg[j].flag|= HA_BLOB_PART;
        /* save number of bytes used to pack length */
        keydef[i].seg[j].bit_start= (uint) (field->pack_length() -
                                            portable_sizeof_char_ptr);
      }
      else if (field->type() == MYSQL_TYPE_BIT)
      {
        keydef[i].seg[j].bit_length= ((Field_bit *) field)->bit_len;
        keydef[i].seg[j].bit_start= ((Field_bit *) field)->bit_ofs;
        keydef[i].seg[j].bit_pos= (uint) (((Field_bit *) field)->bit_ptr -
                                          (uchar*) table_arg->record[0]);
      }
    }
    keyseg+= pos->user_defined_key_parts;
  }
  if (table_arg->found_next_number_field)
    keydef[share->next_number_index].flag|= HA_AUTO_KEY;
  record= table_arg->record[0];
  recpos= 0;
  recinfo_pos= recinfo;
  while (recpos < (uint) share->stored_rec_length)
  {
    Field **field, *found= 0;
    minpos= share->reclength;
    length= 0;

    for (field= table_arg->field; *field; field++)
    {
      if ((fieldpos= (*field)->offset(record)) >= recpos &&
          fieldpos <= minpos)
      {
        /* skip null fields */
        if (!(temp_length= (*field)->pack_length_in_rec()))
          continue; /* Skip null-fields */
        if (! found || fieldpos < minpos ||
            (fieldpos == minpos && temp_length < length))
        {
          minpos= fieldpos;
          found= *field;
          length= temp_length;
        }
      }
    }
    DBUG_PRINT("loop", ("found: 0x%lx  recpos: %d  minpos: %d  length: %d",
                        (long) found, recpos, minpos, length));
    if (recpos != minpos)
    { // Reserved space (Null bits?)
      memset(recinfo_pos, 0, sizeof(*recinfo_pos));
      recinfo_pos->type= (int) FIELD_NORMAL;
      recinfo_pos++->length= (uint16) (minpos - recpos);
    }
    if (!found)
      break;

    if (found->flags & BLOB_FLAG)
      recinfo_pos->type= (int) FIELD_BLOB;
    else if (found->type() == MYSQL_TYPE_VARCHAR)
      recinfo_pos->type= FIELD_VARCHAR;
    else if (!(options & HA_OPTION_PACK_RECORD))
      recinfo_pos->type= (int) FIELD_NORMAL;
    else if (found->zero_pack())
      recinfo_pos->type= (int) FIELD_SKIP_ZERO;
    else
      recinfo_pos->type= (int) ((length <= 3 ||
                                 (found->flags & ZEROFILL_FLAG)) ?
                                  FIELD_NORMAL :
                                  found->type() == MYSQL_TYPE_STRING ||
                                  found->type() == MYSQL_TYPE_VAR_STRING ?
                                  FIELD_SKIP_ENDSPACE :
                                  FIELD_SKIP_PRESPACE);
    if (found->real_maybe_null())
    {
      recinfo_pos->null_bit= found->null_bit;
      recinfo_pos->null_pos= found->null_offset();
    }
    else
    {
      recinfo_pos->null_bit= 0;
      recinfo_pos->null_pos= 0;
    }
    (recinfo_pos++)->length= (uint16) length;
    recpos= minpos + length;
    DBUG_PRINT("loop", ("length: %d  type: %d",
                        recinfo_pos[-1].length,recinfo_pos[-1].type));
  }
  *records_out= (uint) (recinfo_pos - recinfo);
  DBUG_RETURN(0);
}


/*
  Check for underlying table conformance

  SYNOPSIS
    check_definition()
      t1_keyinfo       in    First table key definition
      t1_recinfo       in    First table record definition
      t1_keys          in    Number of keys in first table
      t1_recs          in    Number of records in first table
      t2_keyinfo       in    Second table key definition
      t2_recinfo       in    Second table record definition
      t2_keys          in    Number of keys in second table
      t2_recs          in    Number of records in second table
      strict           in    Strict check switch
      table            in    handle to the table object

  DESCRIPTION
    This function compares two MyISAM definitions. By intention it was done
    to compare merge table definition against underlying table definition.
    It may also be used to compare dot-frm and MYI definitions of MyISAM
    table as well to compare different MyISAM table definitions.

    For merge table it is not required that number of keys in merge table
    must exactly match number of keys in underlying table. When calling this
    function for underlying table conformance check, 'strict' flag must be
    set to false, and converted merge definition must be passed as t1_*.

    Otherwise 'strict' flag must be set to 1 and it is not required to pass
    converted dot-frm definition as t1_*.

    For compatibility reasons we relax some checks, specifically:
    - 4.0 (and earlier versions) always set key_alg to 0.
    - 4.0 (and earlier versions) have the same language for all keysegs.

  RETURN VALUE
    0 - Equal definitions.
    1 - Different definitions.

  TODO
    - compare FULLTEXT keys;
    - compare SPATIAL keys;
    - compare FIELD_SKIP_ZERO which is converted to FIELD_NORMAL correctly
      (should be corretly detected in table2myisam).
*/

int check_definition(MI_KEYDEF *t1_keyinfo, MI_COLUMNDEF *t1_recinfo,
                     uint t1_keys, uint t1_recs,
                     MI_KEYDEF *t2_keyinfo, MI_COLUMNDEF *t2_recinfo,
                     uint t2_keys, uint t2_recs, bool strict, TABLE *table_arg)
{
  uint i, j;
  DBUG_ENTER("check_definition");
  my_bool mysql_40_compat= table_arg && table_arg->s->frm_version < FRM_VER_TRUE_VARCHAR;
  if ((strict ? t1_keys != t2_keys : t1_keys > t2_keys))
  {
    DBUG_PRINT("error", ("Number of keys differs: t1_keys=%u, t2_keys=%u",
                         t1_keys, t2_keys));
    DBUG_RETURN(1);
  }
  if (t1_recs != t2_recs)
  {
    DBUG_PRINT("error", ("Number of recs differs: t1_recs=%u, t2_recs=%u",
                         t1_recs, t2_recs));
    DBUG_RETURN(1);
  }
  for (i= 0; i < t1_keys; i++)
  {
    HA_KEYSEG *t1_keysegs= t1_keyinfo[i].seg;
    HA_KEYSEG *t2_keysegs= t2_keyinfo[i].seg;
    if (t1_keyinfo[i].flag & HA_FULLTEXT && t2_keyinfo[i].flag & HA_FULLTEXT)
      continue;
    else if (t1_keyinfo[i].flag & HA_FULLTEXT ||
             t2_keyinfo[i].flag & HA_FULLTEXT)
    {
       DBUG_PRINT("error", ("Key %d has different definition", i));
       DBUG_PRINT("error", ("t1_fulltext= %d, t2_fulltext=%d",
                            MY_TEST(t1_keyinfo[i].flag & HA_FULLTEXT),
                            MY_TEST(t2_keyinfo[i].flag & HA_FULLTEXT)));
       DBUG_RETURN(1);
    }
    if (t1_keyinfo[i].flag & HA_SPATIAL && t2_keyinfo[i].flag & HA_SPATIAL)
      continue;
    else if (t1_keyinfo[i].flag & HA_SPATIAL ||
             t2_keyinfo[i].flag & HA_SPATIAL)
    {
       DBUG_PRINT("error", ("Key %d has different definition", i));
       DBUG_PRINT("error", ("t1_spatial= %d, t2_spatial=%d",
                            MY_TEST(t1_keyinfo[i].flag & HA_SPATIAL),
                            MY_TEST(t2_keyinfo[i].flag & HA_SPATIAL)));
       DBUG_RETURN(1);
    }
    if ((!mysql_40_compat &&
        t1_keyinfo[i].key_alg != t2_keyinfo[i].key_alg) ||
        t1_keyinfo[i].keysegs != t2_keyinfo[i].keysegs)
    {
      DBUG_PRINT("error", ("Key %d has different definition", i));
      DBUG_PRINT("error", ("t1_keysegs=%d, t1_key_alg=%d",
                           t1_keyinfo[i].keysegs, t1_keyinfo[i].key_alg));
      DBUG_PRINT("error", ("t2_keysegs=%d, t2_key_alg=%d",
                           t2_keyinfo[i].keysegs, t2_keyinfo[i].key_alg));
      DBUG_RETURN(1);
    }
    for (j=  t1_keyinfo[i].keysegs; j--;)
    {
      uint8 t1_keysegs_j__type= t1_keysegs[j].type;

      /*
        Table migration from 4.1 to 5.1. In 5.1 a *TEXT key part is
        always HA_KEYTYPE_VARTEXT2. In 4.1 we had only the equivalent of
        HA_KEYTYPE_VARTEXT1. Since we treat both the same on MyISAM
        level, we can ignore a mismatch between these types.
      */
      if ((t1_keysegs[j].flag & HA_BLOB_PART) &&
          (t2_keysegs[j].flag & HA_BLOB_PART))
      {
        if ((t1_keysegs_j__type == HA_KEYTYPE_VARTEXT2) &&
            (t2_keysegs[j].type == HA_KEYTYPE_VARTEXT1))
          t1_keysegs_j__type= HA_KEYTYPE_VARTEXT1; /* purecov: tested */
        else if ((t1_keysegs_j__type == HA_KEYTYPE_VARBINARY2) &&
                 (t2_keysegs[j].type == HA_KEYTYPE_VARBINARY1))
          t1_keysegs_j__type= HA_KEYTYPE_VARBINARY1; /* purecov: inspected */
      }

      if ((!mysql_40_compat &&
          t1_keysegs[j].language != t2_keysegs[j].language) ||
          t1_keysegs_j__type != t2_keysegs[j].type ||
          t1_keysegs[j].null_bit != t2_keysegs[j].null_bit ||
          t1_keysegs[j].length != t2_keysegs[j].length ||
          t1_keysegs[j].start != t2_keysegs[j].start)
      {
        DBUG_PRINT("error", ("Key segment %d (key %d) has different "
                             "definition", j, i));
        DBUG_PRINT("error", ("t1_type=%d, t1_language=%d, t1_null_bit=%d, "
                             "t1_length=%d",
                             t1_keysegs[j].type, t1_keysegs[j].language,
                             t1_keysegs[j].null_bit, t1_keysegs[j].length));
        DBUG_PRINT("error", ("t2_type=%d, t2_language=%d, t2_null_bit=%d, "
                             "t2_length=%d",
                             t2_keysegs[j].type, t2_keysegs[j].language,
                             t2_keysegs[j].null_bit, t2_keysegs[j].length));

        DBUG_RETURN(1);
      }
    }
  }
  for (i= 0; i < t1_recs; i++)
  {
    MI_COLUMNDEF *t1_rec= &t1_recinfo[i];
    MI_COLUMNDEF *t2_rec= &t2_recinfo[i];
    /*
      FIELD_SKIP_ZERO can be changed to FIELD_NORMAL in mi_create,
      see NOTE1 in mi_create.c
    */
    if ((t1_rec->type != t2_rec->type &&
         !(t1_rec->type == (int) FIELD_SKIP_ZERO &&
           t1_rec->length == 1 &&
           t2_rec->type == (int) FIELD_NORMAL)) ||
        t1_rec->length != t2_rec->length ||
        t1_rec->null_bit != t2_rec->null_bit)
    {
      DBUG_PRINT("error", ("Field %d has different definition", i));
      DBUG_PRINT("error", ("t1_type=%d, t1_length=%d, t1_null_bit=%d",
                           t1_rec->type, t1_rec->length, t1_rec->null_bit));
      DBUG_PRINT("error", ("t2_type=%d, t2_length=%d, t2_null_bit=%d",
                           t2_rec->type, t2_rec->length, t2_rec->null_bit));
      DBUG_RETURN(1);
    }
  }
  DBUG_RETURN(0);
}


extern "C" {

volatile int *killed_ptr(MI_CHECK *param)
{
  /* In theory Unsafe conversion, but should be ok for now */
  return (int*) &(((THD *)(param->thd))->killed);
}

void mi_check_print_error(MI_CHECK *param, const char *fmt,...)
{
  param->error_printed|=1;
  param->out_flag|= O_DATA_LOST;
  va_list args;
  va_start(args, fmt);
  mi_check_print_msg(param, "error", fmt, args);
  va_end(args);
}

void mi_check_print_info(MI_CHECK *param, const char *fmt,...)
{
  va_list args;
  va_start(args, fmt);
  mi_check_print_msg(param, "info", fmt, args);
  va_end(args);
}

void mi_check_print_warning(MI_CHECK *param, const char *fmt,...)
{
  param->warning_printed=1;
  param->out_flag|= O_DATA_LOST;
  va_list args;
  va_start(args, fmt);
  mi_check_print_msg(param, "warning", fmt, args);
  va_end(args);
}


/**
  Report list of threads (and queries) accessing a table, thread_id of a
  thread that detected corruption, ource file name and line number where
  this corruption was detected, optional extra information (string).

  This function is intended to be used when table corruption is detected.

  @param[in] file      MI_INFO object.
  @param[in] message   Optional error message.
  @param[in] sfile     Name of source file.
  @param[in] sline     Line number in source file.

  @return void
*/

void _mi_report_crashed(MI_INFO *file, const char *message,
                        const char *sfile, uint sline)
{
  THD *cur_thd;
  LIST *element;
  char buf[1024];
  mysql_mutex_lock(&file->s->intern_lock);
  if ((cur_thd= (THD*) file->in_use.data))
    sql_print_error("Got an error from thread_id=%u, %s:%d",
                    cur_thd->thread_id(), sfile, sline);
  else
    sql_print_error("Got an error from unknown thread, %s:%d", sfile, sline);
  if (message)
    sql_print_error("%s", message);
  for (element= file->s->in_use; element; element= list_rest(element))
  {
    THD *thd= (THD*) element->data;
    sql_print_error("%s", thd ? thd_security_context(thd, buf, sizeof(buf), 0)
                              : "Unknown thread accessing table");
  }
  mysql_mutex_unlock(&file->s->intern_lock);
}

}


ha_myisam::ha_myisam(handlerton *hton, TABLE_SHARE *table_arg)
  :handler(hton, table_arg), file(0),
  int_table_flags(HA_NULL_IN_KEY | HA_CAN_FULLTEXT | HA_CAN_SQL_HANDLER |
                  HA_BINLOG_ROW_CAPABLE | HA_BINLOG_STMT_CAPABLE |
                  HA_DUPLICATE_POS | HA_CAN_INDEX_BLOBS | HA_AUTO_PART_KEY |
                  HA_FILE_BASED | HA_CAN_GEOMETRY | HA_NO_TRANSACTIONS |
                  HA_CAN_BIT_FIELD | HA_CAN_RTREEKEYS |
                  HA_HAS_RECORDS | HA_STATS_RECORDS_IS_EXACT | HA_CAN_REPAIR |
                  HA_GENERATED_COLUMNS | 
                  HA_ATTACHABLE_TRX_COMPATIBLE),
   can_enable_indexes(1), ds_mrr(this)
{}

handler *ha_myisam::clone(const char *name, MEM_ROOT *mem_root)
{
  ha_myisam *new_handler= static_cast <ha_myisam *>(handler::clone(name,
                                                                   mem_root));
  if (new_handler)
    new_handler->file->state= file->state;
  return new_handler;
}


static const char *ha_myisam_exts[] = {
  ".MYI",
  ".MYD",
  NullS
};

const char **ha_myisam::bas_ext() const
{
  return ha_myisam_exts;
}


/**
  @brief Check if the given db.tablename is a system table for this SE.

  @param db                         Database name to check.
  @param table_name                 table name to check.
  @param is_sql_layer_system_table  if the supplied db.table_name is a SQL
                                    layer system table.

  @note As for 5.7, mysql doesn't support MyISAM as an engine for the following
        system tables: columns_priv, db, procs_priv, proxies_priv, tables_priv,
        user.

  @note In case there is a need to define MYISAM specific system
        database, then please see reference implementation in
        ha_example.cc.

  @return
    @retval TRUE   Given db.table_name is supported system table.
    @retval FALSE  Given db.table_name is not a supported system table.
*/

static bool myisam_is_supported_system_table(const char *db,
                                      const char *table_name,
                                      bool is_sql_layer_system_table)
{
  THD *thd= current_thd;

  if (thd->lex->sql_command == SQLCOM_CREATE_TABLE ||
      thd->lex->sql_command == SQLCOM_ALTER_TABLE)
  {
    /*
      We allow creation of ACL tables in MyISAM to allow upgrade from
      older versions through mysqldump and downgrade.
    */
    // Does MYISAM support "ALL" SQL layer system tables ?
    if (is_sql_layer_system_table)
      return true;

    /*
      Currently MYISAM does not support any other SE specific
      system tables. If in future it does, please see ha_example.cc
      for reference implementation
    */

    return false;
  }
  else
  {
    static const char* unsupported_system_tables[]= { "columns_priv",
                                                      "db",
                                                      "procs_priv",
                                                      "proxies_priv",
                                                      "tables_priv",
                                                      "user",
                                                      (const char *)NULL };

    if (is_sql_layer_system_table)
    {
      for (unsigned i= 0; unsupported_system_tables[i] != NULL; ++i)
      {
        if (!strcmp(table_name, unsupported_system_tables[i]))
          // Doesn't support MYISAM for this table name
          return false;
      }
      // Support MYISAM for other system tables not listed explicitly
      return true;
    }

    /*
      Currently MYISAM does not support any other SE specific
      system tables. If in future it does, please see ha_example.cc
      for reference implementation
    */

    return false;
  }
}

const char *ha_myisam::index_type(uint key_number)
{
  return ((table->key_info[key_number].flags & HA_FULLTEXT) ? 
	  "FULLTEXT" :
	  (table->key_info[key_number].flags & HA_SPATIAL) ?
	  "SPATIAL" :
	  (table->key_info[key_number].algorithm == HA_KEY_ALG_RTREE) ?
	  "RTREE" :
	  "BTREE");
}


/* Name is here without an extension */
int ha_myisam::open(const char *name, int mode, uint test_if_locked)
{
  MI_KEYDEF *keyinfo;
  MI_COLUMNDEF *recinfo= 0;
  Myisam_handler_share *my_handler_share;
  MYISAM_SHARE *share= NULL;
  uint recs;
  uint i;

  /*
    If the user wants to have memory mapped data files, add an
    open_flag. Do not memory map temporary tables because they are
    expected to be inserted and thus extended a lot. Memory mapping is
    efficient for files that keep their size, but very inefficient for
    growing files. Using an open_flag instead of calling mi_extra(...
    HA_EXTRA_MMAP ...) after mi_open() has the advantage that the
    mapping is not repeated for every open, but just done on the initial
    open, when the MyISAM share is created. Everytime the server
    requires to open a new instance of a table it calls this method. We
    will always supply HA_OPEN_MMAP for a permanent table. However, the
    MyISAM storage engine will ignore this flag if this is a secondary
    open of a table that is in use by other threads already (if the
    MyISAM share exists already).
  */
  if (!(test_if_locked & HA_OPEN_TMP_TABLE) && opt_myisam_use_mmap)
    test_if_locked|= HA_OPEN_MMAP;

  /*
     We are allocating the handler share only in case of normal MyISAM tables
  */
  if (table->s->tmp_table == NO_TMP_TABLE)
  {
    lock_shared_ha_data();
    my_handler_share= static_cast <Myisam_handler_share*>(get_ha_share_ptr());
    if (my_handler_share)
      share= my_handler_share->m_share;

    if (!(file= mi_open_share(name, share, mode,
                              test_if_locked | HA_OPEN_FROM_SQL_LAYER)))
    {
      unlock_shared_ha_data();
      return (my_errno() ? my_errno() : -1);
    }
    if (!my_handler_share)
    {
      my_handler_share= new (std::nothrow) Myisam_handler_share;
      if (my_handler_share)
      {
        my_handler_share->m_share= file->s;
        set_ha_share_ptr(static_cast <Handler_share*>(my_handler_share));
      }
      else
      {
        mi_close(file);
        unlock_shared_ha_data();
        return (my_errno() ? my_errno() : HA_ERR_OUT_OF_MEM);
      }
    }
    unlock_shared_ha_data();
  }
  else
     if (!(file=
           mi_open_share(name, share, mode,
                         test_if_locked | HA_OPEN_FROM_SQL_LAYER)))
       return (my_errno() ? my_errno() : -1);

  if (!table->s->tmp_table) /* No need to perform a check for tmp table */
  {
    set_my_errno(table2myisam(table, &keyinfo, &recinfo, &recs));
    if (my_errno())
    {
      /* purecov: begin inspected */
      DBUG_PRINT("error", ("Failed to convert TABLE object to MyISAM "
                           "key and column definition"));
      goto err;
      /* purecov: end */
    }
    if (check_definition(keyinfo, recinfo, table->s->keys, recs,
                         file->s->keyinfo, file->s->rec,
                         file->s->base.keys, file->s->base.fields,
                         true, table))
    {
      /* purecov: begin inspected */
      set_my_errno(HA_ERR_CRASHED);
      goto err;
      /* purecov: end */
    }
  }
  
  if (test_if_locked & (HA_OPEN_IGNORE_IF_LOCKED | HA_OPEN_TMP_TABLE))
    (void) mi_extra(file, HA_EXTRA_NO_WAIT_LOCK, 0);

  info(HA_STATUS_NO_LOCK | HA_STATUS_VARIABLE | HA_STATUS_CONST);
  if (!(test_if_locked & HA_OPEN_WAIT_IF_LOCKED))
    (void) mi_extra(file, HA_EXTRA_WAIT_LOCK, 0);
  if (!table->s->db_record_offset)
    int_table_flags|=HA_REC_NOT_IN_SEQ;
  if (file->s->options & (HA_OPTION_CHECKSUM | HA_OPTION_COMPRESS_RECORD))
    int_table_flags|=HA_HAS_CHECKSUM;
  
  for (i= 0; i < table->s->keys; i++)
  {
    plugin_ref parser= table->key_info[i].parser;
    if (table->key_info[i].flags & HA_USES_PARSER)
      file->s->keyinfo[i].parser=
        (struct st_mysql_ftparser *)plugin_decl(parser)->info;
    table->key_info[i].block_size= file->s->keyinfo[i].block_length;
  }
  set_my_errno(0);
  goto end;
 err:
  this->close();
 end:
  /*
    Both recinfo and keydef are allocated by my_multi_malloc(), thus only
    recinfo must be freed.
  */
  if (recinfo)
    my_free(recinfo);
  return my_errno();
}

int ha_myisam::close(void)
{
  my_bool closed_share= FALSE;
  lock_shared_ha_data();
  int err= mi_close_share(file, &closed_share);
  file= 0;
  /*
    Since tmp tables will also come to the same flow. To distinguesh with them
    we need to check table_share->tmp_table.
  */
  if (closed_share && table_share->tmp_table == NO_TMP_TABLE)
  {
    Myisam_handler_share *my_handler_share=
      static_cast <Myisam_handler_share*>(get_ha_share_ptr());
    if (my_handler_share && my_handler_share->m_share)
      delete (my_handler_share);
    set_ha_share_ptr(NULL);
  }
  unlock_shared_ha_data();
  return err;
}

int ha_myisam::write_row(uchar *buf)
{
  ha_statistic_increment(&System_status_var::ha_write_count);

  /*
    If we have an auto_increment column and we are writing a changed row
    or a new row, then update the auto_increment value in the record.
  */
  if (table->next_number_field && buf == table->record[0])
  {
    int error;
    if ((error= update_auto_increment()))
      return error;
  }
  return mi_write(file,buf);
}

int ha_myisam::check(THD* thd, HA_CHECK_OPT* check_opt)
{
  if (!file) return HA_ADMIN_INTERNAL_ERROR;
  int error;
  MI_CHECK param;
  MYISAM_SHARE* share = file->s;
  const char *old_proc_info=thd->proc_info;

  thd_proc_info(thd, "Checking table");
  myisamchk_init(&param);
  param.thd = thd;
  param.op_name =   "check";
  param.db_name=    table->s->db.str;
  param.table_name= table->alias;
  param.testflag = check_opt->flags | T_CHECK | T_SILENT;
  param.stats_method= (enum_mi_stats_method)THDVAR(thd, stats_method);

  if (!(table->db_stat & HA_READ_ONLY))
    param.testflag|= T_STATISTICS;
  param.using_global_keycache = 1;

  if (!mi_is_crashed(file) &&
      (((param.testflag & T_CHECK_ONLY_CHANGED) &&
	!(share->state.changed & (STATE_CHANGED | STATE_CRASHED |
				  STATE_CRASHED_ON_REPAIR)) &&
	share->state.open_count == 0) ||
       ((param.testflag & T_FAST) && (share->state.open_count ==
				      (uint) (share->global_changed ? 1 : 0)))))
    return HA_ADMIN_ALREADY_DONE;

  error = chk_status(&param, file);		// Not fatal
  error = chk_size(&param, file);
  if (!error)
    error |= chk_del(&param, file, param.testflag);
  if (!error)
    error = chk_key(&param, file);
  if (!error)
  {
    if ((!(param.testflag & T_QUICK) &&
	 ((share->options &
	   (HA_OPTION_PACK_RECORD | HA_OPTION_COMPRESS_RECORD)) ||
	  (param.testflag & (T_EXTEND | T_MEDIUM)))) ||
	mi_is_crashed(file))
    {
      uint old_testflag=param.testflag;
      param.testflag|=T_MEDIUM;
      if (!(error= init_io_cache(&param.read_cache, file->dfile,
                                 my_default_record_cache_size, READ_CACHE,
                                 share->pack.header_length, 1, MYF(MY_WME))))
      {
        error= chk_data_link(&param, file, param.testflag & T_EXTEND);
        end_io_cache(&(param.read_cache));
      }
      param.testflag= old_testflag;
    }
  }
  if (!error)
  {
    if ((share->state.changed & (STATE_CHANGED |
				 STATE_CRASHED_ON_REPAIR |
				 STATE_CRASHED | STATE_NOT_ANALYZED)) ||
	(param.testflag & T_STATISTICS) ||
	mi_is_crashed(file))
    {
      file->update|=HA_STATE_CHANGED | HA_STATE_ROW_CHANGED;
      mysql_mutex_lock(&share->intern_lock);
      share->state.changed&= ~(STATE_CHANGED | STATE_CRASHED |
			       STATE_CRASHED_ON_REPAIR);
      if (!(table->db_stat & HA_READ_ONLY))
	error=update_state_info(&param,file,UPDATE_TIME | UPDATE_OPEN_COUNT |
				UPDATE_STAT);
      mysql_mutex_unlock(&share->intern_lock);
      info(HA_STATUS_NO_LOCK | HA_STATUS_TIME | HA_STATUS_VARIABLE |
	   HA_STATUS_CONST);
    }
  }
  else if (!mi_is_crashed(file) && !thd->killed)
  {
    mi_mark_crashed(file);
    file->update |= HA_STATE_CHANGED | HA_STATE_ROW_CHANGED;
  }

  thd_proc_info(thd, old_proc_info);
  return error ? HA_ADMIN_CORRUPT : HA_ADMIN_OK;
}


/*
  analyze the key distribution in the table
  As the table may be only locked for read, we have to take into account that
  two threads may do an analyze at the same time!
*/

int ha_myisam::analyze(THD *thd, HA_CHECK_OPT* check_opt)
{
  int error=0;
  MI_CHECK param;
  MYISAM_SHARE* share = file->s;

  myisamchk_init(&param);
  param.thd = thd;
  param.op_name=    "analyze";
  param.db_name=    table->s->db.str;
  param.table_name= table->alias;
  param.testflag= (T_FAST | T_CHECK | T_SILENT | T_STATISTICS |
                   T_DONT_CHECK_CHECKSUM);
  param.using_global_keycache = 1;
  param.stats_method= (enum_mi_stats_method)THDVAR(thd, stats_method);

  if (!(share->state.changed & STATE_NOT_ANALYZED))
    return HA_ADMIN_ALREADY_DONE;

  error = chk_key(&param, file);
  if (!error)
  {
    mysql_mutex_lock(&share->intern_lock);
    error=update_state_info(&param,file,UPDATE_STAT);
    mysql_mutex_unlock(&share->intern_lock);
  }
  else if (!mi_is_crashed(file) && !thd->killed)
    mi_mark_crashed(file);
  return error ? HA_ADMIN_CORRUPT : HA_ADMIN_OK;
}


int ha_myisam::repair(THD* thd, HA_CHECK_OPT *check_opt)
{
  int error;
  MI_CHECK param;
  ha_rows start_records;

  if (!file) return HA_ADMIN_INTERNAL_ERROR;

  myisamchk_init(&param);
  param.thd = thd;
  param.op_name=  "repair";
  param.testflag= ((check_opt->flags & ~(T_EXTEND)) |
                   T_SILENT | T_FORCE_CREATE | T_CALC_CHECKSUM |
                   (check_opt->flags & T_EXTEND ? T_REP : T_REP_BY_SORT));
  param.sort_buffer_length=  THDVAR(thd, sort_buffer_size);
  start_records=file->state->records;
  while ((error=repair(thd,param,0)) && param.retry_repair)
  {
    param.retry_repair=0;
    if (test_all_bits(param.testflag,
		      (uint) (T_RETRY_WITHOUT_QUICK | T_QUICK)))
    {
      param.testflag&= ~T_RETRY_WITHOUT_QUICK;
      sql_print_information("Retrying repair of: '%s' without quick",
                            table->s->path.str);
      continue;
    }
    param.testflag&= ~T_QUICK;
    if ((param.testflag & T_REP_BY_SORT))
    {
      param.testflag= (param.testflag & ~T_REP_BY_SORT) | T_REP;
      sql_print_information("Retrying repair of: '%s' with keycache",
                            table->s->path.str);
      continue;
    }
    break;
  }
  if (!error && start_records != file->state->records &&
      !(check_opt->flags & T_VERY_SILENT))
  {
    char llbuff[22],llbuff2[22];
    sql_print_information("Found %s of %s rows when repairing '%s'",
                          llstr(file->state->records, llbuff),
                          llstr(start_records, llbuff2),
                          table->s->path.str);
  }
  return error;
}

int ha_myisam::optimize(THD* thd, HA_CHECK_OPT *check_opt)
{
  int error;
  if (!file) return HA_ADMIN_INTERNAL_ERROR;
  MI_CHECK param;

  myisamchk_init(&param);
  param.thd = thd;
  param.op_name= "optimize";
  param.testflag= (check_opt->flags | T_SILENT | T_FORCE_CREATE |
                   T_REP_BY_SORT | T_STATISTICS | T_SORT_INDEX);
  param.sort_buffer_length=  THDVAR(thd, sort_buffer_size);
  if ((error= repair(thd,param,1)) && param.retry_repair)
  {
    sql_print_warning("Warning: Optimize table got errno %d on %s.%s, retrying",
                      my_errno(), param.db_name, param.table_name);
    param.testflag&= ~T_REP_BY_SORT;
    error= repair(thd,param,1);
  }
  return error;
}


int ha_myisam::repair(THD *thd, MI_CHECK &param, bool do_optimize)
{
  int error=0;
  uint local_testflag=param.testflag;
  bool optimize_done= !do_optimize, statistics_done=0;
  bool has_old_locks= thd->locked_tables_mode || file->lock_type != F_UNLCK;
  const char *old_proc_info=thd->proc_info;
  char fixed_name[FN_REFLEN];
  MYISAM_SHARE* share = file->s;
  ha_rows rows= file->state->records;
  DBUG_ENTER("ha_myisam::repair");

  param.db_name=    table->s->db.str;
  param.table_name= table->alias;
  param.using_global_keycache = 1;
  param.thd= thd;
  param.tmpdir= &mysql_tmpdir_list;
  param.out_flag= 0;
  my_stpcpy(fixed_name,file->filename);

  // Release latches since this can take a long time
  ha_release_temporary_latches(thd);

  // Don't lock tables if we have used LOCK TABLE or already locked.
  if (!has_old_locks &&
      mi_lock_database(file, table->s->tmp_table ? F_EXTRA_LCK : F_WRLCK))
  {
    char errbuf[MYSYS_STRERROR_SIZE];
<<<<<<< HEAD
    mi_check_print_error(&param, ER_THD(thd, ER_CANT_LOCK), my_errno,
                         my_strerror(errbuf, sizeof(errbuf), my_errno));
=======
    mi_check_print_error(&param, ER(ER_CANT_LOCK), my_errno(),
                         my_strerror(errbuf, sizeof(errbuf), my_errno()));
>>>>>>> 13ccce6f
    DBUG_RETURN(HA_ADMIN_FAILED);
  }

  if (!do_optimize ||
      ((file->state->del || share->state.split != file->state->records) &&
       (!(param.testflag & T_QUICK) ||
	!(share->state.changed & STATE_NOT_OPTIMIZED_KEYS))))
  {
    ulonglong key_map= ((local_testflag & T_CREATE_MISSING_KEYS) ?
			mi_get_mask_all_keys_active(share->base.keys) :
			share->state.key_map);
    uint testflag=param.testflag;
    bool remap= MY_TEST(share->file_map);
    /*
      mi_repair*() functions family use file I/O even if memory
      mapping is available.

      Since mixing mmap I/O and file I/O may cause various artifacts,
      memory mapping must be disabled.
    */
    if (remap)
      mi_munmap_file(file);
    if (mi_test_if_sort_rep(file,file->state->records,key_map,0) &&
	(local_testflag & T_REP_BY_SORT))
    {
      local_testflag|= T_STATISTICS;
      param.testflag|= T_STATISTICS;		// We get this for free
      statistics_done=1;
      if (THDVAR(thd, repair_threads)>1)
      {
        char buf[40];
        /* TODO: respect myisam_repair_threads variable */
        my_snprintf(buf, 40, "Repair with %d threads", my_count_bits(key_map));
        thd_proc_info(thd, buf);
        error = mi_repair_parallel(&param, file, fixed_name,
            param.testflag & T_QUICK);
        thd_proc_info(thd, "Repair done"); // to reset proc_info, as
                                      // it was pointing to local buffer
      }
      else
      {
        thd_proc_info(thd, "Repair by sorting");
        error = mi_repair_by_sort(&param, file, fixed_name,
            param.testflag & T_QUICK);
      }
    }
    else
    {
      thd_proc_info(thd, "Repair with keycache");
      param.testflag &= ~T_REP_BY_SORT;
      error=  mi_repair(&param, file, fixed_name,
			param.testflag & T_QUICK);
    }
    if (remap)
      mi_dynmap_file(file, file->state->data_file_length);
    param.testflag=testflag;
    optimize_done=1;
  }
  if (!error)
  {
    if ((local_testflag & T_SORT_INDEX) &&
	(share->state.changed & STATE_NOT_SORTED_PAGES))
    {
      optimize_done=1;
      thd_proc_info(thd, "Sorting index");
      error=mi_sort_index(&param,file,fixed_name);
    }
    if (!statistics_done && (local_testflag & T_STATISTICS))
    {
      if (share->state.changed & STATE_NOT_ANALYZED)
      {
	optimize_done=1;
	thd_proc_info(thd, "Analyzing");
	error = chk_key(&param, file);
      }
      else
	local_testflag&= ~T_STATISTICS;		// Don't update statistics
    }
  }
  thd_proc_info(thd, "Saving state");
  if (!error)
  {
    if ((share->state.changed & STATE_CHANGED) || mi_is_crashed(file))
    {
      share->state.changed&= ~(STATE_CHANGED | STATE_CRASHED |
			       STATE_CRASHED_ON_REPAIR);
      file->update|=HA_STATE_CHANGED | HA_STATE_ROW_CHANGED;
    }
    /*
      the following 'if', thought conceptually wrong,
      is a useful optimization nevertheless.
    */
    if (file->state != &file->s->state.state)
      file->s->state.state = *file->state;
    if (file->s->base.auto_key)
      update_auto_increment_key(&param, file, 1);
    if (optimize_done)
      error = update_state_info(&param, file,
				UPDATE_TIME | UPDATE_OPEN_COUNT |
				(local_testflag &
				 T_STATISTICS ? UPDATE_STAT : 0));
    info(HA_STATUS_NO_LOCK | HA_STATUS_TIME | HA_STATUS_VARIABLE |
	 HA_STATUS_CONST);
    if (rows != file->state->records && ! (param.testflag & T_VERY_SILENT))
    {
      char llbuff[22],llbuff2[22];
      mi_check_print_warning(&param,"Number of rows changed from %s to %s",
			     llstr(rows,llbuff),
			     llstr(file->state->records,llbuff2));
    }
  }
  else
  {
    mi_mark_crashed_on_repair(file);
    file->update |= HA_STATE_CHANGED | HA_STATE_ROW_CHANGED;
    update_state_info(&param, file, 0);
  }
  thd_proc_info(thd, old_proc_info);
  if (!has_old_locks)
    mi_lock_database(file,F_UNLCK);
  DBUG_RETURN(error ? HA_ADMIN_FAILED :
	      !optimize_done ? HA_ADMIN_ALREADY_DONE : HA_ADMIN_OK);
}


/*
  Assign table indexes to a specific key cache.
*/

int ha_myisam::assign_to_keycache(THD* thd, HA_CHECK_OPT *check_opt)
{
  KEY_CACHE *new_key_cache= check_opt->key_cache;
  const char *errmsg= 0;
  int error= HA_ADMIN_OK;
  ulonglong map;
  TABLE_LIST *table_list= table->pos_in_table_list;
  DBUG_ENTER("ha_myisam::assign_to_keycache");

  table->keys_in_use_for_query.clear_all();

  if (table_list->process_index_hints(table))
    DBUG_RETURN(HA_ADMIN_FAILED);
  map= ~(ulonglong) 0;
  if (!table->keys_in_use_for_query.is_clear_all())
    /* use all keys if there's no list specified by the user through hints */
    map= table->keys_in_use_for_query.to_ulonglong();

  if ((error= mi_assign_to_key_cache(file, map, new_key_cache)))
  { 
    char buf[STRING_BUFFER_USUAL_SIZE];
    my_snprintf(buf, sizeof(buf),
		"Failed to flush to index file (errno: %d)", error);
    errmsg= buf;
    error= HA_ADMIN_CORRUPT;
  }

  if (error != HA_ADMIN_OK)
  {
    /* Send error to user */
    MI_CHECK param;
    myisamchk_init(&param);
    param.thd= thd;
    param.op_name=    "assign_to_keycache";
    param.db_name=    table->s->db.str;
    param.table_name= table->s->table_name.str;
    param.testflag= 0;
    mi_check_print_error(&param, "%s", errmsg);
  }
  DBUG_RETURN(error);
}


/*
  Preload pages of the index file for a table into the key cache.
*/

int ha_myisam::preload_keys(THD* thd, HA_CHECK_OPT *check_opt)
{
  int error;
  const char *errmsg;
  ulonglong map;
  TABLE_LIST *table_list= table->pos_in_table_list;
  my_bool ignore_leaves= table_list->ignore_leaves;
  char buf[MYSQL_ERRMSG_SIZE];

  DBUG_ENTER("ha_myisam::preload_keys");

  table->keys_in_use_for_query.clear_all();

  if (table_list->process_index_hints(table))
    DBUG_RETURN(HA_ADMIN_FAILED);

  map= ~(ulonglong) 0;
  /* Check validity of the index references */
  if (!table->keys_in_use_for_query.is_clear_all())
    /* use all keys if there's no list specified by the user through hints */
    map= table->keys_in_use_for_query.to_ulonglong();

  mi_extra(file, HA_EXTRA_PRELOAD_BUFFER_SIZE,
           (void *) &thd->variables.preload_buff_size);

  if ((error= mi_preload(file, map, ignore_leaves)))
  {
    switch (error) {
    case HA_ERR_NON_UNIQUE_BLOCK_SIZE:
      errmsg= "Indexes use different block sizes";
      break;
    case HA_ERR_OUT_OF_MEM:
      errmsg= "Failed to allocate buffer";
      break;
    default:
      my_snprintf(buf, sizeof(buf),
                  "Failed to read from index file (errno: %d)", my_errno());
      errmsg= buf;
    }
    error= HA_ADMIN_FAILED;
    goto err;
  }

  DBUG_RETURN(HA_ADMIN_OK);

 err:
  {
    MI_CHECK param;
    myisamchk_init(&param);
    param.thd= thd;
    param.op_name=    "preload_keys";
    param.db_name=    table->s->db.str;
    param.table_name= table->s->table_name.str;
    param.testflag=   0;
    mi_check_print_error(&param, "%s", errmsg);
    DBUG_RETURN(error);
  }
}


/*
  Disable indexes, making it persistent if requested.

  SYNOPSIS
    disable_indexes()
    mode        mode of operation:
                HA_KEY_SWITCH_NONUNIQ      disable all non-unique keys
                HA_KEY_SWITCH_ALL          disable all keys
                HA_KEY_SWITCH_NONUNIQ_SAVE dis. non-uni. and make persistent
                HA_KEY_SWITCH_ALL_SAVE     dis. all keys and make persistent

  IMPLEMENTATION
    HA_KEY_SWITCH_NONUNIQ       is not implemented.
    HA_KEY_SWITCH_ALL_SAVE      is not implemented.

  RETURN
    0  ok
    HA_ERR_WRONG_COMMAND  mode not implemented.
*/

int ha_myisam::disable_indexes(uint mode)
{
  int error;

  if (mode == HA_KEY_SWITCH_ALL)
  {
    /* call a storage engine function to switch the key map */
    error= mi_disable_indexes(file);
  }
  else if (mode == HA_KEY_SWITCH_NONUNIQ_SAVE)
  {
    mi_extra(file, HA_EXTRA_NO_KEYS, 0);
    info(HA_STATUS_CONST);                        // Read new key info
    error= 0;
  }
  else
  {
    /* mode not implemented */
    error= HA_ERR_WRONG_COMMAND;
  }
  return error;
}


/*
  Enable indexes, making it persistent if requested.

  SYNOPSIS
    enable_indexes()
    mode        mode of operation:
                HA_KEY_SWITCH_NONUNIQ      enable all non-unique keys
                HA_KEY_SWITCH_ALL          enable all keys
                HA_KEY_SWITCH_NONUNIQ_SAVE en. non-uni. and make persistent
                HA_KEY_SWITCH_ALL_SAVE     en. all keys and make persistent

  DESCRIPTION
    Enable indexes, which might have been disabled by disable_index() before.
    The modes without _SAVE work only if both data and indexes are empty,
    since the MyISAM repair would enable them persistently.
    To be sure in these cases, call handler::delete_all_rows() before.

  IMPLEMENTATION
    HA_KEY_SWITCH_NONUNIQ       is not implemented.
    HA_KEY_SWITCH_ALL_SAVE      is not implemented.

  RETURN
    0  ok
    !=0  Error, among others:
    HA_ERR_CRASHED  data or index is non-empty. Delete all rows and retry.
    HA_ERR_WRONG_COMMAND  mode not implemented.
*/

int ha_myisam::enable_indexes(uint mode)
{
  int error;

  DBUG_EXECUTE_IF("wait_in_enable_indexes",
                  debug_wait_for_kill("wait_in_enable_indexes"); );

  if (mi_is_all_keys_active(file->s->state.key_map, file->s->base.keys))
  {
    /* All indexes are enabled already. */
    return 0;
  }

  if (mode == HA_KEY_SWITCH_ALL)
  {
    error= mi_enable_indexes(file);
    /*
       Do not try to repair on error,
       as this could make the enabled state persistent,
       but mode==HA_KEY_SWITCH_ALL forbids it.
    */
  }
  else if (mode == HA_KEY_SWITCH_NONUNIQ_SAVE)
  {
    THD *thd=current_thd;
    MI_CHECK param;
    const char *save_proc_info=thd->proc_info;
    thd_proc_info(thd, "Creating index");
    myisamchk_init(&param);
    param.op_name= "recreating_index";
    param.testflag= (T_SILENT | T_REP_BY_SORT | T_QUICK |
                     T_CREATE_MISSING_KEYS);
    param.myf_rw&= ~MY_WAIT_IF_FULL;
    param.sort_buffer_length=  THDVAR(thd, sort_buffer_size);
    param.stats_method= (enum_mi_stats_method)THDVAR(thd, stats_method);
    param.tmpdir=&mysql_tmpdir_list;
    if ((error= (repair(thd,param,0) != HA_ADMIN_OK)) && param.retry_repair)
    {
      sql_print_warning("Warning: Enabling keys got errno %d on %s.%s, retrying",
                        my_errno(), param.db_name, param.table_name);
      /*
        Repairing by sort failed. Now try standard repair method.
        Still we want to fix only index file. If data file corruption
        was detected (T_RETRY_WITHOUT_QUICK), we shouldn't do much here.
        Let implicit repair do this job.
      */
      if (!(param.testflag & T_RETRY_WITHOUT_QUICK))
      {
        param.testflag&= ~T_REP_BY_SORT;
        error= (repair(thd,param,0) != HA_ADMIN_OK);
      }
      /*
        If the standard repair succeeded, clear all error messages which
        might have been set by the first repair. They can still be seen
        with SHOW WARNINGS then.
      */
      if (! error)
        thd->clear_error();
    }
    info(HA_STATUS_CONST);
    thd_proc_info(thd, save_proc_info);
  }
  else
  {
    /* mode not implemented */
    error= HA_ERR_WRONG_COMMAND;
  }
  return error;
}


/*
  Test if indexes are disabled.


  SYNOPSIS
    indexes_are_disabled()
      no parameters


  RETURN
    0  indexes are not disabled
    1  all indexes are disabled
   [2  non-unique indexes are disabled - NOT YET IMPLEMENTED]
*/

int ha_myisam::indexes_are_disabled(void)
{
  
  return mi_indexes_are_disabled(file);
}


/*
  prepare for a many-rows insert operation
  e.g. - disable indexes (if they can be recreated fast) or
  activate special bulk-insert optimizations

  SYNOPSIS
    start_bulk_insert(rows)
    rows        Rows to be inserted
                0 if we don't know

  NOTICE
    Do not forget to call end_bulk_insert() later!
*/

void ha_myisam::start_bulk_insert(ha_rows rows)
{
  DBUG_ENTER("ha_myisam::start_bulk_insert");
  THD *thd= current_thd;
  ulong size= min(thd->variables.read_buff_size,
                  (ulong) (table->s->avg_row_length*rows));
  DBUG_PRINT("info",("start_bulk_insert: rows %lu size %lu",
                     (ulong) rows, size));

  /* don't enable row cache if too few rows */
  if (! rows || (rows > MI_MIN_ROWS_TO_USE_WRITE_CACHE))
    mi_extra(file, HA_EXTRA_WRITE_CACHE, (void*) &size);

  can_enable_indexes= mi_is_all_keys_active(file->s->state.key_map,
                                            file->s->base.keys);

  /*
    Only disable old index if the table was empty and we are inserting
    a lot of rows.
    Note that in end_bulk_insert() we may truncate the table if
    enable_indexes() failed, thus it's essential that indexes are
    disabled ONLY for an empty table.
  */
  if (file->state->records == 0 && can_enable_indexes &&
      (!rows || rows >= MI_MIN_ROWS_TO_DISABLE_INDEXES))
    mi_disable_non_unique_index(file,rows);
  else
    if (!file->bulk_insert &&
        (!rows || rows >= MI_MIN_ROWS_TO_USE_BULK_INSERT))
    {
      mi_init_bulk_insert(file, thd->variables.bulk_insert_buff_size, rows);
    }
  DBUG_VOID_RETURN;
}

/*
  end special bulk-insert optimizations,
  which have been activated by start_bulk_insert().

  SYNOPSIS
    end_bulk_insert()
    no arguments

  RETURN
    0     OK
    != 0  Error
*/

int ha_myisam::end_bulk_insert()
{
  mi_end_bulk_insert(file);
  int err=mi_extra(file, HA_EXTRA_NO_CACHE, 0);
  if (!err)
  {
    if (can_enable_indexes)
    {
      /* 
        Truncate the table when enable index operation is killed. 
        After truncating the table we don't need to enable the 
        indexes, because the last repair operation is aborted after 
        setting the indexes as active and  trying to recreate them. 
     */
   
      if (((err= enable_indexes(HA_KEY_SWITCH_NONUNIQ_SAVE)) != 0) && 
                                                  current_thd->killed)
      {
        delete_all_rows();
        /* not crashed, despite being killed during repair */
        file->s->state.changed&= ~(STATE_CRASHED|STATE_CRASHED_ON_REPAIR);
      }
    } 
  }
  return err;
}


bool ha_myisam::check_and_repair(THD *thd)
{
  int error=0;
  int marked_crashed;
  HA_CHECK_OPT check_opt;
  DBUG_ENTER("ha_myisam::check_and_repair");

  check_opt.init();
  check_opt.flags= T_MEDIUM | T_AUTO_REPAIR;
  // Don't use quick if deleted rows
  if (!file->state->del && (myisam_recover_options & HA_RECOVER_QUICK))
    check_opt.flags|=T_QUICK;
  sql_print_warning("Checking table:   '%s'",table->s->path.str);

  if ((marked_crashed= mi_is_crashed(file)) || check(thd, &check_opt))
  {
    sql_print_warning("Recovering table: '%s'",table->s->path.str);
    check_opt.flags=
      ((myisam_recover_options & HA_RECOVER_BACKUP ? T_BACKUP_DATA : 0) |
       (marked_crashed                             ? 0 : T_QUICK) |
       (myisam_recover_options & HA_RECOVER_FORCE  ? 0 : T_SAFE_REPAIR) |
       T_AUTO_REPAIR);
    if (repair(thd, &check_opt))
      error=1;
  }
  DBUG_RETURN(error);
}

bool ha_myisam::is_crashed() const
{
  return (file->s->state.changed & STATE_CRASHED ||
	  (my_disable_locking && file->s->state.open_count));
}

int ha_myisam::update_row(const uchar *old_data, uchar *new_data)
{
  ha_statistic_increment(&System_status_var::ha_update_count);
  return mi_update(file,old_data,new_data);
}

int ha_myisam::delete_row(const uchar *buf)
{
  ha_statistic_increment(&System_status_var::ha_delete_count);
  return mi_delete(file,buf);
}

C_MODE_START

ICP_RESULT index_cond_func_myisam(void *arg)
{
  ha_myisam *h= (ha_myisam*)arg;

  if (h->end_range && h->compare_key_icp(h->end_range) > 0)
    return ICP_OUT_OF_RANGE; /* caller should return HA_ERR_END_OF_FILE already */

  return (ICP_RESULT) MY_TEST(h->pushed_idx_cond->val_int());
}

C_MODE_END


int ha_myisam::index_init(uint idx, bool sorted)
{ 
  active_index=idx;
  if (pushed_idx_cond_keyno == idx)
    mi_set_index_cond_func(file, index_cond_func_myisam, this);
  return 0; 
}


int ha_myisam::index_end()
{
  active_index=MAX_KEY;
  //pushed_idx_cond_keyno= MAX_KEY;
  mi_set_index_cond_func(file, NULL, 0);
  in_range_check_pushed_down= FALSE;
  ds_mrr.dsmrr_close();
  return 0; 
}

int ha_myisam::rnd_end()
{
  ds_mrr.dsmrr_close();
  return 0;
}

int ha_myisam::index_read_map(uchar *buf, const uchar *key,
                              key_part_map keypart_map,
                              enum ha_rkey_function find_flag)
{
  MYSQL_INDEX_READ_ROW_START(table_share->db.str, table_share->table_name.str);
  DBUG_ASSERT(inited==INDEX);
  ha_statistic_increment(&System_status_var::ha_read_key_count);
  int error=mi_rkey(file, buf, active_index, key, keypart_map, find_flag);
  table->status=error ? STATUS_NOT_FOUND: 0;
  MYSQL_INDEX_READ_ROW_DONE(error);
  return error;
}

int ha_myisam::index_read_idx_map(uchar *buf, uint index, const uchar *key,
                                  key_part_map keypart_map,
                                  enum ha_rkey_function find_flag)
{
  DBUG_ASSERT(pushed_idx_cond == NULL);
  DBUG_ASSERT(pushed_idx_cond_keyno == MAX_KEY);
  MYSQL_INDEX_READ_ROW_START(table_share->db.str, table_share->table_name.str);
  ha_statistic_increment(&System_status_var::ha_read_key_count);
  int error=mi_rkey(file, buf, index, key, keypart_map, find_flag);
  table->status=error ? STATUS_NOT_FOUND: 0;
  MYSQL_INDEX_READ_ROW_DONE(error);
  return error;
}

int ha_myisam::index_read_last_map(uchar *buf, const uchar *key,
                                   key_part_map keypart_map)
{
  MYSQL_INDEX_READ_ROW_START(table_share->db.str, table_share->table_name.str);
  DBUG_ENTER("ha_myisam::index_read_last");
  DBUG_ASSERT(inited==INDEX);
  ha_statistic_increment(&System_status_var::ha_read_key_count);
  int error=mi_rkey(file, buf, active_index, key, keypart_map,
                    HA_READ_PREFIX_LAST);
  table->status=error ? STATUS_NOT_FOUND: 0;
  MYSQL_INDEX_READ_ROW_DONE(error);
  DBUG_RETURN(error);
}

int ha_myisam::index_next(uchar *buf)
{
  MYSQL_INDEX_READ_ROW_START(table_share->db.str, table_share->table_name.str);
  DBUG_ASSERT(inited==INDEX);
  ha_statistic_increment(&System_status_var::ha_read_next_count);
  int error=mi_rnext(file,buf,active_index);
  table->status=error ? STATUS_NOT_FOUND: 0;
  MYSQL_INDEX_READ_ROW_DONE(error);
  return error;
}

int ha_myisam::index_prev(uchar *buf)
{
  MYSQL_INDEX_READ_ROW_START(table_share->db.str, table_share->table_name.str);
  DBUG_ASSERT(inited==INDEX);
  ha_statistic_increment(&System_status_var::ha_read_prev_count);
  int error=mi_rprev(file,buf, active_index);
  table->status=error ? STATUS_NOT_FOUND: 0;
  MYSQL_INDEX_READ_ROW_DONE(error);
  return error;
}

int ha_myisam::index_first(uchar *buf)
{
  MYSQL_INDEX_READ_ROW_START(table_share->db.str, table_share->table_name.str);
  DBUG_ASSERT(inited==INDEX);
  ha_statistic_increment(&System_status_var::ha_read_first_count);
  int error=mi_rfirst(file, buf, active_index);
  table->status=error ? STATUS_NOT_FOUND: 0;
  MYSQL_INDEX_READ_ROW_DONE(error);
  return error;
}

int ha_myisam::index_last(uchar *buf)
{
  MYSQL_INDEX_READ_ROW_START(table_share->db.str, table_share->table_name.str);
  DBUG_ASSERT(inited==INDEX);
  ha_statistic_increment(&System_status_var::ha_read_last_count);
  int error=mi_rlast(file, buf, active_index);
  table->status=error ? STATUS_NOT_FOUND: 0;
  MYSQL_INDEX_READ_ROW_DONE(error);
  return error;
}

int ha_myisam::index_next_same(uchar *buf,
			       const uchar *key __attribute__((unused)),
			       uint length __attribute__((unused)))
{
  int error;
  DBUG_ASSERT(inited==INDEX);
  MYSQL_INDEX_READ_ROW_START(table_share->db.str, table_share->table_name.str);
  ha_statistic_increment(&System_status_var::ha_read_next_count);
  do
  {
    error= mi_rnext_same(file,buf);
  } while (error == HA_ERR_RECORD_DELETED);
  table->status=error ? STATUS_NOT_FOUND: 0;
  MYSQL_INDEX_READ_ROW_DONE(error);
  return error;
}


int ha_myisam::rnd_init(bool scan)
{
  if (scan)
    return mi_scan_init(file);
  return mi_reset(file);                        // Free buffers
}

int ha_myisam::rnd_next(uchar *buf)
{
  MYSQL_READ_ROW_START(table_share->db.str, table_share->table_name.str,
                       TRUE);
  ha_statistic_increment(&System_status_var::ha_read_rnd_next_count);
  int error=mi_scan(file, buf);
  table->status=error ? STATUS_NOT_FOUND: 0;
  MYSQL_READ_ROW_DONE(error);
  return error;
}

int ha_myisam::rnd_pos(uchar *buf, uchar *pos)
{
  MYSQL_READ_ROW_START(table_share->db.str, table_share->table_name.str,
                       FALSE);
  ha_statistic_increment(&System_status_var::ha_read_rnd_count);
  int error=mi_rrnd(file, buf, my_get_ptr(pos,ref_length));
  table->status=error ? STATUS_NOT_FOUND: 0;
  MYSQL_READ_ROW_DONE(error);
  return error;
}


void ha_myisam::position(const uchar *record)
{
  my_off_t row_position= mi_position(file);
  my_store_ptr(ref, ref_length, row_position);
}

int ha_myisam::info(uint flag)
{
  MI_ISAMINFO misam_info;
  char name_buff[FN_REFLEN];

  (void) mi_status(file,&misam_info,flag);
  if (flag & HA_STATUS_VARIABLE)
  {
    stats.records=           misam_info.records;
    stats.deleted=           misam_info.deleted;
    stats.data_file_length=  misam_info.data_file_length;
    stats.index_file_length= misam_info.index_file_length;
    stats.delete_length=     misam_info.delete_length;
    stats.check_time=        (ulong) misam_info.check_time;
    stats.mean_rec_length=   misam_info.mean_reclength;
  }
  if (flag & HA_STATUS_CONST)
  {
    TABLE_SHARE *share= table->s;
    stats.max_data_file_length=  misam_info.max_data_file_length;
    stats.max_index_file_length= misam_info.max_index_file_length;
    stats.create_time= misam_info.create_time;
    /*
      We want the value of stats.mrr_length_per_rec to be platform independent.
      The size of the chunk at the end of the join buffer used for MRR needs
      is calculated now basing on the values passed in the stats structure.
      The remaining part of the join buffer is used for records. A different
      number of records in the buffer results in a different number of buffer
      refills and in a different order of records in the result set.
    */
    stats.mrr_length_per_rec= misam_info.reflength + 8; // 8=max(sizeof(void *))
    ref_length= misam_info.reflength;
    share->db_options_in_use= misam_info.options;
    stats.block_size= myisam_block_size;        /* record block size */

    /*
      Update share.
      lock_shared_ha_data is slighly abused here, since there is no other
      way of locking the TABLE_SHARE.
    */
    lock_shared_ha_data();
    share->keys_in_use.set_prefix(share->keys);
    share->keys_in_use.intersect_extended(misam_info.key_map);
    share->keys_for_keyread.intersect(share->keys_in_use);
    share->db_record_offset= misam_info.record_offset;
    unlock_shared_ha_data();
    if (share->key_parts)
      memcpy((char*) table->key_info[0].rec_per_key,
	     (char*) misam_info.rec_per_key,
             sizeof(table->key_info[0].rec_per_key[0])*share->key_parts);

   /*
     Set data_file_name and index_file_name to point at the symlink value
     if table is symlinked (Ie;  Real name is not same as generated name)
   */
    data_file_name= index_file_name= 0;
    fn_format(name_buff, file->filename, "", MI_NAME_DEXT,
              MY_APPEND_EXT | MY_UNPACK_FILENAME);
    if (strcmp(name_buff, misam_info.data_file_name))
      data_file_name=misam_info.data_file_name;
    fn_format(name_buff, file->filename, "", MI_NAME_IEXT,
              MY_APPEND_EXT | MY_UNPACK_FILENAME);
    if (strcmp(name_buff, misam_info.index_file_name))
      index_file_name=misam_info.index_file_name;
  }
  if (flag & HA_STATUS_ERRKEY)
  {
    errkey  = misam_info.errkey;
    my_store_ptr(dup_ref, ref_length, misam_info.dupp_key_pos);
  }
  if (flag & HA_STATUS_TIME)
    stats.update_time = (ulong) misam_info.update_time;
  if (flag & HA_STATUS_AUTO)
    stats.auto_increment_value= misam_info.auto_increment;

  return 0;
}


int ha_myisam::extra(enum ha_extra_function operation)
{
  if (operation == HA_EXTRA_MMAP && !opt_myisam_use_mmap)
    return 0;
  return mi_extra(file, operation, 0);
}

int ha_myisam::reset(void)
{
  /* Reset MyISAM specific part for index condition pushdown */
  DBUG_ASSERT(pushed_idx_cond == NULL);
  DBUG_ASSERT(pushed_idx_cond_keyno == MAX_KEY);
  mi_set_index_cond_func(file, NULL, 0);
  ds_mrr.reset();
  return mi_reset(file);
}

/* To be used with WRITE_CACHE and EXTRA_CACHE */

int ha_myisam::extra_opt(enum ha_extra_function operation, ulong cache_size)
{
  return mi_extra(file, operation, (void*) &cache_size);
}

int ha_myisam::delete_all_rows()
{
  return mi_delete_all_rows(file);
}


/*
  Intended to support partitioning.
  Allows a particular partition to be truncated.
*/

int ha_myisam::truncate()
{
  int error= delete_all_rows();
  return error ? error : reset_auto_increment(0);
}

int ha_myisam::reset_auto_increment(ulonglong value)
{
  file->s->state.auto_increment= value;
  return 0;
}

int ha_myisam::delete_table(const char *name)
{
  return mi_delete_table(name);
}


int ha_myisam::external_lock(THD *thd, int lock_type)
{
  file->in_use.data= thd;
  return mi_lock_database(file, !table->s->tmp_table ?
			  lock_type : ((lock_type == F_UNLCK) ?
				       F_UNLCK : F_EXTRA_LCK));
}

THR_LOCK_DATA **ha_myisam::store_lock(THD *thd,
				      THR_LOCK_DATA **to,
				      enum thr_lock_type lock_type)
{
  if (lock_type != TL_IGNORE && file->lock.type == TL_UNLOCK)
    file->lock.type=lock_type;
  *to++= &file->lock;
  return to;
}

void ha_myisam::update_create_info(HA_CREATE_INFO *create_info)
{
  ha_myisam::info(HA_STATUS_AUTO | HA_STATUS_CONST);
  if (!(create_info->used_fields & HA_CREATE_USED_AUTO))
  {
    create_info->auto_increment_value= stats.auto_increment_value;
  }
  create_info->data_file_name=data_file_name;
  create_info->index_file_name=index_file_name;
}


int ha_myisam::create(const char *name, TABLE *table_arg,
		      HA_CREATE_INFO *ha_create_info)
{
  int error;
  uint create_flags= 0, records, i;
  char buff[FN_REFLEN];
  MI_KEYDEF *keydef;
  MI_COLUMNDEF *recinfo;
  MI_CREATE_INFO create_info;
  TABLE_SHARE *share= table_arg->s;
  uint options= share->db_options_in_use;
  DBUG_ENTER("ha_myisam::create");
  for (i= 0; i < share->keys; i++)
  {
    if (table_arg->key_info[i].flags & HA_USES_PARSER)
    {
      create_flags|= HA_CREATE_RELIES_ON_SQL_LAYER;
      break;
    }
  }
  if ((error= table2myisam(table_arg, &keydef, &recinfo, &records)))
    DBUG_RETURN(error); /* purecov: inspected */
  memset(&create_info, 0, sizeof(create_info));
  create_info.max_rows= share->max_rows;
  create_info.reloc_rows= share->min_rows;
  create_info.with_auto_increment= share->next_number_key_offset == 0;
  create_info.auto_increment= (ha_create_info->auto_increment_value ?
                               ha_create_info->auto_increment_value -1 :
                               (ulonglong) 0);
  create_info.data_file_length= ((ulonglong) share->max_rows *
                                 share->avg_row_length);
  create_info.language= share->table_charset->number;

#ifdef HAVE_READLINK
  if (my_enable_symlinks)
  {
    create_info.data_file_name= ha_create_info->data_file_name;
    create_info.index_file_name= ha_create_info->index_file_name;
  }
  else
#endif /* HAVE_READLINK */
  {
    if (ha_create_info->data_file_name)
      push_warning_printf(table_arg->in_use, Sql_condition::SL_WARNING,
                          WARN_OPTION_IGNORED,
                          ER_THD(table_arg->in_use, WARN_OPTION_IGNORED),
                          "DATA DIRECTORY");
    if (ha_create_info->index_file_name)
      push_warning_printf(table_arg->in_use, Sql_condition::SL_WARNING,
                          WARN_OPTION_IGNORED,
                          ER_THD(table_arg->in_use, WARN_OPTION_IGNORED),
                          "INDEX DIRECTORY");
  }

  if (ha_create_info->options & HA_LEX_CREATE_TMP_TABLE)
    create_flags|= HA_CREATE_TMP_TABLE;
  if (ha_create_info->options & HA_CREATE_KEEP_FILES)
    create_flags|= HA_CREATE_KEEP_FILES;
  if (options & HA_OPTION_PACK_RECORD)
    create_flags|= HA_PACK_RECORD;
  if (options & HA_OPTION_CHECKSUM)
    create_flags|= HA_CREATE_CHECKSUM;
  if (options & HA_OPTION_DELAY_KEY_WRITE)
    create_flags|= HA_CREATE_DELAY_KEY_WRITE;

  /* TODO: Check that the following fn_format is really needed */
  error= mi_create(fn_format(buff, name, "", "",
                             MY_UNPACK_FILENAME|MY_APPEND_EXT),
                   share->keys, keydef,
                   records, recinfo,
                   0, (MI_UNIQUEDEF*) 0,
                   &create_info, create_flags);
  my_free(recinfo);
  DBUG_RETURN(error);
}


int ha_myisam::rename_table(const char * from, const char * to)
{
  return mi_rename(from,to);
}


void ha_myisam::get_auto_increment(ulonglong offset, ulonglong increment,
                                   ulonglong nb_desired_values,
                                   ulonglong *first_value,
                                   ulonglong *nb_reserved_values)
{
  ulonglong nr;
  int error;
  uchar key[MI_MAX_KEY_LENGTH];

  if (!table->s->next_number_key_offset)
  {						// Autoincrement at key-start
    ha_myisam::info(HA_STATUS_AUTO);
    *first_value= stats.auto_increment_value;
    /* MyISAM has only table-level lock, so reserves to +inf */
    *nb_reserved_values= ULLONG_MAX;
    return;
  }

  /* it's safe to call the following if bulk_insert isn't on */
  mi_flush_bulk_insert(file, table->s->next_number_index);

  (void) extra(HA_EXTRA_KEYREAD);
  key_copy(key, table->record[0],
           table->key_info + table->s->next_number_index,
           table->s->next_number_key_offset);
  error= mi_rkey(file, table->record[1], (int) table->s->next_number_index,
                 key, make_prev_keypart_map(table->s->next_number_keypart),
                 HA_READ_PREFIX_LAST);
  if (error)
    nr= 1;
  else
  {
    /* Get data from record[1] */
    nr= ((ulonglong) table->next_number_field->
         val_int_offset(table->s->rec_buff_length)+1);
  }
  extra(HA_EXTRA_NO_KEYREAD);
  *first_value= nr;
  /*
    MySQL needs to call us for next row: assume we are inserting ("a",null)
    here, we return 3, and next this statement will want to insert ("b",null):
    there is no reason why ("b",3+1) would be the good row to insert: maybe it
    already exists, maybe 3+1 is too large...
  */
  *nb_reserved_values= 1;
}


/*
  Find out how many rows there is in the given range

  SYNOPSIS
    records_in_range()
    inx			Index to use
    min_key		Start of range.  Null pointer if from first key
    max_key		End of range. Null pointer if to last key

  NOTES
    min_key.flag can have one of the following values:
      HA_READ_KEY_EXACT		Include the key in the range
      HA_READ_AFTER_KEY		Don't include key in range

    max_key.flag can have one of the following values:  
      HA_READ_BEFORE_KEY	Don't include key in range
      HA_READ_AFTER_KEY		Include all 'end_key' values in the range

  RETURN
   HA_POS_ERROR		Something is wrong with the index tree.
   0			There is no matching keys in the given range
   number > 0		There is approximately 'number' matching rows in
			the range.
*/

ha_rows ha_myisam::records_in_range(uint inx, key_range *min_key,
                                    key_range *max_key)
{
  return (ha_rows) mi_records_in_range(file, (int) inx, min_key, max_key);
}


int ha_myisam::ft_read(uchar *buf)
{
  int error;

  if (!ft_handler)
    return -1;

  ha_statistic_increment(&System_status_var::ha_read_next_count);

  error=ft_handler->please->read_next(ft_handler,(char*) buf);

  table->status=error ? STATUS_NOT_FOUND: 0;
  return error;
}

uint ha_myisam::checksum() const
{
  return (uint)file->state->checksum;
}


bool ha_myisam::check_if_incompatible_data(HA_CREATE_INFO *info,
					   uint table_changes)
{
  uint options= table->s->db_options_in_use;

  if (info->auto_increment_value != stats.auto_increment_value ||
      info->data_file_name != data_file_name ||
      info->index_file_name != index_file_name ||
      table_changes == IS_EQUAL_NO ||
      table_changes & IS_EQUAL_PACK_LENGTH) // Not implemented yet
    return COMPATIBLE_DATA_NO;

  if ((options & (HA_OPTION_PACK_RECORD | HA_OPTION_CHECKSUM |
		  HA_OPTION_DELAY_KEY_WRITE)) !=
      (info->table_options & (HA_OPTION_PACK_RECORD | HA_OPTION_CHECKSUM |
			      HA_OPTION_DELAY_KEY_WRITE)))
    return COMPATIBLE_DATA_NO;
  return COMPATIBLE_DATA_YES;
}

static int myisam_panic(handlerton *hton, ha_panic_function flag)
{
  return mi_panic(flag);
}


extern "C" st_keycache_thread_var *keycache_thread_var()
{
  THD *thd= current_thd;
  if (thd == NULL)
  {
    /*
      This is not a thread belonging to a connection.
      It will then be the main thread during startup/shutdown or
      extra threads created for thr_find_all_keys().
    */
    return (st_keycache_thread_var*)my_get_thread_local(keycache_tls_key);
  }

  /*
    For connection threads keycache thread state is stored in Ha_data::ha_ptr.
    This pointer has lifetime for the connection duration and is not used
    for anything else by MyISAM.

    @see Ha_data (sql_class.h)
  */
  st_keycache_thread_var *keycache_thread_var=
    static_cast<st_keycache_thread_var *>(thd_get_ha_data(thd, myisam_hton));
  if (!keycache_thread_var)
  {
    /* Lazy initialization */
    keycache_thread_var=
      static_cast<st_keycache_thread_var *>(my_malloc(
        mi_key_memory_keycache_thread_var,
        sizeof(st_keycache_thread_var),
        MYF(MY_ZEROFILL)));
    mysql_cond_init(mi_keycache_thread_var_suspend,
                    &keycache_thread_var->suspend);
    thd_set_ha_data(thd, myisam_hton, keycache_thread_var);
  }
  return keycache_thread_var;
}


static int myisam_close_connection(handlerton *hton, THD *thd)
{
  st_keycache_thread_var *keycache_thread_var=
    static_cast<st_keycache_thread_var *>(thd_get_ha_data(thd, hton));

  if (keycache_thread_var)
  {
    thd_set_ha_data(thd, hton, NULL);
    mysql_cond_destroy(&keycache_thread_var->suspend);
    my_free(keycache_thread_var);
  }

  return 0;
}


static int myisam_init(void *p)
{
  handlerton *myisam_hton;

#ifdef HAVE_PSI_INTERFACE
  init_myisam_psi_keys();
#endif

  /* Set global variables based on startup options */
  if (myisam_recover_options)
    ha_open_options|=HA_OPEN_ABORT_IF_CRASHED;
  else
    myisam_recover_options= HA_RECOVER_OFF;

  myisam_block_size=(uint) 1 << my_bit_log2(opt_myisam_block_size);

  myisam_hton= (handlerton *)p;
  myisam_hton->state= SHOW_OPTION_YES;
  myisam_hton->db_type= DB_TYPE_MYISAM;
  myisam_hton->create= myisam_create_handler;
  myisam_hton->panic= myisam_panic;
  myisam_hton->close_connection= myisam_close_connection;
  myisam_hton->flags= HTON_CAN_RECREATE | HTON_SUPPORT_LOG_TABLES;
  myisam_hton->is_supported_system_table= myisam_is_supported_system_table;

  main_thread_keycache_var= st_keycache_thread_var();
  mysql_cond_init(mi_keycache_thread_var_suspend,
                  &main_thread_keycache_var.suspend);
  (void)my_create_thread_local_key(&keycache_tls_key, NULL);
  my_set_thread_local(keycache_tls_key, &main_thread_keycache_var);
  return 0;
}


static int myisam_deinit(void *p)
{
  mysql_cond_destroy(&main_thread_keycache_var.suspend);
  my_delete_thread_local_key(keycache_tls_key);
  return 0;
}


/****************************************************************************
 * MyISAM MRR implementation: use DS-MRR
 ***************************************************************************/

int ha_myisam::multi_range_read_init(RANGE_SEQ_IF *seq, void *seq_init_param,
                                     uint n_ranges, uint mode, 
                                     HANDLER_BUFFER *buf)
{
  ds_mrr.init(table);
  return ds_mrr.dsmrr_init(seq, seq_init_param, n_ranges, mode, buf);
}

int ha_myisam::multi_range_read_next(char **range_info)
{
  return ds_mrr.dsmrr_next(range_info);
}

ha_rows ha_myisam::multi_range_read_info_const(uint keyno, RANGE_SEQ_IF *seq,
                                               void *seq_init_param, 
                                               uint n_ranges, uint *bufsz,
                                               uint *flags, Cost_estimate *cost)
{
  /*
    This call is here because there is no location where this->table would
    already be known.
    TODO: consider moving it into some per-query initialization call.
  */
  ds_mrr.init(table);
  return ds_mrr.dsmrr_info_const(keyno, seq, seq_init_param, n_ranges, bufsz,
                                 flags, cost);
}

ha_rows ha_myisam::multi_range_read_info(uint keyno, uint n_ranges, uint keys,
                                         uint *bufsz, uint *flags,
                                         Cost_estimate *cost)
{
  ds_mrr.init(table);
  return ds_mrr.dsmrr_info(keyno, n_ranges, keys, bufsz, flags, cost);
}

/* MyISAM MRR implementation ends */


/* Index condition pushdown implementation*/


Item *ha_myisam::idx_cond_push(uint keyno_arg, Item* idx_cond_arg)
{
  /*
    Check if the key contains a blob field. If it does then MyISAM
    should not accept the pushed index condition since MyISAM will not
    read the blob field from the index entry during evaluation of the
    pushed index condition and the BLOB field might be part of the
    range evaluation done by the ICP code.
  */
  const KEY *key= &table_share->key_info[keyno_arg];

  for (uint k= 0; k < key->user_defined_key_parts; ++k)
  {
    const KEY_PART_INFO *key_part= &key->key_part[k];
    if (key_part->key_part_flag & HA_BLOB_PART)
    {
      /* Let the server handle the index condition */
      return idx_cond_arg;
    }
  }

  pushed_idx_cond_keyno= keyno_arg;
  pushed_idx_cond= idx_cond_arg;
  in_range_check_pushed_down= TRUE;
  if (active_index == pushed_idx_cond_keyno)
    mi_set_index_cond_func(file, index_cond_func_myisam, this);
  return NULL;
}


static struct st_mysql_sys_var* myisam_sysvars[]= {
  MYSQL_SYSVAR(block_size),
  MYSQL_SYSVAR(data_pointer_size),
  MYSQL_SYSVAR(max_sort_file_size),
  MYSQL_SYSVAR(recover_options),
  MYSQL_SYSVAR(repair_threads),
  MYSQL_SYSVAR(sort_buffer_size),
  MYSQL_SYSVAR(use_mmap),
  MYSQL_SYSVAR(mmap_size),
  MYSQL_SYSVAR(stats_method),
  0
};

struct st_mysql_storage_engine myisam_storage_engine=
{ MYSQL_HANDLERTON_INTERFACE_VERSION };

mysql_declare_plugin(myisam)
{
  MYSQL_STORAGE_ENGINE_PLUGIN,
  &myisam_storage_engine,
  "MyISAM",
  "MySQL AB",
  "MyISAM storage engine",
  PLUGIN_LICENSE_GPL,
  myisam_init, /* Plugin Init */
  myisam_deinit, /* Plugin Deinit */
  0x0100, /* 1.0 */
  NULL,                       /* status variables                */
  myisam_sysvars,             /* system variables                */
  NULL,
  0,
}
mysql_declare_plugin_end;


/**
  @brief Register a named table with a call back function to the query cache.

  @param thd The thread handle
  @param table_name A pointer to the table name in the table cache
  @param table_name_len The length of the table name
  @param[out] engine_callback The pointer to the storage engine call back
    function, currently 0
  @param[out] engine_data Engine data will be set to 0.

  @note Despite the name of this function, it is used to check each statement
    before it is cached and not to register a table or callback function.

  @see handler::register_query_cache_table

  @return The error code. The engine_data and engine_callback will be set to 0.
    @retval TRUE Success
    @retval FALSE An error occured
*/

my_bool ha_myisam::register_query_cache_table(THD *thd, char *table_name,
                                              size_t table_name_len,
                                              qc_engine_callback
                                              *engine_callback,
                                              ulonglong *engine_data)
{
  DBUG_ENTER("ha_myisam::register_query_cache_table");
  /*
    No call back function is needed to determine if a cached statement
    is valid or not.
  */
  *engine_callback= 0;

  /*
    No engine data is needed.
  */
  *engine_data= 0;

  if (file->s->concurrent_insert)
  {
    /*
      If a concurrent INSERT has happened just before the currently
      processed SELECT statement, the total size of the table is
      unknown.

      To determine if the table size is known, the current thread's snap
      shot of the table size with the actual table size are compared.

      If the table size is unknown the SELECT statement can't be cached.

      When concurrent inserts are disabled at table open, mi_open()
      does not assign a get_status() function. In this case the local
      ("current") status is never updated. We would wrongly think that
      we cannot cache the statement.
    */
    ulonglong actual_data_file_length;
    ulonglong current_data_file_length;

    /*
      POSIX visibility rules specify that "2. Whatever memory values a
      thread can see when it unlocks a mutex <...> can also be seen by any
      thread that later locks the same mutex". In this particular case,
      concurrent insert thread had modified the data_file_length in
      MYISAM_SHARE before it has unlocked (or even locked)
      structure_guard_mutex. So, here we're guaranteed to see at least that
      value after we've locked the same mutex. We can see a later value
      (modified by some other thread) though, but it's ok, as we only want
      to know if the variable was changed, the actual new value doesn't matter
    */
    actual_data_file_length= file->s->state.state.data_file_length;
    current_data_file_length= file->save_state.data_file_length;

    if (current_data_file_length != actual_data_file_length)
    {
      /* Don't cache current statement. */
      DBUG_RETURN(FALSE);
    }
  }

  /*
    This query execution might have started after the query cache was flushed
    by a concurrent INSERT. In this case, don't cache this statement as the
    data file length difference might not be visible yet if the tables haven't
    been unlocked by the concurrent insert thread.
  */
  if (file->state->uncacheable)
    DBUG_RETURN(FALSE);

  /* It is ok to try to cache current statement. */
  DBUG_RETURN(TRUE);
}<|MERGE_RESOLUTION|>--- conflicted
+++ resolved
@@ -1155,13 +1155,8 @@
       mi_lock_database(file, table->s->tmp_table ? F_EXTRA_LCK : F_WRLCK))
   {
     char errbuf[MYSYS_STRERROR_SIZE];
-<<<<<<< HEAD
-    mi_check_print_error(&param, ER_THD(thd, ER_CANT_LOCK), my_errno,
-                         my_strerror(errbuf, sizeof(errbuf), my_errno));
-=======
-    mi_check_print_error(&param, ER(ER_CANT_LOCK), my_errno(),
+    mi_check_print_error(&param, ER_THD(thd, ER_CANT_LOCK), my_errno(),
                          my_strerror(errbuf, sizeof(errbuf), my_errno()));
->>>>>>> 13ccce6f
     DBUG_RETURN(HA_ADMIN_FAILED);
   }
 
