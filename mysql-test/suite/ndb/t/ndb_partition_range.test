-- source include/have_ndb.inc
#--disable_abort_on_error
#
# Simple test for the partition storage engine
# Focuses on range partitioning tests
# 
#-- source include/have_partition.inc

--disable_query_log
set new=on;
--enable_query_log

--disable_warnings
drop table if exists t1;
--enable_warnings

#
# Partition by range, basic
#
CREATE TABLE t1 (
a int not null,
b int not null,
c int not null,
primary key(a,b),
index (a))
engine = ndb
partition by range (a)
partitions 3
(partition x1 values less than (5),
 partition x2 values less than (10),
 partition x3 values less than (20));

# Simple insert and verify test
INSERT into t1 values (1, 1, 1);
INSERT into t1 values (6, 1, 1);
INSERT into t1 values (10, 1, 1);
INSERT into t1 values (15, 1, 1);

--replace_column 16 # 19 # 20 #
select * from information_schema.partitions where table_name= 't1';

select * from t1 order by a;

select * from t1 where a=1 order by a;
select * from t1 where a=15 and b=1 order by a;
select * from t1 where a=21 and b=1 order by a;
select * from t1 where a=21 order by a;
select * from t1 where a in (1,6,10,21) order by a;
select * from t1 where b=1 and a in (1,6,10,21) order by a;

# BUG#33061: ORDER BY DESC becomes ASC in NDB partition pruning to one partition
INSERT into t1 values (1, 2, 2);
select max(b) from t1 where a = 1;
select b from t1 where a = 1 order by b desc;

drop table t1;

#
# Partition by range, basic
#
CREATE TABLE t1 (
a int not null,
b int not null,
c int not null,
primary key(b),
unique (a))
engine = ndb
partition by range (b)
partitions 3
(partition x1 values less than (5),
 partition x2 values less than (10),
 partition x3 values less than (20));

# Simple insert and verify test
INSERT into t1 values (1, 1, 1);
INSERT into t1 values (2, 6, 1);
INSERT into t1 values (3, 10, 1);
INSERT into t1 values (4, 15, 1);

select * from t1 order by a;
UPDATE t1 set a = 5 WHERE b = 15;
select * from t1 order by a;
UPDATE t1 set a = 6 WHERE a = 5;
select * from t1 order by a;

select * from t1 where b=1 order by b;
select * from t1 where b=15 and a=1 order by b;
select * from t1 where b=21 and a=1 order by b;
select * from t1 where b=21 order by b;
select * from t1 where b in (1,6,10,21) order by b;
select * from t1 where a in (1,2,5,6) order by b;
select * from t1 where a=1 and b in (1,6,10,21) order by b;

# test for bug#42443
select * from t1 where b=6;
DELETE from t1 WHERE b = 6;
select * from t1 where b=6;
select * from t1 where a=6;
UPDATE t1 SET c=1001 WHERE a=6;
select * from t1 where a=6;
DELETE from t1 WHERE a = 6;
select * from t1 where a=6;

#
# Test that explicit partition info _is_ shown in show create table
# result _should_ contain (PARTITION x1 ... etc)
#
show create table t1;

drop table t1;

#
# Bug #17499, #17687
#  Alter partitioned NDB table causes mysqld to core
#

CREATE TABLE t1
       (id MEDIUMINT NOT NULL,
        b1 BIT(8),
        vc VARCHAR(255),
        bc CHAR(255),
        d DECIMAL(10,4) DEFAULT 0,
        f FLOAT DEFAULT 0,
        total BIGINT UNSIGNED,
        y YEAR,
        t DATE PRIMARY KEY) ENGINE=NDB
   PARTITION BY RANGE (YEAR(t))
       (PARTITION p0 VALUES LESS THAN (1901),
        PARTITION p1 VALUES LESS THAN (1946),
        PARTITION p2 VALUES LESS THAN (1966),
        PARTITION p3 VALUES LESS THAN (1986),
        PARTITION p4 VALUES LESS THAN (2005),
        PARTITION p5 VALUES LESS THAN MAXVALUE);

INSERT INTO t1 VALUES (0,NULL,NULL,NULL,NULL,NULL,NULL,NULL, '2009-05-15');
SELECT * FROM t1;
ALTER TABLE t1 ENGINE=MYISAM;
SELECT * FROM t1;
DROP TABLE t1;

CREATE LOGFILE GROUP lg1
  ADD UNDOFILE 'undofile.dat'
  INITIAL_SIZE 16M
  UNDO_BUFFER_SIZE=1M
  ENGINE=NDB;

CREATE TABLESPACE ts1
  ADD DATAFILE 'datafile.dat'
  USE LOGFILE GROUP lg1
<<<<<<< HEAD
  INITIAL_SIZE 16M
=======
  INITIAL_SIZE 12M
  EXTENT_SIZE 256k
>>>>>>> 871d030e
  ENGINE NDB;

CREATE TABLE test.t1 (
  a1 INT,
  a2 TEXT NOT NULL,
  a3 BIT NOT NULL,
  a4 DECIMAL(8,3),
  a5 INT NOT NULL,
  a6 INT,
  PRIMARY KEY(a1))
  TABLESPACE ts1 STORAGE DISK ENGINE=NDB
  PARTITION BY LIST (a1)
 (PARTITION p0 VALUES IN (1,2,3,4,5),
  PARTITION p1 VALUES IN (6,7,8,9, 10),
  PARTITION p2 VALUES IN (11, 12, 13, 14, 15));

# Alter table directly without any statements inbetween
ALTER TABLE test.t1 DROP COLUMN a6;
ALTER TABLE test.t1 ADD COLUMN a6 VARCHAR(255);

let $j= 15;
--disable_query_log
while ($j)
{
eval INSERT INTO test.t1 VALUES ($j, "Tested Remotely from Texas, USA",
b'1',$j.00,$j+1,"By NIK $j");
dec $j;
}
--enable_query_log
SELECT COUNT(*) FROM test.t1;

ALTER TABLE test.t1 DROP COLUMN a4;
SELECT COUNT(*) FROM test.t1;

DROP TABLE t1;

CREATE TABLE test.t1 (
  a1 INT,
  a2 TEXT NOT NULL,
  a3 BIT NOT NULL,
  a4 DECIMAL(8,3),
  a5 INT NOT NULL,
  a6 VARCHAR(255),
  PRIMARY KEY(a1))
  TABLESPACE ts1 STORAGE DISK ENGINE=NDB
  PARTITION BY HASH(a1)
  PARTITIONS 4;

let $j= 15;
--disable_query_log
while ($j)
{
eval INSERT INTO test.t1 VALUES ($j, "Tested Remotely from Texas, USA",
b'1',$j.00,$j+1,"By NIK $j");
dec $j;
}
--enable_query_log
SELECT COUNT(*) FROM test.t1;

ALTER TABLE test.t1 DROP COLUMN a4;
SELECT COUNT(*) FROM test.t1;

DROP TABLE t1;

ALTER TABLESPACE ts1 
  DROP DATAFILE 'datafile.dat' 
  ENGINE=NDB;
DROP TABLESPACE ts1 ENGINE=NDB;
DROP LOGFILE GROUP lg1 ENGINE=NDB;


#
# Bug #17701 ALTER TABLE t1 ADD PARTITION for PARTITION BY LIST hangs test
#

CREATE TABLE t1
    (id MEDIUMINT NOT NULL PRIMARY KEY,
     b1 BIT(8),
     vc VARCHAR(255),
     bc CHAR(255),
     d DECIMAL(10,4) DEFAULT 0,
     f FLOAT DEFAULT 0,
     total BIGINT UNSIGNED,
     y YEAR,
     t DATE) ENGINE=NDB
  PARTITION BY LIST(id)
    (PARTITION p0 VALUES IN (2, 4),
     PARTITION p1 VALUES IN (42, 142));

INSERT INTO t1 VALUES (2,NULL,NULL,NULL,NULL,NULL,NULL,NULL,NULL);
SELECT * FROM t1;
ALTER TABLE t1 ADD PARTITION
    (PARTITION p2 VALUES IN (412));
SELECT * FROM t1;
DROP TABLE t1;

#
# Bug #17806 Update on NDB table with list partition causes mysqld to core
# Bug #16385 Partitions: crash when updating a range partitioned NDB table
#
CREATE TABLE t1 (
a int not null PRIMARY KEY,
b int not null,
c int not null)
partition by list(a)
partitions 2
(partition x123 values in (1,5,6),
 partition x234 values in (4,7,8));
INSERT into t1 VALUES (5,1,1);
select * from t1;
UPDATE t1 SET a=8 WHERE a=5 AND b=1;
select * from t1;
drop table t1;

CREATE TABLE t1 ( f1 INTEGER PRIMARY KEY, f2 char(20)) engine=ndb
PARTITION BY RANGE(f1)
( PARTITION part1 VALUES LESS THAN (2),
PARTITION part2 VALUES LESS THAN (1000));
INSERT INTO t1 VALUES(1, '---1---');
INSERT INTO t1 VALUES(2, '---2---');
select * from t1 order by f1;
UPDATE t1 SET f1 = f1 + 4 WHERE f1 = 2;
select * from t1 order by f1;
UPDATE t1 SET f1 = f1 + 4 WHERE f1 = 1;
select * from t1 order by f1;
drop table t1;


# Check partitioning at NdbApi level for range partitioned table
#
create table t1 ( a int, b int, c int, primary key (a,b)) engine=ndb 
partition by range (a)
(partition part0 values less than (3),
 partition part1 values less than (6));

insert into t1 values (0, 0, 0);
insert into t1 values (0, 1, 1);
insert into t1 values (0, 2, 2);
insert into t1 values (1, 0, 3);
insert into t1 values (1, 1, 4);
insert into t1 values (1, 2, 5);
insert into t1 values (4, 0, 6);
insert into t1 values (4, 1, 7);
insert into t1 values (4, 2, 8);

--echo All partitions scan
--source suite/ndb/include/ndb_init_scan_counts.inc
select * from t1 order by c;
--source suite/ndb/include/ndb_scan_counts.inc

--echo Single partition scan
--source suite/ndb/include/ndb_init_scan_counts.inc
select * from t1 where a=0 order by c;
--source suite/ndb/include/ndb_scan_counts.inc

--echo Single partition scan
--source suite/ndb/include/ndb_init_scan_counts.inc
select * from t1 where a=4 order by c;
--source suite/ndb/include/ndb_scan_counts.inc

--echo Single partition scan
--source suite/ndb/include/ndb_init_scan_counts.inc
select * from t1 where a<3 order by c;
--source suite/ndb/include/ndb_scan_counts.inc

--echo MRR single partition scan
--source suite/ndb/include/ndb_init_scan_counts.inc
select * from t1 where a in (0, 2) order by c;
--source suite/ndb/include/ndb_scan_counts.inc

drop table t1;<|MERGE_RESOLUTION|>--- conflicted
+++ resolved
@@ -147,12 +147,8 @@
 CREATE TABLESPACE ts1
   ADD DATAFILE 'datafile.dat'
   USE LOGFILE GROUP lg1
-<<<<<<< HEAD
-  INITIAL_SIZE 16M
-=======
   INITIAL_SIZE 12M
   EXTENT_SIZE 256k
->>>>>>> 871d030e
   ENGINE NDB;
 
 CREATE TABLE test.t1 (
