/*
   Copyright (c) 2000, 2015, Oracle and/or its affiliates. All rights reserved.

   This program is free software; you can redistribute it and/or modify
   it under the terms of the GNU General Public License as published by
   the Free Software Foundation; version 2 of the License.

   This program is distributed in the hope that it will be useful,
   but WITHOUT ANY WARRANTY; without even the implied warranty of
   MERCHANTABILITY or FITNESS FOR A PARTICULAR PURPOSE.  See the
   GNU General Public License for more details.

   You should have received a copy of the GNU General Public License
   along with this program; if not, write to the Free Software
   Foundation, Inc., 51 Franklin St, Fifth Floor, Boston, MA 02110-1301  USA
*/


/*****************************************************************************
**
** This file implements classes defined in sql_class.h
** Especially the classes to handle a result from a select
**
*****************************************************************************/

#include "my_global.h"                          /* NO_EMBEDDED_ACCESS_CHECKS */
#include "binlog.h"
#include "sql_priv.h"
#include "unireg.h"                    // REQUIRED: for other includes
#include "sql_class.h"
#include "sql_cache.h"                          // query_cache_abort
#include "sql_base.h"                           // close_thread_tables
#include "sql_time.h"                         // date_time_format_copy
#include "sql_acl.h"                          // NO_ACCESS,
                                              // acl_getroot_no_password
#include "sql_base.h"                         // close_temporary_tables
#include "sql_handler.h"                      // mysql_ha_cleanup
#include "rpl_rli.h"
#include "rpl_filter.h"
#include "rpl_record.h"
#include "rpl_slave.h"
#include <my_bitmap.h>
#include "log_event.h"
#include "sql_audit.h"
#include <m_ctype.h>
#include <sys/stat.h>
#include <thr_alarm.h>
#ifdef	__WIN__
#include <io.h>
#endif
#include <mysys_err.h>
#include <limits.h>

#include "sp_rcontext.h"
#include "sp_cache.h"
#include "transaction.h"
#include "debug_sync.h"
#include "sql_parse.h"                          // is_update_query
#include "sql_callback.h"
#include "lock.h"
#include "global_threads.h"
#include "mysqld.h"

#include <mysql/psi/mysql_statement.h>

using std::min;
using std::max;

/*
  The following is used to initialise Table_ident with a internal
  table name
*/
char internal_table_name[2]= "*";
char empty_c_string[1]= {0};    /* used for not defined db */

LEX_STRING EMPTY_STR= { (char *) "", 0 };
LEX_STRING NULL_STR=  { NULL, 0 };

const char * const THD::DEFAULT_WHERE= "field list";

/****************************************************************************
** User variables
****************************************************************************/

extern "C" uchar *get_var_key(user_var_entry *entry, size_t *length,
                              my_bool not_used __attribute__((unused)))
{
  *length= entry->entry_name.length();
  return (uchar*) entry->entry_name.ptr();
}

extern "C" void free_user_var(user_var_entry *entry)
{
  entry->destroy();
}

bool Key_part_spec::operator==(const Key_part_spec& other) const
{
  return length == other.length &&
         !my_strcasecmp(system_charset_info, field_name.str,
                        other.field_name.str);
}

/**
  Construct an (almost) deep copy of this key. Only those
  elements that are known to never change are not copied.
  If out of memory, a partial copy is returned and an error is set
  in THD.
*/

Key::Key(const Key &rhs, MEM_ROOT *mem_root)
  :type(rhs.type),
  key_create_info(rhs.key_create_info),
  columns(rhs.columns, mem_root),
  name(rhs.name),
  generated(rhs.generated)
{
  list_copy_and_replace_each_value(columns, mem_root);
}

/**
  Construct an (almost) deep copy of this foreign key. Only those
  elements that are known to never change are not copied.
  If out of memory, a partial copy is returned and an error is set
  in THD.
*/

Foreign_key::Foreign_key(const Foreign_key &rhs, MEM_ROOT *mem_root)
  :Key(rhs, mem_root),
  ref_db(rhs.ref_db),
  ref_table(rhs.ref_table),
  ref_columns(rhs.ref_columns, mem_root),
  delete_opt(rhs.delete_opt),
  update_opt(rhs.update_opt),
  match_opt(rhs.match_opt)
{
  list_copy_and_replace_each_value(ref_columns, mem_root);
}

/*
  Test if a foreign key (= generated key) is a prefix of the given key
  (ignoring key name, key type and order of columns)

  NOTES:
    This is only used to test if an index for a FOREIGN KEY exists

  IMPLEMENTATION
    We only compare field names

  RETURN
    0	Generated key is a prefix of other key
    1	Not equal
*/

bool foreign_key_prefix(Key *a, Key *b)
{
  /* Ensure that 'a' is the generated key */
  if (a->generated)
  {
    if (b->generated && a->columns.elements > b->columns.elements)
      swap_variables(Key*, a, b);               // Put shorter key in 'a'
  }
  else
  {
    if (!b->generated)
      return TRUE;                              // No foreign key
    swap_variables(Key*, a, b);                 // Put generated key in 'a'
  }

  /* Test if 'a' is a prefix of 'b' */
  if (a->columns.elements > b->columns.elements)
    return TRUE;                                // Can't be prefix

  List_iterator<Key_part_spec> col_it1(a->columns);
  List_iterator<Key_part_spec> col_it2(b->columns);
  const Key_part_spec *col1, *col2;

#ifdef ENABLE_WHEN_INNODB_CAN_HANDLE_SWAPED_FOREIGN_KEY_COLUMNS
  while ((col1= col_it1++))
  {
    bool found= 0;
    col_it2.rewind();
    while ((col2= col_it2++))
    {
      if (*col1 == *col2)
      {
        found= TRUE;
	break;
      }
    }
    if (!found)
      return TRUE;                              // Error
  }
  return FALSE;                                 // Is prefix
#else
  while ((col1= col_it1++))
  {
    col2= col_it2++;
    if (!(*col1 == *col2))
      return TRUE;
  }
  return FALSE;                                 // Is prefix
#endif
}


/****************************************************************************
** Thread specific functions
****************************************************************************/

/**
  Get reference to scheduler data object

  @param thd            THD object

  @retval               Scheduler data object on THD
*/
void *thd_get_scheduler_data(THD *thd)
{
  return thd->scheduler.data;
}

/**
  Set reference to Scheduler data object for THD object

  @param thd            THD object
  @param psi            Scheduler data object to set on THD
*/
void thd_set_scheduler_data(THD *thd, void *data)
{
  thd->scheduler.data= data;
}

/**
  Get reference to Performance Schema object for THD object

  @param thd            THD object

  @retval               Performance schema object for thread on THD
*/
PSI_thread *thd_get_psi(THD *thd)
{
  return thd->scheduler.m_psi;
}

/**
  Get net_wait_timeout for THD object

  @param thd            THD object

  @retval               net_wait_timeout value for thread on THD
*/
ulong thd_get_net_wait_timeout(THD* thd)
{
  return thd->variables.net_wait_timeout;
}

/**
  Set reference to Performance Schema object for THD object

  @param thd            THD object
  @param psi            Performance schema object for thread
*/
void thd_set_psi(THD *thd, PSI_thread *psi)
{
  thd->scheduler.m_psi= psi;
}

/**
  Set the state on connection to killed

  @param thd               THD object
*/
void thd_set_killed(THD *thd)
{
  thd->killed= THD::KILL_CONNECTION;
}

/**
  Clear errors from the previous THD

  @param thd              THD object
*/
void thd_clear_errors(THD *thd)
{
  my_errno= 0;
  thd->mysys_var->abort= 0;
}

/**
  Set thread stack in THD object

  @param thd              Thread object
  @param stack_start      Start of stack to set in THD object
*/
void thd_set_thread_stack(THD *thd, char *stack_start)
{
  thd->thread_stack= stack_start;
}

/**
  Lock connection data for the set of connections this connection
  belongs to

  @param thd                       THD object
*/
void thd_lock_thread_count(THD *)
{
  mysql_mutex_lock(&LOCK_thread_count);
}

/**
  Lock connection data for the set of connections this connection
  belongs to

  @param thd                       THD object
*/
void thd_unlock_thread_count(THD *)
{
  mysql_cond_broadcast(&COND_thread_count);
  mysql_mutex_unlock(&LOCK_thread_count);
}

/**
  Close the socket used by this connection

  @param thd                THD object
*/
void thd_close_connection(THD *thd)
{
  if (thd->net.vio)
    vio_shutdown(thd->net.vio);
}

/**
  Get current THD object from thread local data

  @retval     The THD object for the thread, NULL if not connection thread
*/
THD *thd_get_current_thd()
{
  return current_thd;
}

/**
  Get iterator begin of global thread list

  @retval Iterator begin of global thread list
*/
Thread_iterator thd_get_global_thread_list_begin()
{
  return global_thread_list_begin();
}
/**
  Get iterator end of global thread list

  @retval Iterator end of global thread list
*/
Thread_iterator thd_get_global_thread_list_end()
{
  return global_thread_list_end();
}

extern "C"
void thd_binlog_pos(const THD *thd,
                    const char **file_var,
                    unsigned long long *pos_var)
{
  thd->get_trans_pos(file_var, pos_var);
}

/**
  Set up various THD data for a new connection

  thd_new_connection_setup

  @note Must be called with LOCK_thread_count locked.

  @param              thd            THD object
  @param              stack_start    Start of stack for connection
*/
void thd_new_connection_setup(THD *thd, char *stack_start)
{
  DBUG_ENTER("thd_new_connection_setup");
  mysql_mutex_assert_owner(&LOCK_thread_count);
#ifdef HAVE_PSI_INTERFACE
  thd_set_psi(thd,
              PSI_THREAD_CALL(new_thread)
                (key_thread_one_connection, thd, thd->thread_id));
#endif
  thd->set_time();
  thd->prior_thr_create_utime= thd->thr_create_utime= thd->start_utime=
    my_micro_time();

  add_global_thread(thd);
  mysql_mutex_unlock(&LOCK_thread_count);

  DBUG_PRINT("info", ("init new connection. thd: 0x%lx fd: %d",
          (ulong)thd, mysql_socket_getfd(thd->net.vio->mysql_socket)));
  thd_set_thread_stack(thd, stack_start);
  DBUG_VOID_RETURN;
}

/**
  Lock data that needs protection in THD object

  @param thd                   THD object
*/
void thd_lock_data(THD *thd)
{
  mysql_mutex_lock(&thd->LOCK_thd_data);
}

/**
  Unlock data that needs protection in THD object

  @param thd                   THD object
*/
void thd_unlock_data(THD *thd)
{
  mysql_mutex_unlock(&thd->LOCK_thd_data);
}

/**
  Support method to check if connection has already started transcaction

  @param client_cntx    Low level client context

  @retval               TRUE if connection already started transaction
*/
bool thd_is_transaction_active(THD *thd)
{
  return thd->transaction.is_active();
}

/**
  Check if there is buffered data on the socket representing the connection

  @param thd                  THD object
*/
int thd_connection_has_data(THD *thd)
{
  Vio *vio= thd->net.vio;
  return vio->has_data(vio);
}

/**
  Set reading/writing on socket, used by SHOW PROCESSLIST

  @param thd                       THD object
  @param val                       Value to set it to (0 or 1)
*/
void thd_set_net_read_write(THD *thd, uint val)
{
  thd->net.reading_or_writing= val;
}

/**
  Get reading/writing on socket from THD object
  @param thd                       THD object

  @retval               net.reading_or_writing value for thread on THD.
*/
uint thd_get_net_read_write(THD *thd)
{
  return thd->net.reading_or_writing;
}

/**
  Set reference to mysys variable in THD object

  @param thd             THD object
  @param mysys_var       Reference to set
*/
void thd_set_mysys_var(THD *thd, st_my_thread_var *mysys_var)
{
  thd->set_mysys_var(mysys_var);
}

/**
  Get socket file descriptor for this connection

  @param thd            THD object

  @retval               Socket of the connection
*/
my_socket thd_get_fd(THD *thd)
{
  return mysql_socket_getfd(thd->net.vio->mysql_socket);
}

/**
  Set thread specific environment required for thd cleanup in thread pool.

  @param thd            THD object

  @retval               1 if thread-specific enviroment could be set else 0
*/
int thd_store_globals(THD* thd)
{
  return thd->store_globals();
}

/**
  Get thread attributes for connection threads

  @retval      Reference to thread attribute for connection threads
*/
pthread_attr_t *get_connection_attrib(void)
{
  return &connection_attrib;
}

/**
  Get max number of connections

  @retval         Max number of connections for MySQL Server
*/
ulong get_max_connections(void)
{
  return max_connections;
}

/*
  The following functions form part of the C plugin API
*/

extern "C" int mysql_tmpfile(const char *prefix)
{
  char filename[FN_REFLEN];
  File fd = create_temp_file(filename, mysql_tmpdir, prefix,
#ifdef __WIN__
                             O_BINARY | O_TRUNC | O_SEQUENTIAL |
                             O_SHORT_LIVED |
#endif /* __WIN__ */
                             O_CREAT | O_EXCL | O_RDWR | O_TEMPORARY,
                             MYF(MY_WME));
  if (fd >= 0) {
#ifndef __WIN__
    /*
      This can be removed once the following bug is fixed:
      Bug #28903  create_temp_file() doesn't honor O_TEMPORARY option
                  (file not removed) (Unix)
    */
    unlink(filename);
#endif /* !__WIN__ */
  }

  return fd;
}


extern "C"
int thd_in_lock_tables(const THD *thd)
{
  return MY_TEST(thd->in_lock_tables);
}


extern "C"
int thd_tablespace_op(const THD *thd)
{
  return MY_TEST(thd->tablespace_op);
}


extern "C"
const char *set_thd_proc_info(void *thd_arg, const char *info,
                              const char *calling_function,
                              const char *calling_file,
                              const unsigned int calling_line)
{
  PSI_stage_info old_stage;
  PSI_stage_info new_stage;

  old_stage.m_key= 0;
  old_stage.m_name= info;

  set_thd_stage_info(thd_arg, & old_stage, & new_stage,
                     calling_function, calling_file, calling_line);

  return new_stage.m_name;
}

extern "C"
void set_thd_stage_info(void *opaque_thd,
                        const PSI_stage_info *new_stage,
                        PSI_stage_info *old_stage,
                        const char *calling_func,
                        const char *calling_file,
                        const unsigned int calling_line)
{
  THD *thd= (THD*) opaque_thd;
  if (thd == NULL)
    thd= current_thd;

  thd->enter_stage(new_stage, old_stage, calling_func, calling_file, calling_line);
}

void THD::enter_stage(const PSI_stage_info *new_stage,
                      PSI_stage_info *old_stage,
                      const char *calling_func,
                      const char *calling_file,
                      const unsigned int calling_line)
{
  DBUG_PRINT("THD::enter_stage", ("%s:%d", calling_file, calling_line));

  if (old_stage != NULL)
  {
    old_stage->m_key= m_current_stage_key;
    old_stage->m_name= proc_info;
  }

  if (new_stage != NULL)
  {
    const char *msg= new_stage->m_name;

#if defined(ENABLED_PROFILING)
    profiling.status_change(msg, calling_func, calling_file, calling_line);
#endif

    m_current_stage_key= new_stage->m_key;
    proc_info= msg;

    MYSQL_SET_STAGE(m_current_stage_key, calling_file, calling_line);
  }
  return;
}

extern "C"
void thd_enter_cond(MYSQL_THD thd, mysql_cond_t *cond, mysql_mutex_t *mutex,
                    const PSI_stage_info *stage, PSI_stage_info *old_stage)
{
  if (!thd)
    thd= current_thd;

  return thd->ENTER_COND(cond, mutex, stage, old_stage);
}

extern "C"
void thd_exit_cond(MYSQL_THD thd, const PSI_stage_info *stage)
{
  if (!thd)
    thd= current_thd;

  thd->EXIT_COND(stage);
  return;
}

extern "C"
void **thd_ha_data(const THD *thd, const struct handlerton *hton)
{
  return (void **) &thd->ha_data[hton->slot].ha_ptr;
}

extern "C"
void thd_storage_lock_wait(THD *thd, long long value)
{
  thd->utime_after_lock+= value;
}

/**
  Provide a handler data getter to simplify coding
*/
extern "C"
void *thd_get_ha_data(const THD *thd, const struct handlerton *hton)
{
  return *thd_ha_data(thd, hton);
}


/**
  Provide a handler data setter to simplify coding
  @see thd_set_ha_data() definition in plugin.h
*/
extern "C"
void thd_set_ha_data(THD *thd, const struct handlerton *hton,
                     const void *ha_data)
{
  plugin_ref *lock= &thd->ha_data[hton->slot].lock;
  if (ha_data && !*lock)
    *lock= ha_lock_engine(NULL, (handlerton*) hton);
  else if (!ha_data && *lock)
  {
    plugin_unlock(NULL, *lock);
    *lock= NULL;
  }
  *thd_ha_data(thd, hton)= (void*) ha_data;
}


extern "C"
long long thd_test_options(const THD *thd, long long test_options)
{
  return thd->variables.option_bits & test_options;
}

extern "C"
int thd_sql_command(const THD *thd)
{
  return (int) thd->lex->sql_command;
}

extern "C"
int thd_tx_isolation(const THD *thd)
{
  return (int) thd->tx_isolation;
}

extern "C"
int thd_tx_is_read_only(const THD *thd)
{
  return (int) thd->tx_read_only;
}

extern "C"
void thd_inc_row_count(THD *thd)
{
  thd->get_stmt_da()->inc_current_row_for_warning();
}


/**
  Dumps a text description of a thread, its security context
  (user, host) and the current query.

  @param thd thread context
  @param buffer pointer to preferred result buffer
  @param length length of buffer
  @param max_query_len how many chars of query to copy (0 for all)

  @req LOCK_thread_count
  
  @note LOCK_thread_count mutex is not necessary when the function is invoked on
   the currently running thread (current_thd) or if the caller in some other
   way guarantees that access to thd->query is serialized.
 
  @return Pointer to string
*/

extern "C"
char *thd_security_context(THD *thd, char *buffer, unsigned int length,
                           unsigned int max_query_len)
{
  String str(buffer, length, &my_charset_latin1);
  Security_context *sctx= &thd->main_security_ctx;
  char header[256];
  int len;
  /*
    The pointers thd->query and thd->proc_info might change since they are
    being modified concurrently. This is acceptable for proc_info since its
    values doesn't have to very accurate and the memory it points to is static,
    but we need to attempt a snapshot on the pointer values to avoid using NULL
    values. The pointer to thd->query however, doesn't point to static memory
    and has to be protected by LOCK_thread_count or risk pointing to
    uninitialized memory.
  */
  const char *proc_info= thd->proc_info;

  len= my_snprintf(header, sizeof(header),
                   "MySQL thread id %lu, OS thread handle 0x%lx, query id %lu",
                   thd->thread_id, (ulong) thd->real_id, (ulong) thd->query_id);
  str.length(0);
  str.append(header, len);

  if (sctx->get_host()->length())
  {
    str.append(' ');
    str.append(sctx->get_host()->ptr());
  }

  if (sctx->get_ip()->length())
  {
    str.append(' ');
    str.append(sctx->get_ip()->ptr());
  }

  if (sctx->user)
  {
    str.append(' ');
    str.append(sctx->user);
  }

  if (proc_info)
  {
    str.append(' ');
    str.append(proc_info);
  }

  mysql_mutex_lock(&thd->LOCK_thd_data);

  if (thd->query())
  {
    if (max_query_len < 1)
      len= thd->query_length();
    else
      len= min(thd->query_length(), max_query_len);
    str.append('\n');
    str.append(thd->query(), len);
  }

  mysql_mutex_unlock(&thd->LOCK_thd_data);

  if (str.c_ptr_safe() == buffer)
    return buffer;

  /*
    We have to copy the new string to the destination buffer because the string
    was reallocated to a larger buffer to be able to fit.
  */
  DBUG_ASSERT(buffer != NULL);
  length= min(str.length(), length-1);
  memcpy(buffer, str.c_ptr_quick(), length);
  /* Make sure that the new string is null terminated */
  buffer[length]= '\0';
  return buffer;
}


/**
  Implementation of Drop_table_error_handler::handle_condition().
  The reason in having this implementation is to silence technical low-level
  warnings during DROP TABLE operation. Currently we don't want to expose
  the following warnings during DROP TABLE:
    - Some of table files are missed or invalid (the table is going to be
      deleted anyway, so why bother that something was missed);
    - A trigger associated with the table does not have DEFINER (One of the
      MySQL specifics now is that triggers are loaded for the table being
      dropped. So, we may have a warning that trigger does not have DEFINER
      attribute during DROP TABLE operation).

  @return TRUE if the condition is handled.
*/
bool Drop_table_error_handler::handle_condition(THD *thd,
                                                uint sql_errno,
                                                const char* sqlstate,
                                                Sql_condition::enum_warning_level level,
                                                const char* msg,
                                                Sql_condition ** cond_hdl)
{
  *cond_hdl= NULL;
  return ((sql_errno == EE_DELETE && my_errno == ENOENT) ||
          sql_errno == ER_TRG_NO_DEFINER);
}


void Open_tables_state::set_open_tables_state(Open_tables_state *state)
{
  this->open_tables= state->open_tables;

  this->temporary_tables= state->temporary_tables;
  this->derived_tables= state->derived_tables;

  this->lock= state->lock;
  this->extra_lock= state->extra_lock;

  this->locked_tables_mode= state->locked_tables_mode;
  this->current_tablenr= state->current_tablenr;

  this->state_flags= state->state_flags;

  this->reset_reprepare_observers();
  for (int i= 0; i < state->m_reprepare_observers.elements(); ++i)
    this->push_reprepare_observer(state->m_reprepare_observers.at(i));
}


void Open_tables_state::reset_open_tables_state()
{
  open_tables= NULL;
  temporary_tables= NULL;
  derived_tables= NULL;
  lock= NULL;
  extra_lock= NULL;
  locked_tables_mode= LTM_NONE;
  state_flags= 0U;
  reset_reprepare_observers();
}


THD::THD(bool enable_plugins)
   :Statement(&main_lex, &main_mem_root, STMT_CONVENTIONAL_EXECUTION,
              /* statement id */ 0),
   rli_fake(0), rli_slave(NULL),
   in_sub_stmt(0),
   fill_status_recursion_level(0),
<<<<<<< HEAD
   binlog_row_event_extra_data(NULL),
=======
   fill_variables_recursion_level(0),
>>>>>>> 7285b4c4
   binlog_unsafe_warning_flags(0),
   binlog_table_maps(0),
   binlog_accessed_db_names(NULL),
   m_trans_log_file(NULL),
   m_trans_fixed_log_file(NULL),
   m_trans_end_pos(0),
   table_map_for_update(0),
   arg_of_last_insert_id_function(FALSE),
   first_successful_insert_id_in_prev_stmt(0),
   first_successful_insert_id_in_prev_stmt_for_binlog(0),
   first_successful_insert_id_in_cur_stmt(0),
   stmt_depends_on_first_successful_insert_id_in_prev_stmt(FALSE),
   m_examined_row_count(0),
   m_digest(NULL),
   m_statement_psi(NULL),
   m_idle_psi(NULL),
   m_server_idle(false),
   next_to_commit(NULL),
   is_fatal_error(0),
   transaction_rollback_request(0),
   is_fatal_sub_stmt_error(false),
   rand_used(0),
   time_zone_used(0),
   in_lock_tables(0),
   bootstrap(0),
   derived_tables_processing(FALSE),
   sp_runtime_ctx(NULL),
   m_parser_state(NULL),
#if defined(ENABLED_DEBUG_SYNC)
   debug_sync_control(0),
#endif /* defined(ENABLED_DEBUG_SYNC) */
   m_enable_plugins(enable_plugins),
   owned_gtid_set(global_sid_map),
   main_da(0, false),
   m_stmt_da(&main_da)
{
  ulong tmp;

  mdl_context.init(this);
  /*
    Pass nominal parameters to init_alloc_root only to ensure that
    the destructor works OK in case of an error. The main_mem_root
    will be re-initialized in init_for_queries().
  */
  init_sql_alloc(&main_mem_root, ALLOC_ROOT_MIN_BLOCK_SIZE, 0);
  stmt_arena= this;
  thread_stack= 0;
  catalog= (char*)"std"; // the only catalog we have for now
  main_security_ctx.init();
  security_ctx= &main_security_ctx;
  no_errors= 0;
  password= 0;
  query_start_used= query_start_usec_used= 0;
  count_cuted_fields= CHECK_FIELD_IGNORE;
  killed= NOT_KILLED;
  col_access=0;
  is_slave_error= thread_specific_used= FALSE;
  my_hash_clear(&handler_tables_hash);
  tmp_table=0;
  cuted_fields= 0L;
  m_sent_row_count= 0L;
  limit_found_rows= 0;
  m_row_count_func= -1;
  statement_id_counter= 0UL;
  // Must be reset to handle error with THD's created for init of mysqld
  lex->current_select= 0;
  user_time.tv_sec= 0;
  user_time.tv_usec= 0;
  start_time.tv_sec= 0;
  start_time.tv_usec= 0;
  start_utime= prior_thr_create_utime= 0L;
  utime_after_lock= 0L;
  current_linfo =  0;
  slave_thread = 0;
  memset(&variables, 0, sizeof(variables));
  thread_id= 0;
  one_shot_set= 0;
  file_id = 0;
  query_id= 0;
  query_name_consts= 0;
  db_charset= global_system_variables.collation_database;
  memset(ha_data, 0, sizeof(ha_data));
  mysys_var=0;
  binlog_evt_union.do_union= FALSE;
  enable_slow_log= 0;
  commit_error= CE_NONE;
  durability_property= HA_REGULAR_DURABILITY;
#ifndef DBUG_OFF
  dbug_sentry=THD_SENTRY_MAGIC;
#endif
#ifndef EMBEDDED_LIBRARY
  mysql_audit_init_thd(this);
  net.vio=0;
#endif
  client_capabilities= 0;                       // minimalistic client
  ull=0;
  system_thread= NON_SYSTEM_THREAD;
  cleanup_done= abort_on_warning= 0;
  m_release_resources_done= false;
  peer_port= 0;					// For SHOW PROCESSLIST
  transaction.m_pending_rows_event= 0;
  transaction.flags.enabled= true;
#ifdef SIGNAL_WITH_VIO_SHUTDOWN
  active_vio = 0;
#endif
  mysql_mutex_init(key_LOCK_thd_data, &LOCK_thd_data, MY_MUTEX_INIT_FAST);

  /* Variables with default values */
  proc_info="login";
  where= THD::DEFAULT_WHERE;
  server_id = ::server_id;
  unmasked_server_id = server_id;
  slave_net = 0;
  set_command(COM_CONNECT);
  *scramble= '\0';
  skip_gtid_rollback= false;

  /* Call to init() below requires fully initialized Open_tables_state. */
  reset_open_tables_state();

  init();
#if defined(ENABLED_PROFILING)
  profiling.set_thd(this);
#endif
  m_user_connect= NULL;
  my_hash_init(&user_vars, system_charset_info, USER_VARS_HASH_SIZE, 0, 0,
               (my_hash_get_key) get_var_key,
               (my_hash_free_key) free_user_var, 0);

  sp_proc_cache= NULL;
  sp_func_cache= NULL;

  /* For user vars replication*/
  if (opt_bin_log)
    my_init_dynamic_array(&user_var_events,
			  sizeof(BINLOG_USER_VAR_EVENT *), 16, 16);
  else
    memset(&user_var_events, 0, sizeof(user_var_events));

  /* Protocol */
  protocol= &protocol_text;			// Default protocol
  protocol_text.init(this);
  protocol_binary.init(this);

  tablespace_op=FALSE;
  tmp= sql_rnd_with_mutex();
  randominit(&rand, tmp + (ulong) &rand, tmp + (ulong) ::global_query_id);
  substitute_null_with_insert_id = FALSE;
  thr_lock_info_init(&lock_info); /* safety: will be reset after start */

  m_internal_handler= NULL;
  m_binlog_invoker= FALSE;
  memset(&invoker_user, 0, sizeof(invoker_user));
  memset(&invoker_host, 0, sizeof(invoker_host));

  binlog_next_event_pos.file_name= NULL;
  binlog_next_event_pos.pos= 0;
#ifndef DBUG_OFF
  gis_debug= 0;
#endif

  m_token_array= NULL;
  if (max_digest_length > 0)
  {
    m_token_array= (unsigned char*) my_malloc(max_digest_length,
                                              MYF(MY_WME));
  }
}


void THD::push_internal_handler(Internal_error_handler *handler)
{
  if (m_internal_handler)
  {
    handler->m_prev_internal_handler= m_internal_handler;
    m_internal_handler= handler;
  }
  else
  {
    m_internal_handler= handler;
  }
}

bool THD::handle_condition(uint sql_errno,
                           const char* sqlstate,
                           Sql_condition::enum_warning_level level,
                           const char* msg,
                           Sql_condition ** cond_hdl)
{
  if (!m_internal_handler)
  {
    *cond_hdl= NULL;
    return FALSE;
  }

  for (Internal_error_handler *error_handler= m_internal_handler;
       error_handler;
       error_handler= error_handler->m_prev_internal_handler)
  {
    if (error_handler->handle_condition(this, sql_errno, sqlstate, level, msg,
					cond_hdl))
    {
      return TRUE;
    }
  }

  return FALSE;
}


Internal_error_handler *THD::pop_internal_handler()
{
  DBUG_ASSERT(m_internal_handler != NULL);
  Internal_error_handler *popped_handler= m_internal_handler;
  m_internal_handler= m_internal_handler->m_prev_internal_handler;
  return popped_handler;
}


void THD::raise_error(uint sql_errno)
{
  const char* msg= ER(sql_errno);
  (void) raise_condition(sql_errno,
                         NULL,
                         Sql_condition::WARN_LEVEL_ERROR,
                         msg);
}

void THD::raise_error_printf(uint sql_errno, ...)
{
  va_list args;
  char ebuff[MYSQL_ERRMSG_SIZE];
  DBUG_ENTER("THD::raise_error_printf");
  DBUG_PRINT("my", ("nr: %d  errno: %d", sql_errno, errno));
  const char* format= ER(sql_errno);
  va_start(args, sql_errno);
  my_vsnprintf(ebuff, sizeof(ebuff), format, args);
  va_end(args);
  (void) raise_condition(sql_errno,
                         NULL,
                         Sql_condition::WARN_LEVEL_ERROR,
                         ebuff);
  DBUG_VOID_RETURN;
}

void THD::raise_warning(uint sql_errno)
{
  const char* msg= ER(sql_errno);
  (void) raise_condition(sql_errno,
                         NULL,
                         Sql_condition::WARN_LEVEL_WARN,
                         msg);
}

void THD::raise_warning_printf(uint sql_errno, ...)
{
  va_list args;
  char    ebuff[MYSQL_ERRMSG_SIZE];
  DBUG_ENTER("THD::raise_warning_printf");
  DBUG_PRINT("enter", ("warning: %u", sql_errno));
  const char* format= ER(sql_errno);
  va_start(args, sql_errno);
  my_vsnprintf(ebuff, sizeof(ebuff), format, args);
  va_end(args);
  (void) raise_condition(sql_errno,
                         NULL,
                         Sql_condition::WARN_LEVEL_WARN,
                         ebuff);
  DBUG_VOID_RETURN;
}

void THD::raise_note(uint sql_errno)
{
  DBUG_ENTER("THD::raise_note");
  DBUG_PRINT("enter", ("code: %d", sql_errno));
  if (!(variables.option_bits & OPTION_SQL_NOTES))
    DBUG_VOID_RETURN;
  const char* msg= ER(sql_errno);
  (void) raise_condition(sql_errno,
                         NULL,
                         Sql_condition::WARN_LEVEL_NOTE,
                         msg);
  DBUG_VOID_RETURN;
}

void THD::raise_note_printf(uint sql_errno, ...)
{
  va_list args;
  char    ebuff[MYSQL_ERRMSG_SIZE];
  DBUG_ENTER("THD::raise_note_printf");
  DBUG_PRINT("enter",("code: %u", sql_errno));
  if (!(variables.option_bits & OPTION_SQL_NOTES))
    DBUG_VOID_RETURN;
  const char* format= ER(sql_errno);
  va_start(args, sql_errno);
  my_vsnprintf(ebuff, sizeof(ebuff), format, args);
  va_end(args);
  (void) raise_condition(sql_errno,
                         NULL,
                         Sql_condition::WARN_LEVEL_NOTE,
                         ebuff);
  DBUG_VOID_RETURN;
}


struct timeval THD::query_start_timeval_trunc(uint decimals)
{
  struct timeval tv;
  tv.tv_sec= start_time.tv_sec;
  query_start_used= 1;
  if (decimals)
  {
    tv.tv_usec= start_time.tv_usec;
    my_timeval_trunc(&tv, decimals);
    query_start_usec_used= 1;
  }
  else
  {
    tv.tv_usec= 0;
  }
  return tv;
}


Sql_condition* THD::raise_condition(uint sql_errno,
                                    const char* sqlstate,
                                    Sql_condition::enum_warning_level level,
                                    const char* msg)
{
  Diagnostics_area *da= get_stmt_da();
  Sql_condition *cond= NULL;
  DBUG_ENTER("THD::raise_condition");

  if (!(variables.option_bits & OPTION_SQL_NOTES) &&
      (level == Sql_condition::WARN_LEVEL_NOTE))
    DBUG_RETURN(NULL);

  da->opt_clear_warning_info(query_id);

  /*
    TODO: replace by DBUG_ASSERT(sql_errno != 0) once all bugs similar to
    Bug#36768 are fixed: a SQL condition must have a real (!=0) error number
    so that it can be caught by handlers.
  */
  if (sql_errno == 0)
    sql_errno= ER_UNKNOWN_ERROR;
  if (msg == NULL)
    msg= ER(sql_errno);
  if (sqlstate == NULL)
   sqlstate= mysql_errno_to_sqlstate(sql_errno);

  if ((level == Sql_condition::WARN_LEVEL_WARN) &&
      really_abort_on_warning())
  {
    /*
      FIXME:
      push_warning and strict SQL_MODE case.
    */
    level= Sql_condition::WARN_LEVEL_ERROR;
    killed= THD::KILL_BAD_DATA;
  }

  switch (level)
  {
  case Sql_condition::WARN_LEVEL_NOTE:
  case Sql_condition::WARN_LEVEL_WARN:
    got_warning= 1;
    break;
  case Sql_condition::WARN_LEVEL_ERROR:
    break;
  default:
    DBUG_ASSERT(FALSE);
  }

  if (handle_condition(sql_errno, sqlstate, level, msg, &cond))
    DBUG_RETURN(cond);

  if (level == Sql_condition::WARN_LEVEL_ERROR)
  {
    is_slave_error=  1; // needed to catch query errors during replication

    /*
      thd->lex->current_select == 0 if lex structure is not inited
      (not query command (COM_QUERY))
    */
    if (lex->current_select &&
        lex->current_select->no_error && !is_fatal_error)
    {
      DBUG_PRINT("error",
                 ("Error converted to warning: current_select: no_error %d  "
                  "fatal_error: %d",
                  (lex->current_select ?
                   lex->current_select->no_error : 0),
                  (int) is_fatal_error));
    }
    else
    {
      if (!da->is_error())
      {
        set_row_count_func(-1);
        da->set_error_status(sql_errno, msg, sqlstate, cond);
      }
    }
  }

  query_cache_abort(&query_cache_tls);

  /* 
     Avoid pushing a condition for fatal out of memory errors as this will 
     require memory allocation and therefore might fail. Non fatal out of 
     memory errors can occur if raised by SIGNAL/RESIGNAL statement.
  */
  if (!(is_fatal_error && (sql_errno == EE_OUTOFMEMORY ||
                           sql_errno == ER_OUTOFMEMORY)))
  {
    cond= da->push_warning(this, sql_errno, sqlstate, level, msg);
  }
  DBUG_RETURN(cond);
}

extern "C"
void *thd_alloc(MYSQL_THD thd, unsigned int size)
{
  return thd->alloc(size);
}

extern "C"
void *thd_calloc(MYSQL_THD thd, unsigned int size)
{
  return thd->calloc(size);
}

extern "C"
char *thd_strdup(MYSQL_THD thd, const char *str)
{
  return thd->strdup(str);
}

extern "C"
char *thd_strmake(MYSQL_THD thd, const char *str, unsigned int size)
{
  return thd->strmake(str, size);
}

extern "C"
LEX_STRING *thd_make_lex_string(THD *thd, LEX_STRING *lex_str,
                                const char *str, unsigned int size,
                                int allocate_lex_string)
{
  return thd->make_lex_string(lex_str, str, size,
                              (bool) allocate_lex_string);
}

extern "C"
void *thd_memdup(MYSQL_THD thd, const void* str, unsigned int size)
{
  return thd->memdup(str, size);
}

extern "C"
void thd_get_xid(const MYSQL_THD thd, MYSQL_XID *xid)
{
  *xid = *(MYSQL_XID *) &thd->transaction.xid_state.xid;
}

#ifdef _WIN32
extern "C"   THD *_current_thd_noinline(void)
{
  return my_pthread_getspecific_ptr(THD*,THR_THD);
}
#endif
/*
  Init common variables that has to be reset on start and on change_user
*/

void THD::init(void)
{
  mysql_mutex_lock(&LOCK_global_system_variables);
  plugin_thdvar_init(this, m_enable_plugins);
  /*
    variables= global_system_variables above has reset
    variables.pseudo_thread_id to 0. We need to correct it here to
    avoid temporary tables replication failure.
  */
  variables.pseudo_thread_id= thread_id;
  mysql_mutex_unlock(&LOCK_global_system_variables);
  server_status= SERVER_STATUS_AUTOCOMMIT;
  if (variables.sql_mode & MODE_NO_BACKSLASH_ESCAPES)
    server_status|= SERVER_STATUS_NO_BACKSLASH_ESCAPES;

  transaction.all.reset_unsafe_rollback_flags();
  transaction.stmt.reset_unsafe_rollback_flags();
  open_options=ha_open_options;
  update_lock_default= (variables.low_priority_updates ?
			TL_WRITE_LOW_PRIORITY :
			TL_WRITE);
  tx_isolation= (enum_tx_isolation) variables.tx_isolation;
  tx_read_only= variables.tx_read_only;
  update_charset();
  reset_current_stmt_binlog_format_row();
  reset_binlog_local_stmt_filter();
  memset(&status_var, 0, sizeof(status_var));
  binlog_row_event_extra_data= 0;

  if (variables.sql_log_bin)
    variables.option_bits|= OPTION_BIN_LOG;
  else
    variables.option_bits&= ~OPTION_BIN_LOG;

#if defined(ENABLED_DEBUG_SYNC)
  /* Initialize the Debug Sync Facility. See debug_sync.cc. */
  debug_sync_init_thread(this);
#endif /* defined(ENABLED_DEBUG_SYNC) */

  owned_gtid.sidno= 0;
  owned_gtid.gno= 0;
}


/*
  Init THD for query processing.
  This has to be called once before we call mysql_parse.
  See also comments in sql_class.h.
*/

void THD::init_for_queries(Relay_log_info *rli)
{
  set_time(); 
  ha_enable_transaction(this,TRUE);

  reset_root_defaults(mem_root, variables.query_alloc_block_size,
                      variables.query_prealloc_size);
  reset_root_defaults(&transaction.mem_root,
                      variables.trans_alloc_block_size,
                      variables.trans_prealloc_size);
  transaction.xid_state.xid.null();
  transaction.xid_state.in_thd=1;
#if defined(MYSQL_SERVER) && defined(HAVE_REPLICATION)
  if (rli)
  {
    if ((rli->deferred_events_collecting= rpl_filter->is_on()))
    {
      rli->deferred_events= new Deferred_log_events(rli);
    }
    rli_slave= rli;

    DBUG_ASSERT(rli_slave->info_thd == this && slave_thread);
  }
#endif
}


/*
  Do what's needed when one invokes change user

  SYNOPSIS
    change_user()

  IMPLEMENTATION
    Reset all resources that are connection specific
*/


void THD::change_user(void)
{
  mysql_mutex_lock(&LOCK_status);
  add_to_status(&global_status_var, &status_var);
  mysql_mutex_unlock(&LOCK_status);

  cleanup();
  killed= NOT_KILLED;
  cleanup_done= 0;
  init();
  stmt_map.reset();
  my_hash_init(&user_vars, system_charset_info, USER_VARS_HASH_SIZE, 0, 0,
               (my_hash_get_key) get_var_key,
               (my_hash_free_key) free_user_var, 0);
  sp_cache_clear(&sp_proc_cache);
  sp_cache_clear(&sp_func_cache);
}


/*
  Do what's needed when one invokes change user.
  Also used during THD::release_resources, i.e. prior to THD destruction.
*/
void THD::cleanup(void)
{
  DBUG_ENTER("THD::cleanup");
  DBUG_ASSERT(cleanup_done == 0);

  killed= KILL_CONNECTION;
#ifdef ENABLE_WHEN_BINLOG_WILL_BE_ABLE_TO_PREPARE
  if (transaction.xid_state.xa_state == XA_PREPARED)
  {
#error xid_state in the cache should be replaced by the allocated value
  }
#endif
  {
    transaction.xid_state.xa_state= XA_NOTR;
    trans_rollback(this);
    xid_cache_delete(&transaction.xid_state);
  }

  locked_tables_list.unlock_locked_tables(this);
  mysql_ha_cleanup(this);

  DBUG_ASSERT(open_tables == NULL);
  /*
    If the thread was in the middle of an ongoing transaction (rolled
    back a few lines above) or under LOCK TABLES (unlocked the tables
    and left the mode a few lines above), there will be outstanding
    metadata locks. Release them.
  */
  mdl_context.release_transactional_locks();

  /* Release the global read lock, if acquired. */
  if (global_read_lock.is_acquired())
    global_read_lock.unlock_global_read_lock(this);

  /* All metadata locks must have been released by now. */
  DBUG_ASSERT(!mdl_context.has_locks());

  delete_dynamic(&user_var_events);
  my_hash_free(&user_vars);
  close_temporary_tables(this);
  sp_cache_clear(&sp_proc_cache);
  sp_cache_clear(&sp_func_cache);

  if (ull)
  {
    mysql_mutex_lock(&LOCK_user_locks);
    item_user_lock_release(ull);
    mysql_mutex_unlock(&LOCK_user_locks);
    ull= NULL;
  }

  /*
    Actions above might generate events for the binary log, so we
    commit the current transaction coordinator after executing cleanup
    actions.
   */
  if (tc_log)
    tc_log->commit(this, true);

  /*
    Debug sync system must be closed after tc_log->commit(), because
    DEBUG_SYNC is used in commit code.
  */
#if defined(ENABLED_DEBUG_SYNC)
  /* End the Debug Sync Facility. See debug_sync.cc. */
  debug_sync_end_thread(this);
#endif /* defined(ENABLED_DEBUG_SYNC) */

  cleanup_done=1;
  DBUG_VOID_RETURN;
}


/**
  Release most resources, prior to THD destruction.
 */
void THD::release_resources()
{
  mysql_mutex_assert_not_owner(&LOCK_thread_count);
  DBUG_ASSERT(m_release_resources_done == false);

  mysql_mutex_lock(&LOCK_status);
  add_to_status(&global_status_var, &status_var);
  mysql_mutex_unlock(&LOCK_status);

  /* Ensure that no one is using THD */
  mysql_mutex_lock(&LOCK_thd_data);

  /* Close connection */
#ifndef EMBEDDED_LIBRARY
  if (net.vio)
  {
    vio_delete(net.vio);
    net_end(&net);
    net.vio= NULL;
  }
#endif
  mysql_mutex_unlock(&LOCK_thd_data);

  stmt_map.reset();                     /* close all prepared statements */
  if (!cleanup_done)
    cleanup();

  mdl_context.destroy();
  ha_close_connection(this);
  mysql_audit_release(this);
  if (m_enable_plugins)
    plugin_thdvar_cleanup(this);

  m_release_resources_done= true;
}


THD::~THD()
{
  mysql_mutex_assert_not_owner(&LOCK_thread_count);
  THD_CHECK_SENTRY(this);
  DBUG_ENTER("~THD()");
  DBUG_PRINT("info", ("THD dtor, this %p", this));

  if (!m_release_resources_done)
    release_resources();

  clear_next_event_pos();

  /* Ensure that no one is using THD */
  mysql_mutex_lock(&LOCK_thd_data);
  mysql_mutex_unlock(&LOCK_thd_data);

  DBUG_PRINT("info", ("freeing security context"));
  main_security_ctx.destroy();
  my_free(db);
  db= NULL;
  free_root(&transaction.mem_root,MYF(0));
  mysql_mutex_destroy(&LOCK_thd_data);
#ifndef DBUG_OFF
  dbug_sentry= THD_SENTRY_GONE;
#endif  
#ifndef EMBEDDED_LIBRARY
  if (rli_fake)
  {
    rli_fake->end_info();
    delete rli_fake;
    rli_fake= NULL;
  }

  if (variables.gtid_next_list.gtid_set != NULL)
  {
#ifdef HAVE_GTID_NEXT_LIST
    delete variables.gtid_next_list.gtid_set;
    variables.gtid_next_list.gtid_set= NULL;
    variables.gtid_next_list.is_non_null= false;
#else
    DBUG_ASSERT(0);
#endif
  }
  
  mysql_audit_free_thd(this);
  if (rli_slave)
    rli_slave->cleanup_after_session();
#endif

  free_root(&main_mem_root, MYF(0));

  if (m_token_array != NULL)
  {
    my_free(m_token_array);
  }
  DBUG_VOID_RETURN;
}


/*
  Add all status variables to another status variable array

  SYNOPSIS
   add_to_status()
   to_var       add to this array
   from_var     from this array

  NOTES
    This function assumes that all variables are longlong/ulonglong.
    If this assumption will change, then we have to explictely add
    the other variables after the while loop
*/

void add_to_status(STATUS_VAR *to_var, STATUS_VAR *from_var)
{
  int        c;
  ulonglong *end= (ulonglong*) ((uchar*) to_var +
                                offsetof(STATUS_VAR, last_system_status_var) +
                                sizeof(ulonglong));
  ulonglong *to= (ulonglong*) to_var, *from= (ulonglong*) from_var;

  while (to != end)
    *(to++)+= *(from++);

  to_var->com_other+= from_var->com_other;

  for (c= 0; c< SQLCOM_END; c++)
    to_var->com_stat[(uint) c] += from_var->com_stat[(uint) c];
}

/*
  Add the difference between two status variable arrays to another one.

  SYNOPSIS
    add_diff_to_status
    to_var       add to this array
    from_var     from this array
    dec_var      minus this array
  
  NOTE
    This function assumes that all variables are longlong/ulonglong.
*/

void add_diff_to_status(STATUS_VAR *to_var, STATUS_VAR *from_var,
                        STATUS_VAR *dec_var)
{
  int        c;
  ulonglong *end= (ulonglong*) ((uchar*) to_var + offsetof(STATUS_VAR,
                                                           last_system_status_var) +
                                sizeof(ulonglong));
  ulonglong *to= (ulonglong*) to_var,
            *from= (ulonglong*) from_var,
            *dec= (ulonglong*) dec_var;

  while (to != end)
    *(to++)+= *(from++) - *(dec++);

  to_var->com_other+= from_var->com_other - dec_var->com_other;

  for (c= 0; c< SQLCOM_END; c++)
    to_var->com_stat[(uint) c] += from_var->com_stat[(uint) c] -dec_var->com_stat[(uint) c];
}


/**
  Awake a thread.

  @param[in]  state_to_set    value for THD::killed

  This is normally called from another thread's THD object.

  @note Do always call this while holding LOCK_thd_data.
*/

void THD::awake(THD::killed_state state_to_set)
{
  DBUG_ENTER("THD::awake");
  DBUG_PRINT("enter", ("this: %p current_thd: %p", this, current_thd));
  THD_CHECK_SENTRY(this);
  mysql_mutex_assert_owner(&LOCK_thd_data);

  /* Set the 'killed' flag of 'this', which is the target THD object. */
  killed= state_to_set;

  if (state_to_set != THD::KILL_QUERY)
  {
#ifdef SIGNAL_WITH_VIO_SHUTDOWN
    if (this != current_thd)
    {
      /*
        Before sending a signal, let's close the socket of the thread
        that is being killed ("this", which is not the current thread).
        This is to make sure it does not block if the signal is lost.
        This needs to be done only on platforms where signals are not
        a reliable interruption mechanism.

        Note that the downside of this mechanism is that we could close
        the connection while "this" target thread is in the middle of
        sending a result to the application, thus violating the client-
        server protocol.

        On the other hand, without closing the socket we have a race
        condition. If "this" target thread passes the check of
        thd->killed, and then the current thread runs through
        THD::awake(), sets the 'killed' flag and completes the
        signaling, and then the target thread runs into read(), it will
        block on the socket. As a result of the discussions around
        Bug#37780, it has been decided that we accept the race
        condition. A second KILL awakes the target from read().

        If we are killing ourselves, we know that we are not blocked.
        We also know that we will check thd->killed before we go for
        reading the next statement.
      */

      shutdown_active_vio();
    }
#endif

    /* Mark the target thread's alarm request expired, and signal alarm. */
    thr_alarm_kill(thread_id);

    /* Send an event to the scheduler that a thread should be killed. */
    if (!slave_thread)
      MYSQL_CALLBACK(thread_scheduler, post_kill_notification, (this));
  }

  /* Broadcast a condition to kick the target if it is waiting on it. */
  if (mysys_var)
  {
    mysql_mutex_lock(&mysys_var->mutex);
    if (!system_thread)		// Don't abort locks
      mysys_var->abort=1;
    /*
      This broadcast could be up in the air if the victim thread
      exits the cond in the time between read and broadcast, but that is
      ok since all we want to do is to make the victim thread get out
      of waiting on current_cond.
      If we see a non-zero current_cond: it cannot be an old value (because
      then exit_cond() should have run and it can't because we have mutex); so
      it is the true value but maybe current_mutex is not yet non-zero (we're
      in the middle of enter_cond() and there is a "memory order
      inversion"). So we test the mutex too to not lock 0.

      Note that there is a small chance we fail to kill. If victim has locked
      current_mutex, but hasn't yet entered enter_cond() (which means that
      current_cond and current_mutex are 0), then the victim will not get
      a signal and it may wait "forever" on the cond (until
      we issue a second KILL or the status it's waiting for happens).
      It's true that we have set its thd->killed but it may not
      see it immediately and so may have time to reach the cond_wait().

      However, where possible, we test for killed once again after
      enter_cond(). This should make the signaling as safe as possible.
      However, there is still a small chance of failure on platforms with
      instruction or memory write reordering.
    */
    if (mysys_var->current_cond && mysys_var->current_mutex)
    {
      DBUG_EXECUTE_IF("before_dump_thread_acquires_current_mutex",
                      {
                      const char act[]=
                      "now signal dump_thread_signal wait_for go_dump_thread";
                      DBUG_ASSERT(!debug_sync_set_action(current_thd,
                                                         STRING_WITH_LEN(act)));
                      };);
      mysql_mutex_lock(mysys_var->current_mutex);
      mysql_cond_broadcast(mysys_var->current_cond);
      mysql_mutex_unlock(mysys_var->current_mutex);
    }
    mysql_mutex_unlock(&mysys_var->mutex);
  }
  DBUG_VOID_RETURN;
}


/**
  Close the Vio associated this session.

  @remark LOCK_thd_data is taken due to the fact that
          the Vio might be disassociated concurrently.
*/

void THD::disconnect()
{
  Vio *vio= NULL;

  mysql_mutex_lock(&LOCK_thd_data);

  killed= THD::KILL_CONNECTION;

#ifdef SIGNAL_WITH_VIO_SHUTDOWN
  /*
    Since a active vio might might have not been set yet, in
    any case save a reference to avoid closing a inexistent
    one or closing the vio twice if there is a active one.
  */
  vio= active_vio;
  shutdown_active_vio();
#endif

  /* Disconnect even if a active vio is not associated. */
  if (net.vio != vio && net.vio != NULL)
  {
    vio_shutdown(net.vio);
  }

  mysql_mutex_unlock(&LOCK_thd_data);
}


bool THD::notify_shared_lock(MDL_context_owner *ctx_in_use,
                             bool needs_thr_lock_abort)
{
  THD *in_use= ctx_in_use->get_thd();
  bool signalled= FALSE;
  if ((in_use->system_thread & SYSTEM_THREAD_DELAYED_INSERT) &&
      !in_use->killed)
  {
    in_use->killed= THD::KILL_CONNECTION;
    mysql_mutex_lock(&in_use->mysys_var->mutex);
    if (in_use->mysys_var->current_cond)
      mysql_cond_broadcast(in_use->mysys_var->current_cond);
    mysql_mutex_unlock(&in_use->mysys_var->mutex);
    signalled= TRUE;
  }

  if (needs_thr_lock_abort)
  {
    mysql_mutex_lock(&in_use->LOCK_thd_data);
    for (TABLE *thd_table= in_use->open_tables;
         thd_table ;
         thd_table= thd_table->next)
    {
      /*
        Check for TABLE::needs_reopen() is needed since in some places we call
        handler::close() for table instance (and set TABLE::db_stat to 0)
        and do not remove such instances from the THD::open_tables
        for some time, during which other thread can see those instances
        (e.g. see partitioning code).
      */
      if (!thd_table->needs_reopen())
        signalled|= mysql_lock_abort_for_thread(this, thd_table);
    }
    mysql_mutex_unlock(&in_use->LOCK_thd_data);
  }
  return signalled;
}


/*
  Remember the location of thread info, the structure needed for
  sql_alloc() and the structure for the net buffer
*/

bool THD::store_globals()
{
  /*
    Assert that thread_stack is initialized: it's necessary to be able
    to track stack overrun.
  */
  DBUG_ASSERT(thread_stack);

  if (my_pthread_setspecific_ptr(THR_THD,  this) ||
      my_pthread_setspecific_ptr(THR_MALLOC, &mem_root))
    return 1;
  /*
    mysys_var is concurrently readable by a killer thread.
    It is protected by LOCK_thd_data, it is not needed to lock while the
    pointer is changing from NULL not non-NULL. If the kill thread reads
    NULL it doesn't refer to anything, but if it is non-NULL we need to
    ensure that the thread doesn't proceed to assign another thread to
    have the mysys_var reference (which in fact refers to the worker
    threads local storage with key THR_KEY_mysys. 
  */
  mysys_var=my_thread_var;
  DBUG_PRINT("debug", ("mysys_var: 0x%llx", (ulonglong) mysys_var));
  /*
    Let mysqld define the thread id (not mysys)
    This allows us to move THD to different threads if needed.
  */
  mysys_var->id= thread_id;
  real_id= pthread_self();                      // For debugging

  /*
    We have to call thr_lock_info_init() again here as THD may have been
    created in another thread
  */
  thr_lock_info_init(&lock_info);
  return 0;
}

/*
  Remove the thread specific info (THD and mem_root pointer) stored during
  store_global call for this thread.
*/
bool THD::restore_globals()
{
  /*
    Assert that thread_stack is initialized: it's necessary to be able
    to track stack overrun.
  */
  DBUG_ASSERT(thread_stack);
  
  /* Undocking the thread specific data. */
  my_pthread_setspecific_ptr(THR_THD, NULL);
  my_pthread_setspecific_ptr(THR_MALLOC, NULL);
  
  return 0;
}


/*
  Cleanup after query.

  SYNOPSIS
    THD::cleanup_after_query()

  DESCRIPTION
    This function is used to reset thread data to its default state.

  NOTE
    This function is not suitable for setting thread data to some
    non-default values, as there is only one replication thread, so
    different master threads may overwrite data of each other on
    slave.
*/

void THD::cleanup_after_query()
{
  /*
    Reset rand_used so that detection of calls to rand() will save random 
    seeds if needed by the slave.

    Do not reset rand_used if inside a stored function or trigger because 
    only the call to these operations is logged. Thus only the calling 
    statement needs to detect rand() calls made by its substatements. These
    substatements must not set rand_used to 0 because it would remove the
    detection of rand() by the calling statement. 
  */
  if (!in_sub_stmt) /* stored functions and triggers are a special case */
  {
    /* Forget those values, for next binlogger: */
    stmt_depends_on_first_successful_insert_id_in_prev_stmt= 0;
    auto_inc_intervals_in_cur_stmt_for_binlog.empty();
    rand_used= 0;
    binlog_accessed_db_names= NULL;

    if (gtid_mode > 0)
      gtid_post_statement_checks(this);
#ifndef EMBEDDED_LIBRARY
    /*
      Clean possible unused INSERT_ID events by current statement.
      is_update_query() is needed to ignore SET statements:
        Statements that don't update anything directly and don't
        used stored functions. This is mostly necessary to ignore
        statements in binlog between SET INSERT_ID and DML statement
        which is intended to consume its event (there can be other
        SET statements between them).
    */
    if ((rli_slave || rli_fake) && is_update_query(lex->sql_command))
      auto_inc_intervals_forced.empty();
#endif
  }

  /*
    In case of stored procedures, stored functions, triggers and events
    m_trans_fixed_log_file will not be set to NULL. The memory will be reused.
  */
  if (!sp_runtime_ctx)
    m_trans_fixed_log_file= NULL;

  /*
    Forget the binlog stmt filter for the next query.
    There are some code paths that:
    - do not call THD::decide_logging_format()
    - do call THD::binlog_query(),
    making this reset necessary.
  */
  reset_binlog_local_stmt_filter();
  if (first_successful_insert_id_in_cur_stmt > 0)
  {
    /* set what LAST_INSERT_ID() will return */
    first_successful_insert_id_in_prev_stmt= 
      first_successful_insert_id_in_cur_stmt;
    first_successful_insert_id_in_cur_stmt= 0;
    substitute_null_with_insert_id= TRUE;
  }
  arg_of_last_insert_id_function= 0;
  /* Free Items that were created during this execution */
  free_items();
  /* Reset where. */
  where= THD::DEFAULT_WHERE;
  /* reset table map for multi-table update */
  table_map_for_update= 0;
  m_binlog_invoker= FALSE;
  /* reset replication info structure */
  if (lex && lex->mi.repl_ignore_server_ids.buffer) 
  {
    delete_dynamic(&lex->mi.repl_ignore_server_ids);
  }
#ifndef EMBEDDED_LIBRARY
  if (rli_slave)
    rli_slave->cleanup_after_query();
#endif
}


LEX_STRING *
make_lex_string_root(MEM_ROOT *mem_root,
                     LEX_STRING *lex_str, const char* str, uint length,
                     bool allocate_lex_string)
{
  if (allocate_lex_string)
    if (!(lex_str= (LEX_STRING *)alloc_root(mem_root, sizeof(LEX_STRING))))
      return 0;
  if (!(lex_str->str= strmake_root(mem_root, str, length)))
    return 0;
  lex_str->length= length;
  return lex_str;
}

/**
  Create a LEX_STRING in this connection.

  @param lex_str  pointer to LEX_STRING object to be initialized
  @param str      initializer to be copied into lex_str
  @param length   length of str, in bytes
  @param allocate_lex_string  if TRUE, allocate new LEX_STRING object,
                              instead of using lex_str value
  @return  NULL on failure, or pointer to the LEX_STRING object
*/
LEX_STRING *THD::make_lex_string(LEX_STRING *lex_str,
                                 const char* str, uint length,
                                 bool allocate_lex_string)
{
  return make_lex_string_root (mem_root, lex_str, str,
                               length, allocate_lex_string);
}


/*
  Convert a string to another character set

  SYNOPSIS
    convert_string()
    to				Store new allocated string here
    to_cs			New character set for allocated string
    from			String to convert
    from_length			Length of string to convert
    from_cs			Original character set

  NOTES
    to will be 0-terminated to make it easy to pass to system funcs

  RETURN
    0	ok
    1	End of memory.
        In this case to->str will point to 0 and to->length will be 0.
*/

bool THD::convert_string(LEX_STRING *to, const CHARSET_INFO *to_cs,
			 const char *from, uint from_length,
			 const CHARSET_INFO *from_cs)
{
  DBUG_ENTER("convert_string");
  size_t new_length= to_cs->mbmaxlen * from_length;
  uint dummy_errors;
  if (!(to->str= (char*) alloc(new_length+1)))
  {
    to->length= 0;				// Safety fix
    DBUG_RETURN(1);				// EOM
  }
  to->length= copy_and_convert((char*) to->str, new_length, to_cs,
			       from, from_length, from_cs, &dummy_errors);
  to->str[to->length]=0;			// Safety
  DBUG_RETURN(0);
}


/*
  Convert string from source character set to target character set inplace.

  SYNOPSIS
    THD::convert_string

  DESCRIPTION
    Convert string using convert_buffer - buffer for character set 
    conversion shared between all protocols.

  RETURN
    0   ok
   !0   out of memory
*/

bool THD::convert_string(String *s, const CHARSET_INFO *from_cs,
                         const CHARSET_INFO *to_cs)
{
  uint dummy_errors;
  if (convert_buffer.copy(s->ptr(), s->length(), from_cs, to_cs, &dummy_errors))
    return TRUE;
  /* If convert_buffer >> s copying is more efficient long term */
  if (convert_buffer.alloced_length() >= convert_buffer.length() * 2 ||
      !s->is_alloced())
  {
    return s->copy(convert_buffer);
  }
  s->swap(convert_buffer);
  return FALSE;
}


/*
  Update some cache variables when character set changes
*/

void THD::update_charset()
{
  uint32 not_used;
  charset_is_system_charset=
    !String::needs_conversion(0,
                              variables.character_set_client,
                              system_charset_info,
                              &not_used);
  charset_is_collation_connection= 
    !String::needs_conversion(0,
                              variables.character_set_client,
                              variables.collation_connection,
                              &not_used);
  charset_is_character_set_filesystem= 
    !String::needs_conversion(0,
                              variables.character_set_client,
                              variables.character_set_filesystem,
                              &not_used);
}


/* routings to adding tables to list of changed in transaction tables */

inline static void list_include(CHANGED_TABLE_LIST** prev,
				CHANGED_TABLE_LIST* curr,
				CHANGED_TABLE_LIST* new_table)
{
  if (new_table)
  {
    *prev = new_table;
    (*prev)->next = curr;
  }
}

/* add table to list of changed in transaction tables */

void THD::add_changed_table(TABLE *table)
{
  DBUG_ENTER("THD::add_changed_table(table)");

  DBUG_ASSERT(in_multi_stmt_transaction_mode() && table->file->has_transactions());
  add_changed_table(table->s->table_cache_key.str,
                    (long) table->s->table_cache_key.length);
  DBUG_VOID_RETURN;
}


void THD::add_changed_table(const char *key, long key_length)
{
  DBUG_ENTER("THD::add_changed_table(key)");
  CHANGED_TABLE_LIST **prev_changed = &transaction.changed_tables;
  CHANGED_TABLE_LIST *curr = transaction.changed_tables;

  for (; curr; prev_changed = &(curr->next), curr = curr->next)
  {
    int cmp =  (long)curr->key_length - (long)key_length;
    if (cmp < 0)
    {
      list_include(prev_changed, curr, changed_table_dup(key, key_length));
      DBUG_PRINT("info", 
		 ("key_length: %ld  %u", key_length,
                  (*prev_changed)->key_length));
      DBUG_VOID_RETURN;
    }
    else if (cmp == 0)
    {
      cmp = memcmp(curr->key, key, curr->key_length);
      if (cmp < 0)
      {
	list_include(prev_changed, curr, changed_table_dup(key, key_length));
	DBUG_PRINT("info", 
		   ("key_length:  %ld  %u", key_length,
		    (*prev_changed)->key_length));
	DBUG_VOID_RETURN;
      }
      else if (cmp == 0)
      {
	DBUG_PRINT("info", ("already in list"));
	DBUG_VOID_RETURN;
      }
    }
  }
  *prev_changed = changed_table_dup(key, key_length);
  DBUG_PRINT("info", ("key_length: %ld  %u", key_length,
		      (*prev_changed)->key_length));
  DBUG_VOID_RETURN;
}


CHANGED_TABLE_LIST* THD::changed_table_dup(const char *key, long key_length)
{
  CHANGED_TABLE_LIST* new_table = 
    (CHANGED_TABLE_LIST*) trans_alloc(ALIGN_SIZE(sizeof(CHANGED_TABLE_LIST))+
				      key_length + 1);
  if (!new_table)
  {
    my_error(EE_OUTOFMEMORY, MYF(ME_BELL+ME_FATALERROR),
             ALIGN_SIZE(sizeof(TABLE_LIST)) + key_length + 1);
    killed= KILL_CONNECTION;
    return 0;
  }

  new_table->key= ((char*)new_table)+ ALIGN_SIZE(sizeof(CHANGED_TABLE_LIST));
  new_table->next = 0;
  new_table->key_length = key_length;
  ::memcpy(new_table->key, key, key_length);
  return new_table;
}


int THD::send_explain_fields(select_result *result)
{
  List<Item> field_list;
  Item *item;
  CHARSET_INFO *cs= system_charset_info;
  field_list.push_back(new Item_return_int("id",3, MYSQL_TYPE_LONGLONG));
  field_list.push_back(new Item_empty_string("select_type", 19, cs));
  field_list.push_back(item= new Item_empty_string("table", NAME_CHAR_LEN, cs));
  item->maybe_null= 1;
  if (lex->describe & DESCRIBE_PARTITIONS)
  {
    /* Maximum length of string that make_used_partitions_str() can produce */
    item= new Item_empty_string("partitions", MAX_PARTITIONS * (1 + FN_LEN),
                                cs);
    field_list.push_back(item);
    item->maybe_null= 1;
  }
  field_list.push_back(item= new Item_empty_string("type", 10, cs));
  item->maybe_null= 1;
  field_list.push_back(item=new Item_empty_string("possible_keys",
						  NAME_CHAR_LEN*MAX_KEY, cs));
  item->maybe_null=1;
  field_list.push_back(item=new Item_empty_string("key", NAME_CHAR_LEN, cs));
  item->maybe_null=1;
  field_list.push_back(item=new Item_empty_string("key_len",
						  NAME_CHAR_LEN*MAX_KEY));
  item->maybe_null=1;
  field_list.push_back(item=new Item_empty_string("ref",
                                                  NAME_CHAR_LEN*MAX_REF_PARTS,
                                                  cs));
  item->maybe_null=1;
  field_list.push_back(item= new Item_return_int("rows", 10,
                                                 MYSQL_TYPE_LONGLONG));
  item->maybe_null= 1;
  if (lex->describe & DESCRIBE_EXTENDED)
  {
    field_list.push_back(item= new Item_float(NAME_STRING("filtered"),
                                              0.1234, 2, 4));
    item->maybe_null=1;
  }
  field_list.push_back(new Item_empty_string("Extra", 255, cs));
  item->maybe_null= 1;
  return (result->send_result_set_metadata(field_list,
                                           Protocol::SEND_NUM_ROWS | Protocol::SEND_EOF));
}

#ifdef SIGNAL_WITH_VIO_SHUTDOWN
void THD::shutdown_active_vio()
{
  DBUG_ENTER("shutdown_active_vio");
  mysql_mutex_assert_owner(&LOCK_thd_data);
#ifndef EMBEDDED_LIBRARY
  if (active_vio)
  {
    vio_shutdown(active_vio);
    active_vio = 0;
  }
#endif
  DBUG_VOID_RETURN;
}
#endif


/*
  Register an item tree tree transformation, performed by the query
  optimizer. We need a pointer to runtime_memroot because it may be !=
  thd->mem_root (due to possible set_n_backup_active_arena called for thd).
*/

void THD::nocheck_register_item_tree_change(Item **place, Item *old_value,
                                            MEM_ROOT *runtime_memroot)
{
  Item_change_record *change;
  /*
    Now we use one node per change, which adds some memory overhead,
    but still is rather fast as we use alloc_root for allocations.
    A list of item tree changes of an average query should be short.
  */
  void *change_mem= alloc_root(runtime_memroot, sizeof(*change));
  if (change_mem == 0)
  {
    /*
      OOM, thd->fatal_error() is called by the error handler of the
      memroot. Just return.
    */
    return;
  }
  change= new (change_mem) Item_change_record;
  change->place= place;
  change->old_value= old_value;
  change_list.push_front(change);
}


void THD::change_item_tree_place(Item **old_ref, Item **new_ref)
{
  I_List_iterator<Item_change_record> it(change_list);
  Item_change_record *change;
  while ((change= it++))
  {
    if (change->place == old_ref)
    {
      DBUG_PRINT("info", ("change_item_tree_place old_ref %p new_ref %p",
                          old_ref, new_ref));
      change->place= new_ref;
      break;
    }
  }
}


void THD::rollback_item_tree_changes()
{
  I_List_iterator<Item_change_record> it(change_list);
  Item_change_record *change;
  DBUG_ENTER("rollback_item_tree_changes");

  while ((change= it++))
  {
    DBUG_PRINT("info",
               ("rollback_item_tree_changes "
                "place %p curr_value %p old_value %p",
                change->place, *change->place, change->old_value));
    *change->place= change->old_value;
  }
  /* We can forget about changes memory: it's allocated in runtime memroot */
  change_list.empty();
  DBUG_VOID_RETURN;
}


/*****************************************************************************
** Functions to provide a interface to select results
*****************************************************************************/

select_result::select_result():
  estimated_rowcount(0)
{
  thd=current_thd;
}

void select_result::send_error(uint errcode,const char *err)
{
  my_message(errcode, err, MYF(0));
}


void select_result::cleanup()
{
  /* do nothing */
}

bool select_result::check_simple_select() const
{
  my_error(ER_SP_BAD_CURSOR_QUERY, MYF(0));
  return TRUE;
}


static const String default_line_term("\n",default_charset_info);
static const String default_escaped("\\",default_charset_info);
static const String default_field_term("\t",default_charset_info);
static const String default_xml_row_term("<row>", default_charset_info);
static const String my_empty_string("",default_charset_info);


sql_exchange::sql_exchange(char *name, bool flag,
                           enum enum_filetype filetype_arg)
  :file_name(name), opt_enclosed(0), dumpfile(flag), skip_lines(0)
{
  filetype= filetype_arg;
  field_term= &default_field_term;
  enclosed=   line_start= &my_empty_string;
  line_term=  filetype == FILETYPE_CSV ?
              &default_line_term : &default_xml_row_term;
  escaped=    &default_escaped;
  cs= NULL;
}

bool sql_exchange::escaped_given(void)
{
  return escaped != &default_escaped;
}


bool select_send::send_result_set_metadata(List<Item> &list, uint flags)
{
  bool res;
  if (!(res= thd->protocol->send_result_set_metadata(&list, flags)))
    is_result_set_started= 1;
  return res;
}

void select_send::abort_result_set()
{
  DBUG_ENTER("select_send::abort_result_set");

  if (is_result_set_started && thd->sp_runtime_ctx)
  {
    /*
      We're executing a stored procedure, have an open result
      set and an SQL exception condition. In this situation we
      must abort the current statement, silence the error and
      start executing the continue/exit handler if one is found.
      Before aborting the statement, let's end the open result set, as
      otherwise the client will hang due to the violation of the
      client/server protocol.
    */
    thd->sp_runtime_ctx->end_partial_result_set= TRUE;
  }
  DBUG_VOID_RETURN;
}


/** 
  Cleanup an instance of this class for re-use
  at next execution of a prepared statement/
  stored procedure statement.
*/

void select_send::cleanup()
{
  is_result_set_started= FALSE;
}

/* Send data to client. Returns 0 if ok */

bool select_send::send_data(List<Item> &items)
{
  Protocol *protocol= thd->protocol;
  DBUG_ENTER("select_send::send_data");

  if (unit->offset_limit_cnt)
  {						// using limit offset,count
    unit->offset_limit_cnt--;
    DBUG_RETURN(FALSE);
  }

  /*
    We may be passing the control from mysqld to the client: release the
    InnoDB adaptive hash S-latch to avoid thread deadlocks if it was reserved
    by thd
  */
  ha_release_temporary_latches(thd);

  protocol->prepare_for_resend();
  if (protocol->send_result_set_row(&items))
  {
    protocol->remove_last_row();
    DBUG_RETURN(TRUE);
  }

  thd->inc_sent_row_count(1);

  if (thd->vio_ok())
    DBUG_RETURN(protocol->write());

  DBUG_RETURN(0);
}

bool select_send::send_eof()
{
  /* 
    We may be passing the control from mysqld to the client: release the
    InnoDB adaptive hash S-latch to avoid thread deadlocks if it was reserved
    by thd 
  */
  ha_release_temporary_latches(thd);

  /* 
    Don't send EOF if we're in error condition (which implies we've already
    sent or are sending an error)
  */
  if (thd->is_error())
    return TRUE;
  ::my_eof(thd);
  is_result_set_started= 0;
  return FALSE;
}


/************************************************************************
  Handling writing to file
************************************************************************/

void select_to_file::send_error(uint errcode,const char *err)
{
  my_message(errcode, err, MYF(0));
  if (file > 0)
  {
    (void) end_io_cache(&cache);
    mysql_file_close(file, MYF(0));
    /* Delete file on error */
    mysql_file_delete(key_select_to_file, path, MYF(0));
    file= -1;
  }
}


bool select_to_file::send_eof()
{
  int error= MY_TEST(end_io_cache(&cache));
  if (mysql_file_close(file, MYF(MY_WME)) || thd->is_error())
    error= true;

  if (!error)
  {
    ::my_ok(thd,row_count);
  }
  file= -1;
  return error;
}


void select_to_file::cleanup()
{
  /* In case of error send_eof() may be not called: close the file here. */
  if (file >= 0)
  {
    (void) end_io_cache(&cache);
    mysql_file_close(file, MYF(0));
    file= -1;
  }
  path[0]= '\0';
  row_count= 0;
}


select_to_file::~select_to_file()
{
  if (file >= 0)
  {					// This only happens in case of error
    (void) end_io_cache(&cache);
    mysql_file_close(file, MYF(0));
    file= -1;
  }
}

/***************************************************************************
** Export of select to textfile
***************************************************************************/

select_export::~select_export()
{
  thd->set_sent_row_count(row_count);
}


/*
  Create file with IO cache

  SYNOPSIS
    create_file()
    thd			Thread handle
    path		File name
    exchange		Excange class
    cache		IO cache

  RETURN
    >= 0 	File handle
   -1		Error
*/


static File create_file(THD *thd, char *path, sql_exchange *exchange,
			IO_CACHE *cache)
{
  File file;
  uint option= MY_UNPACK_FILENAME | MY_RELATIVE_PATH;

#ifdef DONT_ALLOW_FULL_LOAD_DATA_PATHS
  option|= MY_REPLACE_DIR;			// Force use of db directory
#endif

  if (!dirname_length(exchange->file_name))
  {
    strxnmov(path, FN_REFLEN-1, mysql_real_data_home, thd->db ? thd->db : "",
             NullS);
    (void) fn_format(path, exchange->file_name, path, "", option);
  }
  else
    (void) fn_format(path, exchange->file_name, mysql_real_data_home, "", option);

  if (!is_secure_file_path(path))
  {
    /* Write only allowed to dir or subdir specified by secure_file_priv */
    my_error(ER_OPTION_PREVENTS_STATEMENT, MYF(0), "--secure-file-priv");
    return -1;
  }

  if (!access(path, F_OK))
  {
    my_error(ER_FILE_EXISTS_ERROR, MYF(0), exchange->file_name);
    return -1;
  }
  /* Create the file world readable */
  if ((file= mysql_file_create(key_select_to_file,
                               path, 0666, O_WRONLY|O_EXCL, MYF(MY_WME))) < 0)
    return file;
#ifdef HAVE_FCHMOD
  (void) fchmod(file, 0666);			// Because of umask()
#else
  (void) chmod(path, 0666);
#endif
  if (init_io_cache(cache, file, 0L, WRITE_CACHE, 0L, 1, MYF(MY_WME)))
  {
    mysql_file_close(file, MYF(0));
    /* Delete file on error, it was just created */
    mysql_file_delete(key_select_to_file, path, MYF(0));
    return -1;
  }
  return file;
}


int
select_export::prepare(List<Item> &list, SELECT_LEX_UNIT *u)
{
  bool blob_flag=0;
  bool string_results= FALSE, non_string_results= FALSE;
  unit= u;
  if ((uint) strlen(exchange->file_name) + NAME_LEN >= FN_REFLEN)
    strmake(path,exchange->file_name,FN_REFLEN-1);

  write_cs= exchange->cs ? exchange->cs : &my_charset_bin;

  if ((file= create_file(thd, path, exchange, &cache)) < 0)
    return 1;
  /* Check if there is any blobs in data */
  {
    List_iterator_fast<Item> li(list);
    Item *item;
    while ((item=li++))
    {
      if (item->max_length >= MAX_BLOB_WIDTH)
      {
	blob_flag=1;
	break;
      }
      if (item->result_type() == STRING_RESULT)
        string_results= TRUE;
      else
        non_string_results= TRUE;
    }
  }
  if (exchange->escaped->numchars() > 1 || exchange->enclosed->numchars() > 1)
  {
    my_error(ER_WRONG_FIELD_TERMINATORS, MYF(0));
    return TRUE;
  }
  if (exchange->escaped->length() > 1 || exchange->enclosed->length() > 1 ||
      !my_isascii(exchange->escaped->ptr()[0]) ||
      !my_isascii(exchange->enclosed->ptr()[0]) ||
      !exchange->field_term->is_ascii() || !exchange->line_term->is_ascii() ||
      !exchange->line_start->is_ascii())
  {
    /*
      Current LOAD DATA INFILE recognizes field/line separators "as is" without
      converting from client charset to data file charset. So, it is supposed,
      that input file of LOAD DATA INFILE consists of data in one charset and
      separators in other charset. For the compatibility with that [buggy]
      behaviour SELECT INTO OUTFILE implementation has been saved "as is" too,
      but the new warning message has been added:

        Non-ASCII separator arguments are not fully supported
    */
    push_warning(thd, Sql_condition::WARN_LEVEL_WARN,
                 WARN_NON_ASCII_SEPARATOR_NOT_IMPLEMENTED,
                 ER(WARN_NON_ASCII_SEPARATOR_NOT_IMPLEMENTED));
  }
  field_term_length=exchange->field_term->length();
  field_term_char= field_term_length ?
                   (int) (uchar) (*exchange->field_term)[0] : INT_MAX;
  if (!exchange->line_term->length())
    exchange->line_term=exchange->field_term;	// Use this if it exists
  field_sep_char= (exchange->enclosed->length() ?
                  (int) (uchar) (*exchange->enclosed)[0] : field_term_char);
  if (exchange->escaped->length() && (exchange->escaped_given() ||
      !(thd->variables.sql_mode & MODE_NO_BACKSLASH_ESCAPES)))
    escape_char= (int) (uchar) (*exchange->escaped)[0];
  else
    escape_char= -1;
  is_ambiguous_field_sep= MY_TEST(strchr(ESCAPE_CHARS, field_sep_char));
  is_unsafe_field_sep= MY_TEST(strchr(NUMERIC_CHARS, field_sep_char));
  line_sep_char= (exchange->line_term->length() ?
                 (int) (uchar) (*exchange->line_term)[0] : INT_MAX);
  if (!field_term_length)
    exchange->opt_enclosed=0;
  if (!exchange->enclosed->length())
    exchange->opt_enclosed=1;			// A little quicker loop
  fixed_row_size= (!field_term_length && !exchange->enclosed->length() &&
		   !blob_flag);
  if ((is_ambiguous_field_sep && exchange->enclosed->is_empty() &&
       (string_results || is_unsafe_field_sep)) ||
      (exchange->opt_enclosed && non_string_results &&
       field_term_length && strchr(NUMERIC_CHARS, field_term_char)))
  {
    push_warning(thd, Sql_condition::WARN_LEVEL_WARN,
                 ER_AMBIGUOUS_FIELD_TERM, ER(ER_AMBIGUOUS_FIELD_TERM));
    is_ambiguous_field_term= TRUE;
  }
  else
    is_ambiguous_field_term= FALSE;

  return 0;
}


#define NEED_ESCAPING(x) ((int) (uchar) (x) == escape_char    || \
                          (enclosed ? (int) (uchar) (x) == field_sep_char      \
                                    : (int) (uchar) (x) == field_term_char) || \
                          (int) (uchar) (x) == line_sep_char  || \
                          !(x))

bool select_export::send_data(List<Item> &items)
{

  DBUG_ENTER("select_export::send_data");
  char buff[MAX_FIELD_WIDTH],null_buff[2],space[MAX_FIELD_WIDTH];
  char cvt_buff[MAX_FIELD_WIDTH];
  String cvt_str(cvt_buff, sizeof(cvt_buff), write_cs);
  bool space_inited=0;
  String tmp(buff,sizeof(buff),&my_charset_bin),*res;
  tmp.length(0);

  if (unit->offset_limit_cnt)
  {						// using limit offset,count
    unit->offset_limit_cnt--;
    DBUG_RETURN(0);
  }
  row_count++;
  Item *item;
  uint used_length=0,items_left=items.elements;
  List_iterator_fast<Item> li(items);

  if (my_b_write(&cache,(uchar*) exchange->line_start->ptr(),
		 exchange->line_start->length()))
    goto err;
  while ((item=li++))
  {
    Item_result result_type=item->result_type();
    bool enclosed = (exchange->enclosed->length() &&
                     (!exchange->opt_enclosed || result_type == STRING_RESULT));
    res=item->str_result(&tmp);
    if (res && !my_charset_same(write_cs, res->charset()) &&
        !my_charset_same(write_cs, &my_charset_bin))
    {
      const char *well_formed_error_pos;
      const char *cannot_convert_error_pos;
      const char *from_end_pos;
      const char *error_pos;
      uint32 bytes;
      uint64 estimated_bytes=
        ((uint64) res->length() / res->charset()->mbminlen + 1) *
        write_cs->mbmaxlen + 1;
      set_if_smaller(estimated_bytes, UINT_MAX32);
      if (cvt_str.realloc((uint32) estimated_bytes))
      {
        my_error(ER_OUTOFMEMORY, MYF(ME_FATALERROR), (uint32) estimated_bytes);
        goto err;
      }

      bytes= well_formed_copy_nchars(write_cs, (char *) cvt_str.ptr(),
                                     cvt_str.alloced_length(),
                                     res->charset(), res->ptr(), res->length(),
                                     UINT_MAX32, // copy all input chars,
                                                 // i.e. ignore nchars parameter
                                     &well_formed_error_pos,
                                     &cannot_convert_error_pos,
                                     &from_end_pos);
      error_pos= well_formed_error_pos ? well_formed_error_pos
                                       : cannot_convert_error_pos;
      if (error_pos)
      {
        char printable_buff[32];
        convert_to_printable(printable_buff, sizeof(printable_buff),
                             error_pos, res->ptr() + res->length() - error_pos,
                             res->charset(), 6);
        push_warning_printf(thd, Sql_condition::WARN_LEVEL_WARN,
                            ER_TRUNCATED_WRONG_VALUE_FOR_FIELD,
                            ER(ER_TRUNCATED_WRONG_VALUE_FOR_FIELD),
                            "string", printable_buff,
                            item->item_name.ptr(), static_cast<long>(row_count));
      }
      else if (from_end_pos < res->ptr() + res->length())
      { 
        /*
          result is longer than UINT_MAX32 and doesn't fit into String
        */
        push_warning_printf(thd, Sql_condition::WARN_LEVEL_WARN,
                            WARN_DATA_TRUNCATED, ER(WARN_DATA_TRUNCATED),
                            item->full_name(), static_cast<long>(row_count));
      }
      cvt_str.length(bytes);
      res= &cvt_str;
    }
    if (res && enclosed)
    {
      if (my_b_write(&cache,(uchar*) exchange->enclosed->ptr(),
		     exchange->enclosed->length()))
	goto err;
    }
    if (!res)
    {						// NULL
      if (!fixed_row_size)
      {
	if (escape_char != -1)			// Use \N syntax
	{
	  null_buff[0]=escape_char;
	  null_buff[1]='N';
	  if (my_b_write(&cache,(uchar*) null_buff,2))
	    goto err;
	}
	else if (my_b_write(&cache,(uchar*) "NULL",4))
	  goto err;
      }
      else
      {
	used_length=0;				// Fill with space
      }
    }
    else
    {
      if (fixed_row_size)
	used_length=min(res->length(),item->max_length);
      else
	used_length=res->length();
      if ((result_type == STRING_RESULT || is_unsafe_field_sep) &&
           escape_char != -1)
      {
        char *pos, *start, *end;
        const CHARSET_INFO *res_charset= res->charset();
        const CHARSET_INFO *character_set_client=
          thd->variables.character_set_client;
        bool check_second_byte= (res_charset == &my_charset_bin) &&
                                 character_set_client->
                                 escape_with_backslash_is_dangerous;
        DBUG_ASSERT(character_set_client->mbmaxlen == 2 ||
                    !character_set_client->escape_with_backslash_is_dangerous);
	for (start=pos=(char*) res->ptr(),end=pos+used_length ;
	     pos != end ;
	     pos++)
	{
#ifdef USE_MB
	  if (use_mb(res_charset))
	  {
	    int l;
	    if ((l=my_ismbchar(res_charset, pos, end)))
	    {
	      pos += l-1;
	      continue;
	    }
	  }
#endif

          /*
            Special case when dumping BINARY/VARBINARY/BLOB values
            for the clients with character sets big5, cp932, gbk and sjis,
            which can have the escape character (0x5C "\" by default)
            as the second byte of a multi-byte sequence.
            
            If
            - pos[0] is a valid multi-byte head (e.g 0xEE) and
            - pos[1] is 0x00, which will be escaped as "\0",
            
            then we'll get "0xEE + 0x5C + 0x30" in the output file.
            
            If this file is later loaded using this sequence of commands:
            
            mysql> create table t1 (a varchar(128)) character set big5;
            mysql> LOAD DATA INFILE 'dump.txt' INTO TABLE t1;
            
            then 0x5C will be misinterpreted as the second byte
            of a multi-byte character "0xEE + 0x5C", instead of
            escape character for 0x00.
            
            To avoid this confusion, we'll escape the multi-byte
            head character too, so the sequence "0xEE + 0x00" will be
            dumped as "0x5C + 0xEE + 0x5C + 0x30".
            
            Note, in the condition below we only check if
            mbcharlen is equal to 2, because there are no
            character sets with mbmaxlen longer than 2
            and with escape_with_backslash_is_dangerous set.
            DBUG_ASSERT before the loop makes that sure.
          */

          if ((NEED_ESCAPING(*pos) ||
               (check_second_byte &&
                my_mbcharlen(character_set_client, (uchar) *pos) == 2 &&
                pos + 1 < end &&
                NEED_ESCAPING(pos[1]))) &&
              /*
               Don't escape field_term_char by doubling - doubling is only
               valid for ENCLOSED BY characters:
              */
              (enclosed || !is_ambiguous_field_term ||
               (int) (uchar) *pos != field_term_char))
          {
	    char tmp_buff[2];
            tmp_buff[0]= ((int) (uchar) *pos == field_sep_char &&
                          is_ambiguous_field_sep) ?
                          field_sep_char : escape_char;
	    tmp_buff[1]= *pos ? *pos : '0';
	    if (my_b_write(&cache,(uchar*) start,(uint) (pos-start)) ||
		my_b_write(&cache,(uchar*) tmp_buff,2))
	      goto err;
	    start=pos+1;
	  }
	}
	if (my_b_write(&cache,(uchar*) start,(uint) (pos-start)))
	  goto err;
      }
      else if (my_b_write(&cache,(uchar*) res->ptr(),used_length))
	goto err;
    }
    if (fixed_row_size)
    {						// Fill with space
      if (item->max_length > used_length)
      {
	/* QQ:  Fix by adding a my_b_fill() function */
	if (!space_inited)
	{
	  space_inited=1;
	  memset(space, ' ', sizeof(space));
	}
	uint length=item->max_length-used_length;
	for (; length > sizeof(space) ; length-=sizeof(space))
	{
	  if (my_b_write(&cache,(uchar*) space,sizeof(space)))
	    goto err;
	}
	if (my_b_write(&cache,(uchar*) space,length))
	  goto err;
      }
    }
    if (res && enclosed)
    {
      if (my_b_write(&cache, (uchar*) exchange->enclosed->ptr(),
                     exchange->enclosed->length()))
        goto err;
    }
    if (--items_left)
    {
      if (my_b_write(&cache, (uchar*) exchange->field_term->ptr(),
                     field_term_length))
        goto err;
    }
  }
  if (my_b_write(&cache,(uchar*) exchange->line_term->ptr(),
		 exchange->line_term->length()))
    goto err;
  DBUG_RETURN(0);
err:
  DBUG_RETURN(1);
}


/***************************************************************************
** Dump  of select to a binary file
***************************************************************************/


int
select_dump::prepare(List<Item> &list __attribute__((unused)),
		     SELECT_LEX_UNIT *u)
{
  unit= u;
  return (int) ((file= create_file(thd, path, exchange, &cache)) < 0);
}


bool select_dump::send_data(List<Item> &items)
{
  List_iterator_fast<Item> li(items);
  char buff[MAX_FIELD_WIDTH];
  String tmp(buff,sizeof(buff),&my_charset_bin),*res;
  tmp.length(0);
  Item *item;
  DBUG_ENTER("select_dump::send_data");

  if (unit->offset_limit_cnt)
  {						// using limit offset,count
    unit->offset_limit_cnt--;
    DBUG_RETURN(0);
  }
  if (row_count++ > 1) 
  {
    my_message(ER_TOO_MANY_ROWS, ER(ER_TOO_MANY_ROWS), MYF(0));
    goto err;
  }
  while ((item=li++))
  {
    res=item->str_result(&tmp);
    if (!res)					// If NULL
    {
      if (my_b_write(&cache,(uchar*) "",1))
	goto err;
    }
    else if (my_b_write(&cache,(uchar*) res->ptr(),res->length()))
    {
      char errbuf[MYSYS_STRERROR_SIZE];
      my_error(ER_ERROR_ON_WRITE, MYF(0), path, my_errno,
               my_strerror(errbuf, sizeof(errbuf), my_errno));
      goto err;
    }
  }
  DBUG_RETURN(0);
err:
  DBUG_RETURN(1);
}


select_subselect::select_subselect(Item_subselect *item_arg)
{
  item= item_arg;
}


bool select_singlerow_subselect::send_data(List<Item> &items)
{
  DBUG_ENTER("select_singlerow_subselect::send_data");
  Item_singlerow_subselect *it= (Item_singlerow_subselect *)item;
  if (it->assigned())
  {
    my_message(ER_SUBQUERY_NO_1_ROW, ER(ER_SUBQUERY_NO_1_ROW), MYF(0));
    DBUG_RETURN(1);
  }
  if (unit->offset_limit_cnt)
  {				          // Using limit offset,count
    unit->offset_limit_cnt--;
    DBUG_RETURN(0);
  }
  List_iterator_fast<Item> li(items);
  Item *val_item;
  for (uint i= 0; (val_item= li++); i++)
    it->store(i, val_item);
  it->assigned(1);
  DBUG_RETURN(0);
}


void select_max_min_finder_subselect::cleanup()
{
  DBUG_ENTER("select_max_min_finder_subselect::cleanup");
  cache= 0;
  DBUG_VOID_RETURN;
}


bool select_max_min_finder_subselect::send_data(List<Item> &items)
{
  DBUG_ENTER("select_max_min_finder_subselect::send_data");
  Item_maxmin_subselect *it= (Item_maxmin_subselect *)item;
  List_iterator_fast<Item> li(items);
  Item *val_item= li++;
  it->register_value();
  if (it->assigned())
  {
    cache->store(val_item);
    if ((this->*op)())
      it->store(0, cache);
  }
  else
  {
    if (!cache)
    {
      cache= Item_cache::get_cache(val_item);
      switch (val_item->result_type())
      {
      case REAL_RESULT:
	op= &select_max_min_finder_subselect::cmp_real;
	break;
      case INT_RESULT:
	op= &select_max_min_finder_subselect::cmp_int;
	break;
      case STRING_RESULT:
	op= &select_max_min_finder_subselect::cmp_str;
	break;
      case DECIMAL_RESULT:
        op= &select_max_min_finder_subselect::cmp_decimal;
        break;
      case ROW_RESULT:
        // This case should never be choosen
	DBUG_ASSERT(0);
	op= 0;
      }
    }
    cache->store(val_item);
    it->store(0, cache);
  }
  it->assigned(1);
  DBUG_RETURN(0);
}

/**
  Compare two floating point numbers for MAX or MIN.

  Compare two numbers and decide if the number should be cached as the
  maximum/minimum number seen this far. If fmax==true, this is a
  comparison for MAX, otherwise it is a comparison for MIN.

  val1 is the new numer to compare against the current
  maximum/minimum. val2 is the current maximum/minimum.

  ignore_nulls is used to control behavior when comparing with a NULL
  value. If ignore_nulls==false, the behavior is to store the first
  NULL value discovered (i.e, return true, that it is larger than the
  current maximum) and never replace it. If ignore_nulls==true, NULL
  values are not stored. ANY subqueries use ignore_nulls==true, ALL
  subqueries use ignore_nulls==false.

  @retval true if the new number should be the new maximum/minimum.
  @retval false if the maximum/minimum should stay unchanged.
 */
bool select_max_min_finder_subselect::cmp_real()
{
  Item *maxmin= ((Item_singlerow_subselect *)item)->element_index(0);
  double val1= cache->val_real(), val2= maxmin->val_real();
  /*
    If we're ignoring NULLs and the current maximum/minimum is NULL
    (must have been placed there as the first value iterated over) and
    the new value is not NULL, return true so that a new, non-NULL
    maximum/minimum is set. Otherwise, return false to keep the
    current non-NULL maximum/minimum.

    If we're not ignoring NULLs and the current maximum/minimum is not
    NULL, return true to store NULL. Otherwise, return false to keep
    the NULL we've already got.
  */
  if (cache->null_value || maxmin->null_value)
    return (ignore_nulls) ? !(cache->null_value) : !(maxmin->null_value);
  return (fmax) ? (val1 > val2) : (val1 < val2);
}

/**
  Compare two integer numbers for MAX or MIN.

  @see select_max_min_finder_subselect::cmp_real()
*/
bool select_max_min_finder_subselect::cmp_int()
{
  Item *maxmin= ((Item_singlerow_subselect *)item)->element_index(0);
  longlong val1= cache->val_int(), val2= maxmin->val_int();
  if (cache->null_value || maxmin->null_value)
    return (ignore_nulls) ? !(cache->null_value) : !(maxmin->null_value);
  return (fmax) ? (val1 > val2) : (val1 < val2);
}

/**
  Compare two decimal numbers for MAX or MIN.

  @see select_max_min_finder_subselect::cmp_real()
*/
bool select_max_min_finder_subselect::cmp_decimal()
{
  Item *maxmin= ((Item_singlerow_subselect *)item)->element_index(0);
  my_decimal cval, *cvalue= cache->val_decimal(&cval);
  my_decimal mval, *mvalue= maxmin->val_decimal(&mval);
  if (cache->null_value || maxmin->null_value)
    return (ignore_nulls) ? !(cache->null_value) : !(maxmin->null_value);
  return (fmax) 
    ? (my_decimal_cmp(cvalue,mvalue) > 0)
    : (my_decimal_cmp(cvalue,mvalue) < 0);
}

/**
  Compare two strings for MAX or MIN.

  @see select_max_min_finder_subselect::cmp_real()
*/
bool select_max_min_finder_subselect::cmp_str()
{
  String *val1, *val2, buf1, buf2;
  Item *maxmin= ((Item_singlerow_subselect *)item)->element_index(0);
  /*
    as far as both operand is Item_cache buf1 & buf2 will not be used,
    but added for safety
  */
  val1= cache->val_str(&buf1);
  val2= maxmin->val_str(&buf1);
  if (cache->null_value || maxmin->null_value)
    return (ignore_nulls) ? !(cache->null_value) : !(maxmin->null_value);
  return (fmax) 
    ? (sortcmp(val1, val2, cache->collation.collation) > 0)
    : (sortcmp(val1, val2, cache->collation.collation) < 0);
}

bool select_exists_subselect::send_data(List<Item> &items)
{
  DBUG_ENTER("select_exists_subselect::send_data");
  Item_exists_subselect *it= (Item_exists_subselect *)item;
  if (unit->offset_limit_cnt)
  {				          // Using limit offset,count
    unit->offset_limit_cnt--;
    DBUG_RETURN(0);
  }
  /*
    A subquery may be evaluated 1) by executing the JOIN 2) by optimized
    functions (index_subquery, subquery materialization).
    It's only in (1) that we get here when we find a row. In (2) "value" is
    set elsewhere.
  */
  it->value= 1;
  it->assigned(1);
  DBUG_RETURN(0);
}


/***************************************************************************
  Dump of select to variables
***************************************************************************/

int select_dumpvar::prepare(List<Item> &list, SELECT_LEX_UNIT *u)
{
  unit= u;

  if (var_list.elements != list.elements)
  {
    my_message(ER_WRONG_NUMBER_OF_COLUMNS_IN_SELECT,
               ER(ER_WRONG_NUMBER_OF_COLUMNS_IN_SELECT), MYF(0));
    return 1;
  }

  return 0;
}


bool select_dumpvar::check_simple_select() const
{
  my_error(ER_SP_BAD_CURSOR_SELECT, MYF(0));
  return TRUE;
}


void select_dumpvar::cleanup()
{
  row_count= 0;
}


Query_arena::Type Query_arena::type() const
{
  DBUG_ASSERT(0); /* Should never be called */
  return STATEMENT;
}


void Query_arena::free_items()
{
  Item *next;
  DBUG_ENTER("Query_arena::free_items");
  /* This works because items are allocated with sql_alloc() */
  for (; free_list; free_list= next)
  {
    next= free_list->next;
    free_list->delete_self();
  }
  /* Postcondition: free_list is 0 */
  DBUG_VOID_RETURN;
}


void Query_arena::set_query_arena(Query_arena *set)
{
  mem_root=  set->mem_root;
  free_list= set->free_list;
  state= set->state;
}


void Query_arena::cleanup_stmt()
{
  DBUG_ASSERT(! "Query_arena::cleanup_stmt() not implemented");
}

/*
  Statement functions
*/

Statement::Statement(LEX *lex_arg, MEM_ROOT *mem_root_arg,
                     enum_state state_arg, ulong id_arg)
  :Query_arena(mem_root_arg, state_arg),
  id(id_arg),
  mark_used_columns(MARK_COLUMNS_READ),
  lex(lex_arg),
  db(NULL),
  db_length(0)
{
  name.str= NULL;
}


Query_arena::Type Statement::type() const
{
  return STATEMENT;
}


void Statement::set_statement(Statement *stmt)
{
  id=             stmt->id;
  mark_used_columns=   stmt->mark_used_columns;
  lex=            stmt->lex;
  query_string=   stmt->query_string;
}


void
Statement::set_n_backup_statement(Statement *stmt, Statement *backup)
{
  DBUG_ENTER("Statement::set_n_backup_statement");
  backup->set_statement(this);
  set_statement(stmt);
  DBUG_VOID_RETURN;
}


void Statement::restore_backup_statement(Statement *stmt, Statement *backup)
{
  DBUG_ENTER("Statement::restore_backup_statement");
  stmt->set_statement(this);
  set_statement(backup);
  DBUG_VOID_RETURN;
}


void THD::end_statement()
{
  /* Cleanup SQL processing state to reuse this statement in next query. */
  lex_end(lex);
  delete lex->result;
  lex->result= 0;
  /* Note that free_list is freed in cleanup_after_query() */

  /*
    Don't free mem_root, as mem_root is freed in the end of dispatch_command
    (once for any command).
  */
}


void THD::set_n_backup_active_arena(Query_arena *set, Query_arena *backup)
{
  DBUG_ENTER("THD::set_n_backup_active_arena");
  DBUG_ASSERT(backup->is_backup_arena == FALSE);

  backup->set_query_arena(this);
  set_query_arena(set);
#ifndef DBUG_OFF
  backup->is_backup_arena= TRUE;
#endif
  DBUG_VOID_RETURN;
}


void THD::restore_active_arena(Query_arena *set, Query_arena *backup)
{
  DBUG_ENTER("THD::restore_active_arena");
  DBUG_ASSERT(backup->is_backup_arena);
  set->set_query_arena(this);
  set_query_arena(backup);
#ifndef DBUG_OFF
  backup->is_backup_arena= FALSE;
#endif
  DBUG_VOID_RETURN;
}

Statement::~Statement()
{
}

C_MODE_START

static uchar *
get_statement_id_as_hash_key(const uchar *record, size_t *key_length,
                             my_bool not_used __attribute__((unused)))
{
  const Statement *statement= (const Statement *) record; 
  *key_length= sizeof(statement->id);
  return (uchar *) &((const Statement *) statement)->id;
}

static void delete_statement_as_hash_key(void *key)
{
  delete (Statement *) key;
}

static uchar *get_stmt_name_hash_key(Statement *entry, size_t *length,
                                    my_bool not_used __attribute__((unused)))
{
  *length= entry->name.length;
  return (uchar*) entry->name.str;
}

C_MODE_END

Statement_map::Statement_map() :
  last_found_statement(0)
{
  enum
  {
    START_STMT_HASH_SIZE = 16,
    START_NAME_HASH_SIZE = 16
  };
  my_hash_init(&st_hash, &my_charset_bin, START_STMT_HASH_SIZE, 0, 0,
               get_statement_id_as_hash_key,
               delete_statement_as_hash_key, MYF(0));
  my_hash_init(&names_hash, system_charset_info, START_NAME_HASH_SIZE, 0, 0,
               (my_hash_get_key) get_stmt_name_hash_key,
               NULL,MYF(0));
}


/*
  Insert a new statement to the thread-local statement map.

  DESCRIPTION
    If there was an old statement with the same name, replace it with the
    new one. Otherwise, check if max_prepared_stmt_count is not reached yet,
    increase prepared_stmt_count, and insert the new statement. It's okay
    to delete an old statement and fail to insert the new one.

  POSTCONDITIONS
    All named prepared statements are also present in names_hash.
    Statement names in names_hash are unique.
    The statement is added only if prepared_stmt_count < max_prepard_stmt_count
    last_found_statement always points to a valid statement or is 0

  RETURN VALUE
    0  success
    1  error: out of resources or max_prepared_stmt_count limit has been
       reached. An error is sent to the client, the statement is deleted.
*/

int Statement_map::insert(THD *thd, Statement *statement)
{
  if (my_hash_insert(&st_hash, (uchar*) statement))
  {
    /*
      Delete is needed only in case of an insert failure. In all other
      cases hash_delete will also delete the statement.
    */
    delete statement;
    my_error(ER_OUT_OF_RESOURCES, MYF(0));
    goto err_st_hash;
  }
  if (statement->name.str && my_hash_insert(&names_hash, (uchar*) statement))
  {
    my_error(ER_OUT_OF_RESOURCES, MYF(0));
    goto err_names_hash;
  }
  mysql_mutex_lock(&LOCK_prepared_stmt_count);
  /*
    We don't check that prepared_stmt_count is <= max_prepared_stmt_count
    because we would like to allow to lower the total limit
    of prepared statements below the current count. In that case
    no new statements can be added until prepared_stmt_count drops below
    the limit.
  */
  if (prepared_stmt_count >= max_prepared_stmt_count)
  {
    mysql_mutex_unlock(&LOCK_prepared_stmt_count);
    my_error(ER_MAX_PREPARED_STMT_COUNT_REACHED, MYF(0),
             max_prepared_stmt_count);
    goto err_max;
  }
  prepared_stmt_count++;
  mysql_mutex_unlock(&LOCK_prepared_stmt_count);

  last_found_statement= statement;
  return 0;

err_max:
  if (statement->name.str)
    my_hash_delete(&names_hash, (uchar*) statement);
err_names_hash:
  my_hash_delete(&st_hash, (uchar*) statement);
err_st_hash:
  return 1;
}


void Statement_map::close_transient_cursors()
{
#ifdef TO_BE_IMPLEMENTED
  Statement *stmt;
  while ((stmt= transient_cursor_list.head()))
    stmt->close_cursor();                 /* deletes itself from the list */
#endif
}


void Statement_map::erase(Statement *statement)
{
  if (statement == last_found_statement)
    last_found_statement= 0;
  if (statement->name.str)
    my_hash_delete(&names_hash, (uchar *) statement);

  my_hash_delete(&st_hash, (uchar *) statement);
  mysql_mutex_lock(&LOCK_prepared_stmt_count);
  DBUG_ASSERT(prepared_stmt_count > 0);
  prepared_stmt_count--;
  mysql_mutex_unlock(&LOCK_prepared_stmt_count);
}


void Statement_map::reset()
{
  /* Must be first, hash_free will reset st_hash.records */
  mysql_mutex_lock(&LOCK_prepared_stmt_count);
  DBUG_ASSERT(prepared_stmt_count >= st_hash.records);
  prepared_stmt_count-= st_hash.records;
  mysql_mutex_unlock(&LOCK_prepared_stmt_count);

  my_hash_reset(&names_hash);
  my_hash_reset(&st_hash);
  last_found_statement= 0;
}


Statement_map::~Statement_map()
{
  /*
    We do not want to grab the global LOCK_prepared_stmt_count mutex here.
    reset() should already have been called to maintain prepared_stmt_count.
   */
  DBUG_ASSERT(st_hash.records == 0);

  my_hash_free(&names_hash);
  my_hash_free(&st_hash);
}

bool select_dumpvar::send_data(List<Item> &items)
{
  List_iterator_fast<my_var> var_li(var_list);
  List_iterator<Item> it(items);
  Item *item;
  my_var *mv;
  DBUG_ENTER("select_dumpvar::send_data");

  if (unit->offset_limit_cnt)
  {						// using limit offset,count
    unit->offset_limit_cnt--;
    DBUG_RETURN(false);
  }
  if (row_count++) 
  {
    my_message(ER_TOO_MANY_ROWS, ER(ER_TOO_MANY_ROWS), MYF(0));
    DBUG_RETURN(true);
  }
  while ((mv= var_li++) && (item= it++))
  {
    if (mv->local)
    {
      if (thd->sp_runtime_ctx->set_variable(thd, mv->offset, &item))
	    DBUG_RETURN(true);
    }
    else
    {
      /*
        Create Item_func_set_user_vars with delayed non-constness. We
        do this so that Item_get_user_var::const_item() will return
        the same result during
        Item_func_set_user_var::save_item_result() as they did during
        optimization and execution.
       */
      Item_func_set_user_var *suv=
        new Item_func_set_user_var(mv->s, item, true);
      if (suv->fix_fields(thd, 0))
        DBUG_RETURN(true);
      suv->save_item_result(item);
      if (suv->update())
        DBUG_RETURN(true);
    }
  }
  DBUG_RETURN(thd->is_error());
}

bool select_dumpvar::send_eof()
{
  if (! row_count)
    push_warning(thd, Sql_condition::WARN_LEVEL_WARN,
                 ER_SP_FETCH_NO_DATA, ER(ER_SP_FETCH_NO_DATA));
  /*
    Don't send EOF if we're in error condition (which implies we've already
    sent or are sending an error)
  */
  if (thd->is_error())
    return true;

  ::my_ok(thd,row_count);
  return 0;
}

/****************************************************************************
  TMP_TABLE_PARAM
****************************************************************************/

void TMP_TABLE_PARAM::init()
{
  DBUG_ENTER("TMP_TABLE_PARAM::init");
  DBUG_PRINT("enter", ("this: 0x%lx", (ulong)this));
  field_count= sum_func_count= func_count= hidden_field_count= 0;
  group_parts= group_length= group_null_parts= 0;
  quick_group= 1;
  table_charset= 0;
  precomputed_group_by= 0;
  skip_create_table= 0;
  bit_fields_as_long= 0;
  recinfo= 0;
  start_recinfo= 0;
  keyinfo= 0;
  DBUG_VOID_RETURN;
}


void thd_increment_bytes_sent(ulong length)
{
  THD *thd=current_thd;
  if (likely(thd != 0))
  { /* current_thd==0 when close_connection() calls net_send_error() */
    thd->status_var.bytes_sent+= length;
  }
}


void thd_increment_bytes_received(ulong length)
{
  current_thd->status_var.bytes_received+= length;
}


void THD::set_status_var_init()
{
  memset(&status_var, 0, sizeof(status_var));
}


void Security_context::init()
{
  user= 0;
  ip.set("", 0, system_charset_info);
  host.set("", 0, system_charset_info);
  external_user.set("", 0, system_charset_info);
  host_or_ip= "connecting host";
  priv_user[0]= priv_host[0]= proxy_user[0]= '\0';
  master_access= 0;
#ifndef NO_EMBEDDED_ACCESS_CHECKS
  db_access= NO_ACCESS;
#endif
  password_expired= false; 
}

void Security_context::destroy()
{
  if (host.ptr() != my_localhost && host.length())
  {
    char *c= (char *) host.ptr();
    host.set("", 0, system_charset_info);
    my_free(c);
  }

  if (user && user != delayed_user)
  {
    my_free(user);
    user= NULL;
  }

  if (external_user.length())
  {
    char *c= (char *) external_user.ptr();
    external_user.set("", 0, system_charset_info);
    my_free(c);
  }

  if (ip.length())
  {
    char *c= (char *) ip.ptr();
    ip.set("", 0, system_charset_info);
    my_free(c);
  }

}


void Security_context::skip_grants()
{
  /* privileges for the user are unknown everything is allowed */
  host_or_ip= (char *)"";
  master_access= ~NO_ACCESS;
  *priv_user= *priv_host= '\0';
}


bool Security_context::set_user(char *user_arg)
{
  my_free(user);
  user= my_strdup(user_arg, MYF(0));
  return user == 0;
}

String *Security_context::get_host()
{
  return (&host);
}

String *Security_context::get_ip()
{
  return (&ip);
}

String *Security_context::get_external_user()
{
  return (&external_user);
}

void Security_context::set_host(const char *str)
{
  uint len= str ? strlen(str) :  0;
  host.set(str, len, system_charset_info);
}

void Security_context::set_ip(const char *str)
{
  uint len= str ? strlen(str) :  0;
  ip.set(str, len, system_charset_info);
}

void Security_context::set_external_user(const char *str)
{
  uint len= str ? strlen(str) :  0;
  external_user.set(str, len, system_charset_info);
}

void Security_context::set_host(const char * str, size_t len)
{
  host.set(str, len, system_charset_info);
  host.c_ptr_quick();
}

#ifndef NO_EMBEDDED_ACCESS_CHECKS
/**
  Initialize this security context from the passed in credentials
  and activate it in the current thread.

  @param       thd
  @param       definer_user
  @param       definer_host
  @param       db
  @param[out]  backup  Save a pointer to the current security context
                       in the thread. In case of success it points to the
                       saved old context, otherwise it points to NULL.


  During execution of a statement, multiple security contexts may
  be needed:
  - the security context of the authenticated user, used as the
    default security context for all top-level statements
  - in case of a view or a stored program, possibly the security
    context of the definer of the routine, if the object is
    defined with SQL SECURITY DEFINER option.

  The currently "active" security context is parameterized in THD
  member security_ctx. By default, after a connection is
  established, this member points at the "main" security context
  - the credentials of the authenticated user.

  Later, if we would like to execute some sub-statement or a part
  of a statement under credentials of a different user, e.g.
  definer of a procedure, we authenticate this user in a local
  instance of Security_context by means of this method (and
  ultimately by means of acl_getroot), and make the
  local instance active in the thread by re-setting
  thd->security_ctx pointer.

  Note, that the life cycle and memory management of the "main" and
  temporary security contexts are different.
  For the main security context, the memory for user/host/ip is
  allocated on system heap, and the THD class frees this memory in
  its destructor. The only case when contents of the main security
  context may change during its life time is when someone issued
  CHANGE USER command.
  Memory management of a "temporary" security context is
  responsibility of the module that creates it.

  @retval TRUE  there is no user with the given credentials. The erro
                is reported in the thread.
  @retval FALSE success
*/

bool
Security_context::
change_security_context(THD *thd,
                        LEX_STRING *definer_user,
                        LEX_STRING *definer_host,
                        LEX_STRING *db,
                        Security_context **backup)
{
  bool needs_change;

  DBUG_ENTER("Security_context::change_security_context");

  DBUG_ASSERT(definer_user->str && definer_host->str);

  *backup= NULL;
  needs_change= (strcmp(definer_user->str, thd->security_ctx->priv_user) ||
                 my_strcasecmp(system_charset_info, definer_host->str,
                               thd->security_ctx->priv_host));
  if (needs_change)
  {
    if (acl_getroot(this, definer_user->str, definer_host->str,
                                definer_host->str, db->str))
    {
      my_error(ER_NO_SUCH_USER, MYF(0), definer_user->str,
               definer_host->str);
      DBUG_RETURN(TRUE);
    }
    *backup= thd->security_ctx;
    thd->security_ctx= this;
  }

  DBUG_RETURN(FALSE);
}


void
Security_context::restore_security_context(THD *thd,
                                           Security_context *backup)
{
  if (backup)
    thd->security_ctx= backup;
}
#endif


bool Security_context::user_matches(Security_context *them)
{
  return ((user != NULL) && (them->user != NULL) &&
          !strcmp(user, them->user));
}


void Log_throttle::new_window(ulonglong now)
{
  count= 0;
  window_end= now + window_size;
}


void Slow_log_throttle::new_window(ulonglong now)
{
  Log_throttle::new_window(now);
  total_exec_time= 0;
  total_lock_time= 0;
}


Slow_log_throttle::Slow_log_throttle(ulong *threshold, mysql_mutex_t *lock,
                                     ulong window_usecs,
                                     bool (*logger)(THD *, const char *, uint),
                                     const char *msg)
  : Log_throttle(window_usecs, msg), total_exec_time(0), total_lock_time(0),
    rate(threshold), log_summary(logger), LOCK_log_throttle(lock)
{
  aggregate_sctx.init();
}


ulong Log_throttle::prepare_summary(ulong rate)
{
  ulong ret= 0;
  /*
    Previous throttling window is over or rate changed.
    Return the number of lines we throttled.
  */
  if (count > rate)
  {
    ret= count - rate;
    count= 0;                                 // prevent writing it again.
  }

  return ret;
}


void Slow_log_throttle::print_summary(THD *thd, ulong suppressed,
                                      ulonglong print_lock_time,
                                      ulonglong print_exec_time)
{
  /*
    We synthesize these values so the totals in the log will be
    correct (just in case somebody analyses them), even if the
    start/stop times won't be (as they're an aggregate which will
    usually mostly lie within [ window_end - window_size ; window_end ]
  */
  ulonglong save_start_utime=      thd->start_utime;
  ulonglong save_utime_after_lock= thd->utime_after_lock;
  Security_context *save_sctx=     thd->security_ctx;

  char buf[128];

  snprintf(buf, sizeof(buf), summary_template, suppressed);

  mysql_mutex_lock(&thd->LOCK_thd_data);
  thd->start_utime=                thd->current_utime() - print_exec_time;
  thd->utime_after_lock=           thd->start_utime + print_lock_time;
  thd->security_ctx=               (Security_context *) &aggregate_sctx;
  mysql_mutex_unlock(&thd->LOCK_thd_data);

  (*log_summary)(thd, buf, strlen(buf));

  mysql_mutex_lock(&thd->LOCK_thd_data);
  thd->security_ctx    = save_sctx;
  thd->start_utime     = save_start_utime;
  thd->utime_after_lock= save_utime_after_lock;
  mysql_mutex_unlock(&thd->LOCK_thd_data);
}


bool Slow_log_throttle::flush(THD *thd)
{
  // Write summary if we throttled.
  mysql_mutex_lock(LOCK_log_throttle);
  ulonglong print_lock_time=  total_lock_time;
  ulonglong print_exec_time=  total_exec_time;
  ulong     suppressed_count= prepare_summary(*rate);
  mysql_mutex_unlock(LOCK_log_throttle);
  if (suppressed_count > 0)
  {
    print_summary(thd, suppressed_count, print_lock_time, print_exec_time);
    return true;
  }
  return false;
}


bool Slow_log_throttle::log(THD *thd, bool eligible)
{
  bool  suppress_current= false;

  /*
    If throttling is enabled, we might have to write a summary even if
    the current query is not of the type we handle.
  */
  if (*rate > 0)
  {
    mysql_mutex_lock(LOCK_log_throttle);

    ulong     suppressed_count=   0;
    ulonglong print_lock_time=    total_lock_time;
    ulonglong print_exec_time=    total_exec_time;
    ulonglong end_utime_of_query= thd->current_utime();

    /*
      If the window has expired, we'll try to write a summary line.
      The subroutine will know whether we actually need to.
    */
    if (!in_window(end_utime_of_query))
    {
      suppressed_count= prepare_summary(*rate);
      // start new window only if this is the statement type we handle
      if (eligible)
        new_window(end_utime_of_query);
    }
    if (eligible && inc_log_count(*rate))
    {
      /*
        Current query's logging should be suppressed.
        Add its execution time and lock time to totals for the current window.
      */
      total_exec_time += (end_utime_of_query - thd->start_utime);
      total_lock_time += (thd->utime_after_lock - thd->start_utime);
      suppress_current= true;
    }

    mysql_mutex_unlock(LOCK_log_throttle);

    /*
      print_summary() is deferred until after we release the locks to
      avoid congestion. All variables we hand in are local to the caller,
      so things would even be safe if print_summary() hadn't finished by the
      time the next one comes around (60s later at the earliest for now).
      The current design will produce correct data, but does not guarantee
      order (there is a theoretical race condition here where the above
      new_window()/unlock() may enable a different thread to print a warning
      for the new window before the current thread gets to print_summary().
      If the requirements ever change, add a print_lock to the object that
      is held during print_summary(), AND that is briefly locked before
      returning from this function if(eligible && !suppress_current).
      This should ensure correct ordering of summaries with regard to any
      follow-up summaries as well as to any (non-suppressed) warnings (of
      the type we handle) from the next window.
    */
    if (suppressed_count > 0)
      print_summary(thd, suppressed_count, print_lock_time, print_exec_time);
  }

  return suppress_current;
}


bool Error_log_throttle::log(THD *thd)
{
  ulonglong end_utime_of_query= thd->current_utime();
  DBUG_EXECUTE_IF("simulate_error_throttle_expiry",
                  end_utime_of_query+=Log_throttle::LOG_THROTTLE_WINDOW_SIZE;);

  /*
    If the window has expired, we'll try to write a summary line.
    The subroutine will know whether we actually need to.
  */
  if (!in_window(end_utime_of_query))
  {
    ulong suppressed_count= prepare_summary(1);

    new_window(end_utime_of_query);

    if (suppressed_count > 0)
      print_summary(suppressed_count);
  }

  /*
    If this is a first error in the current window then do not suppress it.
  */
  return inc_log_count(1);
}


bool Error_log_throttle::flush(THD *thd)
{
  // Write summary if we throttled.
  ulong     suppressed_count= prepare_summary(1);
  if (suppressed_count > 0)
  {
    print_summary(suppressed_count);
    return true;
  }
  return false;
}


/****************************************************************************
  Handling of open and locked tables states.

  This is used when we want to open/lock (and then close) some tables when
  we already have a set of tables open and locked. We use these methods for
  access to mysql.proc table to find definitions of stored routines.
****************************************************************************/

void THD::reset_n_backup_open_tables_state(Open_tables_backup *backup)
{
  DBUG_ENTER("reset_n_backup_open_tables_state");
  backup->set_open_tables_state(this);
  backup->mdl_system_tables_svp= mdl_context.mdl_savepoint();
  reset_open_tables_state();
  state_flags|= Open_tables_state::BACKUPS_AVAIL;
  DBUG_VOID_RETURN;
}


void THD::restore_backup_open_tables_state(Open_tables_backup *backup)
{
  DBUG_ENTER("restore_backup_open_tables_state");
  mdl_context.rollback_to_savepoint(backup->mdl_system_tables_svp);
  /*
    Before we will throw away current open tables state we want
    to be sure that it was properly cleaned up.
  */
  DBUG_ASSERT(open_tables == 0 && temporary_tables == 0 &&
              derived_tables == 0 &&
              lock == 0 &&
              locked_tables_mode == LTM_NONE &&
              get_reprepare_observer() == NULL);

  set_open_tables_state(backup);
  DBUG_VOID_RETURN;
}

/**
  Check the killed state of a user thread
  @param thd  user thread
  @retval 0 the user thread is active
  @retval 1 the user thread has been killed
*/
extern "C" int thd_killed(const MYSQL_THD thd)
{
  return(thd->killed);
}

/**
  Return the thread id of a user thread
  @param thd user thread
  @return thread id
*/
extern "C" unsigned long thd_get_thread_id(const MYSQL_THD thd)
{
  return((unsigned long)thd->thread_id);
}

/**
  Check if batching is allowed for the thread
  @param thd  user thread
  @retval 1 batching allowed
  @retval 0 batching not allowed
*/
extern "C" int thd_allow_batch(MYSQL_THD thd)
{
  if ((thd->variables.option_bits & OPTION_ALLOW_BATCH) ||
      (thd->slave_thread && opt_slave_allow_batching))
    return 1;
  return 0;
}

enum_tx_isolation thd_get_trx_isolation(const MYSQL_THD thd)
{
	return thd->tx_isolation;
}

#ifdef INNODB_COMPATIBILITY_HOOKS
extern "C" const struct charset_info_st *thd_charset(MYSQL_THD thd)
{
  return(thd->charset());
}

/**
  OBSOLETE : there's no way to ensure the string is null terminated.
  Use thd_query_string instead()
*/
extern "C" char **thd_query(MYSQL_THD thd)
{
  return (&thd->query_string.string.str);
}

/**
  Get the current query string for the thread.

  @param The MySQL internal thread pointer
  @return query string and length. May be non-null-terminated.
*/
extern "C" LEX_STRING * thd_query_string (MYSQL_THD thd)
{
  return(&thd->query_string.string);
}

extern "C" int thd_slave_thread(const MYSQL_THD thd)
{
  return(thd->slave_thread);
}

extern "C" int thd_non_transactional_update(const MYSQL_THD thd)
{
  return thd->transaction.all.has_modified_non_trans_table();
}

extern "C" int thd_binlog_format(const MYSQL_THD thd)
{
  if (mysql_bin_log.is_open() && (thd->variables.option_bits & OPTION_BIN_LOG))
    return (int) thd->variables.binlog_format;
  else
    return BINLOG_FORMAT_UNSPEC;
}

extern "C" void thd_mark_transaction_to_rollback(MYSQL_THD thd, bool all)
{
  DBUG_ASSERT(thd);
  thd->mark_transaction_to_rollback(all);
}

extern "C" bool thd_binlog_filter_ok(const MYSQL_THD thd)
{
  return binlog_filter->db_ok(thd->db);
}

extern "C" bool thd_sqlcom_can_generate_row_events(const MYSQL_THD thd)
{
  return sqlcom_can_generate_row_events(thd);
}

extern "C" enum durability_properties thd_get_durability_property(const MYSQL_THD thd)
{
  enum durability_properties ret= HA_REGULAR_DURABILITY;
  
  if (thd != NULL)
    ret= thd->durability_property;

  return ret;
}

/** Get the auto_increment_offset auto_increment_increment.
Needed by InnoDB.
@param thd	Thread object
@param off	auto_increment_offset
@param inc	auto_increment_increment */
extern "C" void thd_get_autoinc(const MYSQL_THD thd, ulong* off, ulong* inc)
{
  *off = thd->variables.auto_increment_offset;
  *inc = thd->variables.auto_increment_increment;
}


/**
  Is strict sql_mode set.
  Needed by InnoDB.
  @param thd	Thread object
  @return True if sql_mode has strict mode (all or trans).
    @retval true  sql_mode has strict mode (all or trans).
    @retval false sql_mode has not strict mode (all or trans).
*/
extern "C" bool thd_is_strict_mode(const MYSQL_THD thd)
{
  return thd->is_strict_mode();
}


#ifndef EMBEDDED_LIBRARY
extern "C" void thd_pool_wait_begin(MYSQL_THD thd, int wait_type);
extern "C" void thd_pool_wait_end(MYSQL_THD thd);

/*
  Interface for MySQL Server, plugins and storage engines to report
  when they are going to sleep/stall.
  
  SYNOPSIS
  thd_wait_begin()
  thd                     Thread object
  wait_type               Type of wait
                          1 -- short wait (e.g. for mutex)
                          2 -- medium wait (e.g. for disk io)
                          3 -- large wait (e.g. for locked row/table)
  NOTES
    This is used by the threadpool to have better knowledge of which
    threads that currently are actively running on CPUs. When a thread
    reports that it's going to sleep/stall, the threadpool scheduler is
    free to start another thread in the pool most likely. The expected wait
    time is simply an indication of how long the wait is expected to
    become, the real wait time could be very different.

  thd_wait_end MUST be called immediately after waking up again.
*/
extern "C" void thd_wait_begin(MYSQL_THD thd, int wait_type)
{
  MYSQL_CALLBACK(thread_scheduler, thd_wait_begin, (thd, wait_type));
}

/**
  Interface for MySQL Server, plugins and storage engines to report
  when they waking up from a sleep/stall.

  @param  thd   Thread handle
*/
extern "C" void thd_wait_end(MYSQL_THD thd)
{
  MYSQL_CALLBACK(thread_scheduler, thd_wait_end, (thd));
}
#else
extern "C" void thd_wait_begin(MYSQL_THD thd, int wait_type)
{
  /* do NOTHING for the embedded library */
  return;
}

extern "C" void thd_wait_end(MYSQL_THD thd)
{
  /* do NOTHING for the embedded library */
  return;
}
#endif
#endif // INNODB_COMPATIBILITY_HOOKS */

/****************************************************************************
  Handling of statement states in functions and triggers.

  This is used to ensure that the function/trigger gets a clean state
  to work with and does not cause any side effects of the calling statement.

  It also allows most stored functions and triggers to replicate even
  if they are used items that would normally be stored in the binary
  replication (like last_insert_id() etc...)

  The following things is done
  - Disable binary logging for the duration of the statement
  - Disable multi-result-sets for the duration of the statement
  - Value of last_insert_id() is saved and restored
  - Value set by 'SET INSERT_ID=#' is reset and restored
  - Value for found_rows() is reset and restored
  - examined_row_count is added to the total
  - cuted_fields is added to the total
  - new savepoint level is created and destroyed

  NOTES:
    Seed for random() is saved for the first! usage of RAND()
    We reset examined_row_count and cuted_fields and add these to the
    result to ensure that if we have a bug that would reset these within
    a function, we are not loosing any rows from the main statement.

    We do not reset value of last_insert_id().
****************************************************************************/

void THD::reset_sub_statement_state(Sub_statement_state *backup,
                                    uint new_state)
{
#ifndef EMBEDDED_LIBRARY
  /* BUG#33029, if we are replicating from a buggy master, reset
     auto_inc_intervals_forced to prevent substatement
     (triggers/functions) from using erroneous INSERT_ID value
   */
  if (rpl_master_erroneous_autoinc(this))
  {
    DBUG_ASSERT(backup->auto_inc_intervals_forced.nb_elements() == 0);
    auto_inc_intervals_forced.swap(&backup->auto_inc_intervals_forced);
  }
#endif
  
  backup->option_bits=     variables.option_bits;
  backup->count_cuted_fields= count_cuted_fields;
  backup->in_sub_stmt=     in_sub_stmt;
  backup->enable_slow_log= enable_slow_log;
  backup->limit_found_rows= limit_found_rows;
  backup->examined_row_count= m_examined_row_count;
  backup->sent_row_count= m_sent_row_count;
  backup->cuted_fields=     cuted_fields;
  backup->client_capabilities= client_capabilities;
  backup->savepoints= transaction.savepoints;
  backup->first_successful_insert_id_in_prev_stmt= 
    first_successful_insert_id_in_prev_stmt;
  backup->first_successful_insert_id_in_cur_stmt= 
    first_successful_insert_id_in_cur_stmt;

  if ((!lex->requires_prelocking() || is_update_query(lex->sql_command)) &&
      !is_current_stmt_binlog_format_row())
  {
    variables.option_bits&= ~OPTION_BIN_LOG;
  }

  if ((backup->option_bits & OPTION_BIN_LOG) &&
       is_update_query(lex->sql_command) &&
       !is_current_stmt_binlog_format_row())
    mysql_bin_log.start_union_events(this, this->query_id);

  /* Disable result sets */
  client_capabilities &= ~CLIENT_MULTI_RESULTS;
  in_sub_stmt|= new_state;
  m_examined_row_count= 0;
  m_sent_row_count= 0;
  cuted_fields= 0;
  transaction.savepoints= 0;
  first_successful_insert_id_in_cur_stmt= 0;
}


void THD::restore_sub_statement_state(Sub_statement_state *backup)
{
  DBUG_ENTER("THD::restore_sub_statement_state");
#ifndef EMBEDDED_LIBRARY
  /* BUG#33029, if we are replicating from a buggy master, restore
     auto_inc_intervals_forced so that the top statement can use the
     INSERT_ID value set before this statement.
   */
  if (rpl_master_erroneous_autoinc(this))
  {
    backup->auto_inc_intervals_forced.swap(&auto_inc_intervals_forced);
    DBUG_ASSERT(backup->auto_inc_intervals_forced.nb_elements() == 0);
  }
#endif

  /*
    To save resources we want to release savepoints which were created
    during execution of function or trigger before leaving their savepoint
    level. It is enough to release first savepoint set on this level since
    all later savepoints will be released automatically.
  */
  if (transaction.savepoints)
  {
    SAVEPOINT *sv;
    for (sv= transaction.savepoints; sv->prev; sv= sv->prev)
    {}
    /* ha_release_savepoint() never returns error. */
    (void)ha_release_savepoint(this, sv);
  }
  count_cuted_fields= backup->count_cuted_fields;
  transaction.savepoints= backup->savepoints;
  variables.option_bits= backup->option_bits;
  in_sub_stmt=      backup->in_sub_stmt;
  enable_slow_log=  backup->enable_slow_log;
  first_successful_insert_id_in_prev_stmt= 
    backup->first_successful_insert_id_in_prev_stmt;
  first_successful_insert_id_in_cur_stmt= 
    backup->first_successful_insert_id_in_cur_stmt;
  limit_found_rows= backup->limit_found_rows;
  set_sent_row_count(backup->sent_row_count);
  client_capabilities= backup->client_capabilities;
  /*
    If we've left sub-statement mode, reset the fatal error flag.
    Otherwise keep the current value, to propagate it up the sub-statement
    stack.

    NOTE: is_fatal_sub_stmt_error can be set only if we've been in the
    sub-statement mode.
  */
  if (!in_sub_stmt)
    is_fatal_sub_stmt_error= false;

  if ((variables.option_bits & OPTION_BIN_LOG) && is_update_query(lex->sql_command) &&
       !is_current_stmt_binlog_format_row())
    mysql_bin_log.stop_union_events(this);

  /*
    The following is added to the old values as we are interested in the
    total complexity of the query
  */
  inc_examined_row_count(backup->examined_row_count);
  cuted_fields+=       backup->cuted_fields;
  DBUG_VOID_RETURN;
}


void THD::set_statement(Statement *stmt)
{
  mysql_mutex_lock(&LOCK_thd_data);
  Statement::set_statement(stmt);
  mysql_mutex_unlock(&LOCK_thd_data);
}

void THD::set_sent_row_count(ha_rows count)
{
  m_sent_row_count= count;
  MYSQL_SET_STATEMENT_ROWS_SENT(m_statement_psi, m_sent_row_count);
}

void THD::set_examined_row_count(ha_rows count)
{
  m_examined_row_count= count;
  MYSQL_SET_STATEMENT_ROWS_EXAMINED(m_statement_psi, m_examined_row_count);
}

void THD::inc_sent_row_count(ha_rows count)
{
  m_sent_row_count+= count;
  MYSQL_SET_STATEMENT_ROWS_SENT(m_statement_psi, m_sent_row_count);
}

void THD::inc_examined_row_count(ha_rows count)
{
  m_examined_row_count+= count;
  MYSQL_SET_STATEMENT_ROWS_EXAMINED(m_statement_psi, m_examined_row_count);
}

void THD::inc_status_created_tmp_disk_tables()
{
  status_var_increment(status_var.created_tmp_disk_tables);
#ifdef HAVE_PSI_STATEMENT_INTERFACE
  PSI_STATEMENT_CALL(inc_statement_created_tmp_disk_tables)(m_statement_psi, 1);
#endif
}

void THD::inc_status_created_tmp_tables()
{
  status_var_increment(status_var.created_tmp_tables);
#ifdef HAVE_PSI_STATEMENT_INTERFACE
  PSI_STATEMENT_CALL(inc_statement_created_tmp_tables)(m_statement_psi, 1);
#endif
}

void THD::inc_status_select_full_join()
{
  status_var_increment(status_var.select_full_join_count);
#ifdef HAVE_PSI_STATEMENT_INTERFACE
  PSI_STATEMENT_CALL(inc_statement_select_full_join)(m_statement_psi, 1);
#endif
}

void THD::inc_status_select_full_range_join()
{
  status_var_increment(status_var.select_full_range_join_count);
#ifdef HAVE_PSI_STATEMENT_INTERFACE
  PSI_STATEMENT_CALL(inc_statement_select_full_range_join)(m_statement_psi, 1);
#endif
}

void THD::inc_status_select_range()
{
  status_var_increment(status_var.select_range_count);
#ifdef HAVE_PSI_STATEMENT_INTERFACE
  PSI_STATEMENT_CALL(inc_statement_select_range)(m_statement_psi, 1);
#endif
}

void THD::inc_status_select_range_check()
{
  status_var_increment(status_var.select_range_check_count);
#ifdef HAVE_PSI_STATEMENT_INTERFACE
  PSI_STATEMENT_CALL(inc_statement_select_range_check)(m_statement_psi, 1);
#endif
}

void THD::inc_status_select_scan()
{
  status_var_increment(status_var.select_scan_count);
#ifdef HAVE_PSI_STATEMENT_INTERFACE
  PSI_STATEMENT_CALL(inc_statement_select_scan)(m_statement_psi, 1);
#endif
}

void THD::inc_status_sort_merge_passes()
{
  status_var_increment(status_var.filesort_merge_passes);
#ifdef HAVE_PSI_STATEMENT_INTERFACE
  PSI_STATEMENT_CALL(inc_statement_sort_merge_passes)(m_statement_psi, 1);
#endif
}

void THD::inc_status_sort_range()
{
  status_var_increment(status_var.filesort_range_count);
#ifdef HAVE_PSI_STATEMENT_INTERFACE
  PSI_STATEMENT_CALL(inc_statement_sort_range)(m_statement_psi, 1);
#endif
}

void THD::inc_status_sort_rows(ha_rows count)
{
  statistic_add(status_var.filesort_rows, count, &LOCK_status);
#ifdef HAVE_PSI_STATEMENT_INTERFACE
  PSI_STATEMENT_CALL(inc_statement_sort_rows)(m_statement_psi, count);
#endif
}

void THD::inc_status_sort_scan()
{
  status_var_increment(status_var.filesort_scan_count);
#ifdef HAVE_PSI_STATEMENT_INTERFACE
  PSI_STATEMENT_CALL(inc_statement_sort_scan)(m_statement_psi, 1);
#endif
}

void THD::set_status_no_index_used()
{
  server_status|= SERVER_QUERY_NO_INDEX_USED;
#ifdef HAVE_PSI_STATEMENT_INTERFACE
  PSI_STATEMENT_CALL(set_statement_no_index_used)(m_statement_psi);
#endif
}

void THD::set_status_no_good_index_used()
{
  server_status|= SERVER_QUERY_NO_GOOD_INDEX_USED;
#ifdef HAVE_PSI_STATEMENT_INTERFACE
  PSI_STATEMENT_CALL(set_statement_no_good_index_used)(m_statement_psi);
#endif
}

void THD::set_command(enum enum_server_command command)
{
  m_command= command;
#ifdef HAVE_PSI_THREAD_INTERFACE
  PSI_STATEMENT_CALL(set_thread_command)(m_command);
#endif
}


/** Assign a new value to thd->query.  */

void THD::set_query(const CSET_STRING &string_arg)
{
  mysql_mutex_lock(&LOCK_thd_data);
  set_query_inner(string_arg);
  mysql_mutex_unlock(&LOCK_thd_data);

#ifdef HAVE_PSI_THREAD_INTERFACE
  PSI_THREAD_CALL(set_thread_info)(query(), query_length());
#endif
}

/** Assign a new value to thd->query and thd->query_id.  */

void THD::set_query_and_id(char *query_arg, uint32 query_length_arg,
                           const CHARSET_INFO *cs,
                           query_id_t new_query_id)
{
  mysql_mutex_lock(&LOCK_thd_data);
  set_query_inner(query_arg, query_length_arg, cs);
  query_id= new_query_id;
  mysql_mutex_unlock(&LOCK_thd_data);
}

/** Assign a new value to thd->query_id.  */

void THD::set_query_id(query_id_t new_query_id)
{
  mysql_mutex_lock(&LOCK_thd_data);
  query_id= new_query_id;
  mysql_mutex_unlock(&LOCK_thd_data);
}

/** Assign a new value to thd->mysys_var.  */
void THD::set_mysys_var(struct st_my_thread_var *new_mysys_var)
{
  mysql_mutex_lock(&LOCK_thd_data);
  mysys_var= new_mysys_var;
  mysql_mutex_unlock(&LOCK_thd_data);
}

/**
  Leave explicit LOCK TABLES or prelocked mode and restore value of
  transaction sentinel in MDL subsystem.
*/

void THD::leave_locked_tables_mode()
{
  if (locked_tables_mode == LTM_LOCK_TABLES)
  {
    /*
      When leaving LOCK TABLES mode we have to change the duration of most
      of the metadata locks being held, except for HANDLER and GRL locks,
      to transactional for them to be properly released at UNLOCK TABLES.
    */
    mdl_context.set_transaction_duration_for_all_locks();
    /*
      Make sure we don't release the global read lock and commit blocker
      when leaving LTM.
    */
    global_read_lock.set_explicit_lock_duration(this);
    /* Also ensure that we don't release metadata locks for open HANDLERs. */
    if (handler_tables_hash.records)
      mysql_ha_set_explicit_lock_duration(this);
  }
  locked_tables_mode= LTM_NONE;
}

void THD::get_definer(LEX_USER *definer)
{
  binlog_invoker();
#if !defined(MYSQL_CLIENT) && defined(HAVE_REPLICATION)
  if (slave_thread && has_invoker())
  {
    definer->user = invoker_user;
    definer->host= invoker_host;
    definer->password.str= NULL;
    definer->password.length= 0;
    definer->plugin.str= (char *) "";
    definer->plugin.length= 0;
    definer->auth.str=  (char *) "";
    definer->auth.length= 0;
  }
  else
#endif
    get_default_definer(this, definer);
}


/**
  Mark transaction to rollback and mark error as fatal to a sub-statement.

  @param  all   TRUE <=> rollback main transaction.
*/

void THD::mark_transaction_to_rollback(bool all)
{
  /*
    There is no point in setting is_fatal_sub_stmt_error unless
    we are actually in_sub_stmt.
  */
  if (in_sub_stmt)
    is_fatal_sub_stmt_error= true;

  transaction_rollback_request= all;
  /*
    Aborted transactions can not be IGNOREd.
    Switch off the IGNORE flag for the current
    SELECT_LEX. This should allow my_error()
    to report the error and abort the execution
    flow, even in presence
    of IGNORE clause.
  */
  if (lex->current_select)
    lex->current_select->no_error= false;
}
/***************************************************************************
  Handling of XA id cacheing
***************************************************************************/

mysql_mutex_t LOCK_xid_cache;
HASH xid_cache;

extern "C" uchar *xid_get_hash_key(const uchar *, size_t *, my_bool);
extern "C" void xid_free_hash(void *);

uchar *xid_get_hash_key(const uchar *ptr, size_t *length,
                                  my_bool not_used __attribute__((unused)))
{
  *length=((XID_STATE*)ptr)->xid.key_length();
  return ((XID_STATE*)ptr)->xid.key();
}

void xid_free_hash(void *ptr)
{
  if (!((XID_STATE*)ptr)->in_thd)
    my_free(ptr);
}

#ifdef HAVE_PSI_INTERFACE
static PSI_mutex_key key_LOCK_xid_cache;

static PSI_mutex_info all_xid_mutexes[]=
{
  { &key_LOCK_xid_cache, "LOCK_xid_cache", PSI_FLAG_GLOBAL}
};

static void init_xid_psi_keys(void)
{
  const char* category= "sql";
  int count;

  count= array_elements(all_xid_mutexes);
  mysql_mutex_register(category, all_xid_mutexes, count);
}
#endif /* HAVE_PSI_INTERFACE */

bool xid_cache_init()
{
#ifdef HAVE_PSI_INTERFACE
  init_xid_psi_keys();
#endif

  mysql_mutex_init(key_LOCK_xid_cache, &LOCK_xid_cache, MY_MUTEX_INIT_FAST);
  return my_hash_init(&xid_cache, &my_charset_bin, 100, 0, 0,
                      xid_get_hash_key, xid_free_hash, 0) != 0;
}

void xid_cache_free()
{
  if (my_hash_inited(&xid_cache))
  {
    my_hash_free(&xid_cache);
    mysql_mutex_destroy(&LOCK_xid_cache);
  }
}

XID_STATE *xid_cache_search(XID *xid)
{
  mysql_mutex_lock(&LOCK_xid_cache);
  XID_STATE *res=(XID_STATE *)my_hash_search(&xid_cache, xid->key(),
                                             xid->key_length());
  mysql_mutex_unlock(&LOCK_xid_cache);
  return res;
}


bool xid_cache_insert(XID *xid, enum xa_states xa_state)
{
  XID_STATE *xs;
  my_bool res;
  mysql_mutex_lock(&LOCK_xid_cache);
  if (my_hash_search(&xid_cache, xid->key(), xid->key_length()))
    res=0;
  else if (!(xs=(XID_STATE *)my_malloc(sizeof(*xs), MYF(MY_WME))))
    res=1;
  else
  {
    xs->xa_state=xa_state;
    xs->xid.set(xid);
    xs->in_thd=0;
    xs->rm_error=0;
    res=my_hash_insert(&xid_cache, (uchar*)xs);
  }
  mysql_mutex_unlock(&LOCK_xid_cache);
  return res;
}


bool xid_cache_insert(XID_STATE *xid_state)
{
  mysql_mutex_lock(&LOCK_xid_cache);
  if (my_hash_search(&xid_cache, xid_state->xid.key(),
      xid_state->xid.key_length()))
  {
    mysql_mutex_unlock(&LOCK_xid_cache);
    my_error(ER_XAER_DUPID, MYF(0));
    return true;
  }
  bool res= my_hash_insert(&xid_cache, (uchar*)xid_state);
  mysql_mutex_unlock(&LOCK_xid_cache);
  return res;
}


void xid_cache_delete(XID_STATE *xid_state)
{
  mysql_mutex_lock(&LOCK_xid_cache);
  my_hash_delete(&xid_cache, (uchar *)xid_state);
  mysql_mutex_unlock(&LOCK_xid_cache);
}


void THD::set_next_event_pos(const char* _filename, ulonglong _pos)
{
  char*& filename= binlog_next_event_pos.file_name;
  if (filename == NULL)
  {
    /* First time, allocate maximal buffer */
    filename= (char*) my_malloc(FN_REFLEN+1, MYF(MY_WME));
    if (filename == NULL) return;
  }

  assert(strlen(_filename) <= FN_REFLEN);
  strcpy(filename, _filename);
  filename[ FN_REFLEN ]= 0;

  binlog_next_event_pos.pos= _pos;
};

void THD::clear_next_event_pos()
{
  if (binlog_next_event_pos.file_name != NULL)
  {
    my_free(binlog_next_event_pos.file_name);
  }
  binlog_next_event_pos.file_name= NULL;
  binlog_next_event_pos.pos= 0;
};

void THD::set_user_connect(USER_CONN *uc)
{
  DBUG_ENTER("THD::set_user_connect");

  m_user_connect= uc;

  DBUG_VOID_RETURN;
}

void THD::increment_user_connections_counter()
{
  DBUG_ENTER("THD::increment_user_connections_counter");

  m_user_connect->connections++;

  DBUG_VOID_RETURN;
}

void THD::decrement_user_connections_counter()
{
  DBUG_ENTER("THD::decrement_user_connections_counter");

  DBUG_ASSERT(m_user_connect->connections > 0);
  m_user_connect->connections--;

  DBUG_VOID_RETURN;
}

void THD::increment_con_per_hour_counter()
{
  DBUG_ENTER("THD::decrement_conn_per_hour_counter");

  m_user_connect->conn_per_hour++;

  DBUG_VOID_RETURN;
}

void THD::increment_updates_counter()
{
  DBUG_ENTER("THD::increment_updates_counter");

  m_user_connect->updates++;

  DBUG_VOID_RETURN;
}

void THD::increment_questions_counter()
{
  DBUG_ENTER("THD::increment_updates_counter");

  m_user_connect->questions++;

  DBUG_VOID_RETURN;
}

/*
  Reset per-hour user resource limits when it has been more than
  an hour since they were last checked

  SYNOPSIS:
    time_out_user_resource_limits()

  NOTE:
    This assumes that the LOCK_user_conn mutex has been acquired, so it is
    safe to test and modify members of the USER_CONN structure.
*/
void THD::time_out_user_resource_limits()
{
  mysql_mutex_assert_owner(&LOCK_user_conn);
  ulonglong check_time= start_utime;
  DBUG_ENTER("time_out_user_resource_limits");

  /* If more than a hour since last check, reset resource checking */
  if (check_time - m_user_connect->reset_utime >= LL(3600000000))
  {
    m_user_connect->questions=1;
    m_user_connect->updates=0;
    m_user_connect->conn_per_hour=0;
    m_user_connect->reset_utime= check_time;
  }

  DBUG_VOID_RETURN;
}<|MERGE_RESOLUTION|>--- conflicted
+++ resolved
@@ -884,11 +884,8 @@
    rli_fake(0), rli_slave(NULL),
    in_sub_stmt(0),
    fill_status_recursion_level(0),
-<<<<<<< HEAD
+   fill_variables_recursion_level(0),
    binlog_row_event_extra_data(NULL),
-=======
-   fill_variables_recursion_level(0),
->>>>>>> 7285b4c4
    binlog_unsafe_warning_flags(0),
    binlog_table_maps(0),
    binlog_accessed_db_names(NULL),
