/*
   Copyright (c) 2000, 2014, Oracle and/or its affiliates. All rights reserved.

   This program is free software; you can redistribute it and/or modify
   it under the terms of the GNU General Public License as published by
   the Free Software Foundation; version 2 of the License.

   This program is distributed in the hope that it will be useful,
   but WITHOUT ANY WARRANTY; without even the implied warranty of
   MERCHANTABILITY or FITNESS FOR A PARTICULAR PURPOSE.  See the
   GNU General Public License for more details.

   You should have received a copy of the GNU General Public License
   along with this program; if not, write to the Free Software
   Foundation, Inc., 51 Franklin St, Fifth Floor, Boston, MA 02110-1301  USA
*/

/* drop and alter of tables */

#include "sql_priv.h"
#include "unireg.h"
#include "debug_sync.h"
#include "sql_table.h"
#include "sql_rename.h" // do_rename
#include "sql_parse.h"                        // test_if_data_home_dir
#include "sql_cache.h"                          // query_cache_*
#include "sql_base.h"   // open_table_uncached, lock_table_names
#include "lock.h"       // mysql_unlock_tables
#include "strfunc.h"    // find_type2, find_set
#include "sql_view.h" // view_checksum 
#include "sql_truncate.h"                       // regenerate_locked_table 
#include "sql_partition.h"                      // mem_alloc_error,
                                                // generate_partition_syntax,
                                                // partition_info
                                                // NOT_A_PARTITION_ID
#include "sql_db.h"                             // load_db_opt_by_name
#include "sql_time.h"                  // make_truncated_value_warning
#include "records.h"             // init_read_record, end_read_record
#include "filesort.h"            // filesort_free_buffers
#include "sql_select.h"                // setup_order,
                                       // make_unireg_sortorder
#include "sql_handler.h"               // mysql_ha_rm_tables
#include "discover.h"                  // readfrm
#include "my_pthread.h"                // native_mutex_t
#include "log_event.h"                 // Query_log_event
#include <hash.h>
#include <myisam.h>
#include <my_dir.h>
#include "sp_head.h"
#include "sp.h"
#include "sql_parse.h"
#include "sql_show.h"
#include "transaction.h"
#include "datadict.h"  // dd_frm_type()
#include "sql_resolver.h"              // setup_order, fix_inner_refs
#include "table_cache.h"
#include "sql_trigger.h"               // change_trigger_table_name
#include <mysql/psi/mysql_table.h>

#include <algorithm>
using std::max;
using std::min;
<<<<<<< HEAD
using binary_log::checksum_crc32;
=======

#define ER_THD_OR_DEFAULT(thd,X) ((thd) ? ER_THD(thd, X) : ER_DEFAULT(X))

>>>>>>> 8c65c10c
const char *primary_key_name="PRIMARY";

static bool check_if_keyname_exists(const char *name,KEY *start, KEY *end);
static char *make_unique_key_name(const char *field_name,KEY *start,KEY *end);
static int copy_data_between_tables(PSI_stage_progress *psi,
                                    TABLE *from,TABLE *to,
                                    List<Create_field> &create,
				    ha_rows *copied,ha_rows *deleted,
                                    Alter_info::enum_enable_or_disable keys_onoff,
                                    Alter_table_ctx *alter_ctx);

static bool prepare_blob_field(THD *thd, Create_field *sql_field);
static void sp_prepare_create_field(THD *thd, Create_field *sql_field);
static bool check_engine(THD *thd, const char *db_name,
                         const char *table_name,
                         HA_CREATE_INFO *create_info);

static int
mysql_prepare_create_table(THD *thd, HA_CREATE_INFO *create_info,
                           Alter_info *alter_info,
                           bool tmp_table,
                           uint *db_options,
                           handler *file, KEY **key_info_buffer,
                           uint *key_count, int select_field_count);


/**
  @brief Helper function for explain_filename
  @param thd          Thread handle
  @param to_p         Explained name in system_charset_info
  @param end_p        End of the to_p buffer
  @param name         Name to be converted
  @param name_len     Length of the name, in bytes
*/
static char* add_identifier(THD* thd, char *to_p, const char * end_p,
                            const char* name, size_t name_len)
{
  size_t res;
  uint errors;
  const char *conv_name;
  char tmp_name[FN_REFLEN];
  char conv_string[FN_REFLEN];
  int quote;

  DBUG_ENTER("add_identifier");
  if (!name[name_len])
    conv_name= name;
  else
  {
    my_stpnmov(tmp_name, name, name_len);
    tmp_name[name_len]= 0;
    conv_name= tmp_name;
  }
  res= strconvert(&my_charset_filename, conv_name, system_charset_info,
                  conv_string, FN_REFLEN, &errors);
  if (!res || errors)
  {
    DBUG_PRINT("error", ("strconvert of '%s' failed with %u (errors: %u)", conv_name,
                         static_cast<uint>(res), errors));
    conv_name= name;
  }
  else
  {
    DBUG_PRINT("info", ("conv '%s' -> '%s'", conv_name, conv_string));
    conv_name= conv_string;
  }

  quote = thd ? get_quote_char_for_identifier(thd, conv_name, res - 1) : '`';

  if (quote != EOF && (end_p - to_p > 2))
  {
    *(to_p++)= (char) quote;
    while (*conv_name && (end_p - to_p - 1) > 0)
    {
      uint length= my_mbcharlen(system_charset_info, *conv_name);
      if (!length)
        length= 1;
      if (length == 1 && *conv_name == (char) quote)
      {
        if ((end_p - to_p) < 3)
          break;
        *(to_p++)= (char) quote;
        *(to_p++)= *(conv_name++);
      }
      else if (((long) length) < (end_p - to_p))
      {
        to_p= my_stpnmov(to_p, conv_name, length);
        conv_name+= length;
      }
      else
        break;                               /* string already filled */
    }
    if (end_p > to_p) {
      *(to_p++)= (char) quote;
      if (end_p > to_p)
	*to_p= 0; /* terminate by NUL, but do not include it in the count */
    }
  }
  else
    to_p= my_stpnmov(to_p, conv_name, end_p - to_p);
  DBUG_RETURN(to_p);
}


/**
  @brief Explain a path name by split it to database, table etc.
  
  @details Break down the path name to its logic parts
  (database, table, partition, subpartition).
  filename_to_tablename cannot be used on partitions, due to the #P# part.
  There can be up to 6 '#', #P# for partition, #SP# for subpartition
  and #TMP# or #REN# for temporary or renamed partitions.
  This should be used when something should be presented to a user in a
  diagnostic, error etc. when it would be useful to know what a particular
  file [and directory] means. Such as SHOW ENGINE STATUS, error messages etc.

   @param      thd          Thread handle
   @param      from         Path name in my_charset_filename
                            Null terminated in my_charset_filename, normalized
                            to use '/' as directory separation character.
   @param      to           Explained name in system_charset_info
   @param      to_length    Size of to buffer
   @param      explain_mode Requested output format.
                            EXPLAIN_ALL_VERBOSE ->
                            [Database `db`, ]Table `tbl`[,[ Temporary| Renamed]
                            Partition `p` [, Subpartition `sp`]]
                            EXPLAIN_PARTITIONS_VERBOSE -> `db`.`tbl`
                            [[ Temporary| Renamed] Partition `p`
                            [, Subpartition `sp`]]
                            EXPLAIN_PARTITIONS_AS_COMMENT -> `db`.`tbl` |*
                            [,[ Temporary| Renamed] Partition `p`
                            [, Subpartition `sp`]] *|
                            (| is really a /, and it is all in one line)

   @retval     Length of returned string
*/

size_t explain_filename(THD* thd,
                        const char *from,
                        char *to,
                        size_t to_length,
                        enum_explain_filename_mode explain_mode)
{
  char *to_p= to;
  char *end_p= to_p + to_length;
  const char *db_name= NULL;
  size_t  db_name_len= 0;
  const char *table_name;
  size_t  table_name_len= 0;
  const char *part_name= NULL;
  size_t  part_name_len= 0;
  const char *subpart_name= NULL;
  size_t  subpart_name_len= 0;
  enum enum_part_name_type {NORMAL, TEMP, RENAMED} part_type= NORMAL;

  const char *tmp_p;
  DBUG_ENTER("explain_filename");
  DBUG_PRINT("enter", ("from '%s'", from));
  tmp_p= from;
  table_name= from;
  /*
    If '/' then take last directory part as database.
    '/' is the directory separator, not FN_LIB_CHAR
  */
  while ((tmp_p= strchr(tmp_p, '/')))
  {
    db_name= table_name;
    /* calculate the length */
    db_name_len= tmp_p - db_name;
    tmp_p++;
    table_name= tmp_p;
  }
  tmp_p= table_name;
  /* Look if there are partition tokens in the table name. */
  while ((tmp_p= strchr(tmp_p, '#')))
  {
    tmp_p++;
    switch (tmp_p[0]) {
    case 'P':
    case 'p':
      if (tmp_p[1] == '#')
      {
        part_name= tmp_p + 2;
        tmp_p+= 2;
      }
      break;
    case 'S':
    case 's':
      if ((tmp_p[1] == 'P' || tmp_p[1] == 'p') && tmp_p[2] == '#')
      {
        part_name_len= tmp_p - part_name - 1;
        subpart_name= tmp_p + 3;
        tmp_p+= 3;
      }
      break;
    case 'T':
    case 't':
      if ((tmp_p[1] == 'M' || tmp_p[1] == 'm') &&
          (tmp_p[2] == 'P' || tmp_p[2] == 'p') &&
          tmp_p[3] == '#' && !tmp_p[4])
      {
        part_type= TEMP;
        tmp_p+= 4;
      }
      break;
    case 'R':
    case 'r':
      if ((tmp_p[1] == 'E' || tmp_p[1] == 'e') &&
          (tmp_p[2] == 'N' || tmp_p[2] == 'n') &&
          tmp_p[3] == '#' && !tmp_p[4])
      {
        part_type= RENAMED;
        tmp_p+= 4;
      }
      break;
    default:
      /* Not partition name part. */
      ;
    }
  }
  if (part_name)
  {
    table_name_len= part_name - table_name - 3;
    if (subpart_name)
      subpart_name_len= strlen(subpart_name);
    else
      part_name_len= strlen(part_name);
    if (part_type != NORMAL)
    {
      if (subpart_name)
        subpart_name_len-= 5;
      else
        part_name_len-= 5;
    }
  }
  else
    table_name_len= strlen(table_name);
  if (db_name)
  {
    if (explain_mode == EXPLAIN_ALL_VERBOSE)
    {
      to_p= my_stpncpy(to_p, ER_THD_OR_DEFAULT(thd, ER_DATABASE_NAME),
                                            end_p - to_p);
      *(to_p++)= ' ';
      to_p= add_identifier(thd, to_p, end_p, db_name, db_name_len);
      to_p= my_stpncpy(to_p, ", ", end_p - to_p);
    }
    else
    {
      to_p= add_identifier(thd, to_p, end_p, db_name, db_name_len);
      to_p= my_stpncpy(to_p, ".", end_p - to_p);
    }
  }
  if (explain_mode == EXPLAIN_ALL_VERBOSE)
  {
    to_p= my_stpncpy(to_p, ER_THD_OR_DEFAULT(thd, ER_TABLE_NAME), end_p - to_p);
    *(to_p++)= ' ';
    to_p= add_identifier(thd, to_p, end_p, table_name, table_name_len);
  }
  else
    to_p= add_identifier(thd, to_p, end_p, table_name, table_name_len);
  if (part_name)
  {
    if (explain_mode == EXPLAIN_PARTITIONS_AS_COMMENT)
      to_p= my_stpncpy(to_p, " /* ", end_p - to_p);
    else if (explain_mode == EXPLAIN_PARTITIONS_VERBOSE)
      to_p= my_stpncpy(to_p, " ", end_p - to_p);
    else
      to_p= my_stpncpy(to_p, ", ", end_p - to_p);
    if (part_type != NORMAL)
    {
      if (part_type == TEMP)
        to_p= my_stpncpy(to_p, ER_THD_OR_DEFAULT(thd, ER_TEMPORARY_NAME),
                      end_p - to_p);
      else
        to_p= my_stpncpy(to_p, ER_THD_OR_DEFAULT(thd, ER_RENAMED_NAME),
                      end_p - to_p);
      to_p= my_stpncpy(to_p, " ", end_p - to_p);
    }
    to_p= my_stpncpy(to_p, ER_THD_OR_DEFAULT(thd, ER_PARTITION_NAME),
                  end_p - to_p);
    *(to_p++)= ' ';
    to_p= add_identifier(thd, to_p, end_p, part_name, part_name_len);
    if (subpart_name)
    {
      to_p= my_stpncpy(to_p, ", ", end_p - to_p);
      to_p= my_stpncpy(to_p, ER_THD_OR_DEFAULT(thd, ER_SUBPARTITION_NAME),
                    end_p - to_p);
      *(to_p++)= ' ';
      to_p= add_identifier(thd, to_p, end_p, subpart_name, subpart_name_len);
    }
    if (explain_mode == EXPLAIN_PARTITIONS_AS_COMMENT)
      to_p= my_stpncpy(to_p, " */", end_p - to_p);
  }
  DBUG_PRINT("exit", ("to '%s'", to));
  DBUG_RETURN(static_cast<size_t>(to_p - to));
}


/*
  Translate a file name to a table name (WL #1324).

  SYNOPSIS
    filename_to_tablename()
      from                      The file name in my_charset_filename.
      to                OUT     The table name in system_charset_info.
      to_length                 The size of the table name buffer.

  RETURN
    Table name length.
*/

size_t filename_to_tablename(const char *from, char *to, size_t to_length
#ifndef DBUG_OFF
                           , bool stay_quiet
#endif /* DBUG_OFF */
                           )
{
  uint errors;
  size_t res;
  DBUG_ENTER("filename_to_tablename");
  DBUG_PRINT("enter", ("from '%s'", from));

  if (strlen(from) >= tmp_file_prefix_length &&
      !memcmp(from, tmp_file_prefix, tmp_file_prefix_length))
  {
    /* Temporary table name. */
    res= (my_stpnmov(to, from, to_length) - to);
  }
  else
  {
    res= strconvert(&my_charset_filename, from,
                    system_charset_info,  to, to_length, &errors);
    if (errors) // Old 5.0 name
    {
      res= (strxnmov(to, to_length, MYSQL50_TABLE_NAME_PREFIX,  from, NullS) -
            to);
#ifndef DBUG_OFF
      if (!stay_quiet) {
#endif /* DBUG_OFF */
        sql_print_error("Invalid (old?) table or database name '%s'", from);
#ifndef DBUG_OFF
      }
#endif /* DBUG_OFF */
      /*
        TODO: add a stored procedure for fix table and database names,
        and mention its name in error log.
      */
    }
  }

  DBUG_PRINT("exit", ("to '%s'", to));
  DBUG_RETURN(res);
}


/**
  Check if given string begins with "#mysql50#" prefix
  
  @param   name          string to check cut 
  
  @retval
    FALSE  no prefix found
  @retval
    TRUE   prefix found
*/

bool check_mysql50_prefix(const char *name)
{
  return (name[0] == '#' && 
         !strncmp(name, MYSQL50_TABLE_NAME_PREFIX,
                  MYSQL50_TABLE_NAME_PREFIX_LENGTH));
}


/**
  Check if given string begins with "#mysql50#" prefix, cut it if so.
  
  @param   from          string to check and cut 
  @param   to[out]       buffer for result string
  @param   to_length     its size
  
  @retval
    0      no prefix found
  @retval
    non-0  result string length
*/

size_t check_n_cut_mysql50_prefix(const char *from, char *to, size_t to_length)
{
  if (check_mysql50_prefix(from))
    return static_cast<size_t>(strmake(to, from + MYSQL50_TABLE_NAME_PREFIX_LENGTH,
                                       to_length - 1) - to);
  return 0;
}


/*
  Translate a table name to a file name (WL #1324).

  SYNOPSIS
    tablename_to_filename()
      from                      The table name in system_charset_info.
      to                OUT     The file name in my_charset_filename.
      to_length                 The size of the file name buffer.

  RETURN
    File name length.
*/

size_t tablename_to_filename(const char *from, char *to, size_t to_length)
{
  uint errors;
  size_t length;
  DBUG_ENTER("tablename_to_filename");
  DBUG_PRINT("enter", ("from '%s'", from));

  if ((length= check_n_cut_mysql50_prefix(from, to, to_length)))
  {
    /*
      Check if the name supplied is a valid mysql 5.0 name and 
      make the name a zero length string if it's not.
      Note that just returning zero length is not enough : 
      a lot of places don't check the return value and expect 
      a zero terminated string.
    */  
    if (check_table_name(to, length, TRUE) != IDENT_NAME_OK)
    {
      to[0]= 0;
      length= 0;
    }
    DBUG_RETURN(length);
  }
  length= strconvert(system_charset_info, from,
                     &my_charset_filename, to, to_length, &errors);
  if (check_if_legal_tablename(to) &&
      length + 4 < to_length)
  {
    memcpy(to + length, "@@@", 4);
    length+= 3;
  }
  DBUG_PRINT("exit", ("to '%s'", to));
  DBUG_RETURN(length);
}


/*
  @brief Creates path to a file: mysql_data_dir/db/table.ext

  @param buff                   Where to write result in my_charset_filename.
                                This may be the same as table_name.
  @param bufflen                buff size
  @param db                     Database name in system_charset_info.
  @param table_name             Table name in system_charset_info.
  @param ext                    File extension.
  @param flags                  FN_FROM_IS_TMP or FN_TO_IS_TMP or FN_IS_TMP
                                table_name is temporary, do not change.
  @param was_truncated          points to location that will be
                                set to true if path was truncated,
                                to false otherwise.

  @note
    Uses database and table name, and extension to create
    a file name in mysql_data_dir. Database and table
    names are converted from system_charset_info into "fscs".
    Unless flags indicate a temporary table name.
    'db' is always converted.
    'ext' is not converted.

    The conversion suppression is required for ALTER TABLE. This
    statement creates intermediate tables. These are regular
    (non-temporary) tables with a temporary name. Their path names must
    be derivable from the table name. So we cannot use
    build_tmptable_filename() for them.

  @return
    path length
*/

size_t build_table_filename(char *buff, size_t bufflen, const char *db,
                            const char *table_name, const char *ext,
                            uint flags, bool *was_truncated)
{
  char tbbuff[FN_REFLEN], dbbuff[FN_REFLEN];
  size_t tab_len, db_len;
  DBUG_ENTER("build_table_filename");
  DBUG_PRINT("enter", ("db: '%s'  table_name: '%s'  ext: '%s'  flags: %x",
                       db, table_name, ext, flags));

  if (flags & FN_IS_TMP) // FN_FROM_IS_TMP | FN_TO_IS_TMP
    tab_len= my_stpnmov(tbbuff, table_name, sizeof(tbbuff)) - tbbuff;
  else
    tab_len= tablename_to_filename(table_name, tbbuff, sizeof(tbbuff));

  db_len= tablename_to_filename(db, dbbuff, sizeof(dbbuff));

  char *end = buff + bufflen;
  /* Don't add FN_ROOTDIR if mysql_data_home already includes it */
  char *pos = my_stpnmov(buff, mysql_data_home, bufflen);
  size_t rootdir_len= strlen(FN_ROOTDIR);
  if (pos - rootdir_len >= buff &&
      memcmp(pos - rootdir_len, FN_ROOTDIR, rootdir_len) != 0)
    pos= my_stpnmov(pos, FN_ROOTDIR, end - pos);
  else
      rootdir_len= 0;
  pos= strxnmov(pos, end - pos, dbbuff, FN_ROOTDIR, NullS);
  pos= strxnmov(pos, end - pos, tbbuff, ext, NullS);

  /**
    Mark OUT param if path gets truncated.
    Most of functions which invoke this function are sure that the
    path will not be truncated. In case some functions are not sure,
    we can use 'was_truncated' OUTPARAM
  */
  *was_truncated= false;
  if (pos == end &&
      (bufflen < mysql_data_home_len + rootdir_len + db_len +
                 strlen(FN_ROOTDIR) + tab_len + strlen(ext)))
    *was_truncated= true;

  DBUG_PRINT("exit", ("buff: '%s'", buff));
  DBUG_RETURN(pos - buff);
}


/**
  Create path to a temporary table mysql_tmpdir/#sql1234_12_1
  (i.e. to its .FRM file but without an extension).

  @param thd      The thread handle.
  @param buff     Where to write result in my_charset_filename.
  @param bufflen  buff size

  @note
    Uses current_pid, thread_id, and tmp_table counter to create
    a file name in mysql_tmpdir.

  @return Path length.
*/

size_t build_tmptable_filename(THD* thd, char *buff, size_t bufflen)
{
  DBUG_ENTER("build_tmptable_filename");

  char *p= my_stpnmov(buff, mysql_tmpdir, bufflen);
  DBUG_ASSERT(sizeof(my_thread_id) == 4);
  my_snprintf(p, bufflen - (p - buff), "/%s%lx_%lx_%x",
              tmp_file_prefix, current_pid,
              thd->thread_id(), thd->tmp_table++);

  if (lower_case_table_names)
  {
    /* Convert all except tmpdir to lower case */
    my_casedn_str(files_charset_info, p);
  }

  size_t length= unpack_filename(buff, buff);
  DBUG_PRINT("exit", ("buff: '%s'", buff));
  DBUG_RETURN(length);
}

/*
--------------------------------------------------------------------------

   MODULE: DDL log
   -----------------

   This module is used to ensure that we can recover from crashes that occur
   in the middle of a meta-data operation in MySQL. E.g. DROP TABLE t1, t2;
   We need to ensure that both t1 and t2 are dropped and not only t1 and
   also that each table drop is entirely done and not "half-baked".

   To support this we create log entries for each meta-data statement in the
   ddl log while we are executing. These entries are dropped when the
   operation is completed.

   At recovery those entries that were not completed will be executed.

   There is only one ddl log in the system and it is protected by a mutex
   and there is a global struct that contains information about its current
   state.

   History:
   First version written in 2006 by Mikael Ronstrom
--------------------------------------------------------------------------
*/

struct st_global_ddl_log
{
  /*
    We need to adjust buffer size to be able to handle downgrades/upgrades
    where IO_SIZE has changed. We'll set the buffer size such that we can
    handle that the buffer size was upto 4 times bigger in the version
    that wrote the DDL log.
  */
  char file_entry_buf[4*IO_SIZE];
  char file_name_str[FN_REFLEN];
  char *file_name;
  DDL_LOG_MEMORY_ENTRY *first_free;
  DDL_LOG_MEMORY_ENTRY *first_used;
  uint num_entries;
  File file_id;
  uint name_len;
  uint io_size;
  bool inited;
  bool do_release;
  bool recovery_phase;
  st_global_ddl_log() : inited(false), do_release(false) {}
};

st_global_ddl_log global_ddl_log;

mysql_mutex_t LOCK_gdl;

#define DDL_LOG_ENTRY_TYPE_POS 0
#define DDL_LOG_ACTION_TYPE_POS 1
#define DDL_LOG_PHASE_POS 2
#define DDL_LOG_NEXT_ENTRY_POS 4
#define DDL_LOG_NAME_POS 8

#define DDL_LOG_NUM_ENTRY_POS 0
#define DDL_LOG_NAME_LEN_POS 4
#define DDL_LOG_IO_SIZE_POS 8

/**
  Read one entry from ddl log file.

  @param entry_no                     Entry number to read

  @return Operation status
    @retval true   Error
    @retval false  Success
*/

static bool read_ddl_log_file_entry(uint entry_no)
{
  bool error= FALSE;
  File file_id= global_ddl_log.file_id;
  uchar *file_entry_buf= (uchar*)global_ddl_log.file_entry_buf;
  uint io_size= global_ddl_log.io_size;
  DBUG_ENTER("read_ddl_log_file_entry");

  mysql_mutex_assert_owner(&LOCK_gdl);
  if (mysql_file_pread(file_id, file_entry_buf, io_size, io_size * entry_no,
                       MYF(MY_WME)) != io_size)
    error= TRUE;
  DBUG_RETURN(error);
}


/**
  Write one entry to ddl log file.

  @param entry_no                     Entry number to write

  @return Operation status
    @retval true   Error
    @retval false  Success
*/

static bool write_ddl_log_file_entry(uint entry_no)
{
  bool error= FALSE;
  File file_id= global_ddl_log.file_id;
  uchar *file_entry_buf= (uchar*)global_ddl_log.file_entry_buf;
  DBUG_ENTER("write_ddl_log_file_entry");

  mysql_mutex_assert_owner(&LOCK_gdl);
  if (mysql_file_pwrite(file_id, file_entry_buf,
                        IO_SIZE, IO_SIZE * entry_no, MYF(MY_WME)) != IO_SIZE)
    error= TRUE;
  DBUG_RETURN(error);
}


/**
  Sync the ddl log file.

  @return Operation status
    @retval FALSE  Success
    @retval TRUE   Error
*/

static bool sync_ddl_log_file()
{
  DBUG_ENTER("sync_ddl_log_file");
  DBUG_RETURN(mysql_file_sync(global_ddl_log.file_id, MYF(MY_WME)));
}


/**
  Write ddl log header.

  @return Operation status
    @retval TRUE                      Error
    @retval FALSE                     Success
*/

static bool write_ddl_log_header()
{
  uint16 const_var;
  DBUG_ENTER("write_ddl_log_header");

  int4store(&global_ddl_log.file_entry_buf[DDL_LOG_NUM_ENTRY_POS],
            global_ddl_log.num_entries);
  const_var= FN_REFLEN;
  int4store(&global_ddl_log.file_entry_buf[DDL_LOG_NAME_LEN_POS],
            (ulong) const_var);
  const_var= IO_SIZE;
  int4store(&global_ddl_log.file_entry_buf[DDL_LOG_IO_SIZE_POS],
            (ulong) const_var);
  if (write_ddl_log_file_entry(0UL))
  {
    sql_print_error("Error writing ddl log header");
    DBUG_RETURN(TRUE);
  }
  DBUG_RETURN(sync_ddl_log_file());
}


/**
  Create ddl log file name.
  @param file_name                   Filename setup
*/

static inline void create_ddl_log_file_name(char *file_name)
{
  strxmov(file_name, mysql_data_home, "/", "ddl_log.log", NullS);
}


/**
  Read header of ddl log file.

  When we read the ddl log header we get information about maximum sizes
  of names in the ddl log and we also get information about the number
  of entries in the ddl log.

  @return Last entry in ddl log (0 if no entries)
*/

static uint read_ddl_log_header()
{
  uchar *file_entry_buf= (uchar*)global_ddl_log.file_entry_buf;
  char file_name[FN_REFLEN];
  uint entry_no;
  bool successful_open= FALSE;
  DBUG_ENTER("read_ddl_log_header");

  mysql_mutex_init(key_LOCK_gdl, &LOCK_gdl, MY_MUTEX_INIT_SLOW);
  mysql_mutex_lock(&LOCK_gdl);
  create_ddl_log_file_name(file_name);
  if ((global_ddl_log.file_id= mysql_file_open(key_file_global_ddl_log,
                                               file_name,
                                               O_RDWR | O_BINARY, MYF(0))) >= 0)
  {
    if (read_ddl_log_file_entry(0UL))
    {
      /* Write message into error log */
      sql_print_error("Failed to read ddl log file in recovery");
    }
    else
      successful_open= TRUE;
  }
  if (successful_open)
  {
    entry_no= uint4korr(&file_entry_buf[DDL_LOG_NUM_ENTRY_POS]);
    global_ddl_log.name_len= uint4korr(&file_entry_buf[DDL_LOG_NAME_LEN_POS]);
    global_ddl_log.io_size= uint4korr(&file_entry_buf[DDL_LOG_IO_SIZE_POS]);
    DBUG_ASSERT(global_ddl_log.io_size <=
                sizeof(global_ddl_log.file_entry_buf));
  }
  else
  {
    entry_no= 0;
  }
  global_ddl_log.first_free= NULL;
  global_ddl_log.first_used= NULL;
  global_ddl_log.num_entries= 0;
  global_ddl_log.do_release= true;
  mysql_mutex_unlock(&LOCK_gdl);
  DBUG_RETURN(entry_no);
}


/**
  Convert from ddl_log_entry struct to file_entry_buf binary blob.

  @param ddl_log_entry   filled in ddl_log_entry struct.
*/

static void set_global_from_ddl_log_entry(const DDL_LOG_ENTRY *ddl_log_entry)
{
  mysql_mutex_assert_owner(&LOCK_gdl);
  global_ddl_log.file_entry_buf[DDL_LOG_ENTRY_TYPE_POS]=
                                    (char)DDL_LOG_ENTRY_CODE;
  global_ddl_log.file_entry_buf[DDL_LOG_ACTION_TYPE_POS]=
                                    (char)ddl_log_entry->action_type;
  global_ddl_log.file_entry_buf[DDL_LOG_PHASE_POS]= 0;
  int4store(&global_ddl_log.file_entry_buf[DDL_LOG_NEXT_ENTRY_POS],
            ddl_log_entry->next_entry);
  DBUG_ASSERT(strlen(ddl_log_entry->name) < FN_REFLEN);
  strmake(&global_ddl_log.file_entry_buf[DDL_LOG_NAME_POS],
          ddl_log_entry->name, FN_REFLEN - 1);
  if (ddl_log_entry->action_type == DDL_LOG_RENAME_ACTION ||
      ddl_log_entry->action_type == DDL_LOG_REPLACE_ACTION ||
      ddl_log_entry->action_type == DDL_LOG_EXCHANGE_ACTION)
  {
    DBUG_ASSERT(strlen(ddl_log_entry->from_name) < FN_REFLEN);
    strmake(&global_ddl_log.file_entry_buf[DDL_LOG_NAME_POS + FN_REFLEN],
          ddl_log_entry->from_name, FN_REFLEN - 1);
  }
  else
    global_ddl_log.file_entry_buf[DDL_LOG_NAME_POS + FN_REFLEN]= 0;
  DBUG_ASSERT(strlen(ddl_log_entry->handler_name) < FN_REFLEN);
  strmake(&global_ddl_log.file_entry_buf[DDL_LOG_NAME_POS + (2*FN_REFLEN)],
          ddl_log_entry->handler_name, FN_REFLEN - 1);
  if (ddl_log_entry->action_type == DDL_LOG_EXCHANGE_ACTION)
  {
    DBUG_ASSERT(strlen(ddl_log_entry->tmp_name) < FN_REFLEN);
    strmake(&global_ddl_log.file_entry_buf[DDL_LOG_NAME_POS + (3*FN_REFLEN)],
          ddl_log_entry->tmp_name, FN_REFLEN - 1);
  }
  else
    global_ddl_log.file_entry_buf[DDL_LOG_NAME_POS + (3*FN_REFLEN)]= 0;
}


/**
  Convert from file_entry_buf binary blob to ddl_log_entry struct.

  @param[out] ddl_log_entry   struct to fill in.

  @note Strings (names) are pointing to the global_ddl_log structure,
  so LOCK_gdl needs to be hold until they are read or copied.
*/

static void set_ddl_log_entry_from_global(DDL_LOG_ENTRY *ddl_log_entry,
                                          const uint read_entry)
{
  char *file_entry_buf= (char*) global_ddl_log.file_entry_buf;
  uint inx;
  uchar single_char;

  mysql_mutex_assert_owner(&LOCK_gdl);
  ddl_log_entry->entry_pos= read_entry;
  single_char= file_entry_buf[DDL_LOG_ENTRY_TYPE_POS];
  ddl_log_entry->entry_type= (enum ddl_log_entry_code)single_char;
  single_char= file_entry_buf[DDL_LOG_ACTION_TYPE_POS];
  ddl_log_entry->action_type= (enum ddl_log_action_code)single_char;
  ddl_log_entry->phase= file_entry_buf[DDL_LOG_PHASE_POS];
  ddl_log_entry->next_entry= uint4korr(&file_entry_buf[DDL_LOG_NEXT_ENTRY_POS]);
  ddl_log_entry->name= &file_entry_buf[DDL_LOG_NAME_POS];
  inx= DDL_LOG_NAME_POS + global_ddl_log.name_len;
  ddl_log_entry->from_name= &file_entry_buf[inx];
  inx+= global_ddl_log.name_len;
  ddl_log_entry->handler_name= &file_entry_buf[inx];
  if (ddl_log_entry->action_type == DDL_LOG_EXCHANGE_ACTION)
  {
    inx+= global_ddl_log.name_len;
    ddl_log_entry->tmp_name= &file_entry_buf[inx];
  }
  else
    ddl_log_entry->tmp_name= NULL;
}


/**
  Read a ddl log entry.

  Read a specified entry in the ddl log.

  @param read_entry               Number of entry to read
  @param[out] entry_info          Information from entry

  @return Operation status
    @retval TRUE                     Error
    @retval FALSE                    Success
*/

static bool read_ddl_log_entry(uint read_entry, DDL_LOG_ENTRY *ddl_log_entry)
{
  DBUG_ENTER("read_ddl_log_entry");

  if (read_ddl_log_file_entry(read_entry))
  {
    DBUG_RETURN(TRUE);
  }
  set_ddl_log_entry_from_global(ddl_log_entry, read_entry);
  DBUG_RETURN(FALSE);
}


/**
  Initialise ddl log.

  Write the header of the ddl log file and length of names. Also set
  number of entries to zero.

  @return Operation status
    @retval TRUE                     Error
    @retval FALSE                    Success
*/

static bool init_ddl_log()
{
  char file_name[FN_REFLEN];
  DBUG_ENTER("init_ddl_log");

  if (global_ddl_log.inited)
    goto end;

  global_ddl_log.io_size= IO_SIZE;
  global_ddl_log.name_len= FN_REFLEN;
  create_ddl_log_file_name(file_name);
  if ((global_ddl_log.file_id= mysql_file_create(key_file_global_ddl_log,
                                                 file_name, CREATE_MODE,
                                                 O_RDWR | O_TRUNC | O_BINARY,
                                                 MYF(MY_WME))) < 0)
  {
    /* Couldn't create ddl log file, this is serious error */
    sql_print_error("Failed to open ddl log file");
    DBUG_RETURN(TRUE);
  }
  global_ddl_log.inited= TRUE;
  if (write_ddl_log_header())
  {
    (void) mysql_file_close(global_ddl_log.file_id, MYF(MY_WME));
    global_ddl_log.inited= FALSE;
    DBUG_RETURN(TRUE);
  }

end:
  DBUG_RETURN(FALSE);
}


/**
  Sync ddl log file.

  @return Operation status
    @retval TRUE        Error
    @retval FALSE       Success
*/

static bool sync_ddl_log_no_lock()
{
  DBUG_ENTER("sync_ddl_log_no_lock");

  mysql_mutex_assert_owner(&LOCK_gdl);
  if ((!global_ddl_log.recovery_phase) &&
      init_ddl_log())
  {
    DBUG_RETURN(TRUE);
  }
  DBUG_RETURN(sync_ddl_log_file());
}


/**
  @brief Deactivate an individual entry.

  @details For complex rename operations we need to deactivate individual
  entries.

  During replace operations where we start with an existing table called
  t1 and a replacement table called t1#temp or something else and where
  we want to delete t1 and rename t1#temp to t1 this is not possible to
  do in a safe manner unless the ddl log is informed of the phases in
  the change.

  Delete actions are 1-phase actions that can be ignored immediately after
  being executed.
  Rename actions from x to y is also a 1-phase action since there is no
  interaction with any other handlers named x and y.
  Replace action where drop y and x -> y happens needs to be a two-phase
  action. Thus the first phase will drop y and the second phase will
  rename x -> y.

  @param entry_no     Entry position of record to change

  @return Operation status
    @retval TRUE      Error
    @retval FALSE     Success
*/

static bool deactivate_ddl_log_entry_no_lock(uint entry_no)
{
  uchar *file_entry_buf= (uchar*)global_ddl_log.file_entry_buf;
  DBUG_ENTER("deactivate_ddl_log_entry_no_lock");

  mysql_mutex_assert_owner(&LOCK_gdl);
  if (!read_ddl_log_file_entry(entry_no))
  {
    if (file_entry_buf[DDL_LOG_ENTRY_TYPE_POS] == DDL_LOG_ENTRY_CODE)
    {
      /*
        Log entry, if complete mark it done (IGNORE).
        Otherwise increase the phase by one.
      */
      if (file_entry_buf[DDL_LOG_ACTION_TYPE_POS] == DDL_LOG_DELETE_ACTION ||
          file_entry_buf[DDL_LOG_ACTION_TYPE_POS] == DDL_LOG_RENAME_ACTION ||
          (file_entry_buf[DDL_LOG_ACTION_TYPE_POS] == DDL_LOG_REPLACE_ACTION &&
           file_entry_buf[DDL_LOG_PHASE_POS] == 1) ||
          (file_entry_buf[DDL_LOG_ACTION_TYPE_POS] == DDL_LOG_EXCHANGE_ACTION &&
           file_entry_buf[DDL_LOG_PHASE_POS] >= EXCH_PHASE_TEMP_TO_FROM))
        file_entry_buf[DDL_LOG_ENTRY_TYPE_POS]= DDL_IGNORE_LOG_ENTRY_CODE;
      else if (file_entry_buf[DDL_LOG_ACTION_TYPE_POS] == DDL_LOG_REPLACE_ACTION)
      {
        DBUG_ASSERT(file_entry_buf[DDL_LOG_PHASE_POS] == 0);
        file_entry_buf[DDL_LOG_PHASE_POS]= 1;
      }
      else if (file_entry_buf[DDL_LOG_ACTION_TYPE_POS] == DDL_LOG_EXCHANGE_ACTION)
      {
        DBUG_ASSERT(file_entry_buf[DDL_LOG_PHASE_POS] <=
                                                 EXCH_PHASE_FROM_TO_NAME);
        file_entry_buf[DDL_LOG_PHASE_POS]++;
      }
      else
      {
        DBUG_ASSERT(0);
      }
      if (write_ddl_log_file_entry(entry_no))
      {
        sql_print_error("Error in deactivating log entry. Position = %u",
                        entry_no);
        DBUG_RETURN(TRUE);
      }
    }
  }
  else
  {
    sql_print_error("Failed in reading entry before deactivating it");
    DBUG_RETURN(TRUE);
  }
  DBUG_RETURN(FALSE);
}


/**
  Execute one action in a ddl log entry

  @param ddl_log_entry              Information in action entry to execute

  @return Operation status
    @retval TRUE                       Error
    @retval FALSE                      Success
*/

static int execute_ddl_log_action(THD *thd, DDL_LOG_ENTRY *ddl_log_entry)
{
  bool frm_action= FALSE;
  LEX_STRING handler_name;
  handler *file= NULL;
  MEM_ROOT mem_root;
  int error= TRUE;
  char to_path[FN_REFLEN];
  char from_path[FN_REFLEN];
#ifdef WITH_PARTITION_STORAGE_ENGINE
  char *par_ext= (char*)".par";
#endif
  handlerton *hton;
  DBUG_ENTER("execute_ddl_log_action");

  mysql_mutex_assert_owner(&LOCK_gdl);
  if (ddl_log_entry->entry_type == DDL_IGNORE_LOG_ENTRY_CODE)
  {
    DBUG_RETURN(FALSE);
  }
  DBUG_PRINT("ddl_log",
             ("execute type %c next %u name '%s' from_name '%s' handler '%s'"
              " tmp_name '%s'",
             ddl_log_entry->action_type,
             ddl_log_entry->next_entry,
             ddl_log_entry->name,
             ddl_log_entry->from_name,
             ddl_log_entry->handler_name,
             ddl_log_entry->tmp_name));
  handler_name.str= (char*)ddl_log_entry->handler_name;
  handler_name.length= strlen(ddl_log_entry->handler_name);
  init_sql_alloc(key_memory_gdl, &mem_root, TABLE_ALLOC_BLOCK_SIZE, 0);
  if (!strcmp(ddl_log_entry->handler_name, reg_ext))
    frm_action= TRUE;
  else
  {
    plugin_ref plugin= ha_resolve_by_name(thd, &handler_name, FALSE);
    if (!plugin)
    {
      my_error(ER_ILLEGAL_HA, MYF(0), ddl_log_entry->handler_name);
      goto error;
    }
    hton= plugin_data(plugin, handlerton*);
    file= get_new_handler((TABLE_SHARE*)0, &mem_root, hton);
    if (!file)
    {
      mem_alloc_error(sizeof(handler));
      goto error;
    }
  }
  switch (ddl_log_entry->action_type)
  {
    case DDL_LOG_REPLACE_ACTION:
    case DDL_LOG_DELETE_ACTION:
    {
      if (ddl_log_entry->phase == 0)
      {
        if (frm_action)
        {
          strxmov(to_path, ddl_log_entry->name, reg_ext, NullS);
          if ((error= mysql_file_delete(key_file_frm, to_path, MYF(MY_WME))))
          {
            if (my_errno != ENOENT)
              break;
          }
#ifdef WITH_PARTITION_STORAGE_ENGINE
          strxmov(to_path, ddl_log_entry->name, par_ext, NullS);
          (void) mysql_file_delete(key_file_partition, to_path, MYF(MY_WME));
#endif
        }
        else
        {
          if ((error= file->ha_delete_table(ddl_log_entry->name)))
          {
            if (error != ENOENT && error != HA_ERR_NO_SUCH_TABLE)
              break;
          }
        }
        if ((deactivate_ddl_log_entry_no_lock(ddl_log_entry->entry_pos)))
          break;
        (void) sync_ddl_log_no_lock();
        error= FALSE;
        if (ddl_log_entry->action_type == DDL_LOG_DELETE_ACTION)
          break;
      }
      DBUG_ASSERT(ddl_log_entry->action_type == DDL_LOG_REPLACE_ACTION);
      /*
        Fall through and perform the rename action of the replace
        action. We have already indicated the success of the delete
        action in the log entry by stepping up the phase.
      */
    }
    case DDL_LOG_RENAME_ACTION:
    {
      error= TRUE;
      if (frm_action)
      {
        strxmov(to_path, ddl_log_entry->name, reg_ext, NullS);
        strxmov(from_path, ddl_log_entry->from_name, reg_ext, NullS);
        if (mysql_file_rename(key_file_frm, from_path, to_path, MYF(MY_WME)))
          break;
#ifdef WITH_PARTITION_STORAGE_ENGINE
        strxmov(to_path, ddl_log_entry->name, par_ext, NullS);
        strxmov(from_path, ddl_log_entry->from_name, par_ext, NullS);
        (void) mysql_file_rename(key_file_partition, from_path, to_path, MYF(MY_WME));
#endif
      }
      else
      {
        if (file->ha_rename_table(ddl_log_entry->from_name,
                                  ddl_log_entry->name))
          break;
      }
      if ((deactivate_ddl_log_entry_no_lock(ddl_log_entry->entry_pos)))
        break;
      (void) sync_ddl_log_no_lock();
      error= FALSE;
      break;
    }
    case DDL_LOG_EXCHANGE_ACTION:
    {
      /* We hold LOCK_gdl, so we can alter global_ddl_log.file_entry_buf */
      char *file_entry_buf= (char*)&global_ddl_log.file_entry_buf;
      /* not yet implemented for frm */
      DBUG_ASSERT(!frm_action);
      /*
        Using a case-switch here to revert all currently done phases,
        since it will fall through until the first phase is undone.
      */
      switch (ddl_log_entry->phase) {
        case EXCH_PHASE_TEMP_TO_FROM:
          /* tmp_name -> from_name possibly done */
          (void) file->ha_rename_table(ddl_log_entry->from_name,
                                       ddl_log_entry->tmp_name);
          /* decrease the phase and sync */
          file_entry_buf[DDL_LOG_PHASE_POS]--;
          if (write_ddl_log_file_entry(ddl_log_entry->entry_pos))
            break;
          if (sync_ddl_log_no_lock())
            break;
          /* fall through */
        case EXCH_PHASE_FROM_TO_NAME:
          /* from_name -> name possibly done */
          (void) file->ha_rename_table(ddl_log_entry->name,
                                       ddl_log_entry->from_name);
          /* decrease the phase and sync */
          file_entry_buf[DDL_LOG_PHASE_POS]--;
          if (write_ddl_log_file_entry(ddl_log_entry->entry_pos))
            break;
          if (sync_ddl_log_no_lock())
            break;
          /* fall through */
        case EXCH_PHASE_NAME_TO_TEMP:
          /* name -> tmp_name possibly done */
          (void) file->ha_rename_table(ddl_log_entry->tmp_name,
                                       ddl_log_entry->name);
          /* disable the entry and sync */
          file_entry_buf[DDL_LOG_ENTRY_TYPE_POS]= DDL_IGNORE_LOG_ENTRY_CODE;
          if (write_ddl_log_file_entry(ddl_log_entry->entry_pos))
            break;
          if (sync_ddl_log_no_lock())
            break;
          error= FALSE;
          break;
        default:
          DBUG_ASSERT(0);
          break;
      }

      break;
    }
    default:
      DBUG_ASSERT(0);
      break;
  }
  delete file;
error:
  free_root(&mem_root, MYF(0)); 
  DBUG_RETURN(error);
}


/**
  Get a free entry in the ddl log

  @param[out] active_entry     A ddl log memory entry returned

  @return Operation status
    @retval TRUE               Error
    @retval FALSE              Success
*/

static bool get_free_ddl_log_entry(DDL_LOG_MEMORY_ENTRY **active_entry,
                                   bool *write_header)
{
  DDL_LOG_MEMORY_ENTRY *used_entry;
  DDL_LOG_MEMORY_ENTRY *first_used= global_ddl_log.first_used;
  DBUG_ENTER("get_free_ddl_log_entry");

  if (global_ddl_log.first_free == NULL)
  {
    if (!(used_entry= (DDL_LOG_MEMORY_ENTRY*)my_malloc(key_memory_DDL_LOG_MEMORY_ENTRY,
                              sizeof(DDL_LOG_MEMORY_ENTRY), MYF(MY_WME))))
    {
      sql_print_error("Failed to allocate memory for ddl log free list");
      DBUG_RETURN(TRUE);
    }
    global_ddl_log.num_entries++;
    used_entry->entry_pos= global_ddl_log.num_entries;
    *write_header= TRUE;
  }
  else
  {
    used_entry= global_ddl_log.first_free;
    global_ddl_log.first_free= used_entry->next_log_entry;
    *write_header= FALSE;
  }
  /*
    Move from free list to used list
  */
  used_entry->next_log_entry= first_used;
  used_entry->prev_log_entry= NULL;
  used_entry->next_active_log_entry= NULL;
  global_ddl_log.first_used= used_entry;
  if (first_used)
    first_used->prev_log_entry= used_entry;

  *active_entry= used_entry;
  DBUG_RETURN(FALSE);
}


/**
  Execute one entry in the ddl log.
  
  Executing an entry means executing a linked list of actions.

  @param first_entry           Reference to first action in entry

  @return Operation status
    @retval TRUE               Error
    @retval FALSE              Success
*/

static bool execute_ddl_log_entry_no_lock(THD *thd, uint first_entry)
{
  DDL_LOG_ENTRY ddl_log_entry;
  uint read_entry= first_entry;
  DBUG_ENTER("execute_ddl_log_entry_no_lock");

  mysql_mutex_assert_owner(&LOCK_gdl);
  do
  {
    if (read_ddl_log_entry(read_entry, &ddl_log_entry))
    {
      /* Write to error log and continue with next log entry */
      sql_print_error("Failed to read entry = %u from ddl log",
                      read_entry);
      break;
    }
    DBUG_ASSERT(ddl_log_entry.entry_type == DDL_LOG_ENTRY_CODE ||
                ddl_log_entry.entry_type == DDL_IGNORE_LOG_ENTRY_CODE);

    if (execute_ddl_log_action(thd, &ddl_log_entry))
    {
      /* Write to error log and continue with next log entry */
      sql_print_error("Failed to execute action for entry = %u from ddl log",
                      read_entry);
      break;
    }
    read_entry= ddl_log_entry.next_entry;
  } while (read_entry);
  DBUG_RETURN(FALSE);
}


/*
  External interface methods for the DDL log Module
  ---------------------------------------------------
*/

/**
  Write a ddl log entry.

  A careful write of the ddl log is performed to ensure that we can
  handle crashes occurring during CREATE and ALTER TABLE processing.

  @param ddl_log_entry         Information about log entry
  @param[out] entry_written    Entry information written into   

  @return Operation status
    @retval TRUE               Error
    @retval FALSE              Success
*/

bool write_ddl_log_entry(DDL_LOG_ENTRY *ddl_log_entry,
                         DDL_LOG_MEMORY_ENTRY **active_entry)
{
  bool error, write_header;
  DBUG_ENTER("write_ddl_log_entry");

  mysql_mutex_assert_owner(&LOCK_gdl);
  if (init_ddl_log())
  {
    DBUG_RETURN(TRUE);
  }
  set_global_from_ddl_log_entry(ddl_log_entry);
  if (get_free_ddl_log_entry(active_entry, &write_header))
  {
    DBUG_RETURN(TRUE);
  }
  error= FALSE;
  DBUG_PRINT("ddl_log",
             ("write type %c next %u name '%s' from_name '%s' handler '%s'"
              " tmp_name '%s'",
             (char) global_ddl_log.file_entry_buf[DDL_LOG_ACTION_TYPE_POS],
             ddl_log_entry->next_entry,
             (char*) &global_ddl_log.file_entry_buf[DDL_LOG_NAME_POS],
             (char*) &global_ddl_log.file_entry_buf[DDL_LOG_NAME_POS
                                                    + FN_REFLEN],
             (char*) &global_ddl_log.file_entry_buf[DDL_LOG_NAME_POS
                                                    + (2*FN_REFLEN)],
             (char*) &global_ddl_log.file_entry_buf[DDL_LOG_NAME_POS
                                                    + (3*FN_REFLEN)]));
  if (write_ddl_log_file_entry((*active_entry)->entry_pos))
  {
    error= TRUE;
    sql_print_error("Failed to write entry_no = %u",
                    (*active_entry)->entry_pos);
  }
  if (write_header && !error)
  {
    (void) sync_ddl_log_no_lock();
    if (write_ddl_log_header())
      error= TRUE;
  }
  if (error)
    release_ddl_log_memory_entry(*active_entry);
  DBUG_RETURN(error);
}


/**
  @brief Write final entry in the ddl log.

  @details This is the last write in the ddl log. The previous log entries
  have already been written but not yet synched to disk.
  We write a couple of log entries that describes action to perform.
  This entries are set-up in a linked list, however only when a first
  execute entry is put as the first entry these will be executed.
  This routine writes this first.

  @param first_entry               First entry in linked list of entries
                                   to execute, if 0 = NULL it means that
                                   the entry is removed and the entries
                                   are put into the free list.
  @param complete                  Flag indicating we are simply writing
                                   info about that entry has been completed
  @param[in,out] active_entry      Entry to execute, 0 = NULL if the entry
                                   is written first time and needs to be
                                   returned. In this case the entry written
                                   is returned in this parameter

  @return Operation status
    @retval TRUE                   Error
    @retval FALSE                  Success
*/ 

bool write_execute_ddl_log_entry(uint first_entry,
                                 bool complete,
                                 DDL_LOG_MEMORY_ENTRY **active_entry)
{
  bool write_header= FALSE;
  char *file_entry_buf= (char*)global_ddl_log.file_entry_buf;
  DBUG_ENTER("write_execute_ddl_log_entry");

  mysql_mutex_assert_owner(&LOCK_gdl);
  if (init_ddl_log())
  {
    DBUG_RETURN(TRUE);
  }
  if (!complete)
  {
    /*
      We haven't synched the log entries yet, we synch them now before
      writing the execute entry. If complete is true we haven't written
      any log entries before, we are only here to write the execute
      entry to indicate it is done.
    */
    (void) sync_ddl_log_no_lock();
    file_entry_buf[DDL_LOG_ENTRY_TYPE_POS]= (char)DDL_LOG_EXECUTE_CODE;
  }
  else
    file_entry_buf[DDL_LOG_ENTRY_TYPE_POS]= (char)DDL_IGNORE_LOG_ENTRY_CODE;
  file_entry_buf[DDL_LOG_ACTION_TYPE_POS]= 0; /* Ignored for execute entries */
  file_entry_buf[DDL_LOG_PHASE_POS]= 0;
  int4store(&file_entry_buf[DDL_LOG_NEXT_ENTRY_POS], first_entry);
  file_entry_buf[DDL_LOG_NAME_POS]= 0;
  file_entry_buf[DDL_LOG_NAME_POS + FN_REFLEN]= 0;
  file_entry_buf[DDL_LOG_NAME_POS + 2*FN_REFLEN]= 0;
  if (!(*active_entry))
  {
    if (get_free_ddl_log_entry(active_entry, &write_header))
    {
      DBUG_RETURN(TRUE);
    }
    write_header= TRUE;
  }
  if (write_ddl_log_file_entry((*active_entry)->entry_pos))
  {
    sql_print_error("Error writing execute entry in ddl log");
    release_ddl_log_memory_entry(*active_entry);
    DBUG_RETURN(TRUE);
  }
  (void) sync_ddl_log_no_lock();
  if (write_header)
  {
    if (write_ddl_log_header())
    {
      release_ddl_log_memory_entry(*active_entry);
      DBUG_RETURN(TRUE);
    }
  }
  DBUG_RETURN(FALSE);
}


/**
  Deactivate an individual entry.

  @details see deactivate_ddl_log_entry_no_lock.

  @param entry_no     Entry position of record to change

  @return Operation status
    @retval TRUE      Error
    @retval FALSE     Success
*/

bool deactivate_ddl_log_entry(uint entry_no)
{
  bool error;
  DBUG_ENTER("deactivate_ddl_log_entry");

  mysql_mutex_lock(&LOCK_gdl);
  error= deactivate_ddl_log_entry_no_lock(entry_no);
  mysql_mutex_unlock(&LOCK_gdl);
  DBUG_RETURN(error);
}


/**
  Sync ddl log file.

  @return Operation status
    @retval TRUE        Error
    @retval FALSE       Success
*/

bool sync_ddl_log()
{
  bool error;
  DBUG_ENTER("sync_ddl_log");

  mysql_mutex_lock(&LOCK_gdl);
  error= sync_ddl_log_no_lock();
  mysql_mutex_unlock(&LOCK_gdl);

  DBUG_RETURN(error);
}


/**
  Release a log memory entry.
  @param log_memory_entry                Log memory entry to release
*/

void release_ddl_log_memory_entry(DDL_LOG_MEMORY_ENTRY *log_entry)
{
  DDL_LOG_MEMORY_ENTRY *first_free= global_ddl_log.first_free;
  DDL_LOG_MEMORY_ENTRY *next_log_entry= log_entry->next_log_entry;
  DDL_LOG_MEMORY_ENTRY *prev_log_entry= log_entry->prev_log_entry;
  DBUG_ENTER("release_ddl_log_memory_entry");

  mysql_mutex_assert_owner(&LOCK_gdl);
  global_ddl_log.first_free= log_entry;
  log_entry->next_log_entry= first_free;

  if (prev_log_entry)
    prev_log_entry->next_log_entry= next_log_entry;
  else
    global_ddl_log.first_used= next_log_entry;
  if (next_log_entry)
    next_log_entry->prev_log_entry= prev_log_entry;
  DBUG_VOID_RETURN;
}


/**
  Execute one entry in the ddl log.
  
  Executing an entry means executing a linked list of actions.

  @param first_entry           Reference to first action in entry

  @return Operation status
    @retval TRUE               Error
    @retval FALSE              Success
*/

bool execute_ddl_log_entry(THD *thd, uint first_entry)
{
  bool error;
  DBUG_ENTER("execute_ddl_log_entry");

  mysql_mutex_lock(&LOCK_gdl);
  error= execute_ddl_log_entry_no_lock(thd, first_entry);
  mysql_mutex_unlock(&LOCK_gdl);
  DBUG_RETURN(error);
}


/**
  Close the ddl log.
*/

static void close_ddl_log()
{
  DBUG_ENTER("close_ddl_log");
  if (global_ddl_log.file_id >= 0)
  {
    (void) mysql_file_close(global_ddl_log.file_id, MYF(MY_WME));
    global_ddl_log.file_id= (File) -1;
  }
  DBUG_VOID_RETURN;
}


/**
  Execute the ddl log at recovery of MySQL Server.
*/

void execute_ddl_log_recovery()
{
  uint num_entries, i;
  THD *thd;
  DDL_LOG_ENTRY ddl_log_entry;
  char file_name[FN_REFLEN];
  static char recover_query_string[]= "INTERNAL DDL LOG RECOVER IN PROGRESS";
  DBUG_ENTER("execute_ddl_log_recovery");

  /*
    Initialise global_ddl_log struct
  */
  memset(global_ddl_log.file_entry_buf, 0, sizeof(global_ddl_log.file_entry_buf));
  global_ddl_log.inited= FALSE;
  global_ddl_log.recovery_phase= TRUE;
  global_ddl_log.io_size= IO_SIZE;
  global_ddl_log.file_id= (File) -1;

  /*
    To be able to run this from boot, we allocate a temporary THD
  */
  if (!(thd=new THD))
    DBUG_VOID_RETURN;
  thd->thread_stack= (char*) &thd;
  thd->store_globals();

  thd->set_query(recover_query_string, strlen(recover_query_string));

  /* this also initialize LOCK_gdl */
  num_entries= read_ddl_log_header();
  mysql_mutex_lock(&LOCK_gdl);
  for (i= 1; i < num_entries + 1; i++)
  {
    if (read_ddl_log_entry(i, &ddl_log_entry))
    {
      sql_print_error("Failed to read entry no = %u from ddl log", i);
      continue;
    }
    if (ddl_log_entry.entry_type == DDL_LOG_EXECUTE_CODE)
    {
      if (execute_ddl_log_entry_no_lock(thd, ddl_log_entry.next_entry))
      {
        /* Real unpleasant scenario but we continue anyways.  */
        continue;
      }
    }
  }
  close_ddl_log();
  create_ddl_log_file_name(file_name);
  (void) mysql_file_delete(key_file_global_ddl_log, file_name, MYF(0));
  global_ddl_log.recovery_phase= FALSE;
  mysql_mutex_unlock(&LOCK_gdl);
  delete thd;
  DBUG_VOID_RETURN;
}


/**
  Release all memory allocated to the ddl log.
*/

void release_ddl_log()
{
  DDL_LOG_MEMORY_ENTRY *free_list;
  DDL_LOG_MEMORY_ENTRY *used_list;
  DBUG_ENTER("release_ddl_log");

  if (!global_ddl_log.do_release)
    DBUG_VOID_RETURN;

  mysql_mutex_lock(&LOCK_gdl);
  free_list= global_ddl_log.first_free;
  used_list= global_ddl_log.first_used;
  while (used_list)
  {
    DDL_LOG_MEMORY_ENTRY *tmp= used_list->next_log_entry;
    my_free(used_list);
    used_list= tmp;
  }
  while (free_list)
  {
    DDL_LOG_MEMORY_ENTRY *tmp= free_list->next_log_entry;
    my_free(free_list);
    free_list= tmp;
  }
  close_ddl_log();
  global_ddl_log.inited= 0;
  mysql_mutex_unlock(&LOCK_gdl);
  mysql_mutex_destroy(&LOCK_gdl);
  global_ddl_log.do_release= false;
  DBUG_VOID_RETURN;
}


/*
---------------------------------------------------------------------------

  END MODULE DDL log
  --------------------

---------------------------------------------------------------------------
*/


/**
   @brief construct a temporary shadow file name.

   @details Make a shadow file name used by ALTER TABLE to construct the
   modified table (with keeping the original). The modified table is then
   moved back as original table. The name must start with the temp file
   prefix so it gets filtered out by table files listing routines. 
    
   @param[out] buff      buffer to receive the constructed name
   @param      bufflen   size of buff
   @param      lpt       alter table data structure

   @retval     path length
*/

size_t build_table_shadow_filename(char *buff, size_t bufflen,
                                   ALTER_PARTITION_PARAM_TYPE *lpt)
{
  char tmp_name[FN_REFLEN];
  my_snprintf (tmp_name, sizeof (tmp_name), "%s-%s", tmp_file_prefix,
               lpt->table_name);
  return build_table_filename(buff, bufflen, lpt->db, tmp_name, "", FN_IS_TMP);
}


/*
  SYNOPSIS
    mysql_write_frm()
    lpt                    Struct carrying many parameters needed for this
                           method
    flags                  Flags as defined below
      WFRM_INITIAL_WRITE        If set we need to prepare table before
                                creating the frm file
      WFRM_INSTALL_SHADOW       If set we should install the new frm
      WFRM_KEEP_SHARE           If set we know that the share is to be
                                retained and thus we should ensure share
                                object is correct, if not set we don't
                                set the new partition syntax string since
                                we know the share object is destroyed.
      WFRM_PACK_FRM             If set we should pack the frm file and delete
                                the frm file

  RETURN VALUES
    TRUE                   Error
    FALSE                  Success

  DESCRIPTION
    A support method that creates a new frm file and in this process it
    regenerates the partition data. It works fine also for non-partitioned
    tables since it only handles partitioned data if it exists.
*/

bool mysql_write_frm(ALTER_PARTITION_PARAM_TYPE *lpt, uint flags)
{
  /*
    Prepare table to prepare for writing a new frm file where the
    partitions in add/drop state have temporarily changed their state
    We set tmp_table to avoid get errors on naming of primary key index.
  */
  int error= 0;
  char path[FN_REFLEN+1];
  char shadow_path[FN_REFLEN+1];
  char shadow_frm_name[FN_REFLEN+1];
  char frm_name[FN_REFLEN+1];
#ifdef WITH_PARTITION_STORAGE_ENGINE
  char *part_syntax_buf;
  uint syntax_len;
#endif
  DBUG_ENTER("mysql_write_frm");

  /*
    Build shadow frm file name
  */
  build_table_shadow_filename(shadow_path, sizeof(shadow_path) - 1, lpt);
  strxmov(shadow_frm_name, shadow_path, reg_ext, NullS);
  if (flags & WFRM_WRITE_SHADOW)
  {
    if (mysql_prepare_create_table(lpt->thd, lpt->create_info,
                                   lpt->alter_info,
                                   /*tmp_table*/ 1,
                                   &lpt->db_options,
                                   lpt->table->file,
                                   &lpt->key_info_buffer,
                                   &lpt->key_count,
                                   /*select_field_count*/ 0))
    {
      DBUG_RETURN(TRUE);
    }
#ifdef WITH_PARTITION_STORAGE_ENGINE
    {
      partition_info *part_info= lpt->table->part_info;
      if (part_info)
      {
        if (!(part_syntax_buf= generate_partition_syntax(part_info,
                                                         &syntax_len,
                                                         TRUE, TRUE,
                                                         lpt->create_info,
                                                         lpt->alter_info,
                                                         NULL)))
        {
          DBUG_RETURN(TRUE);
        }
        part_info->part_info_string= part_syntax_buf;
        part_info->part_info_len= syntax_len;
      }
    }
#endif
    /* Write shadow frm file */
    lpt->create_info->table_options= lpt->db_options;
    if ((mysql_create_frm(lpt->thd, shadow_frm_name, lpt->db,
                          lpt->table_name, lpt->create_info,
                          lpt->alter_info->create_list, lpt->key_count,
                          lpt->key_info_buffer, lpt->table->file)) ||
        lpt->table->file->ha_create_handler_files(shadow_path, NULL,
                                                  CHF_CREATE_FLAG,
                                                  lpt->create_info))
    {
      mysql_file_delete(key_file_frm, shadow_frm_name, MYF(0));
      error= 1;
      goto end;
    }
  }
  if (flags & WFRM_PACK_FRM)
  {
    /*
      We need to pack the frm file and after packing it we delete the
      frm file to ensure it doesn't get used. This is only used for
      handlers that have the main version of the frm file stored in the
      handler.
    */
    uchar *data;
    size_t length;
    if (readfrm(shadow_path, &data, &length) ||
        packfrm(data, length, &lpt->pack_frm_data, &lpt->pack_frm_len))
    {
      my_free(data);
      my_free(lpt->pack_frm_data);
      mem_alloc_error(length);
      error= 1;
      goto end;
    }
    error= mysql_file_delete(key_file_frm, shadow_frm_name, MYF(MY_WME));
  }
  if (flags & WFRM_INSTALL_SHADOW)
  {
#ifdef WITH_PARTITION_STORAGE_ENGINE
    partition_info *part_info= lpt->part_info;
#endif
    /*
      Build frm file name
    */
    build_table_filename(path, sizeof(path) - 1, lpt->db,
                         lpt->table_name, "", 0);
    strxmov(frm_name, path, reg_ext, NullS);
    /*
      When we are changing to use new frm file we need to ensure that we
      don't collide with another thread in process to open the frm file.
      We start by deleting the .frm file and possible .par file. Then we
      write to the DDL log that we have completed the delete phase by
      increasing the phase of the log entry. Next step is to rename the
      new .frm file and the new .par file to the real name. After
      completing this we write a new phase to the log entry that will
      deactivate it.
    */
    if (mysql_file_delete(key_file_frm, frm_name, MYF(MY_WME)) ||
#ifdef WITH_PARTITION_STORAGE_ENGINE
        lpt->table->file->ha_create_handler_files(path, shadow_path,
                                                  CHF_DELETE_FLAG, NULL) ||
        deactivate_ddl_log_entry(part_info->frm_log_entry->entry_pos) ||
        (sync_ddl_log(), FALSE) ||
        mysql_file_rename(key_file_frm,
                          shadow_frm_name, frm_name, MYF(MY_WME)) ||
        lpt->table->file->ha_create_handler_files(path, shadow_path,
                                                  CHF_RENAME_FLAG, NULL))
#else
        mysql_file_rename(key_file_frm,
                          shadow_frm_name, frm_name, MYF(MY_WME)))
#endif
    {
      error= 1;
      goto err;
    }
#ifdef WITH_PARTITION_STORAGE_ENGINE
    if (part_info && (flags & WFRM_KEEP_SHARE))
    {
      TABLE_SHARE *share= lpt->table->s;
      char *tmp_part_syntax_str;
      if (!(part_syntax_buf= generate_partition_syntax(part_info,
                                                       &syntax_len,
                                                       TRUE, TRUE,
                                                       lpt->create_info,
                                                       lpt->alter_info,
                                                       NULL)))
      {
        error= 1;
        goto err;
      }
      if (share->partition_info_buffer_size < syntax_len + 1)
      {
        share->partition_info_buffer_size= syntax_len+1;
        if (!(tmp_part_syntax_str= (char*) strmake_root(&share->mem_root,
                                                        part_syntax_buf,
                                                        syntax_len)))
        {
          error= 1;
          goto err;
        }
        share->partition_info_str= tmp_part_syntax_str;
      }
      else
        memcpy((char*) share->partition_info_str, part_syntax_buf,
               syntax_len + 1);
      share->partition_info_str_len= part_info->part_info_len= syntax_len;
      part_info->part_info_string= part_syntax_buf;
    }
#endif

err:
#ifdef WITH_PARTITION_STORAGE_ENGINE
    deactivate_ddl_log_entry(part_info->frm_log_entry->entry_pos);
    part_info->frm_log_entry= NULL;
    (void) sync_ddl_log();
#endif
    ;
  }

end:
  DBUG_RETURN(error);
}


/*
  SYNOPSIS
    write_bin_log()
    thd                           Thread object
    clear_error                   is clear_error to be called
    query                         Query to log
    query_length                  Length of query
    is_trans                      if the event changes either
                                  a trans or non-trans engine.

  RETURN VALUES
    NONE

  DESCRIPTION
    Write the binlog if open, routine used in multiple places in this
    file
*/

int write_bin_log(THD *thd, bool clear_error,
                  const char *query, size_t query_length, bool is_trans)
{
  int error= 0;
  if (mysql_bin_log.is_open())
  {
    int errcode= 0;
    if (clear_error)
      thd->clear_error();
    else
      errcode= query_error_code(thd, TRUE);
    error= thd->binlog_query(THD::STMT_QUERY_TYPE,
                             query, query_length, is_trans, FALSE, FALSE,
                             errcode);
  }
  return error;
}


/*
 delete (drop) tables.

  SYNOPSIS
   mysql_rm_table()
   thd			Thread handle
   tables		List of tables to delete
   if_exists		If 1, don't give error if one table doesn't exists

  NOTES
    Will delete all tables that can be deleted and give a compact error
    messages for tables that could not be deleted.
    If a table is in use, we will wait for all users to free the table
    before dropping it

    Wait if global_read_lock (FLUSH TABLES WITH READ LOCK) is set, but
    not if under LOCK TABLES.

  RETURN
    FALSE OK.  In this case ok packet is sent to user
    TRUE  Error

*/

bool mysql_rm_table(THD *thd,TABLE_LIST *tables, my_bool if_exists,
                    my_bool drop_temporary)
{
  bool error;
  Drop_table_error_handler err_handler;
  TABLE_LIST *table;
  /*
    The following flags will be used to check if this statement will be split
  */
  uint have_non_tmp_table= 0;
  uint have_trans_tmp_table= 0;
  uint have_non_trans_tmp_table= 0;

  DBUG_ENTER("mysql_rm_table");

  /* Disable drop of enabled log tables, must be done before name locking */
  for (table= tables; table; table= table->next_local)
  {
    if (query_logger.check_if_log_table(table, true))
    {
      my_error(ER_BAD_LOG_STATEMENT, MYF(0), "DROP");
      DBUG_RETURN(true);
    }
    /*
      Here we are sure that the tmp table exists and will set the flag based on
      table transactional type.
    */
    if (is_temporary_table(table))
    {
      if (table->table->s->tmp_table == TRANSACTIONAL_TMP_TABLE)
        have_trans_tmp_table= 1;
      else if (table->table->s->tmp_table == NON_TRANSACTIONAL_TMP_TABLE)
        have_non_trans_tmp_table= 1;
    }
  }

  if (!drop_temporary)
  {
    if (!thd->locked_tables_mode)
    {
      if (lock_table_names(thd, tables, NULL,
                           thd->variables.lock_wait_timeout, 0))
        DBUG_RETURN(true);
      for (table= tables; table; table= table->next_local)
      {
        if (is_temporary_table(table))
          continue;

        tdc_remove_table(thd, TDC_RT_REMOVE_ALL, table->db, table->table_name,
                         false);
        /* Here we are sure that a non-tmp table exists */
        have_non_tmp_table= 1;
      }
    }
    else
    {
      for (table= tables; table; table= table->next_local)
        if (is_temporary_table(table))
        {
          /*
            A temporary table.

            Don't try to find a corresponding MDL lock or assign it
            to table->mdl_request.ticket. There can't be metadata
            locks for temporary tables: they are local to the session.

            Later in this function we release the MDL lock only if
            table->mdl_requeset.ticket is not NULL. Thus here we
            ensure that we won't release the metadata lock on the base
            table locked with LOCK TABLES as a side effect of temporary
            table drop.
          */
          DBUG_ASSERT(table->mdl_request.ticket == NULL);
        }
        else
        {
          /*
            Not a temporary table.

            Since 'tables' list can't contain duplicates (this is ensured
            by parser) it is safe to cache pointer to the TABLE instances
            in its elements.
          */
          table->table= find_table_for_mdl_upgrade(thd, table->db,
                                                   table->table_name, false);
          if (!table->table)
            DBUG_RETURN(true);
          table->mdl_request.ticket= table->table->mdl_ticket;
          /* Here we are sure that a non-tmp table exists */
          have_non_tmp_table= 1;
        }
    }
  }

  /*
    DROP TABLE statements mixing non-temporary and temporary tables or
    transactional and non-transactional temporary tables are unsafe to execute
    if GTID_NEXT is set to GTID_GROUP because these statements will be split to
    be sent to binlog and there is only one GTID is available to log multiple
    statements.
    See comments in the beginning of mysql_rm_table_no_locks() for more info.
  */
  if (thd->variables.gtid_next.type == GTID_GROUP &&
      (have_non_tmp_table + have_trans_tmp_table +
       have_non_trans_tmp_table > 1))
  {
    DBUG_PRINT("err",("have_non_tmp_table: %d, have_trans_tmp_table: %d, "
                      "have_non_trans_tmp_table: %d", have_non_tmp_table,
                      have_trans_tmp_table, have_non_trans_tmp_table));
    my_error(ER_GTID_UNSAFE_BINLOG_SPLITTABLE_STATEMENT_AND_GTID_GROUP, MYF(0));
    DBUG_RETURN(true);
  }

  /* mark for close and remove all cached entries */
  thd->push_internal_handler(&err_handler);
  error= mysql_rm_table_no_locks(thd, tables, if_exists, drop_temporary,
                                 false, false);
  thd->pop_internal_handler();

  if (error)
    DBUG_RETURN(TRUE);
  my_ok(thd);
  DBUG_RETURN(FALSE);
}


/**
  Execute the drop of a normal or temporary table.

  @param  thd             Thread handler
  @param  tables          Tables to drop
  @param  if_exists       If set, don't give an error if table doesn't exists.
                          In this case we give an warning of level 'NOTE'
  @param  drop_temporary  Only drop temporary tables
  @param  drop_view       Allow to delete VIEW .frm
  @param  dont_log_query  Don't write query to log files. This will also not
                          generate warnings if the handler files doesn't exists

  @retval  0  ok
  @retval  1  Error
  @retval -1  Thread was killed

  @note This function assumes that metadata locks have already been taken.
        It is also assumed that the tables have been removed from TDC.

  @note This function assumes that temporary tables to be dropped have
        been pre-opened using corresponding table list elements.

  @todo When logging to the binary log, we should log
        tmp_tables and transactional tables as separate statements if we
        are in a transaction;  This is needed to get these tables into the
        cached binary log that is only written on COMMIT.
        The current code only writes DROP statements that only uses temporary
        tables to the cache binary log.  This should be ok on most cases, but
        not all.
*/

int mysql_rm_table_no_locks(THD *thd, TABLE_LIST *tables, bool if_exists,
                            bool drop_temporary, bool drop_view,
                            bool dont_log_query)
{
  TABLE_LIST *table;
  char path[FN_REFLEN + 1];
  const char *alias= NULL;
  size_t path_length= 0;
  String wrong_tables;
  int error= 0;
  int non_temp_tables_count= 0;
  bool foreign_key_error=0;
  bool non_tmp_error= 0;
  bool trans_tmp_table_deleted= 0, non_trans_tmp_table_deleted= 0;
  bool non_tmp_table_deleted= 0;
  bool have_nonexistent_tmp_table= 0;
  bool is_drop_tmp_if_exists_added= 0;
  String built_query;
  String built_trans_tmp_query, built_non_trans_tmp_query;
  String nonexistent_tmp_tables;
  DBUG_ENTER("mysql_rm_table_no_locks");

  /*
    Prepares the drop statements that will be written into the binary
    log as follows:

    1 - If we are not processing a "DROP TEMPORARY" it prepares a
    "DROP".

    2 - A "DROP" may result in a "DROP TEMPORARY" but the opposite is
    not true.

    3 - If the current format is row, the IF EXISTS token needs to be
    appended because one does not know if CREATE TEMPORARY was previously
    written to the binary log.

    4 - Add the IF_EXISTS token if necessary, i.e. if_exists is TRUE.

    5 - For temporary tables, there is a need to differentiate tables
    in transactional and non-transactional storage engines. For that,
    reason, two types of drop statements are prepared.

    The need to different the type of tables when dropping a temporary
    table stems from the fact that such drop does not commit an ongoing
    transaction and changes to non-transactional tables must be written
    ahead of the transaction in some circumstances.

    6- Slave SQL thread ignores all replicate-* filter rules
    for temporary tables with 'IF EXISTS' clause. (See sql/sql_parse.cc:
    mysql_execute_command() for details). These commands will be binlogged
    as they are, even if the default database (from USE `db`) is not present
    on the Slave. This can cause point in time recovery failures later
    when user uses the slave's binlog to re-apply. Hence at the time of binary
    logging, these commands will be written with fully qualified table names
    and use `db` will be suppressed.
  */
  if (!dont_log_query)
  {
    if (!drop_temporary)
    {
      built_query.set_charset(system_charset_info);
      if (if_exists)
        built_query.append("DROP TABLE IF EXISTS ");
      else
        built_query.append("DROP TABLE ");
    }

    if (thd->is_current_stmt_binlog_format_row() || if_exists)
    {
      is_drop_tmp_if_exists_added= true;
      built_trans_tmp_query.set_charset(system_charset_info);
      built_trans_tmp_query.append("DROP TEMPORARY TABLE IF EXISTS ");
      built_non_trans_tmp_query.set_charset(system_charset_info);
      built_non_trans_tmp_query.append("DROP TEMPORARY TABLE IF EXISTS ");
    }
    else
    {
      built_trans_tmp_query.set_charset(system_charset_info);
      built_trans_tmp_query.append("DROP TEMPORARY TABLE ");
      built_non_trans_tmp_query.set_charset(system_charset_info);
      built_non_trans_tmp_query.append("DROP TEMPORARY TABLE ");
    }
    nonexistent_tmp_tables.set_charset(system_charset_info);
  }

  for (table= tables; table; table= table->next_local)
  {
    bool is_trans;
    const char *db= table->db;
    size_t db_len= table->db_length;
    handlerton *table_type;
    enum legacy_db_type frm_db_type= DB_TYPE_UNKNOWN;

    DBUG_PRINT("table", ("table_l: '%s'.'%s'  table: 0x%lx  s: 0x%lx",
                         table->db, table->table_name, (long) table->table,
                         table->table ? (long) table->table->s : (long) -1));

    /*
      If we are in locked tables mode and are dropping a temporary table,
      the ticket should be NULL to ensure that we don't release a lock
      on a base table later.
    */
    DBUG_ASSERT(!(thd->locked_tables_mode &&
                  table->open_type != OT_BASE_ONLY &&
                  find_temporary_table(thd, table) &&
                  table->mdl_request.ticket != NULL));

    thd->add_to_binlog_accessed_dbs(table->db);

    /*
      drop_temporary_table may return one of the following error codes:
      .  0 - a temporary table was successfully dropped.
      .  1 - a temporary table was not found.
      . -1 - a temporary table is used by an outer statement.
    */
    if (table->open_type == OT_BASE_ONLY)
      error= 1;
    else if ((error= drop_temporary_table(thd, table, &is_trans)) == -1)
    {
      DBUG_ASSERT(thd->in_sub_stmt);
      goto err;
    }

    if ((drop_temporary && if_exists) || !error)
    {
      /*
        This handles the case of temporary tables. We have the following cases:

          . "DROP TEMPORARY" was executed and a temporary table was affected
          (i.e. drop_temporary && !error) or the if_exists was specified (i.e.
          drop_temporary && if_exists).

          . "DROP" was executed but a temporary table was affected (.i.e
          !error).
      */
      if (!dont_log_query)
      {
        /*
          If there is an error, we don't know the type of the engine
          at this point. So, we keep it in the nonexistent_tmp_table list.
        */
        if (error == 1)
          have_nonexistent_tmp_table= true;
        else if (is_trans)
          trans_tmp_table_deleted= TRUE;
        else
          non_trans_tmp_table_deleted= TRUE;

        String *built_ptr_query=
          (error == 1 ? &nonexistent_tmp_tables :
           (is_trans ? &built_trans_tmp_query : &built_non_trans_tmp_query));
        /*
          Write the database name if it is not the current one or if
          thd->db is NULL or 'IF EXISTS' clause is present in 'DROP TEMPORARY'
          query.
        */
        if (thd->db().str == NULL || strcmp(db, thd->db().str) != 0
            || is_drop_tmp_if_exists_added )
        {
          append_identifier(thd, built_ptr_query, db, db_len,
                            system_charset_info, thd->charset());
          built_ptr_query->append(".");
        }
        append_identifier(thd, built_ptr_query, table->table_name,
                           strlen(table->table_name), system_charset_info,
                           thd->charset());
        built_ptr_query->append(",");
      }
      /*
        This means that a temporary table was droped and as such there
        is no need to proceed with the code that tries to drop a regular
        table.
      */
      if (!error) continue;
    }
    else if (!drop_temporary)
    {
      non_temp_tables_count++;

      if (thd->locked_tables_mode)
      {
        if (wait_while_table_is_used(thd, table->table, HA_EXTRA_FORCE_REOPEN))
        {
          error= -1;
          goto err;
        }
        close_all_tables_for_name(thd, table->table->s, true, NULL);
        table->table= 0;
      }

      /* Check that we have an exclusive lock on the table to be dropped. */
      DBUG_ASSERT(thd->mdl_context.owns_equal_or_stronger_lock(MDL_key::TABLE,
                                     table->db, table->table_name,
                                     MDL_EXCLUSIVE));
      if (thd->killed)
      {
        error= -1;
        goto err;
      }
      alias= (lower_case_table_names == 2) ? table->alias : table->table_name;
      /* remove .frm file and engine files */
      path_length= build_table_filename(path, sizeof(path) - 1, db, alias,
                                        reg_ext,
                                        table->internal_tmp_table ?
                                        FN_IS_TMP : 0);

      /*
        This handles the case where a "DROP" was executed and a regular
        table "may be" dropped as drop_temporary is FALSE and error is
        TRUE. If the error was FALSE a temporary table was dropped and
        regardless of the status of drop_tempoary a "DROP TEMPORARY"
        must be used.
      */
      if (!dont_log_query)
      {
        /*
          Note that unless if_exists is TRUE or a temporary table was deleted, 
          there is no means to know if the statement should be written to the
          binary log. See further information on this variable in what follows.
        */
        non_tmp_table_deleted= (if_exists ? TRUE : non_tmp_table_deleted);
        /*
          Don't write the database name if it is the current one (or if
          thd->db is NULL).
        */
        if (thd->db().str == NULL || strcmp(db, thd->db().str) != 0)
        {
          append_identifier(thd, &built_query, db, db_len,
                            system_charset_info, thd->charset());
          built_query.append(".");
        }
        append_identifier(thd, &built_query, table->table_name,
                          strlen(table->table_name), system_charset_info,
                          thd->charset());
        built_query.append(",");
      }
    }
    DEBUG_SYNC(thd, "rm_table_no_locks_before_delete_table");
    DBUG_EXECUTE_IF("sleep_before_no_locks_delete_table",
                    my_sleep(100000););
    error= 0;
    if (drop_temporary ||
        ((access(path, F_OK) &&
          ha_create_table_from_engine(thd, db, alias)) ||
         (!drop_view &&
          dd_frm_type(thd, path, &frm_db_type) != FRMTYPE_TABLE)))
    {
      /*
        One of the following cases happened:
          . "DROP TEMPORARY" but a temporary table was not found.
          . "DROP" but table was not found on disk and table can't be
            created from engine.
          . ./sql/datadict.cc +32 /Alfranio - TODO: We need to test this.
      */
      if (if_exists)
      {
        String tbl_name;
        tbl_name.append(String(db,system_charset_info));
        tbl_name.append('.');
        tbl_name.append(String(table->table_name,system_charset_info));

        push_warning_printf(thd, Sql_condition::SL_NOTE,
                            ER_BAD_TABLE_ERROR, ER(ER_BAD_TABLE_ERROR),
                            tbl_name.c_ptr());
      }
      else
      {
        non_tmp_error = (drop_temporary ? non_tmp_error : TRUE);
        error= 1;
      }
    }
    else
    {
      char *end;
      if (frm_db_type == DB_TYPE_UNKNOWN)
      {
        dd_frm_type(thd, path, &frm_db_type);
        DBUG_PRINT("info", ("frm_db_type %d from %s", frm_db_type, path));
      }
      table_type= ha_resolve_by_legacy_type(thd, frm_db_type);
      if (frm_db_type != DB_TYPE_UNKNOWN && !table_type)
      {
        my_error(ER_STORAGE_ENGINE_NOT_LOADED, MYF(0), db, table->table_name);
        wrong_tables.mem_free();
        error= 1;
        goto err;
      }
      // Remove extension for delete
      *(end= path + path_length - reg_ext_length)= '\0';
      DBUG_PRINT("info", ("deleting table of type %d",
                          (table_type ? table_type->db_type : 0)));
      error= ha_delete_table(thd, table_type, path, db, table->table_name,
                             !dont_log_query);

      /* No error if non existent table and 'IF EXIST' clause or view */
      if ((error == ENOENT || error == HA_ERR_NO_SUCH_TABLE) && 
          (if_exists || table_type == NULL))
      {
        error= 0;
        thd->clear_error();
      }
      if (error == HA_ERR_ROW_IS_REFERENCED)
      {
        /* the table is referenced by a foreign key constraint */
        foreign_key_error= 1;
      }
      if (!error || error == ENOENT || error == HA_ERR_NO_SUCH_TABLE)
      {
        int new_error;
        /* Delete the table definition file */
        my_stpcpy(end,reg_ext);
        if (!(new_error= mysql_file_delete(key_file_frm, path, MYF(MY_WME))))
        {
          non_tmp_table_deleted= TRUE;
          new_error= drop_all_triggers(thd, db, table->table_name);
        }
        error|= new_error;
        /* Invalidate even if we failed to delete the .FRM file. */
        query_cache.invalidate_single(thd, table, FALSE);
      }
       non_tmp_error= error ? TRUE : non_tmp_error;
    }
    if (error)
    {
      if (error == HA_ERR_TOO_MANY_CONCURRENT_TRXS)
      {
        my_error(HA_ERR_TOO_MANY_CONCURRENT_TRXS, MYF(0));
        wrong_tables.mem_free();
        error= 1;
        goto err;
      }

      if (wrong_tables.length())
        wrong_tables.append(',');

      wrong_tables.append(String(db,system_charset_info));
      wrong_tables.append('.');
      wrong_tables.append(String(table->table_name,system_charset_info));
    }
    DBUG_PRINT("table", ("table: 0x%lx  s: 0x%lx", (long) table->table,
                         table->table ? (long) table->table->s : (long) -1));

    DBUG_EXECUTE_IF("bug43138",
                    my_printf_error(ER_BAD_TABLE_ERROR,
                                    ER(ER_BAD_TABLE_ERROR), MYF(0),
                                    table->table_name););
#ifdef HAVE_PSI_TABLE_INTERFACE
    if (drop_temporary && likely(error == 0))
      PSI_TABLE_CALL(drop_table_share)
        (true, table->db, static_cast<int>(table->db_length),
         table->table_name, static_cast<int>(table->table_name_length));
#endif
  }
  DEBUG_SYNC(thd, "rm_table_no_locks_before_binlog");
  thd->thread_specific_used|= (trans_tmp_table_deleted ||
                               non_trans_tmp_table_deleted);
  error= 0;
err:
  if (wrong_tables.length())
  {
    if (!foreign_key_error)
      my_printf_error(ER_BAD_TABLE_ERROR, ER(ER_BAD_TABLE_ERROR), MYF(0),
                      wrong_tables.c_ptr());
    else
      my_message(ER_ROW_IS_REFERENCED, ER(ER_ROW_IS_REFERENCED), MYF(0));
    error= 1;
  }

  if (have_nonexistent_tmp_table || non_trans_tmp_table_deleted ||
      trans_tmp_table_deleted || non_tmp_table_deleted)
  {
    if (have_nonexistent_tmp_table || non_trans_tmp_table_deleted ||
        trans_tmp_table_deleted)
      thd->get_transaction()->mark_dropped_temp_table(Transaction_ctx::STMT);

    /*
      The statement may contain up to three types of temporary tables:
      transactional, non-transactional, and non-existent tables.

      The statement is logged using up to two statements: non-transactional
      and transactional tables are logged in different statements.

      The non-existing tables are logged together with transactional ones, if
      any transactional tables exist or if there is only non-existing tables;
      otherwise are logged together with non-transactional ones.

      This logic ensures that:
      - On master, transactional and non-transactional tables are written to
        different statements.
      - Therefore, slave will never see statements containing both transactional
        and non-transactional tables.
      - Since non-existing temporary tables are logged together with whatever
        type of temporary tables that exist, the slave thus writes any statement
        as just one statement. I.e., the slave never splits a statement into two.
        This is crucial when GTIDs are enabled, since otherwise the statement,
        which already has a GTID, would need two different GTIDs.
    */
    if (!dont_log_query && mysql_bin_log.is_open())
    {
      if (non_trans_tmp_table_deleted)
      {
        /*
          Add the list of nonexistent tmp tables here only if there is no
          trans tmp table deleted.
        */
        if (!trans_tmp_table_deleted && have_nonexistent_tmp_table)
          built_non_trans_tmp_query.append(nonexistent_tmp_tables);
        /* Chop of the last comma */
        built_non_trans_tmp_query.chop();
        built_non_trans_tmp_query.append(" /* generated by server */");
        error |= thd->binlog_query(THD::STMT_QUERY_TYPE,
                                   built_non_trans_tmp_query.ptr(),
                                   built_non_trans_tmp_query.length(),
                                   FALSE, FALSE,
                                   is_drop_tmp_if_exists_added,
                                   0);
        /*
          When temporary and regular tables or temporary tables with
          different storage engines are dropped on a single
          statement, the original statement is split in two or more.
          These statements are logged in distinct events to binary
          logs, when gtid_mode is ON each DDL event must have its own
          GTID. Since drop temporary table does not implicitly
          commit, in these cases we must force a commit.
        */
        if (gtid_mode > 0 && (trans_tmp_table_deleted || non_tmp_table_deleted))
          error |= mysql_bin_log.commit(thd, true);
      }
      if (trans_tmp_table_deleted ||
          (have_nonexistent_tmp_table && !non_trans_tmp_table_deleted))
      {
        if (have_nonexistent_tmp_table)
          built_trans_tmp_query.append(nonexistent_tmp_tables);
        /* Chop of the last comma */
        built_trans_tmp_query.chop();
        built_trans_tmp_query.append(" /* generated by server */");
        error |= thd->binlog_query(THD::STMT_QUERY_TYPE,
                                   built_trans_tmp_query.ptr(),
                                   built_trans_tmp_query.length(),
                                   TRUE, FALSE,
                                   is_drop_tmp_if_exists_added,
                                   0);
        /*
          When temporary and regular tables are dropped on a single
          statement, the original statement is split in two or more.
          These statements are logged in distinct events to binary
          logs, when gtid_mode is ON each DDL event must have its own
          GTID. Since drop temporary table does not implicitly
          commit, in these cases we must force a commit.
        */
        if (gtid_mode > 0 && non_tmp_table_deleted)
          error |= mysql_bin_log.commit(thd, true);
      }
      if (non_tmp_table_deleted)
      {
        /* Chop of the last comma */
        built_query.chop();
        built_query.append(" /* generated by server */");
        int error_code = (non_tmp_error ?
          (foreign_key_error ? ER_ROW_IS_REFERENCED : ER_BAD_TABLE_ERROR) : 0);
        error |= thd->binlog_query(THD::STMT_QUERY_TYPE,
                                   built_query.ptr(),
                                   built_query.length(),
                                   TRUE, FALSE, FALSE,
                                   error_code);
      }
    }
  }

  if (!drop_temporary)
  {
    /*
      Under LOCK TABLES we should release meta-data locks on the tables
      which were dropped.

      Leave LOCK TABLES mode if we managed to drop all tables which were
      locked. Additional check for 'non_temp_tables_count' is to avoid
      leaving LOCK TABLES mode if we have dropped only temporary tables.
    */
    if (thd->locked_tables_mode)
    {
      if (thd->lock && thd->lock->table_count == 0 && non_temp_tables_count > 0)
      {
        thd->locked_tables_list.unlock_locked_tables(thd);
        goto end;
      }
      for (table= tables; table; table= table->next_local)
      {
        /* Drop locks for all successfully dropped tables. */
        if (table->table == NULL && table->mdl_request.ticket)
        {
          /*
            Under LOCK TABLES we may have several instances of table open
            and locked and therefore have to remove several metadata lock
            requests associated with them.
          */
          thd->mdl_context.release_all_locks_for_name(table->mdl_request.ticket);
        }
      }
    }
    /*
      Rely on the caller to implicitly commit the transaction
      and release metadata locks.
    */
  }

end:
  DBUG_RETURN(error);
}


/**
  Quickly remove a table.

  @param thd         Thread context.
  @param base        The handlerton handle.
  @param db          The database name.
  @param table_name  The table name.
  @param flags       Flags for build_table_filename() as well as describing
                     if handler files / .FRM should be deleted as well.

  @return False in case of success, True otherwise.
*/

bool quick_rm_table(THD *thd, handlerton *base, const char *db,
                    const char *table_name, uint flags)
{
  char path[FN_REFLEN + 1];
  bool error= 0;
  DBUG_ENTER("quick_rm_table");

  size_t path_length= build_table_filename(path, sizeof(path) - 1,
                                           db, table_name, reg_ext, flags);
  if (mysql_file_delete(key_file_frm, path, MYF(0)))
    error= 1; /* purecov: inspected */
  path[path_length - reg_ext_length]= '\0'; // Remove reg_ext
  if (flags & NO_HA_TABLE)
  {
    handler *file= get_new_handler((TABLE_SHARE*) 0, thd->mem_root, base);
    if (!file)
      DBUG_RETURN(true);
    (void) file->ha_create_handler_files(path, NULL, CHF_DELETE_FLAG, NULL);
    delete file;
  }
  if (!(flags & (FRM_ONLY|NO_HA_TABLE)))
    error|= ha_delete_table(current_thd, base, path, db, table_name, 0);
  DBUG_RETURN(error);
}

/*
  Sort keys in the following order:
  - PRIMARY KEY
  - UNIQUE keys where all column are NOT NULL
  - UNIQUE keys that don't contain partial segments
  - Other UNIQUE keys
  - Normal keys
  - Fulltext keys

  This will make checking for duplicated keys faster and ensure that
  PRIMARY keys are prioritized.
*/

static int sort_keys(KEY *a, KEY *b)
{
  ulong a_flags= a->flags, b_flags= b->flags;
  
  if (a_flags & HA_NOSAME)
  {
    if (!(b_flags & HA_NOSAME))
      return -1;
    if ((a_flags ^ b_flags) & HA_NULL_PART_KEY)
    {
      /* Sort NOT NULL keys before other keys */
      return (a_flags & HA_NULL_PART_KEY) ? 1 : -1;
    }
    if (a->name == primary_key_name)
      return -1;
    if (b->name == primary_key_name)
      return 1;
    /* Sort keys don't containing partial segments before others */
    if ((a_flags ^ b_flags) & HA_KEY_HAS_PART_KEY_SEG)
      return (a_flags & HA_KEY_HAS_PART_KEY_SEG) ? 1 : -1;
  }
  else if (b_flags & HA_NOSAME)
    return 1;					// Prefer b

  if ((a_flags ^ b_flags) & HA_FULLTEXT)
  {
    return (a_flags & HA_FULLTEXT) ? 1 : -1;
  }
  /*
    Prefer original key order.	usable_key_parts contains here
    the original key position.
  */
  return ((a->usable_key_parts < b->usable_key_parts) ? -1 :
	  (a->usable_key_parts > b->usable_key_parts) ? 1 :
	  0);
}

/*
  Check TYPELIB (set or enum) for duplicates

  SYNOPSIS
    check_duplicates_in_interval()
    set_or_name   "SET" or "ENUM" string for warning message
    name	  name of the checked column
    typelib	  list of values for the column
    dup_val_count  returns count of duplicate elements

  DESCRIPTION
    This function prints an warning for each value in list
    which has some duplicates on its right

  RETURN VALUES
    0             ok
    1             Error
*/

bool check_duplicates_in_interval(const char *set_or_name,
                                  const char *name, TYPELIB *typelib,
                                  const CHARSET_INFO *cs, uint *dup_val_count)
{
  TYPELIB tmp= *typelib;
  const char **cur_value= typelib->type_names;
  unsigned int *cur_length= typelib->type_lengths;
  *dup_val_count= 0;  
  
  for ( ; tmp.count > 1; cur_value++, cur_length++)
  {
    tmp.type_names++;
    tmp.type_lengths++;
    tmp.count--;
    if (find_type2(&tmp, (const char*)*cur_value, *cur_length, cs))
    {
      THD *thd= current_thd;
      ErrConvString err(*cur_value, *cur_length, cs);
      if (current_thd->is_strict_mode())
      {
        my_error(ER_DUPLICATED_VALUE_IN_TYPE, MYF(0),
                 name, err.ptr(), set_or_name);
        return 1;
      }
      push_warning_printf(thd,Sql_condition::SL_NOTE,
                          ER_DUPLICATED_VALUE_IN_TYPE,
                          ER(ER_DUPLICATED_VALUE_IN_TYPE),
                          name, err.ptr(), set_or_name);
      (*dup_val_count)++;
    }
  }
  return 0;
}


/*
  Check TYPELIB (set or enum) max and total lengths

  SYNOPSIS
    calculate_interval_lengths()
    cs            charset+collation pair of the interval
    typelib       list of values for the column
    max_length    length of the longest item
    tot_length    sum of the item lengths

  DESCRIPTION
    After this function call:
    - ENUM uses max_length
    - SET uses tot_length.

  RETURN VALUES
    void
*/
static void calculate_interval_lengths(const CHARSET_INFO *cs,
                                       TYPELIB *interval,
                                       size_t *max_length,
                                       size_t *tot_length)
{
  const char **pos;
  uint *len;
  *max_length= *tot_length= 0;
  for (pos= interval->type_names, len= interval->type_lengths;
       *pos ; pos++, len++)
  {
    size_t length= cs->cset->numchars(cs, *pos, *pos + *len);
    *tot_length+= length;
    set_if_bigger(*max_length, length);
  }
}


/*
  Prepare a create_table instance for packing

  SYNOPSIS
    prepare_create_field()
    sql_field     field to prepare for packing
    blob_columns  count for BLOBs
    table_flags   table flags

  DESCRIPTION
    This function prepares a Create_field instance.
    Fields such as pack_flag are valid after this call.

  RETURN VALUES
   0	ok
   1	Error
*/

int prepare_create_field(Create_field *sql_field, 
			 uint *blob_columns, 
			 longlong table_flags)
{
  unsigned int dup_val_count;
  DBUG_ENTER("prepare_field");

  /*
    This code came from mysql_prepare_create_table.
    Indent preserved to make patching easier
  */
  DBUG_ASSERT(sql_field->charset);

  switch (sql_field->sql_type) {
  case MYSQL_TYPE_BLOB:
  case MYSQL_TYPE_MEDIUM_BLOB:
  case MYSQL_TYPE_TINY_BLOB:
  case MYSQL_TYPE_LONG_BLOB:
    sql_field->pack_flag=FIELDFLAG_BLOB |
      pack_length_to_packflag(sql_field->pack_length -
                              portable_sizeof_char_ptr);
    if (sql_field->charset->state & MY_CS_BINSORT)
      sql_field->pack_flag|=FIELDFLAG_BINARY;
    sql_field->length=8;			// Unireg field length
    sql_field->unireg_check=Field::BLOB_FIELD;
    (*blob_columns)++;
    break;
  case MYSQL_TYPE_GEOMETRY:
    if (!(table_flags & HA_CAN_GEOMETRY))
    {
      my_printf_error(ER_CHECK_NOT_IMPLEMENTED, ER(ER_CHECK_NOT_IMPLEMENTED),
                      MYF(0), "GEOMETRY");
      DBUG_RETURN(1);
    }
    sql_field->pack_flag=FIELDFLAG_GEOM |
      pack_length_to_packflag(sql_field->pack_length -
                              portable_sizeof_char_ptr);
    if (sql_field->charset->state & MY_CS_BINSORT)
      sql_field->pack_flag|=FIELDFLAG_BINARY;
    sql_field->length=8;			// Unireg field length
    sql_field->unireg_check=Field::BLOB_FIELD;
    (*blob_columns)++;
    break;
  case MYSQL_TYPE_VARCHAR:
    if (table_flags & HA_NO_VARCHAR)
    {
      /* convert VARCHAR to CHAR because handler is not yet up to date */
      sql_field->sql_type=    MYSQL_TYPE_VAR_STRING;
      sql_field->pack_length= calc_pack_length(sql_field->sql_type,
                                               (uint) sql_field->length);
      if ((sql_field->length / sql_field->charset->mbmaxlen) >
          MAX_FIELD_CHARLENGTH)
      {
        my_printf_error(ER_TOO_BIG_FIELDLENGTH, ER(ER_TOO_BIG_FIELDLENGTH),
                        MYF(0), sql_field->field_name,
                        static_cast<ulong>(MAX_FIELD_CHARLENGTH));
        DBUG_RETURN(1);
      }
    }
    /* fall through */
  case MYSQL_TYPE_STRING:
    sql_field->pack_flag=0;
    if (sql_field->charset->state & MY_CS_BINSORT)
      sql_field->pack_flag|=FIELDFLAG_BINARY;
    break;
  case MYSQL_TYPE_ENUM:
    sql_field->pack_flag=pack_length_to_packflag(sql_field->pack_length) |
      FIELDFLAG_INTERVAL;
    if (sql_field->charset->state & MY_CS_BINSORT)
      sql_field->pack_flag|=FIELDFLAG_BINARY;
    sql_field->unireg_check=Field::INTERVAL_FIELD;
    if (check_duplicates_in_interval("ENUM",sql_field->field_name,
                                     sql_field->interval,
                                     sql_field->charset, &dup_val_count))
      DBUG_RETURN(1);
    break;
  case MYSQL_TYPE_SET:
    sql_field->pack_flag=pack_length_to_packflag(sql_field->pack_length) |
      FIELDFLAG_BITFIELD;
    if (sql_field->charset->state & MY_CS_BINSORT)
      sql_field->pack_flag|=FIELDFLAG_BINARY;
    sql_field->unireg_check=Field::BIT_FIELD;
    if (check_duplicates_in_interval("SET",sql_field->field_name,
                                     sql_field->interval,
                                     sql_field->charset, &dup_val_count))
      DBUG_RETURN(1);
    /* Check that count of unique members is not more then 64 */
    if (sql_field->interval->count -  dup_val_count > sizeof(longlong)*8)
    {
       my_error(ER_TOO_BIG_SET, MYF(0), sql_field->field_name);
       DBUG_RETURN(1);
    }
    break;
  case MYSQL_TYPE_DATE:			// Rest of string types
  case MYSQL_TYPE_NEWDATE:
  case MYSQL_TYPE_TIME:
  case MYSQL_TYPE_DATETIME:
  case MYSQL_TYPE_TIME2:
  case MYSQL_TYPE_DATETIME2:
  case MYSQL_TYPE_NULL:
    sql_field->pack_flag=f_settype((uint) sql_field->sql_type);
    break;
  case MYSQL_TYPE_BIT:
    /* 
      We have sql_field->pack_flag already set here, see
      mysql_prepare_create_table().
    */
    break;
  case MYSQL_TYPE_NEWDECIMAL:
    sql_field->pack_flag=(FIELDFLAG_NUMBER |
                          (sql_field->flags & UNSIGNED_FLAG ? 0 :
                           FIELDFLAG_DECIMAL) |
                          (sql_field->flags & ZEROFILL_FLAG ?
                           FIELDFLAG_ZEROFILL : 0) |
                          (sql_field->decimals << FIELDFLAG_DEC_SHIFT));
    break;
  case MYSQL_TYPE_TIMESTAMP:
  case MYSQL_TYPE_TIMESTAMP2:
    /* fall-through */
  default:
    sql_field->pack_flag=(FIELDFLAG_NUMBER |
                          (sql_field->flags & UNSIGNED_FLAG ? 0 :
                           FIELDFLAG_DECIMAL) |
                          (sql_field->flags & ZEROFILL_FLAG ?
                           FIELDFLAG_ZEROFILL : 0) |
                          f_settype((uint) sql_field->sql_type) |
                          (sql_field->decimals << FIELDFLAG_DEC_SHIFT));
    break;
  }
  if (!(sql_field->flags & NOT_NULL_FLAG))
    sql_field->pack_flag|= FIELDFLAG_MAYBE_NULL;
  if (sql_field->flags & NO_DEFAULT_VALUE_FLAG)
    sql_field->pack_flag|= FIELDFLAG_NO_DEFAULT;
  DBUG_RETURN(0);
}


static TYPELIB *create_typelib(MEM_ROOT *mem_root,
                               Create_field *field_def,
                               List<String> *src)
{
  const CHARSET_INFO *cs= field_def->charset;

  if (!src->elements)
    return NULL;

  TYPELIB *result= (TYPELIB*) alloc_root(mem_root, sizeof(TYPELIB));
  result->count= src->elements;
  result->name= "";
  if (!(result->type_names=(const char **)
        alloc_root(mem_root,(sizeof(char *)+sizeof(int))*(result->count+1))))
    return NULL;
  result->type_lengths= (uint*)(result->type_names + result->count+1);
  List_iterator<String> it(*src);
  String conv;
  for (uint i=0; i < result->count; i++)
  {
    size_t dummy;
    size_t length;
    String *tmp= it++;

    if (String::needs_conversion(tmp->length(), tmp->charset(),
                                 cs, &dummy))
    {
      uint cnv_errs;
      conv.copy(tmp->ptr(), tmp->length(), tmp->charset(), cs, &cnv_errs);

      length= conv.length();
      result->type_names[i]= (char*) strmake_root(mem_root, conv.ptr(),
                                                  length);
    }
    else
    {
      length= tmp->length();
      result->type_names[i]= strmake_root(mem_root, tmp->ptr(), length);
    }

    // Strip trailing spaces.
    length= cs->cset->lengthsp(cs, result->type_names[i], length);
    result->type_lengths[i]= length;
    ((uchar *)result->type_names[i])[length]= '\0';
  }
  result->type_names[result->count]= 0;
  result->type_lengths[result->count]= 0;

  return result;
}


/**
  Prepare an instance of Create_field for field creation
  (fill all necessary attributes).

  @param[in]  thd          Thread handle
  @param[in]  sp           The current SP
  @param[in]  field_type   Field type
  @param[out] field_def    An instance of create_field to be filled

  @return Error status.
*/

bool fill_field_definition(THD *thd,
                           sp_head *sp,
                           enum enum_field_types field_type,
                           Create_field *field_def)
{
  LEX *lex= thd->lex;
  LEX_STRING cmt = { 0, 0 };
  uint unused1= 0;

  if (field_def->init(thd, (char*) "", field_type, lex->length, lex->dec,
                      lex->type, (Item*) 0, (Item*) 0, &cmt, 0,
                      &lex->interval_list,
                      lex->charset ? lex->charset :
                                     thd->variables.collation_database,
                      lex->uint_geom_type))
  {
    return true;
  }

  if (field_def->interval_list.elements)
  {
    field_def->interval= create_typelib(sp->get_current_mem_root(),
                                        field_def,
                                        &field_def->interval_list);
  }

  sp_prepare_create_field(thd, field_def);

  return prepare_create_field(field_def, &unused1, HA_CAN_GEOMETRY);
}

/*
  Get character set from field object generated by parser using
  default values when not set.

  SYNOPSIS
    get_sql_field_charset()
    sql_field                 The sql_field object
    create_info               Info generated by parser

  RETURN VALUES
    cs                        Character set
*/

const CHARSET_INFO* get_sql_field_charset(Create_field *sql_field,
                                          HA_CREATE_INFO *create_info)
{
  const CHARSET_INFO *cs= sql_field->charset;

  if (!cs)
    cs= create_info->default_table_charset;
  /*
    table_charset is set only in ALTER TABLE t1 CONVERT TO CHARACTER SET csname
    if we want change character set for all varchar/char columns.
    But the table charset must not affect the BLOB fields, so don't
    allow to change my_charset_bin to somethig else.
  */
  if (create_info->table_charset && cs != &my_charset_bin)
    cs= create_info->table_charset;
  return cs;
}


/**
   Modifies the first column definition whose SQL type is TIMESTAMP
   by adding the features DEFAULT CURRENT_TIMESTAMP ON UPDATE CURRENT_TIMESTAMP.

   @param column_definitions The list of column definitions, in the physical
                             order in which they appear in the table.
 */
void promote_first_timestamp_column(List<Create_field> *column_definitions)
{
  List_iterator<Create_field> it(*column_definitions);
  Create_field *column_definition;

  while ((column_definition= it++) != NULL)
  {
    if (column_definition->sql_type == MYSQL_TYPE_TIMESTAMP ||      // TIMESTAMP
        column_definition->sql_type == MYSQL_TYPE_TIMESTAMP2 || //  ms TIMESTAMP
        column_definition->unireg_check == Field::TIMESTAMP_OLD_FIELD) // Legacy
    {
      if ((column_definition->flags & NOT_NULL_FLAG) != 0 && // NOT NULL,
          column_definition->def == NULL &&            // no constant default,
          column_definition->unireg_check == Field::NONE) // no function default
      {
        DBUG_PRINT("info", ("First TIMESTAMP column '%s' was promoted to "
                            "DEFAULT CURRENT_TIMESTAMP ON UPDATE "
                            "CURRENT_TIMESTAMP",
                            column_definition->field_name
                            ));
        column_definition->unireg_check= Field::TIMESTAMP_DNUN_FIELD;
      }
      return;
    }
  }
}


/**
  Check if there is a duplicate key. Report a warning for every duplicate key.

  @param thd              Thread context.
  @param key              Key to be checked.
  @param key_info         Key meta-data info.
  @param alter_info       List of columns and indexes to create.

  @retval false           Ok.
  @retval true            Error.
*/
static bool check_duplicate_key(THD *thd,
                                Key *key, KEY *key_info,
                                Alter_info *alter_info)
{
  /*
    We only check for duplicate indexes if it is requested and the
    key is not auto-generated.

    Check is requested if the key was explicitly created or altered
    (Index is altered/column associated with it is dropped) by the user
    (unless it's a foreign key).
  */
  if (!key->key_create_info.check_for_duplicate_indexes || key->generated)
    return false;

  List_iterator<Key> key_list_iterator(alter_info->key_list);
  List_iterator<Key_part_spec> key_column_iterator(key->columns);
  Key *k;

  while ((k= key_list_iterator++))
  {
    // Looking for a similar key...

    if (k == key)
    {
      /*
        Since the duplicate index might exist before or after
        the modified key in the list, we continue the 
        comparison with rest of the keys in case of DROP COLUMN
        operation.
      */
      if (alter_info->flags & Alter_info::ALTER_DROP_COLUMN) 
        continue;
      else
        break;
    }

    if (k->generated ||
        (key->type != k->type) ||
        (key->key_create_info.algorithm != k->key_create_info.algorithm) ||
        (key->columns.elements != k->columns.elements))
    {
      // Keys are different.
      continue;
    }

    /*
      Keys 'key' and 'k' might be identical.
      Check that the keys have identical columns in the same order.
    */

    List_iterator<Key_part_spec> k_column_iterator(k->columns);

    bool all_columns_are_identical= true;

    key_column_iterator.rewind();

    for (uint i= 0; i < key->columns.elements; ++i)
    {
      Key_part_spec *c1= key_column_iterator++;
      Key_part_spec *c2= k_column_iterator++;
  
      DBUG_ASSERT(c1 && c2);

      if (my_strcasecmp(system_charset_info,
                        c1->field_name.str, c2->field_name.str) ||
          (c1->length != c2->length))
      {
        all_columns_are_identical= false;
        break;
      }
    }

    // Report a warning if we have two identical keys.

    if (all_columns_are_identical)
    {
      push_warning_printf(thd, Sql_condition::SL_WARNING,
                          ER_DUP_INDEX, ER(ER_DUP_INDEX),
                          key_info->name,
                          thd->lex->query_tables->db,
                          thd->lex->query_tables->table_name);
      if (thd->is_error())
      {
        // An error was reported.
        return true;
      }
      break;
    }
  }
  return false;
}


/*
  Preparation for table creation

  SYNOPSIS
    mysql_prepare_create_table()
      thd                       Thread object.
      create_info               Create information (like MAX_ROWS).
      alter_info                List of columns and indexes to create
      tmp_table                 If a temporary table is to be created.
      db_options          INOUT Table options (like HA_OPTION_PACK_RECORD).
      file                      The handler for the new table.
      key_info_buffer     OUT   An array of KEY structs for the indexes.
      key_count           OUT   The number of elements in the array.
      select_field_count        The number of fields coming from a select table.

  DESCRIPTION
    Prepares the table and key structures for table creation.

  NOTES
    sets create_info->varchar if the table has a varchar

  RETURN VALUES
    FALSE    OK
    TRUE     error
*/

static int
mysql_prepare_create_table(THD *thd, HA_CREATE_INFO *create_info,
                           Alter_info *alter_info,
                           bool tmp_table,
                           uint *db_options,
                           handler *file, KEY **key_info_buffer,
                           uint *key_count, int select_field_count)
{
  const char	*key_name;
  Create_field	*sql_field,*dup_field;
  uint		field,null_fields,blob_columns,max_key_length;
  size_t	record_offset= 0;
  KEY		*key_info;
  KEY_PART_INFO *key_part_info;
  int		field_no,dup_no;
  int		select_field_pos,auto_increment=0;
  List_iterator<Create_field> it(alter_info->create_list);
  List_iterator<Create_field> it2(alter_info->create_list);
  uint total_uneven_bit_length= 0;
  DBUG_ENTER("mysql_prepare_create_table");

  select_field_pos= alter_info->create_list.elements - select_field_count;
  null_fields=blob_columns=0;
  create_info->varchar= 0;
  max_key_length= file->max_key_length();

  for (field_no=0; (sql_field=it++) ; field_no++)
  {
    const CHARSET_INFO *save_cs;

    /*
      Initialize length from its original value (number of characters),
      which was set in the parser. This is necessary if we're
      executing a prepared statement for the second time.
    */
    sql_field->length= sql_field->char_length;
    /* Set field charset. */
    save_cs= sql_field->charset= get_sql_field_charset(sql_field,
                                                       create_info);
    if (sql_field->flags & BINCMP_FLAG)
    {
      // e.g. CREATE TABLE t1 (a CHAR(1) BINARY);
      if (!(sql_field->charset= get_charset_by_csname(sql_field->charset->csname,
                                                      MY_CS_BINSORT,MYF(0))))
      {
        char tmp[65];
        strmake(strmake(tmp, save_cs->csname, sizeof(tmp)-4),
                STRING_WITH_LEN("_bin"));
        my_error(ER_UNKNOWN_COLLATION, MYF(0), tmp);
        DBUG_RETURN(TRUE);
      }
      /*
        Now that we have sql_field->charset set properly,
        we don't need the BINCMP_FLAG any longer.
      */
      sql_field->flags&= ~BINCMP_FLAG;
    }

    /*
      Convert the default value from client character
      set into the column character set if necessary.
    */
    if (sql_field->def && 
        save_cs != sql_field->def->collation.collation &&
        (sql_field->sql_type == MYSQL_TYPE_VAR_STRING ||
         sql_field->sql_type == MYSQL_TYPE_STRING ||
         sql_field->sql_type == MYSQL_TYPE_SET ||
         sql_field->sql_type == MYSQL_TYPE_ENUM))
    {
      /*
        Starting from 5.1 we work here with a copy of Create_field
        created by the caller, not with the instance that was
        originally created during parsing. It's OK to create
        a temporary item and initialize with it a member of the
        copy -- this item will be thrown away along with the copy
        at the end of execution, and thus not introduce a dangling
        pointer in the parsed tree of a prepared statement or a
        stored procedure statement.
      */
      sql_field->def= sql_field->def->safe_charset_converter(save_cs);

      if (sql_field->def == NULL)
      {
        /* Could not convert */
        my_error(ER_INVALID_DEFAULT, MYF(0), sql_field->field_name);
        DBUG_RETURN(TRUE);
      }
    }

    if (sql_field->sql_type == MYSQL_TYPE_SET ||
        sql_field->sql_type == MYSQL_TYPE_ENUM)
    {
      size_t dummy;
      const CHARSET_INFO *cs= sql_field->charset;
      TYPELIB *interval= sql_field->interval;

      /*
        Create typelib from interval_list, and if necessary
        convert strings from client character set to the
        column character set.
      */
      if (!interval)
      {
        /*
          Create the typelib in runtime memory - we will free the
          occupied memory at the same time when we free this
          sql_field -- at the end of execution.
        */
        interval= sql_field->interval= typelib(thd->mem_root,
                                               sql_field->interval_list);
        List_iterator<String> int_it(sql_field->interval_list);
        String conv, *tmp;
        char comma_buf[4]; /* 4 bytes for utf32 */
        int comma_length= cs->cset->wc_mb(cs, ',', (uchar*) comma_buf,
                                          (uchar*) comma_buf + 
                                          sizeof(comma_buf));
        DBUG_ASSERT(comma_length > 0);
        for (uint i= 0; (tmp= int_it++); i++)
        {
          size_t lengthsp;
          size_t dummy2;
          if (String::needs_conversion(tmp->length(), tmp->charset(),
                                       cs, &dummy2))
          {
            uint cnv_errs;
            conv.copy(tmp->ptr(), tmp->length(), tmp->charset(), cs, &cnv_errs);
            interval->type_names[i]= strmake_root(thd->mem_root, conv.ptr(),
                                                  conv.length());
            interval->type_lengths[i]= conv.length();
          }

          // Strip trailing spaces.
          lengthsp= cs->cset->lengthsp(cs, interval->type_names[i],
                                       interval->type_lengths[i]);
          interval->type_lengths[i]= lengthsp;
          ((uchar *)interval->type_names[i])[lengthsp]= '\0';
          if (sql_field->sql_type == MYSQL_TYPE_SET)
          {
            if (cs->coll->instr(cs, interval->type_names[i], 
                                interval->type_lengths[i], 
                                comma_buf, comma_length, NULL, 0))
            {
              ErrConvString err(tmp->ptr(), tmp->length(), cs);
              my_error(ER_ILLEGAL_VALUE_FOR_TYPE, MYF(0), "set", err.ptr());
              DBUG_RETURN(TRUE);
            }
          }
        }
        sql_field->interval_list.empty(); // Don't need interval_list anymore
      }

      if (sql_field->sql_type == MYSQL_TYPE_SET)
      {
        size_t field_length;
        if (sql_field->def != NULL)
        {
          char *not_used;
          uint not_used2;
          bool not_found= 0;
          String str, *def= sql_field->def->val_str(&str);
          if (def == NULL) /* SQL "NULL" maps to NULL */
          {
            if ((sql_field->flags & NOT_NULL_FLAG) != 0)
            {
              my_error(ER_INVALID_DEFAULT, MYF(0), sql_field->field_name);
              DBUG_RETURN(TRUE);
            }

            /* else, NULL is an allowed value */
            (void) find_set(interval, NULL, 0,
                            cs, &not_used, &not_used2, &not_found);
          }
          else /* not NULL */
          {
            (void) find_set(interval, def->ptr(), def->length(),
                            cs, &not_used, &not_used2, &not_found);
          }

          if (not_found)
          {
            my_error(ER_INVALID_DEFAULT, MYF(0), sql_field->field_name);
            DBUG_RETURN(TRUE);
          }
        }
        calculate_interval_lengths(cs, interval, &dummy, &field_length);
        sql_field->length= field_length + (interval->count - 1);
      }
      else  /* MYSQL_TYPE_ENUM */
      {
        size_t field_length;
        DBUG_ASSERT(sql_field->sql_type == MYSQL_TYPE_ENUM);
        if (sql_field->def != NULL)
        {
          String str, *def= sql_field->def->val_str(&str);
          if (def == NULL) /* SQL "NULL" maps to NULL */
          {
            if ((sql_field->flags & NOT_NULL_FLAG) != 0)
            {
              my_error(ER_INVALID_DEFAULT, MYF(0), sql_field->field_name);
              DBUG_RETURN(TRUE);
            }

            /* else, the defaults yield the correct length for NULLs. */
          } 
          else /* not NULL */
          {
            def->length(cs->cset->lengthsp(cs, def->ptr(), def->length()));
            if (find_type2(interval, def->ptr(), def->length(), cs) == 0) /* not found */
            {
              my_error(ER_INVALID_DEFAULT, MYF(0), sql_field->field_name);
              DBUG_RETURN(TRUE);
            }
          }
        }
        calculate_interval_lengths(cs, interval, &field_length, &dummy);
        sql_field->length= field_length;
      }
      set_if_smaller(sql_field->length, MAX_FIELD_WIDTH-1);
    }

    if (sql_field->sql_type == MYSQL_TYPE_BIT)
    { 
      sql_field->pack_flag= FIELDFLAG_NUMBER;
      if (file->ha_table_flags() & HA_CAN_BIT_FIELD)
        total_uneven_bit_length+= sql_field->length & 7;
      else
        sql_field->pack_flag|= FIELDFLAG_TREAT_BIT_AS_CHAR;
    }

    sql_field->create_length_to_internal_length();
    if (prepare_blob_field(thd, sql_field))
      DBUG_RETURN(TRUE);

    if (!(sql_field->flags & NOT_NULL_FLAG))
      null_fields++;

    if (check_column_name(sql_field->field_name))
    {
      my_error(ER_WRONG_COLUMN_NAME, MYF(0), sql_field->field_name);
      DBUG_RETURN(TRUE);
    }

    /* Check if we have used the same field name before */
    for (dup_no=0; (dup_field=it2++) != sql_field; dup_no++)
    {
      if (my_strcasecmp(system_charset_info,
			sql_field->field_name,
			dup_field->field_name) == 0)
      {
	/*
	  If this was a CREATE ... SELECT statement, accept a field
	  redefinition if we are changing a field in the SELECT part
	*/
	if (field_no < select_field_pos || dup_no >= select_field_pos)
	{
	  my_error(ER_DUP_FIELDNAME, MYF(0), sql_field->field_name);
	  DBUG_RETURN(TRUE);
	}
	else
	{
	  /* Field redefined */
	  sql_field->def=		dup_field->def;
	  sql_field->sql_type=		dup_field->sql_type;
	  sql_field->charset=		(dup_field->charset ?
					 dup_field->charset :
					 create_info->default_table_charset);
	  sql_field->length=		dup_field->char_length;
          sql_field->pack_length=	dup_field->pack_length;
          sql_field->key_length=	dup_field->key_length;
	  sql_field->decimals=		dup_field->decimals;
	  sql_field->create_length_to_internal_length();
	  sql_field->unireg_check=	dup_field->unireg_check;
          /* 
            We're making one field from two, the result field will have
            dup_field->flags as flags. If we've incremented null_fields
            because of sql_field->flags, decrement it back.
          */
          if (!(sql_field->flags & NOT_NULL_FLAG))
            null_fields--;
	  sql_field->flags=		dup_field->flags;
          sql_field->interval=          dup_field->interval;
	  it2.remove();			// Remove first (create) definition
	  select_field_pos--;
	  break;
	}
      }
    }
    /* Don't pack rows in old tables if the user has requested this */
    if ((sql_field->flags & BLOB_FLAG) ||
	(sql_field->sql_type == MYSQL_TYPE_VARCHAR &&
	create_info->row_type != ROW_TYPE_FIXED))
      (*db_options)|= HA_OPTION_PACK_RECORD;
    it2.rewind();
  }

  /* record_offset will be increased with 'length-of-null-bits' later */
  record_offset= 0;
  null_fields+= total_uneven_bit_length;

  it.rewind();
  while ((sql_field=it++))
  {
    DBUG_ASSERT(sql_field->charset != 0);

    if (prepare_create_field(sql_field, &blob_columns, 
			     file->ha_table_flags()))
      DBUG_RETURN(TRUE);
    if (sql_field->sql_type == MYSQL_TYPE_VARCHAR)
      create_info->varchar= TRUE;
    sql_field->offset= record_offset;
    if (MTYP_TYPENR(sql_field->unireg_check) == Field::NEXT_NUMBER)
      auto_increment++;
    record_offset+= sql_field->pack_length;
  }
  if (auto_increment > 1)
  {
    my_message(ER_WRONG_AUTO_KEY, ER(ER_WRONG_AUTO_KEY), MYF(0));
    DBUG_RETURN(TRUE);
  }
  if (auto_increment &&
      (file->ha_table_flags() & HA_NO_AUTO_INCREMENT))
  {
    my_message(ER_TABLE_CANT_HANDLE_AUTO_INCREMENT,
               ER(ER_TABLE_CANT_HANDLE_AUTO_INCREMENT), MYF(0));
    DBUG_RETURN(TRUE);
  }

  if (blob_columns && (file->ha_table_flags() & HA_NO_BLOBS))
  {
    my_message(ER_TABLE_CANT_HANDLE_BLOB, ER(ER_TABLE_CANT_HANDLE_BLOB),
               MYF(0));
    DBUG_RETURN(TRUE);
  }

  /*
   CREATE TABLE[with auto_increment column] SELECT is unsafe as the rows
   inserted in the created table depends on the order of the rows fetched
   from the select tables. This order may differ on master and slave. We
   therefore mark it as unsafe.
  */
  if (select_field_count > 0 && auto_increment)
  thd->lex->set_stmt_unsafe(LEX::BINLOG_STMT_UNSAFE_CREATE_SELECT_AUTOINC);

  /* Create keys */

  List_iterator<Key> key_iterator(alter_info->key_list);
  List_iterator<Key> key_iterator2(alter_info->key_list);
  uint key_parts=0, fk_key_count=0;
  bool primary_key=0,unique_key=0;
  Key *key, *key2;
  uint tmp, key_number;
  /* special marker for keys to be ignored */
  static char ignore_key[1];

  /* Calculate number of key segements */
  *key_count= 0;

  while ((key=key_iterator++))
  {
    DBUG_PRINT("info", ("key name: '%s'  type: %d", key->name.str ? key->name.str :
                        "(none)" , key->type));
    if (key->type == Key::FOREIGN_KEY)
    {
      fk_key_count++;
      Foreign_key *fk_key= (Foreign_key*) key;
      if (fk_key->ref_columns.elements &&
	  fk_key->ref_columns.elements != fk_key->columns.elements)
      {
        my_error(ER_WRONG_FK_DEF, MYF(0),
                 (fk_key->name.str ? fk_key->name.str :
                                     "foreign key without name"),
                 ER(ER_KEY_REF_DO_NOT_MATCH_TABLE_REF));
	DBUG_RETURN(TRUE);
      }
      continue;
    }
    (*key_count)++;
    tmp=file->max_key_parts();
    if (key->columns.elements > tmp)
    {
      my_error(ER_TOO_MANY_KEY_PARTS,MYF(0),tmp);
      DBUG_RETURN(TRUE);
    }

    LEX_CSTRING key_name_cstr= {key->name.str, key->name.length};
    if (check_string_char_length(key_name_cstr, "", NAME_CHAR_LEN,
                                 system_charset_info, 1))
    {
      my_error(ER_TOO_LONG_IDENT, MYF(0), key->name.str);
      DBUG_RETURN(TRUE);
    }
    key_iterator2.rewind ();
    if (key->type != Key::FOREIGN_KEY)
    {
      while ((key2 = key_iterator2++) != key)
      {
	/*
          foreign_key_prefix(key, key2) returns 0 if key or key2, or both, is
          'generated', and a generated key is a prefix of the other key.
          Then we do not need the generated shorter key.
        */
        if ((key2->type != Key::FOREIGN_KEY &&
             key2->name.str != ignore_key &&
             !foreign_key_prefix(key, key2)))
        {
          /* TODO: issue warning message */
          /* mark that the generated key should be ignored */
          if (!key2->generated ||
              (key->generated && key->columns.elements <
               key2->columns.elements))
            key->name.str= ignore_key;
          else
          {
            key2->name.str= ignore_key;
            key_parts-= key2->columns.elements;
            (*key_count)--;
          }
          break;
        }
      }
    }
    if (key->name.str != ignore_key)
      key_parts+=key->columns.elements;
    else
      (*key_count)--;
    if (key->name.str && !tmp_table && (key->type != Key::PRIMARY) &&
	!my_strcasecmp(system_charset_info, key->name.str, primary_key_name))
    {
      my_error(ER_WRONG_NAME_FOR_INDEX, MYF(0), key->name.str);
      DBUG_RETURN(TRUE);
    }
  }
  tmp=file->max_keys();
  if (*key_count > tmp)
  {
    my_error(ER_TOO_MANY_KEYS,MYF(0),tmp);
    DBUG_RETURN(TRUE);
  }

  (*key_info_buffer)= key_info= (KEY*) sql_calloc(sizeof(KEY) * (*key_count));
  key_part_info=(KEY_PART_INFO*) sql_calloc(sizeof(KEY_PART_INFO)*key_parts);
  if (!*key_info_buffer || ! key_part_info)
    DBUG_RETURN(TRUE);				// Out of memory

  key_iterator.rewind();
  key_number=0;
  for (; (key=key_iterator++) ; key_number++)
  {
    size_t key_length=0;
    Key_part_spec *column;

    if (key->name.str == ignore_key)
    {
      /* ignore redundant keys */
      do
	key=key_iterator++;
      while (key && key->name.str == ignore_key);
      if (!key)
	break;
    }

    switch (key->type) {
    case Key::MULTIPLE:
	key_info->flags= 0;
	break;
    case Key::FULLTEXT:
	key_info->flags= HA_FULLTEXT;
	if ((key_info->parser_name= &key->key_create_info.parser_name)->str)
          key_info->flags|= HA_USES_PARSER;
        else
          key_info->parser_name= 0;
	break;
    case Key::SPATIAL:
	key_info->flags= HA_SPATIAL;
	break;
    case Key::FOREIGN_KEY:
      key_number--;				// Skip this key
      continue;
    default:
      key_info->flags = HA_NOSAME;
      break;
    }
    if (key->generated)
      key_info->flags|= HA_GENERATED_KEY;

    key_info->user_defined_key_parts=(uint8) key->columns.elements;
    key_info->actual_key_parts= key_info->user_defined_key_parts;
    key_info->key_part=key_part_info;
    key_info->usable_key_parts= key_number;
    key_info->algorithm= key->key_create_info.algorithm;

    if (key->type == Key::FULLTEXT)
    {
      if (!(file->ha_table_flags() & HA_CAN_FULLTEXT))
      {
#ifdef WITH_PARTITION_STORAGE_ENGINE
        if (file->ht == partition_hton)
        {
          my_message(ER_FULLTEXT_NOT_SUPPORTED_WITH_PARTITIONING,
                     ER(ER_FULLTEXT_NOT_SUPPORTED_WITH_PARTITIONING),
                     MYF(0));
          DBUG_RETURN(TRUE);
        }
#endif
	my_message(ER_TABLE_CANT_HANDLE_FT, ER(ER_TABLE_CANT_HANDLE_FT),
                   MYF(0));
	DBUG_RETURN(TRUE);
      }
    }
    /*
       Make SPATIAL to be RTREE by default
       SPATIAL only on BLOB or at least BINARY, this
       actually should be replaced by special GEOM type
       in near future when new frm file is ready
       checking for proper key parts number:
    */

    /* TODO: Add proper checks if handler supports key_type and algorithm */
    if (key_info->flags & HA_SPATIAL)
    {
      if (!(file->ha_table_flags() & HA_CAN_RTREEKEYS))
      {
        my_message(ER_TABLE_CANT_HANDLE_SPKEYS, ER(ER_TABLE_CANT_HANDLE_SPKEYS),
                   MYF(0));
        DBUG_RETURN(TRUE);
      }
      if (key_info->user_defined_key_parts != 1)
      {
	my_error(ER_WRONG_ARGUMENTS, MYF(0), "SPATIAL INDEX");
	DBUG_RETURN(TRUE);
      }
    }
    else if (key_info->algorithm == HA_KEY_ALG_RTREE)
    {
      if ((key_info->user_defined_key_parts & 1) == 1)
      {
	my_error(ER_WRONG_ARGUMENTS, MYF(0), "RTREE INDEX");
	DBUG_RETURN(TRUE);
      }
      /* TODO: To be deleted */
      my_error(ER_NOT_SUPPORTED_YET, MYF(0), "RTREE INDEX");
      DBUG_RETURN(TRUE);
    }

    /* Take block size from key part or table part */
    /*
      TODO: Add warning if block size changes. We can't do it here, as
      this may depend on the size of the key
    */
    key_info->block_size= (key->key_create_info.block_size ?
                           key->key_create_info.block_size :
                           create_info->key_block_size);

    if (key_info->block_size)
      key_info->flags|= HA_USES_BLOCK_SIZE;

    List_iterator<Key_part_spec> cols(key->columns), cols2(key->columns);
    const CHARSET_INFO *ft_key_charset=0;  // for FULLTEXT
    for (uint column_nr=0 ; (column=cols++) ; column_nr++)
    {
      Key_part_spec *dup_column;

      it.rewind();
      field=0;
      while ((sql_field=it++) &&
	     my_strcasecmp(system_charset_info,
			   column->field_name.str,
			   sql_field->field_name))
	field++;
      if (!sql_field)
      {
	my_error(ER_KEY_COLUMN_DOES_NOT_EXITS, MYF(0), column->field_name.str);
	DBUG_RETURN(TRUE);
      }
      while ((dup_column= cols2++) != column)
      {
        if (!my_strcasecmp(system_charset_info,
	     	           column->field_name.str, dup_column->field_name.str))
	{
	  my_printf_error(ER_DUP_FIELDNAME,
			  ER(ER_DUP_FIELDNAME),MYF(0),
			  column->field_name.str);
	  DBUG_RETURN(TRUE);
	}
      }
      cols2.rewind();
      if (key->type == Key::FULLTEXT)
      {
	if ((sql_field->sql_type != MYSQL_TYPE_STRING &&
	     sql_field->sql_type != MYSQL_TYPE_VARCHAR &&
	     !f_is_blob(sql_field->pack_flag)) ||
	    sql_field->charset == &my_charset_bin ||
	    sql_field->charset->mbminlen > 1 || // ucs2 doesn't work yet
	    (ft_key_charset && sql_field->charset != ft_key_charset))
	{
	    my_error(ER_BAD_FT_COLUMN, MYF(0), column->field_name.str);
	    DBUG_RETURN(-1);
	}
	ft_key_charset=sql_field->charset;
	/*
	  for fulltext keys keyseg length is 1 for blobs (it's ignored in ft
	  code anyway, and 0 (set to column width later) for char's. it has
	  to be correct col width for char's, as char data are not prefixed
	  with length (unlike blobs, where ft code takes data length from a
	  data prefix, ignoring column->length).
	*/
	column->length= MY_TEST(f_is_blob(sql_field->pack_flag));
      }
      else
      {
	column->length*= sql_field->charset->mbmaxlen;

        if (key->type == Key::SPATIAL)
        {
          if (column->length)
          {
            my_error(ER_WRONG_SUB_KEY, MYF(0));
            DBUG_RETURN(TRUE);
          }
          if (!f_is_geom(sql_field->pack_flag))
          {
            my_error(ER_SPATIAL_MUST_HAVE_GEOM_COL, MYF(0));
            DBUG_RETURN(TRUE);
          }
        }

	if (f_is_blob(sql_field->pack_flag) ||
            (f_is_geom(sql_field->pack_flag) && key->type != Key::SPATIAL))
	{
	  if (!(file->ha_table_flags() & HA_CAN_INDEX_BLOBS))
	  {
	    my_error(ER_BLOB_USED_AS_KEY, MYF(0), column->field_name.str);
	    DBUG_RETURN(TRUE);
	  }
          if (f_is_geom(sql_field->pack_flag) && sql_field->geom_type ==
              Field::GEOM_POINT)
            column->length= MAX_LEN_GEOM_POINT_FIELD;
	  if (!column->length)
	  {
	    my_error(ER_BLOB_KEY_WITHOUT_LENGTH, MYF(0), column->field_name.str);
	    DBUG_RETURN(TRUE);
	  }
	}
	if (key->type == Key::SPATIAL)
	{
	  if (!column->length)
	  {
	    /*
              4 is: (Xmin,Xmax,Ymin,Ymax), this is for 2D case
              Lately we'll extend this code to support more dimensions
	    */
	    column->length= 4*sizeof(double);
	  }
	}
        /*
          Set NO_DEFAULT_VALUE_FLAG for the PRIMARY KEY column if default
          values is not explicitly provided for the column in CREATE TABLE
          statement and it is not an AUTO_INCREMENT field.

          Default values for TIMESTAMP/DATETIME needs special handling as:

         a) If default is explicitly specified (lets say this as case 1) :
              DEFAULT CURRENT_TIMESTAMP
              DEFAULT CURRENT_TIMESTAMP ON UPDATE CURRENT_TIMESTAMP
            MySQL does not set sql_field->def flag , but sets
            Field::TIMESTAMP_DN_FIELD/TIMESTAMP_DNUN_FIELD to the unireg_check.
            These flags are also set during timestamp column promotion (case2)

            When explicit_defaults_for_timestamp is not set, the behavior
            expected in both case1 and case2 is to retain the defaults even
            when the column participates in PRIMARY KEY. When
            explicit_defaults_for_timestamp is set, the promotion logic
            is disabled and the above mentioned flags are not used implicitly.

         b) If explicit_defaults_for_timestamp variable is not set:
             Default value assigned due to first timestamp column promotion is
             retained.
             Default constant value assigned due to implicit promotion of second
             timestamp column is removed.
        */
        if (key->type == Key::PRIMARY && !sql_field->def &&
            !(sql_field->flags & AUTO_INCREMENT_FLAG) &&
            !(real_type_with_now_as_default(sql_field->sql_type) &&
              (sql_field->unireg_check == Field::TIMESTAMP_DN_FIELD ||
               sql_field->unireg_check == Field::TIMESTAMP_DNUN_FIELD)))
        {
          sql_field->flags|= NO_DEFAULT_VALUE_FLAG;
          sql_field->pack_flag|= FIELDFLAG_NO_DEFAULT;
        }
        /*
          Emitting error when field is a part of primary key and is
          explicitly requested to be NULL by the user.
        */
        if ((sql_field->flags & EXPLICIT_NULL_FLAG) &&
            (key->type == Key::PRIMARY))
        {
          my_error(ER_PRIMARY_CANT_HAVE_NULL, MYF(0));
          DBUG_RETURN(true);
        }
	if (!(sql_field->flags & NOT_NULL_FLAG))
	{
	  if (key->type == Key::PRIMARY)
	  {
	    /* Implicitly set primary key fields to NOT NULL for ISO conf. */
	    sql_field->flags|= NOT_NULL_FLAG;
	    sql_field->pack_flag&= ~FIELDFLAG_MAYBE_NULL;
            null_fields--;
	  }
	  else
          {
            key_info->flags|= HA_NULL_PART_KEY;
            if (!(file->ha_table_flags() & HA_NULL_IN_KEY))
            {
              my_error(ER_NULL_COLUMN_IN_INDEX, MYF(0), column->field_name.str);
              DBUG_RETURN(TRUE);
            }
            if (key->type == Key::SPATIAL)
            {
              my_message(ER_SPATIAL_CANT_HAVE_NULL,
                         ER(ER_SPATIAL_CANT_HAVE_NULL), MYF(0));
              DBUG_RETURN(TRUE);
            }
          }
	}
	if (MTYP_TYPENR(sql_field->unireg_check) == Field::NEXT_NUMBER)
	{
	  if (column_nr == 0 || (file->ha_table_flags() & HA_AUTO_PART_KEY))
	    auto_increment--;			// Field is used
	}
      }

      key_part_info->fieldnr= field;
      key_part_info->offset=  (uint16) sql_field->offset;
      key_part_info->key_type=sql_field->pack_flag;
      size_t key_part_length= sql_field->key_length;

      if (column->length)
      {
	if (f_is_blob(sql_field->pack_flag))
	{
          key_part_length= column->length;
          /*
            There is a possibility that the given prefix length is less
            than the engine max key part length, but still greater
            than the BLOB field max size. We handle this case
            using the max_field_size variable below.
          */
          size_t max_field_size= sql_field->key_length * sql_field->charset->mbmaxlen;
	  if ((max_field_size && key_part_length > max_field_size) ||
              key_part_length > max_key_length ||
	      key_part_length > file->max_key_part_length())
	  {
            // Given prefix length is too large, adjust it.
	    key_part_length= min(max_key_length, file->max_key_part_length());
	    if (max_field_size)
              key_part_length= min(key_part_length, max_field_size);
	    if (key->type == Key::MULTIPLE)
	    {
	      /* not a critical problem */
	      push_warning_printf(thd, Sql_condition::SL_WARNING,
		                  ER_TOO_LONG_KEY, ER(ER_TOO_LONG_KEY),
                                  key_part_length);
              /* Align key length to multibyte char boundary */
              key_part_length-= key_part_length % sql_field->charset->mbmaxlen;
              /*
               If SQL_MODE is STRICT, then report error, else report warning
               and continue execution.
              */
              if (thd->is_error())
                DBUG_RETURN(true);
	    }
	    else
	    {
	      my_error(ER_TOO_LONG_KEY, MYF(0), key_part_length);
	      DBUG_RETURN(TRUE);
	    }
	  }
	}
        // Catch invalid use of partial keys 
	else if (!f_is_geom(sql_field->pack_flag) &&
                 // is the key partial? 
                 column->length != key_part_length &&
                 // is prefix length bigger than field length? 
                 (column->length > key_part_length ||
                  // can the field have a partial key? 
                  !Field::type_can_have_key_part (sql_field->sql_type) ||
                  // a packed field can't be used in a partial key
                  f_is_packed(sql_field->pack_flag) ||
                  // does the storage engine allow prefixed search?
                  ((file->ha_table_flags() & HA_NO_PREFIX_CHAR_KEYS) &&
                   // and is this a 'unique' key?
                   (key_info->flags & HA_NOSAME))))
        {         
	  my_message(ER_WRONG_SUB_KEY, ER(ER_WRONG_SUB_KEY), MYF(0));
	  DBUG_RETURN(TRUE);
	}
	else if (!(file->ha_table_flags() & HA_NO_PREFIX_CHAR_KEYS))
	  key_part_length= column->length;
      }
      else if (key_part_length == 0)
      {
	my_error(ER_WRONG_KEY_COLUMN, MYF(0), column->field_name.str);
	  DBUG_RETURN(TRUE);
      }
      if (key_part_length > file->max_key_part_length() &&
          key->type != Key::FULLTEXT)
      {
        key_part_length= file->max_key_part_length();
	if (key->type == Key::MULTIPLE)
	{
	  /* not a critical problem */
	  push_warning_printf(thd, Sql_condition::SL_WARNING,
                              ER_TOO_LONG_KEY, ER(ER_TOO_LONG_KEY),
                              key_part_length);
          /* Align key length to multibyte char boundary */
          key_part_length-= key_part_length % sql_field->charset->mbmaxlen;
          /*
            If SQL_MODE is STRICT, then report error, else report warning
            and continue execution.
          */
          if (thd->is_error())
            DBUG_RETURN(true);
	}
	else
	{
	  my_error(ER_TOO_LONG_KEY, MYF(0), key_part_length);
	  DBUG_RETURN(TRUE);
	}
      }
      key_part_info->length= (uint16) key_part_length;
      /* Use packed keys for long strings on the first column */
      if (!((*db_options) & HA_OPTION_NO_PACK_KEYS) &&
          !((create_info->table_options & HA_OPTION_NO_PACK_KEYS)) &&
	  (key_part_length >= KEY_DEFAULT_PACK_LENGTH &&
	   (sql_field->sql_type == MYSQL_TYPE_STRING ||
	    sql_field->sql_type == MYSQL_TYPE_VARCHAR ||
	    sql_field->pack_flag & FIELDFLAG_BLOB)))
      {
	if ((column_nr == 0 && (sql_field->pack_flag & FIELDFLAG_BLOB)) ||
            sql_field->sql_type == MYSQL_TYPE_VARCHAR)
	  key_info->flags|= HA_BINARY_PACK_KEY | HA_VAR_LENGTH_KEY;
	else
	  key_info->flags|= HA_PACK_KEY;
      }
      /* Check if the key segment is partial, set the key flag accordingly */
      if (key_part_length != sql_field->key_length)
        key_info->flags|= HA_KEY_HAS_PART_KEY_SEG;

      key_length+= key_part_length;
      key_part_info++;

      /* Create the key name based on the first column (if not given) */
      if (column_nr == 0)
      {
	if (key->type == Key::PRIMARY)
	{
	  if (primary_key)
	  {
	    my_message(ER_MULTIPLE_PRI_KEY, ER(ER_MULTIPLE_PRI_KEY),
                       MYF(0));
	    DBUG_RETURN(TRUE);
	  }
	  key_name=primary_key_name;
	  primary_key=1;
	}
	else if (!(key_name= key->name.str))
	  key_name=make_unique_key_name(sql_field->field_name,
					*key_info_buffer, key_info);
	if (check_if_keyname_exists(key_name, *key_info_buffer, key_info))
	{
	  my_error(ER_DUP_KEYNAME, MYF(0), key_name);
	  DBUG_RETURN(TRUE);
	}
	key_info->name=(char*) key_name;
      }
    }
    key_info->actual_flags= key_info->flags;
    if (!key_info->name || check_column_name(key_info->name))
    {
      my_error(ER_WRONG_NAME_FOR_INDEX, MYF(0), key_info->name);
      DBUG_RETURN(TRUE);
    }
    if (!(key_info->flags & HA_NULL_PART_KEY))
      unique_key=1;
    key_info->key_length=(uint16) key_length;
    if (key_length > max_key_length && key->type != Key::FULLTEXT)
    {
      my_error(ER_TOO_LONG_KEY,MYF(0),max_key_length);
      DBUG_RETURN(TRUE);
    }
    if (validate_comment_length(thd, key->key_create_info.comment.str,
                                &key->key_create_info.comment.length,
                                INDEX_COMMENT_MAXLEN,
                                ER_TOO_LONG_INDEX_COMMENT,
                                key_info->name))
       DBUG_RETURN(true);
    key_info->comment.length= key->key_create_info.comment.length;
    if (key_info->comment.length > 0)
    {
      key_info->flags|= HA_USES_COMMENT;
      key_info->comment.str= key->key_create_info.comment.str;
    }

    // Check if a duplicate index is defined.
  if (check_duplicate_key(thd, key, key_info, alter_info))
      DBUG_RETURN(true);

    key_info++;
  }

  if (!unique_key && !primary_key &&
      (file->ha_table_flags() & HA_REQUIRE_PRIMARY_KEY))
  {
    my_message(ER_REQUIRES_PRIMARY_KEY, ER(ER_REQUIRES_PRIMARY_KEY), MYF(0));
    DBUG_RETURN(TRUE);
  }
  if (auto_increment > 0)
  {
    my_message(ER_WRONG_AUTO_KEY, ER(ER_WRONG_AUTO_KEY), MYF(0));
    DBUG_RETURN(TRUE);
  }
  /* Sort keys in optimized order */
  my_qsort((uchar*) *key_info_buffer, *key_count, sizeof(KEY),
	   (qsort_cmp) sort_keys);
  create_info->null_bits= null_fields;

  /* Check fields. */
  it.rewind();
  while ((sql_field=it++))
  {
    Field::utype type= (Field::utype) MTYP_TYPENR(sql_field->unireg_check);

    if (thd->is_strict_mode() && !sql_field->def &&
        is_timestamp_type(sql_field->sql_type) &&
        (sql_field->flags & NOT_NULL_FLAG) &&
        (type == Field::NONE || type == Field::TIMESTAMP_UN_FIELD))
    {
      /*
        An error should be reported if:
          - STRICT SQL mode is active;
          - there is no explicit DEFAULT clause (default column value);
          - this is a TIMESTAMP column;
          - the column is not NULL;
          - this is not the DEFAULT CURRENT_TIMESTAMP column.

        In other words, an error should be reported if
          - STRICT SQL mode is active;
          - the column definition is equivalent to
            'column_name TIMESTAMP DEFAULT 0'.
      */

      my_error(ER_INVALID_DEFAULT, MYF(0), sql_field->field_name);
      DBUG_RETURN(TRUE);
    }
  }

  DBUG_RETURN(FALSE);
}

/**
  @brief check comment length of table, column, index and partition

  @details If comment length is more than the standard length
    truncate it and store the comment length upto the standard
    comment length size

  @param          thd             Thread handle
  @param          comment_str     Comment string
  @param[in,out]  comment_len     Comment length
  @param          max_len         Maximum allowed comment length
  @param          err_code        Error message
  @param          comment_name    Type of comment

  @return Operation status
    @retval       true            Error found
    @retval       false           On success
*/

bool validate_comment_length(THD *thd, const char *comment_str,
                             size_t *comment_len, uint max_len,
                             uint err_code, const char *comment_name)
{
  size_t length= 0;
  DBUG_ENTER("validate_comment_length");
  size_t tmp_len= system_charset_info->cset->charpos(system_charset_info,
                                                     comment_str,
                                                     comment_str +
                                                     *comment_len,
                                                     max_len);
  if (tmp_len < *comment_len)
  {
    if (thd->is_strict_mode())
    {
      my_error(err_code, MYF(0),
               comment_name, static_cast<ulong>(max_len));
      DBUG_RETURN(true);
    }
    char warn_buff[MYSQL_ERRMSG_SIZE];
    length= my_snprintf(warn_buff, sizeof(warn_buff), ER(err_code),
                        comment_name, static_cast<ulong>(max_len));
    /* do not push duplicate warnings */
    if (!thd->get_stmt_da()->has_sql_condition(warn_buff, length)) 
      push_warning(thd, Sql_condition::SL_WARNING,
                   err_code, warn_buff);
    *comment_len= tmp_len;
  }
  DBUG_RETURN(false);
}


/*
  Set table default charset, if not set

  SYNOPSIS
    set_table_default_charset()
    create_info        Table create information

  DESCRIPTION
    If the table character set was not given explicitely,
    let's fetch the database default character set and
    apply it to the table.
*/

static void set_table_default_charset(THD *thd,
				      HA_CREATE_INFO *create_info, char *db)
{
  /*
    If the table character set was not given explicitly,
    let's fetch the database default character set and
    apply it to the table.
  */
  if (!create_info->default_table_charset)
  {
    HA_CREATE_INFO db_info;

    load_db_opt_by_name(thd, db, &db_info);

    create_info->default_table_charset= db_info.default_table_charset;
  }
}


/*
  Extend long VARCHAR fields to blob & prepare field if it's a blob

  SYNOPSIS
    prepare_blob_field()
    sql_field		Field to check

  RETURN
    0	ok
    1	Error (sql_field can't be converted to blob)
        In this case the error is given
*/

static bool prepare_blob_field(THD *thd, Create_field *sql_field)
{
  DBUG_ENTER("prepare_blob_field");

  if (sql_field->length > MAX_FIELD_VARCHARLENGTH &&
      !(sql_field->flags & BLOB_FLAG))
  {
    /* Convert long VARCHAR columns to TEXT or BLOB */
    char warn_buff[MYSQL_ERRMSG_SIZE];

    if (sql_field->def || thd->is_strict_mode())
    {
      my_error(ER_TOO_BIG_FIELDLENGTH, MYF(0), sql_field->field_name,
               static_cast<ulong>(MAX_FIELD_VARCHARLENGTH /
                                  sql_field->charset->mbmaxlen));
      DBUG_RETURN(1);
    }
    sql_field->sql_type= MYSQL_TYPE_BLOB;
    sql_field->flags|= BLOB_FLAG;
    my_snprintf(warn_buff, sizeof(warn_buff), ER(ER_AUTO_CONVERT), sql_field->field_name,
            (sql_field->charset == &my_charset_bin) ? "VARBINARY" : "VARCHAR",
            (sql_field->charset == &my_charset_bin) ? "BLOB" : "TEXT");
    push_warning(thd, Sql_condition::SL_NOTE, ER_AUTO_CONVERT,
                 warn_buff);
  }

  if ((sql_field->flags & BLOB_FLAG) && sql_field->length)
  {
    if (sql_field->sql_type == FIELD_TYPE_BLOB ||
        sql_field->sql_type == FIELD_TYPE_TINY_BLOB ||
        sql_field->sql_type == FIELD_TYPE_MEDIUM_BLOB)
    {
      /* The user has given a length to the blob column */
      sql_field->sql_type= get_blob_type_from_length(sql_field->length);
      sql_field->pack_length= calc_pack_length(sql_field->sql_type, 0);
    }
    sql_field->length= 0;
  }
  DBUG_RETURN(0);
}


/*
  Preparation of Create_field for SP function return values.
  Based on code used in the inner loop of mysql_prepare_create_table()
  above.

  SYNOPSIS
    sp_prepare_create_field()
    thd			Thread object
    sql_field		Field to prepare

  DESCRIPTION
    Prepares the field structures for field creation.

*/

static void sp_prepare_create_field(THD *thd, Create_field *sql_field)
{
  if (sql_field->sql_type == MYSQL_TYPE_SET ||
      sql_field->sql_type == MYSQL_TYPE_ENUM)
  {
    size_t field_length, dummy;
    if (sql_field->sql_type == MYSQL_TYPE_SET)
    {
      calculate_interval_lengths(sql_field->charset,
                                 sql_field->interval, &dummy, 
                                 &field_length);
      sql_field->length= field_length + 
                         (sql_field->interval->count - 1);
    }
    else /* MYSQL_TYPE_ENUM */
    {
      calculate_interval_lengths(sql_field->charset,
                                 sql_field->interval,
                                 &field_length, &dummy);
      sql_field->length= field_length;
    }
    set_if_smaller(sql_field->length, MAX_FIELD_WIDTH-1);
  }

  if (sql_field->sql_type == MYSQL_TYPE_BIT)
  {
    sql_field->pack_flag= FIELDFLAG_NUMBER |
                          FIELDFLAG_TREAT_BIT_AS_CHAR;
  }
  sql_field->create_length_to_internal_length();
  DBUG_ASSERT(sql_field->def == 0);
  /* Can't go wrong as sql_field->def is not defined */
  (void) prepare_blob_field(thd, sql_field);
}


/**
  Create a table

  @param thd                 Thread object
  @param db                  Database
  @param table_name          Table name
  @param path                Path to table (i.e. to its .FRM file without
                             the extension).
  @param create_info         Create information (like MAX_ROWS)
  @param alter_info          Description of fields and keys for new table
  @param internal_tmp_table  Set to true if this is an internal temporary table
                             (From ALTER TABLE)
  @param select_field_count  Number of fields coming from SELECT part of
                             CREATE TABLE ... SELECT statement. Must be zero
                             for standard create of table.
  @param no_ha_table         Indicates that only .FRM file (and PAR file if table
                             is partitioned) needs to be created and not a table
                             in the storage engine.
  @param[out] is_trans       Identifies the type of engine where the table
                             was created: either trans or non-trans.
  @param[out] key_info       Array of KEY objects describing keys in table
                             which was created.
  @param[out] key_count      Number of keys in table which was created.

  If one creates a temporary table, this is automatically opened

  Note that this function assumes that caller already have taken
  exclusive metadata lock on table being created or used some other
  way to ensure that concurrent operations won't intervene.
  mysql_create_table() is a wrapper that can be used for this.

  @retval false OK
  @retval true  error
*/

static
bool create_table_impl(THD *thd,
                       const char *db, const char *table_name,
                       const char *path,
                       HA_CREATE_INFO *create_info,
                       Alter_info *alter_info,
                       bool internal_tmp_table,
                       uint select_field_count,
                       bool no_ha_table,
                       bool *is_trans,
                       KEY **key_info,
                       uint *key_count)
{
  const char	*alias;
  uint		db_options;
  handler	*file;
  bool		error= TRUE;
  DBUG_ENTER("create_table_impl");
  DBUG_PRINT("enter", ("db: '%s'  table: '%s'  tmp: %d",
                       db, table_name, internal_tmp_table));


  /* Check for duplicate fields and check type of table to create */
  if (!alter_info->create_list.elements)
  {
    my_message(ER_TABLE_MUST_HAVE_COLUMNS, ER(ER_TABLE_MUST_HAVE_COLUMNS),
               MYF(0));
    DBUG_RETURN(TRUE);
  }
  if (check_engine(thd, db, table_name, create_info))
    DBUG_RETURN(TRUE);

  set_table_default_charset(thd, create_info, (char*) db);

  db_options= create_info->table_options;
  if (create_info->row_type == ROW_TYPE_DYNAMIC)
    db_options|=HA_OPTION_PACK_RECORD;
  alias= table_case_name(create_info, table_name);
  if (!(file= get_new_handler((TABLE_SHARE*) 0, thd->mem_root,
                              create_info->db_type)))
  {
    mem_alloc_error(sizeof(handler));
    DBUG_RETURN(TRUE);
  }
#ifdef WITH_PARTITION_STORAGE_ENGINE
  partition_info *part_info= thd->work_part_info;

  if (!part_info && create_info->db_type->partition_flags &&
      (create_info->db_type->partition_flags() & HA_USE_AUTO_PARTITION))
  {
    /*
      Table is not defined as a partitioned table but the engine handles
      all tables as partitioned. The handler will set up the partition info
      object with the default settings.
    */
    thd->work_part_info= part_info= new partition_info();
    if (!part_info)
    {
      mem_alloc_error(sizeof(partition_info));
      DBUG_RETURN(TRUE);
    }
    file->set_auto_partitions(part_info);
    part_info->default_engine_type= create_info->db_type;
    part_info->is_auto_partitioned= TRUE;
  }
  if (part_info)
  {
    /*
      The table has been specified as a partitioned table.
      If this is part of an ALTER TABLE the handler will be the partition
      handler but we need to specify the default handler to use for
      partitions also in the call to check_partition_info. We transport
      this information in the default_db_type variable, it is either
      DB_TYPE_DEFAULT or the engine set in the ALTER TABLE command.
    */
    Key *key;
    handlerton *part_engine_type= create_info->db_type;
    char *part_syntax_buf;
    uint syntax_len;
    handlerton *engine_type;
    List_iterator<partition_element> part_it(part_info->partitions);
    partition_element *part_elem;

    while ((part_elem= part_it++))
    {
      if (part_elem->part_comment)
      {
        size_t comment_len= strlen(part_elem->part_comment);
        if (validate_comment_length(thd, part_elem->part_comment,
                                     &comment_len,
                                     TABLE_PARTITION_COMMENT_MAXLEN,
                                     ER_TOO_LONG_TABLE_PARTITION_COMMENT,
                                     part_elem->partition_name))
          DBUG_RETURN(true);
        part_elem->part_comment[comment_len]= '\0';
      }
      if (part_elem->subpartitions.elements)
      {
        List_iterator<partition_element> sub_it(part_elem->subpartitions);
        partition_element *subpart_elem;
        while ((subpart_elem= sub_it++))
        {
          if (subpart_elem->part_comment)
          {
            size_t comment_len= strlen(subpart_elem->part_comment);
            if (validate_comment_length(thd, subpart_elem->part_comment,
                                         &comment_len,
                                         TABLE_PARTITION_COMMENT_MAXLEN,
                                         ER_TOO_LONG_TABLE_PARTITION_COMMENT,
                                         subpart_elem->partition_name))
              DBUG_RETURN(true);
            subpart_elem->part_comment[comment_len]= '\0';
          }
        }
      }
    } 
    if (create_info->options & HA_LEX_CREATE_TMP_TABLE)
    {
      my_error(ER_PARTITION_NO_TEMPORARY, MYF(0));
      goto err;
    }
    if ((part_engine_type == partition_hton) &&
        part_info->default_engine_type)
    {
      /*
        This only happens at ALTER TABLE.
        default_engine_type was assigned from the engine set in the ALTER
        TABLE command.
      */
      ;
    }
    else
    {
      if (create_info->used_fields & HA_CREATE_USED_ENGINE)
      {
        part_info->default_engine_type= create_info->db_type;
      }
      else
      {
        if (part_info->default_engine_type == NULL)
        {
          part_info->default_engine_type= ha_checktype(thd,
                                          DB_TYPE_DEFAULT, 0, 0);
        }
      }
    }
    DBUG_PRINT("info", ("db_type = %s create_info->db_type = %s",
             ha_resolve_storage_engine_name(part_info->default_engine_type),
             ha_resolve_storage_engine_name(create_info->db_type)));
    if (part_info->check_partition_info(thd, &engine_type, file,
                                        create_info, FALSE))
      goto err;
    part_info->default_engine_type= engine_type;

    /*
      We reverse the partitioning parser and generate a standard format
      for syntax stored in frm file.
    */
    if (!(part_syntax_buf= generate_partition_syntax(part_info,
                                                     &syntax_len,
                                                     TRUE, TRUE,
                                                     create_info,
                                                     alter_info,
                                                     NULL)))
      goto err;
    part_info->part_info_string= part_syntax_buf;
    part_info->part_info_len= syntax_len;
    if ((!(engine_type->partition_flags &&
           engine_type->partition_flags() & HA_CAN_PARTITION)) ||
        create_info->db_type == partition_hton)
    {
      /*
        The handler assigned to the table cannot handle partitioning.
        Assign the partition handler as the handler of the table.
      */
      DBUG_PRINT("info", ("db_type: %s",
                        ha_resolve_storage_engine_name(create_info->db_type)));
      delete file;
      create_info->db_type= partition_hton;
      if (!(file= get_ha_partition(part_info)))
      {
        DBUG_RETURN(TRUE);
      }
      /*
        If we have default number of partitions or subpartitions we
        might require to set-up the part_info object such that it
        creates a proper .par file. The current part_info object is
        only used to create the frm-file and .par-file.
      */
      if (part_info->use_default_num_partitions &&
          part_info->num_parts &&
          (int)part_info->num_parts !=
          file->get_default_no_partitions(create_info))
      {
        uint i;
        List_iterator<partition_element> part_it(part_info->partitions);
        part_it++;
        DBUG_ASSERT(thd->lex->sql_command != SQLCOM_CREATE_TABLE);
        for (i= 1; i < part_info->partitions.elements; i++)
          (part_it++)->part_state= PART_TO_BE_DROPPED;
      }
      else if (part_info->is_sub_partitioned() &&
               part_info->use_default_num_subpartitions &&
               part_info->num_subparts &&
               (int)part_info->num_subparts !=
                 file->get_default_no_partitions(create_info))
      {
        DBUG_ASSERT(thd->lex->sql_command != SQLCOM_CREATE_TABLE);
        part_info->num_subparts= file->get_default_no_partitions(create_info);
      }
    }
    else if (create_info->db_type != engine_type)
    {
      /*
        We come here when we don't use a partitioned handler.
        Since we use a partitioned table it must be "native partitioned".
        We have switched engine from defaults, most likely only specified
        engines in partition clauses.
      */
      delete file;
      if (!(file= get_new_handler((TABLE_SHARE*) 0, thd->mem_root,
                                  engine_type)))
      {
        mem_alloc_error(sizeof(handler));
        DBUG_RETURN(TRUE);
      }
    }
    /*
      Unless table's storage engine supports partitioning natively
      don't allow foreign keys on partitioned tables (they won't
      work work even with InnoDB beneath of partitioning engine).
      If storage engine handles partitioning natively (like NDB)
      foreign keys support is possible, so we let the engine decide.
    */
    if (create_info->db_type == partition_hton)
    {
      List_iterator_fast<Key> key_iterator(alter_info->key_list);
      while ((key= key_iterator++))
      {
        if (key->type == Key::FOREIGN_KEY)
        {
          my_error(ER_FOREIGN_KEY_ON_PARTITIONED, MYF(0));
          goto err;
        }
      }
    }
  }
#endif

  if (mysql_prepare_create_table(thd, create_info, alter_info,
                                 internal_tmp_table,
                                 &db_options, file,
                                 key_info, key_count,
                                 select_field_count))
    goto err;

  if (create_info->options & HA_LEX_CREATE_TMP_TABLE)
    create_info->table_options|=HA_CREATE_DELAY_KEY_WRITE;

  /* Check if table already exists */
  if ((create_info->options & HA_LEX_CREATE_TMP_TABLE) &&
      find_temporary_table(thd, db, table_name))
  {
    if (create_info->options & HA_LEX_CREATE_IF_NOT_EXISTS)
    {
      push_warning_printf(thd, Sql_condition::SL_NOTE,
                          ER_TABLE_EXISTS_ERROR, ER(ER_TABLE_EXISTS_ERROR),
                          alias);
      error= 0;
      goto err;
    }
    my_error(ER_TABLE_EXISTS_ERROR, MYF(0), alias);
    goto err;
  }

  if (!internal_tmp_table && !(create_info->options & HA_LEX_CREATE_TMP_TABLE))
  {
    char frm_name[FN_REFLEN+1];
    strxnmov(frm_name, sizeof(frm_name) - 1, path, reg_ext, NullS);

    if (!access(frm_name, F_OK))
    {
      if (create_info->options & HA_LEX_CREATE_IF_NOT_EXISTS)
        goto warn;
      my_error(ER_TABLE_EXISTS_ERROR,MYF(0),table_name);
      goto err;
    }
    /*
      We don't assert here, but check the result, because the table could be
      in the table definition cache and in the same time the .frm could be
      missing from the disk, in case of manual intervention which deletes
      the .frm file. The user has to use FLUSH TABLES; to clear the cache.
      Then she could create the table. This case is pretty obscure and
      therefore we don't introduce a new error message only for it.
    */
    mysql_mutex_lock(&LOCK_open);
    if (get_cached_table_share(thd, db, table_name))
    {
      mysql_mutex_unlock(&LOCK_open);
      my_error(ER_TABLE_EXISTS_ERROR, MYF(0), table_name);
      goto err;
    }
    mysql_mutex_unlock(&LOCK_open);
  }

  /*
    Check that table with given name does not already
    exist in any storage engine. In such a case it should
    be discovered and the error ER_TABLE_EXISTS_ERROR be returned
    unless user specified CREATE TABLE IF EXISTS
    An exclusive metadata lock ensures that no
    one else is attempting to discover the table. Since
    it's not on disk as a frm file, no one could be using it!
  */
  if (!(create_info->options & HA_LEX_CREATE_TMP_TABLE))
  {
    bool create_if_not_exists =
      create_info->options & HA_LEX_CREATE_IF_NOT_EXISTS;
    int retcode = ha_table_exists_in_engine(thd, db, table_name);
    DBUG_PRINT("info", ("exists_in_engine: %u",retcode));
    switch (retcode)
    {
      case HA_ERR_NO_SUCH_TABLE:
        /* Normal case, no table exists. we can go and create it */
        break;
      case HA_ERR_TABLE_EXIST:
        DBUG_PRINT("info", ("Table existed in handler"));

        if (create_if_not_exists)
          goto warn;
        my_error(ER_TABLE_EXISTS_ERROR,MYF(0),table_name);
        goto err;
        break;
      default:
        DBUG_PRINT("info", ("error: %u from storage engine", retcode));
        my_error(retcode, MYF(0),table_name);
        goto err;
    }
  }

  THD_STAGE_INFO(thd, stage_creating_table);

  {
    size_t dirlen;
    char   dirpath[FN_REFLEN];

    /*
      data_file_name and index_file_name include the table name without
      extension. Mostly this does not refer to an existing file. When
      comparing data_file_name or index_file_name against the data
      directory, we try to resolve all symbolic links. On some systems,
      we use realpath(3) for the resolution. This returns ENOENT if the
      resolved path does not refer to an existing file. my_realpath()
      does then copy the requested path verbatim, without symlink
      resolution. Thereafter the comparison can fail even if the
      requested path is within the data directory. E.g. if symlinks to
      another file system are used. To make realpath(3) return the
      resolved path, we strip the table name and compare the directory
      path only. If the directory doesn't exist either, table creation
      will fail anyway.
    */
    if (create_info->data_file_name)
    {
      dirname_part(dirpath, create_info->data_file_name, &dirlen);
      if (test_if_data_home_dir(dirpath))
      {
        my_error(ER_WRONG_ARGUMENTS, MYF(0), "DATA DIRECTORY");
        goto err;
      }
    }
    if (create_info->index_file_name)
    {
      dirname_part(dirpath, create_info->index_file_name, &dirlen);
      if (test_if_data_home_dir(dirpath))
      {
        my_error(ER_WRONG_ARGUMENTS, MYF(0), "INDEX DIRECTORY");
        goto err;
      }
    }
  }

#ifdef WITH_PARTITION_STORAGE_ENGINE
  if (check_partition_dirs(thd->lex->part_info))
  {
    goto err;
  }
#endif /* WITH_PARTITION_STORAGE_ENGINE */

  if (thd->variables.sql_mode & MODE_NO_DIR_IN_CREATE)
  {
    if (create_info->data_file_name)
      push_warning_printf(thd, Sql_condition::SL_WARNING,
                          WARN_OPTION_IGNORED, ER(WARN_OPTION_IGNORED),
                          "DATA DIRECTORY");
    if (create_info->index_file_name)
      push_warning_printf(thd, Sql_condition::SL_WARNING,
                          WARN_OPTION_IGNORED, ER(WARN_OPTION_IGNORED),
                          "INDEX DIRECTORY");
    create_info->data_file_name= create_info->index_file_name= 0;
  }
  create_info->table_options=db_options;

  /*
    Create .FRM (and .PAR file for partitioned table).
    If "no_ha_table" is false also create table in storage engine.
  */
  if (rea_create_table(thd, path, db, table_name,
                       create_info, alter_info->create_list,
                       *key_count, *key_info, file, no_ha_table))
    goto err;

  if (!no_ha_table && create_info->options & HA_LEX_CREATE_TMP_TABLE)
  {
    /*
      Open a table (skipping table cache) and add it into
      THD::temporary_tables list.
    */

    TABLE *table= open_table_uncached(thd, path, db, table_name, true, true);

    if (!table)
    {
      (void) rm_temporary_table(create_info->db_type, path);
      goto err;
    }

    if (is_trans != NULL)
      *is_trans= table->file->has_transactions();

    thd->thread_specific_used= TRUE;
  }
#ifdef WITH_PARTITION_STORAGE_ENGINE
  else if (part_info && no_ha_table)
  {
    /*
      For partitioned tables we can't find some problems with table
      until table is opened. Therefore in order to disallow creation
      of corrupted tables we have to try to open table as the part
      of its creation process.
      In cases when both .FRM and SE part of table are created table
      is implicitly open in ha_create_table() call.
      In cases when we create .FRM without SE part we have to open
      table explicitly.
    */
    TABLE table;
    TABLE_SHARE share;

    init_tmp_table_share(thd, &share, db, 0, table_name, path);

    bool result= (open_table_def(thd, &share, 0) ||
                  open_table_from_share(thd, &share, "", 0, (uint) READ_ALL,
                                        0, &table, true));
    if (!result)
      (void) closefrm(&table, 0);

    free_table_share(&share);

    if (result)
    {
      char frm_name[FN_REFLEN + 1];
      strxnmov(frm_name, sizeof(frm_name) - 1, path, reg_ext, NullS);
      (void) mysql_file_delete(key_file_frm, frm_name, MYF(0));
      (void) file->ha_create_handler_files(path, NULL, CHF_DELETE_FLAG,
                                           create_info);
      goto err;
    }
  }
#endif

  error= FALSE;
err:
  THD_STAGE_INFO(thd, stage_after_create);
  delete file;
  DBUG_RETURN(error);

warn:
  error= FALSE;
  push_warning_printf(thd, Sql_condition::SL_NOTE,
                      ER_TABLE_EXISTS_ERROR, ER(ER_TABLE_EXISTS_ERROR),
                      alias);
  goto err;
}


/**
  Simple wrapper around create_table_impl() to be used
  in various version of CREATE TABLE statement.
*/
bool mysql_create_table_no_lock(THD *thd,
                                const char *db, const char *table_name,
                                HA_CREATE_INFO *create_info,
                                Alter_info *alter_info,
                                uint select_field_count,
                                bool *is_trans)
{
  KEY *not_used_1;
  uint not_used_2;
  char path[FN_REFLEN + 1];

  if (create_info->options & HA_LEX_CREATE_TMP_TABLE)
    build_tmptable_filename(thd, path, sizeof(path));
  else
  {
    bool was_truncated;
    const char *alias= table_case_name(create_info, table_name);
    build_table_filename(path, sizeof(path) - 1 - reg_ext_length, 
                         db, alias, "", 0, &was_truncated);
    // Check truncation, will lead to overflow when adding extension
    if (was_truncated)
    {
      my_error(ER_IDENT_CAUSES_TOO_LONG_PATH, MYF(0), sizeof(path) - 1, path);
      return true;
    }
  }

  return create_table_impl(thd, db, table_name, path, create_info, alter_info,
                           false, select_field_count, false, is_trans,
                           &not_used_1, &not_used_2);
}


/**
  Implementation of SQLCOM_CREATE_TABLE.

  Take the metadata locks (including a shared lock on the affected
  schema) and create the table. Is written to be called from
  mysql_execute_command(), to which it delegates the common parts
  with other commands (i.e. implicit commit before and after,
  close of thread tables.
*/

bool mysql_create_table(THD *thd, TABLE_LIST *create_table,
                        HA_CREATE_INFO *create_info,
                        Alter_info *alter_info)
{
  bool result;
  bool is_trans= FALSE;
  uint not_used;
  DBUG_ENTER("mysql_create_table");

  /*
    Open or obtain "X" MDL lock on the table being created.
    To check the existence of table, lock of type "S" is obtained on the table
    and then it is upgraded to "X" if table does not exists.
  */
  if (open_tables(thd, &thd->lex->query_tables, &not_used, 0))
  {
    result= TRUE;
    goto end;
  }

  /* Got lock. */
  DEBUG_SYNC(thd, "locked_table_name");

  /*
    Promote first timestamp column, when explicit_defaults_for_timestamp
    is not set
  */
  if (!thd->variables.explicit_defaults_for_timestamp)
    promote_first_timestamp_column(&alter_info->create_list);

  result= mysql_create_table_no_lock(thd, create_table->db,
                                     create_table->table_name, create_info,
                                     alter_info, 0, &is_trans);
  /*
    Don't write statement if:
    - Table creation has failed
    - Row-based logging is used and we are creating a temporary table
    Otherwise, the statement shall be binlogged.
  */
  if (!result)
  {
    /*
      CREATE TEMPORARY TABLE doesn't terminate a transaction. Calling
      stmt.mark_created_temp_table() guarantees the transaction can be binlogged
      correctly.
    */
    if (create_info->options & HA_LEX_CREATE_TMP_TABLE)
      thd->get_transaction()->mark_created_temp_table(Transaction_ctx::STMT);

    if (!thd->is_current_stmt_binlog_format_row() ||
        (thd->is_current_stmt_binlog_format_row() &&
         !(create_info->options & HA_LEX_CREATE_TMP_TABLE)))
    {
      thd->add_to_binlog_accessed_dbs(create_table->db);
      result= write_bin_log(thd, true,
                            thd->query().str, thd->query().length, is_trans);
    }
  }

end:
  DBUG_RETURN(result);
}


/*
** Give the key name after the first field with an optional '_#' after
**/

static bool
check_if_keyname_exists(const char *name, KEY *start, KEY *end)
{
  for (KEY *key=start ; key != end ; key++)
    if (!my_strcasecmp(system_charset_info,name,key->name))
      return 1;
  return 0;
}


static char *
make_unique_key_name(const char *field_name,KEY *start,KEY *end)
{
  char buff[MAX_FIELD_NAME],*buff_end;

  if (!check_if_keyname_exists(field_name,start,end) &&
      my_strcasecmp(system_charset_info,field_name,primary_key_name))
    return (char*) field_name;			// Use fieldname
  buff_end=strmake(buff,field_name, sizeof(buff)-4);

  /*
    Only 3 chars + '\0' left, so need to limit to 2 digit
    This is ok as we can't have more than 100 keys anyway
  */
  for (uint i=2 ; i< 100; i++)
  {
    *buff_end= '_';
    int10_to_str(i, buff_end+1, 10);
    if (!check_if_keyname_exists(buff,start,end))
      return sql_strdup(buff);
  }
  return (char*) "not_specified";		// Should never happen
}


/****************************************************************************
** Alter a table definition
****************************************************************************/


/**
  Rename a table.

  @param base      The handlerton handle.
  @param old_db    The old database name.
  @param old_name  The old table name.
  @param new_db    The new database name.
  @param new_name  The new table name.
  @param flags     flags
                   FN_FROM_IS_TMP old_name is temporary.
                   FN_TO_IS_TMP   new_name is temporary.
                   NO_FRM_RENAME  Don't rename the FRM file
                                  but only the table in the storage engine.
                   NO_HA_TABLE    Don't rename table in engine.
                   NO_FK_CHECKS   Don't check FK constraints during rename.

  @return false    OK
  @return true     Error
*/

bool
mysql_rename_table(handlerton *base, const char *old_db,
                   const char *old_name, const char *new_db,
                   const char *new_name, uint flags)
{
  THD *thd= current_thd;
  char from[FN_REFLEN + 1], to[FN_REFLEN + 1],
    lc_from[FN_REFLEN + 1], lc_to[FN_REFLEN + 1];
  char *from_base= from, *to_base= to;
  char tmp_name[NAME_LEN+1];
  handler *file;
  int error=0;
  ulonglong save_bits= thd->variables.option_bits;
  size_t length;
  bool was_truncated;
  DBUG_ENTER("mysql_rename_table");
  DBUG_PRINT("enter", ("old: '%s'.'%s'  new: '%s'.'%s'",
                       old_db, old_name, new_db, new_name));

  // Temporarily disable foreign key checks
  if (flags & NO_FK_CHECKS) 
    thd->variables.option_bits|= OPTION_NO_FOREIGN_KEY_CHECKS;

  file= (base == NULL ? 0 :
         get_new_handler((TABLE_SHARE*) 0, thd->mem_root, base));

  build_table_filename(from, sizeof(from) - 1, old_db, old_name, "",
                       flags & FN_FROM_IS_TMP);
  length= build_table_filename(to, sizeof(to) - 1, new_db, new_name, "",
                               flags & FN_TO_IS_TMP, &was_truncated);
  // Check if we hit FN_REFLEN bytes along with file extension.
  if (was_truncated || length+reg_ext_length > FN_REFLEN)
  {
    my_error(ER_IDENT_CAUSES_TOO_LONG_PATH, MYF(0), sizeof(to)-1, to);
    DBUG_RETURN(TRUE);
  }

  /*
    If lower_case_table_names == 2 (case-preserving but case-insensitive
    file system) and the storage is not HA_FILE_BASED, we need to provide
    a lowercase file name, but we leave the .frm in mixed case.
   */
  if (lower_case_table_names == 2 && file &&
      !(file->ha_table_flags() & HA_FILE_BASED))
  {
    my_stpcpy(tmp_name, old_name);
    my_casedn_str(files_charset_info, tmp_name);
    build_table_filename(lc_from, sizeof(lc_from) - 1, old_db, tmp_name, "",
                         flags & FN_FROM_IS_TMP);
    from_base= lc_from;

    my_stpcpy(tmp_name, new_name);
    my_casedn_str(files_charset_info, tmp_name);
    build_table_filename(lc_to, sizeof(lc_to) - 1, new_db, tmp_name, "",
                         flags & FN_TO_IS_TMP);
    to_base= lc_to;
  }

  if (flags & NO_HA_TABLE)
  {
    if (rename_file_ext(from,to,reg_ext))
      error= my_errno;
    (void) file->ha_create_handler_files(to, from, CHF_RENAME_FLAG, NULL);
  }
  else if (!file || !(error=file->ha_rename_table(from_base, to_base)))
  {
    if (!(flags & NO_FRM_RENAME) && rename_file_ext(from,to,reg_ext))
    {
      error=my_errno;
      /* Restore old file name */
      if (file)
        file->ha_rename_table(to_base, from_base);
    }
  }
  delete file;
  if (error == HA_ERR_WRONG_COMMAND)
    my_error(ER_NOT_SUPPORTED_YET, MYF(0), "ALTER TABLE");
  else if (error)
  {
    char errbuf[MYSYS_STRERROR_SIZE];
    my_error(ER_ERROR_ON_RENAME, MYF(0), from, to,
             error, my_strerror(errbuf, sizeof(errbuf), error));
  }

#ifdef HAVE_PSI_TABLE_INTERFACE
  /*
    Remove the old table share from the pfs table share array. The new table
    share will be created when the renamed table is first accessed.
   */
  if (likely(error == 0))
  {
    my_bool temp_table= (my_bool)is_prefix(old_name, tmp_file_prefix);
    PSI_TABLE_CALL(drop_table_share)
      (temp_table, old_db, static_cast<int>(strlen(old_db)),
       old_name, static_cast<int>(strlen(old_name)));
  }
#endif

  // Restore options bits to the original value
  thd->variables.option_bits= save_bits;

  DBUG_RETURN(error != 0);
}


/*
  Create a table identical to the specified table

  SYNOPSIS
    mysql_create_like_table()
    thd		Thread object
    table       Table list element for target table
    src_table   Table list element for source table
    create_info Create info

  RETURN VALUES
    FALSE OK
    TRUE  error
*/

bool mysql_create_like_table(THD* thd, TABLE_LIST* table, TABLE_LIST* src_table,
                             HA_CREATE_INFO *create_info)
{
  HA_CREATE_INFO local_create_info;
  Alter_info local_alter_info;
  Alter_table_ctx local_alter_ctx; // Not used
  bool res= TRUE;
  bool is_trans= FALSE;
  uint not_used;
  DBUG_ENTER("mysql_create_like_table");


  /*
    We the open source table to get its description in HA_CREATE_INFO
    and Alter_info objects. This also acquires a shared metadata lock
    on this table which ensures that no concurrent DDL operation will
    mess with it.
    Also in case when we create non-temporary table open_tables()
    call obtains an exclusive metadata lock on target table ensuring
    that we can safely perform table creation.
    Thus by holding both these locks we ensure that our statement is
    properly isolated from all concurrent operations which matter.
  */
  if (open_tables(thd, &thd->lex->query_tables, &not_used, 0))
    goto err;
  src_table->table->use_all_columns();

  DEBUG_SYNC(thd, "create_table_like_after_open");

  /* Fill HA_CREATE_INFO and Alter_info with description of source table. */
  memset(&local_create_info, 0, sizeof(local_create_info));
  local_create_info.db_type= src_table->table->s->db_type();
  local_create_info.row_type= src_table->table->s->row_type;
  if (mysql_prepare_alter_table(thd, src_table->table, &local_create_info,
                                &local_alter_info, &local_alter_ctx))
    goto err;
#ifdef WITH_PARTITION_STORAGE_ENGINE
  /* Partition info is not handled by mysql_prepare_alter_table() call. */
  if (src_table->table->part_info)
    thd->work_part_info= src_table->table->part_info->get_clone();
#endif

  /*
    Adjust description of source table before using it for creation of
    target table.

    Similarly to SHOW CREATE TABLE we ignore MAX_ROWS attribute of
    temporary table which represents I_S table.
  */
  if (src_table->schema_table)
    local_create_info.max_rows= 0;
  /* Set IF NOT EXISTS option as in the CREATE TABLE LIKE statement. */
  local_create_info.options|= create_info->options&HA_LEX_CREATE_IF_NOT_EXISTS;
  /* Replace type of source table with one specified in the statement. */
  local_create_info.options&= ~HA_LEX_CREATE_TMP_TABLE;
  local_create_info.options|= create_info->options & HA_LEX_CREATE_TMP_TABLE;
  /* Reset auto-increment counter for the new table. */
  local_create_info.auto_increment_value= 0;
  /*
    Do not inherit values of DATA and INDEX DIRECTORY options from
    the original table. This is documented behavior.
  */
  local_create_info.data_file_name= local_create_info.index_file_name= NULL;
  local_create_info.alias= create_info->alias;

  if ((res= mysql_create_table_no_lock(thd, table->db, table->table_name,
                                       &local_create_info, &local_alter_info,
                                       0, &is_trans)))
    goto err;

  /*
    Ensure that table or view does not exist and we have an exclusive lock on
    target table if we are creating non-temporary table. In LOCK TABLES mode
    the only way the table is locked, is if it already exists (since you cannot
    LOCK TABLE a non-existing table). And the only way we then can end up here
    is if IF EXISTS was used.
  */
  DBUG_ASSERT(table->table || table->view ||
              (create_info->options & HA_LEX_CREATE_TMP_TABLE) ||
              (thd->locked_tables_mode != LTM_LOCK_TABLES &&
               thd->mdl_context.owns_equal_or_stronger_lock(MDL_key::TABLE,
                                  table->db, table->table_name,
                                  MDL_EXCLUSIVE)) ||
              (thd->locked_tables_mode == LTM_LOCK_TABLES &&
               (create_info->options & HA_LEX_CREATE_IF_NOT_EXISTS) &&
               thd->mdl_context.owns_equal_or_stronger_lock(MDL_key::TABLE,
                                  table->db, table->table_name,
                                  MDL_SHARED_NO_WRITE)));

  DEBUG_SYNC(thd, "create_table_like_before_binlog");

  /*
    CREATE TEMPORARY TABLE doesn't terminate a transaction. Calling
    stmt.mark_created_temp_table() guarantees the transaction can be binlogged
    correctly.
  */
  if (create_info->options & HA_LEX_CREATE_TMP_TABLE)
    thd->get_transaction()->mark_created_temp_table(Transaction_ctx::STMT);

  /*
    We have to write the query before we unlock the tables.
  */
  if (thd->is_current_stmt_binlog_format_row())
  {
    /*
       Since temporary tables are not replicated under row-based
       replication, CREATE TABLE ... LIKE ... needs special
       treatement.  We have four cases to consider, according to the
       following decision table:

           ==== ========= ========= ==============================
           Case    Target    Source Write to binary log
           ==== ========= ========= ==============================
           1       normal    normal Original statement
           2       normal temporary Generated statement
           3    temporary    normal Nothing
           4    temporary temporary Nothing
           ==== ========= ========= ==============================
    */
    if (!(create_info->options & HA_LEX_CREATE_TMP_TABLE))
    {
      if (src_table->table->s->tmp_table)               // Case 2
      {
        char buf[2048];
        String query(buf, sizeof(buf), system_charset_info);
        query.length(0);  // Have to zero it since constructor doesn't
        Open_table_context ot_ctx(thd, MYSQL_OPEN_REOPEN);
        bool new_table= FALSE; // Whether newly created table is open.

        /*
          The condition avoids a crash as described in BUG#48506. Other
          binlogging problems related to CREATE TABLE IF NOT EXISTS LIKE
          when the existing object is a view will be solved by BUG 47442.
        */
        if (!table->view)
        {
          if (!table->table)
          {
            /*
              In order for store_create_info() to work we need to open
              destination table if it is not already open (i.e. if it
              has not existed before). We don't need acquire metadata
              lock in order to do this as we already hold exclusive
              lock on this table. The table will be closed by
              close_thread_table() at the end of this branch.
            */
            if (open_table(thd, table, &ot_ctx))
              goto err;
            new_table= TRUE;
          }

          int result __attribute__((unused))=
            store_create_info(thd, table, &query,
                              create_info, FALSE /* show_database */);

          DBUG_ASSERT(result == 0); // store_create_info() always return 0
          if (write_bin_log(thd, TRUE, query.ptr(), query.length()))
            goto err;

          if (new_table)
          {
            DBUG_ASSERT(thd->open_tables == table->table);
            /*
              When opening the table, we ignored the locked tables
              (MYSQL_OPEN_GET_NEW_TABLE). Now we can close the table
              without risking to close some locked table.
            */
            close_thread_table(thd, &thd->open_tables);
          }
        }
      }
      else                                      // Case 1
        if (write_bin_log(thd, true, thd->query().str, thd->query().length))
          goto err;
    }
    /*
      Case 3 and 4 does nothing under RBR
    */
  }
  else if (write_bin_log(thd, true,
                         thd->query().str, thd->query().length, is_trans))
    goto err;

err:
  DBUG_RETURN(res);
}


/* table_list should contain just one table */
int mysql_discard_or_import_tablespace(THD *thd,
                                       TABLE_LIST *table_list,
                                       bool discard)
{
  Alter_table_prelocking_strategy alter_prelocking_strategy;
  int error;
  DBUG_ENTER("mysql_discard_or_import_tablespace");

  /*
    Note that DISCARD/IMPORT TABLESPACE always is the only operation in an
    ALTER TABLE
  */

  THD_STAGE_INFO(thd, stage_discard_or_import_tablespace);

 /*
   We set this flag so that ha_innobase::open and ::external_lock() do
   not complain when we lock the table
 */
  thd->tablespace_op= TRUE;
  /*
    Adjust values of table-level and metadata which was set in parser
    for the case general ALTER TABLE.
  */
  table_list->mdl_request.set_type(MDL_EXCLUSIVE);
  table_list->lock_type= TL_WRITE;
  /* Do not open views. */
  table_list->required_type= FRMTYPE_TABLE;

  if (open_and_lock_tables(thd, table_list, FALSE, 0,
                           &alter_prelocking_strategy))
  {
    thd->tablespace_op=FALSE;
    DBUG_RETURN(-1);
  }

#ifdef WITH_PARTITION_STORAGE_ENGINE
  if (table_list->table->part_info)
  {
    /*
      If not ALL is mentioned and there is at least one specified
      [sub]partition name, use the specified [sub]partitions only.
    */
    if (thd->lex->alter_info.partition_names.elements > 0 &&
        !(thd->lex->alter_info.flags & Alter_info::ALTER_ALL_PARTITION))
    {
      table_list->partition_names= &thd->lex->alter_info.partition_names;
      /* Set all [named] partitions as used. */
      if (table_list->table->part_info->set_partition_bitmaps(table_list))
        DBUG_RETURN(-1);
    }
  }
  else
  {
    if (thd->lex->alter_info.partition_names.elements > 0 ||
        thd->lex->alter_info.flags & Alter_info::ALTER_ALL_PARTITION)
    {
      /* Don't allow DISCARD/IMPORT PARTITION on a nonpartitioned table */
      my_error(ER_PARTITION_MGMT_ON_NONPARTITIONED, MYF(0));
      DBUG_RETURN(true);
    }
  }
#endif /* WITH_PARTITION_STORAGE_ENGINE */

  /*
    Under LOCK TABLES we need to upgrade SNRW metadata lock to X lock
    before doing discard or import of tablespace.

    Skip this step for temporary tables as metadata locks are not
    applicable for them.
  */
  if (table_list->table->s->tmp_table == NO_TMP_TABLE &&
      (thd->locked_tables_mode == LTM_LOCK_TABLES ||
       thd->locked_tables_mode == LTM_PRELOCKED_UNDER_LOCK_TABLES) &&
      thd->mdl_context.upgrade_shared_lock(table_list->table->mdl_ticket,
                                           MDL_EXCLUSIVE,
                                           thd->variables.lock_wait_timeout))
  {
    thd->tablespace_op= FALSE;
    DBUG_RETURN(-1);
  }

  error= table_list->table->file->ha_discard_or_import_tablespace(discard);

  THD_STAGE_INFO(thd, stage_end);

  if (error)
    goto err;

  /*
    The 0 in the call below means 'not in a transaction', which means
    immediate invalidation; that is probably what we wish here
  */
  query_cache.invalidate(thd, table_list, FALSE);

  /* The ALTER TABLE is always in its own transaction */
  error= trans_commit_stmt(thd);
  if (trans_commit_implicit(thd))
    error=1;
  if (error)
    goto err;
  error= write_bin_log(thd, false, thd->query().str, thd->query().length);

err:
  if (table_list->table->s->tmp_table == NO_TMP_TABLE &&
      (thd->locked_tables_mode == LTM_LOCK_TABLES ||
       thd->locked_tables_mode == LTM_PRELOCKED_UNDER_LOCK_TABLES))
  {
    table_list->table->mdl_ticket->downgrade_lock(MDL_SHARED_NO_READ_WRITE);
  }

  thd->tablespace_op=FALSE;

  if (error == 0)
  {
    my_ok(thd);
    DBUG_RETURN(0);
  }

  table_list->table->file->print_error(error, MYF(0));

  DBUG_RETURN(-1);
}


/**
  Check if key is a candidate key, i.e. a unique index with no index
  fields partial or nullable.
*/

static bool is_candidate_key(KEY *key)
{
  KEY_PART_INFO *key_part;
  KEY_PART_INFO *key_part_end= key->key_part + key->user_defined_key_parts;

  if (!(key->flags & HA_NOSAME) || (key->flags & HA_NULL_PART_KEY))
    return false;

  for (key_part= key->key_part; key_part < key_part_end; key_part++)
  {
    if (key_part->key_part_flag & HA_PART_KEY_SEG)
      return false;
  }

  return true;
}


/**
  Get Create_field object for newly created table by field index.

  @param alter_info  Alter_info describing newly created table.
  @param idx         Field index.
*/

static Create_field *get_field_by_index(Alter_info *alter_info, uint idx)
{
  List_iterator_fast<Create_field> field_it(alter_info->create_list);
  uint field_idx= 0;
  Create_field *field;

  while ((field= field_it++) && field_idx < idx)
  { field_idx++; }

  return field;
}


/**
  Look-up KEY object by index name using case-insensitive comparison.

  @param key_name   Index name.
  @param key_start  Start of array of KEYs for table.
  @param key_end    End of array of KEYs for table.

  @note Skips indexes which are marked as renamed.
  @note Case-insensitive comparison is necessary to correctly
        handle renaming of keys.

  @retval non-NULL - pointer to KEY object for index found.
  @retval NULL     - no index with such name found (or it is marked
                     as renamed).
*/

static KEY* find_key_ci(const char *key_name, KEY *key_start, KEY *key_end)
{
  for (KEY *key= key_start; key < key_end; key++)
  {
    /* Skip already renamed keys. */
    if (! (key->flags & HA_KEY_RENAMED) &&
        ! my_strcasecmp(system_charset_info, key_name, key->name))
      return key;
  }
  return NULL;
}


/**
  Look-up KEY object by index name using case-sensitive comparison.

  @param key_name   Index name.
  @param key_start  Start of array of KEYs for table.
  @param key_end    End of array of KEYs for table.

  @note Skips indexes which are marked as renamed.
  @note Case-sensitive comparison is necessary to correctly
        handle: ALTER TABLE t1 DROP KEY x, ADD KEY X(c).
        where new and old index are identical except case
        of their names (in this case index still needs
        to be re-created to keep case of the name in .FRM
        and storage-engine in sync).

  @retval non-NULL - pointer to KEY object for index found.
  @retval NULL     - no index with such name found (or it is marked
                     as renamed).
*/

static KEY* find_key_cs(const char *key_name, KEY *key_start, KEY *key_end)
{
  for (KEY *key= key_start; key < key_end; key++)
  {
    /* Skip renamed keys. */
    if (! (key->flags & HA_KEY_RENAMED) && ! strcmp(key_name, key->name))
      return key;
  }
  return NULL;
}


/**
  Check if index has changed in a new version of table (ignore
  possible rename of index).

  @param  alter_info  Alter_info describing the changes to table
                      (is necessary to find correspondence between
                      fields in old and new version of table).
  @param  table_key   Description of key in old version of table.
  @param  new_key     Description of key in new version of table.

  @returns True - if index has changed, false -otherwise.
*/

static bool has_index_def_changed(Alter_info *alter_info,
                                  const KEY *table_key,
                                  const KEY *new_key)
{
  const KEY_PART_INFO *key_part, *new_part, *end;
  const Create_field *new_field;

  /* Check that the key types are compatible between old and new tables. */
  if ((table_key->algorithm != new_key->algorithm) ||
      ((table_key->flags & HA_KEYFLAG_MASK) !=
       (new_key->flags & HA_KEYFLAG_MASK)) ||
      (table_key->user_defined_key_parts != new_key->user_defined_key_parts))
    return true;

  /*
    Check that the key parts remain compatible between the old and
    new tables.
  */
  end= table_key->key_part + table_key->user_defined_key_parts;
  for (key_part= table_key->key_part, new_part= new_key->key_part;
       key_part < end;
       key_part++, new_part++)
  {
    /*
      Key definition has changed if we are using a different field or
      if the used key part length is different. It makes sense to
      check lengths first as in case when fields differ it is likely
      that lengths differ too and checking fields is more expensive
      in general case.
    */
    if (key_part->length != new_part->length)
      return true;

    new_field= get_field_by_index(alter_info, new_part->fieldnr);

    /*
      For prefix keys KEY_PART_INFO::field points to cloned Field
      object with adjusted length. So below we have to check field
      indexes instead of simply comparing pointers to Field objects.
    */
    if (! new_field->field ||
        new_field->field->field_index != key_part->fieldnr - 1)
      return true;
  }

  return false;
}


static int compare_uint(const uint *s, const uint *t)
{
  return (*s < *t) ? -1 : ((*s > *t) ? 1 : 0);
}


/**
   Compare original and new versions of a table and fill Alter_inplace_info
   describing differences between those versions.

   @param          thd                Thread
   @param          table              The original table.
   @param          varchar            Indicates that new definition has new
                                      VARCHAR column.
   @param[in/out]  ha_alter_info      Data structure which already contains
                                      basic information about create options,
                                      field and keys for the new version of
                                      table and which should be completed with
                                      more detailed information needed for
                                      in-place ALTER.

   First argument 'table' contains information of the original
   table, which includes all corresponding parts that the new
   table has in arguments create_list, key_list and create_info.

   Compare the changes between the original and new table definitions.
   The result of this comparison is then passed to SE which determines
   whether it can carry out these changes in-place.

   Mark any changes detected in the ha_alter_flags.
   We generally try to specify handler flags only if there are real
   changes. But in cases when it is cumbersome to determine if some
   attribute has really changed we might choose to set flag
   pessimistically, for example, relying on parser output only.

   If there are no data changes, but index changes, 'index_drop_buffer'
   and/or 'index_add_buffer' are populated with offsets into
   table->key_info or key_info_buffer respectively for the indexes
   that need to be dropped and/or (re-)created.

   Note that this function assumes that it is OK to change Alter_info
   and HA_CREATE_INFO which it gets. It is caller who is responsible
   for creating copies for this structures if he needs them unchanged.

   @retval true  error
   @retval false success
*/

static bool fill_alter_inplace_info(THD *thd,
                                    TABLE *table,
                                    bool varchar,
                                    Alter_inplace_info *ha_alter_info)
{
  Field **f_ptr, *field;
  List_iterator_fast<Create_field> new_field_it;
  Create_field *new_field;
  uint candidate_key_count= 0;
  Alter_info *alter_info= ha_alter_info->alter_info;
  DBUG_ENTER("fill_alter_inplace_info");

  /* Allocate result buffers. */
  if (! (ha_alter_info->index_drop_buffer=
          (KEY**) thd->alloc(sizeof(KEY*) * table->s->keys)) ||
      ! (ha_alter_info->index_add_buffer=
          (uint*) thd->alloc(sizeof(uint) *
                            alter_info->key_list.elements)) ||
      ! (ha_alter_info->index_rename_buffer=
          (KEY_PAIR*) thd->alloc(sizeof(KEY_PAIR) *
                                 alter_info->alter_rename_key_list.elements)))
    DBUG_RETURN(true);

  /* First we setup ha_alter_flags based on what was detected by parser. */
  if (alter_info->flags & Alter_info::ALTER_ADD_COLUMN)
    ha_alter_info->handler_flags|= Alter_inplace_info::ADD_COLUMN;
  if (alter_info->flags & Alter_info::ALTER_DROP_COLUMN)
    ha_alter_info->handler_flags|= Alter_inplace_info::DROP_COLUMN;
  /*
    Comparing new and old default values of column is cumbersome.
    So instead of using such a comparison for detecting if default
    has really changed we rely on flags set by parser to get an
    approximate value for storage engine flag.
  */
  if (alter_info->flags & (Alter_info::ALTER_CHANGE_COLUMN |
                           Alter_info::ALTER_CHANGE_COLUMN_DEFAULT))
    ha_alter_info->handler_flags|= Alter_inplace_info::ALTER_COLUMN_DEFAULT;
  if (alter_info->flags & Alter_info::ADD_FOREIGN_KEY)
    ha_alter_info->handler_flags|= Alter_inplace_info::ADD_FOREIGN_KEY;
  if (alter_info->flags & Alter_info::DROP_FOREIGN_KEY)
    ha_alter_info->handler_flags|= Alter_inplace_info::DROP_FOREIGN_KEY;
  if (alter_info->flags & Alter_info::ALTER_OPTIONS)
    ha_alter_info->handler_flags|= Alter_inplace_info::CHANGE_CREATE_OPTION;
  if (alter_info->flags & Alter_info::ALTER_RENAME)
    ha_alter_info->handler_flags|= Alter_inplace_info::ALTER_RENAME;
  /* Check partition changes */
  if (alter_info->flags & Alter_info::ALTER_ADD_PARTITION)
    ha_alter_info->handler_flags|= Alter_inplace_info::ADD_PARTITION;
  if (alter_info->flags & Alter_info::ALTER_DROP_PARTITION)
    ha_alter_info->handler_flags|= Alter_inplace_info::DROP_PARTITION;
  if (alter_info->flags & Alter_info::ALTER_PARTITION)
    ha_alter_info->handler_flags|= Alter_inplace_info::ALTER_PARTITION;
  if (alter_info->flags & Alter_info::ALTER_COALESCE_PARTITION)
    ha_alter_info->handler_flags|= Alter_inplace_info::COALESCE_PARTITION;
  if (alter_info->flags & Alter_info::ALTER_REORGANIZE_PARTITION)
    ha_alter_info->handler_flags|= Alter_inplace_info::REORGANIZE_PARTITION;
  if (alter_info->flags & Alter_info::ALTER_TABLE_REORG)
    ha_alter_info->handler_flags|= Alter_inplace_info::ALTER_TABLE_REORG;
  if (alter_info->flags & Alter_info::ALTER_REMOVE_PARTITIONING)
    ha_alter_info->handler_flags|= Alter_inplace_info::ALTER_REMOVE_PARTITIONING;
  if (alter_info->flags & Alter_info::ALTER_ALL_PARTITION)
    ha_alter_info->handler_flags|= Alter_inplace_info::ALTER_ALL_PARTITION;
  /* Check for: ALTER TABLE FORCE, ALTER TABLE ENGINE and OPTIMIZE TABLE. */
  if (alter_info->flags & Alter_info::ALTER_RECREATE)
    ha_alter_info->handler_flags|= Alter_inplace_info::RECREATE_TABLE;

  /*
    If we altering table with old VARCHAR fields we will be automatically
    upgrading VARCHAR column types.
  */
  if (table->s->frm_version < FRM_VER_TRUE_VARCHAR && varchar)
    ha_alter_info->handler_flags|=  Alter_inplace_info::ALTER_COLUMN_TYPE;

  /*
    Go through fields in old version of table and detect changes to them.
    We don't want to rely solely on Alter_info flags for this since:
    a) new definition of column can be fully identical to the old one
       despite the fact that this column is mentioned in MODIFY clause.
    b) even if new column type differs from its old column from metadata
       point of view, it might be identical from storage engine point
       of view (e.g. when ENUM('a','b') is changed to ENUM('a','b',c')).
    c) flags passed to storage engine contain more detailed information
       about nature of changes than those provided from parser.
  */
  for (f_ptr= table->field; (field= *f_ptr); f_ptr++)
  {
    /* Clear marker for renamed or dropped field
    which we are going to set later. */
    field->flags&= ~(FIELD_IS_RENAMED | FIELD_IS_DROPPED);

    /* Use transformed info to evaluate flags for storage engine. */
    uint new_field_index= 0;
    new_field_it.init(alter_info->create_list);
    while ((new_field= new_field_it++))
    {
      if (new_field->field == field)
        break;
      new_field_index++;
    }

    if (new_field)
    {
      /* Field is not dropped. Evaluate changes bitmap for it. */

      /*
        Check if type of column has changed to some incompatible type.
      */
      switch (field->is_equal(new_field))
      {
      case IS_EQUAL_NO:
        /* New column type is incompatible with old one. */
        ha_alter_info->handler_flags|= Alter_inplace_info::ALTER_COLUMN_TYPE;
        break;
      case IS_EQUAL_YES:
        /*
          New column is the same as the old one or the fully compatible with
          it (for example, ENUM('a','b') was changed to ENUM('a','b','c')).
          Such a change if any can ALWAYS be carried out by simply updating
          data-dictionary without even informing storage engine.
          No flag is set in this case.
        */
        break;
      case IS_EQUAL_PACK_LENGTH:
        /*
          New column type differs from the old one, but has compatible packed
          data representation. Depending on storage engine, such a change can
          be carried out by simply updating data dictionary without changing
          actual data (for example, VARCHAR(300) is changed to VARCHAR(400)).
        */
        ha_alter_info->handler_flags|= Alter_inplace_info::
                                         ALTER_COLUMN_EQUAL_PACK_LENGTH;
        break;
      default:
        DBUG_ASSERT(0);
        /* Safety. */
        ha_alter_info->handler_flags|= Alter_inplace_info::ALTER_COLUMN_TYPE;
      }

      bool field_renamed;
      /*
        InnoDB data dictionary is case sensitive so we should use
        string case sensitive comparison between fields.
        Note: strcmp branch is to be removed in future when we fix it
        in InnoDB.
      */
      if (ha_alter_info->create_info->db_type->db_type == DB_TYPE_INNODB)
        field_renamed= strcmp(field->field_name, new_field->field_name);
      else
	field_renamed= my_strcasecmp(system_charset_info, field->field_name,
                                     new_field->field_name);

      /* Check if field was renamed */
      if (field_renamed)
      {
        field->flags|= FIELD_IS_RENAMED;
        ha_alter_info->handler_flags|= Alter_inplace_info::ALTER_COLUMN_NAME;
      }

      /* Check that NULL behavior is same for old and new fields */
      if ((new_field->flags & NOT_NULL_FLAG) !=
          (uint) (field->flags & NOT_NULL_FLAG))
      {
        if (new_field->flags & NOT_NULL_FLAG)
          ha_alter_info->handler_flags|=
            Alter_inplace_info::ALTER_COLUMN_NOT_NULLABLE;
        else
          ha_alter_info->handler_flags|=
            Alter_inplace_info::ALTER_COLUMN_NULLABLE;
      }

      /*
        We do not detect changes to default values in this loop.
        See comment above for more details.
      */

      /*
        Detect changes in column order.
      */
      if (field->field_index != new_field_index)
        ha_alter_info->handler_flags|= Alter_inplace_info::ALTER_COLUMN_ORDER;

      /* Detect changes in storage type of column */
      if (new_field->field_storage_type() != field->field_storage_type())
        ha_alter_info->handler_flags|=
          Alter_inplace_info::ALTER_COLUMN_STORAGE_TYPE;

      /* Detect changes in column format of column */
      if (new_field->column_format() != field->column_format())
        ha_alter_info->handler_flags|=
          Alter_inplace_info::ALTER_COLUMN_COLUMN_FORMAT;
    }
    else
    {
      /*
        Field is not present in new version of table and therefore was dropped.
        Corresponding storage engine flag should be already set.
      */
      DBUG_ASSERT(ha_alter_info->handler_flags & Alter_inplace_info::DROP_COLUMN);
      field->flags|= FIELD_IS_DROPPED;
    }
  }

#ifndef DBUG_OFF
  new_field_it.init(alter_info->create_list);
  while ((new_field= new_field_it++))
  {
    if (! new_field->field)
    {
      /*
        Field is not present in old version of table and therefore was added.
        Again corresponding storage engine flag should be already set.
      */
      DBUG_ASSERT(ha_alter_info->handler_flags & Alter_inplace_info::ADD_COLUMN);
      break;
    }
  }
#endif /* DBUG_OFF */

  /*
    Go through keys and check if the original ones are compatible
    with new table.
  */
  KEY *table_key;
  KEY *table_key_end= table->key_info + table->s->keys;
  KEY *new_key;
  KEY *new_key_end=
    ha_alter_info->key_info_buffer + ha_alter_info->key_count;

  DBUG_PRINT("info", ("index count old: %d  new: %d",
                      table->s->keys, ha_alter_info->key_count));

  /*
    First, we need to handle keys being renamed, otherwise code handling
    dropping/addition of keys might be confused in some situations.
  */
  for (table_key= table->key_info; table_key < table_key_end; table_key++)
    table_key->flags&= ~HA_KEY_RENAMED;
  for (new_key= ha_alter_info->key_info_buffer;
       new_key < new_key_end; new_key++)
    new_key->flags&= ~HA_KEY_RENAMED;

  List_iterator_fast<Alter_rename_key> rename_key_it(alter_info->
                                                     alter_rename_key_list);
  Alter_rename_key *rename_key;

  while ((rename_key= rename_key_it++))
  {
    table_key= find_key_ci(rename_key->old_name, table->key_info, table_key_end);
    new_key= find_key_ci(rename_key->new_name, ha_alter_info->key_info_buffer,
                         new_key_end);

    table_key->flags|= HA_KEY_RENAMED;
    new_key->flags|= HA_KEY_RENAMED;

    if (! has_index_def_changed(alter_info, table_key, new_key))
    {
      /* Key was not modified but still was renamed. */
      ha_alter_info->handler_flags|= Alter_inplace_info::RENAME_INDEX;
      ha_alter_info->add_renamed_key(table_key, new_key);
    }
    else
    {
      /* Key was modified. */
      ha_alter_info->add_modified_key(table_key, new_key);
    }
  }

  /*
    Step through all keys of the old table and search matching new keys.
  */
  for (table_key= table->key_info; table_key < table_key_end; table_key++)
  {
    /* Skip renamed keys. */
    if (table_key->flags & HA_KEY_RENAMED)
      continue;

    new_key= find_key_cs(table_key->name, ha_alter_info->key_info_buffer,
                         new_key_end);

    if (new_key == NULL)
    {
      /* Matching new key not found. This means the key should be dropped. */
      ha_alter_info->add_dropped_key(table_key);
    }
    else if (has_index_def_changed(alter_info, table_key, new_key))
    {
      /* Key was modified. */
      ha_alter_info->add_modified_key(table_key, new_key);
    }
  }

  /*
    Step through all keys of the new table and find matching old keys.
  */
  for (new_key= ha_alter_info->key_info_buffer;
       new_key < new_key_end;
       new_key++)
  {
    /* Skip renamed keys. */
    if (new_key->flags & HA_KEY_RENAMED)
      continue;

    if (! find_key_cs(new_key->name, table->key_info, table_key_end))
    {
      /* Matching old key not found. This means the key should be added. */
      ha_alter_info->add_added_key(new_key);
    }
  }

  /*
    Sort index_add_buffer according to how key_info_buffer is sorted.
    I.e. with primary keys first - see sort_keys().
  */
  my_qsort(ha_alter_info->index_add_buffer,
           ha_alter_info->index_add_count,
           sizeof(uint), (qsort_cmp) compare_uint);

  /* Now let us calculate flags for storage engine API. */

  /* Count all existing candidate keys. */
  for (table_key= table->key_info; table_key < table_key_end; table_key++)
  {
    /*
      Check if key is a candidate key, This key is either already primary key
      or could be promoted to primary key if the original primary key is
      dropped.
      In MySQL one is allowed to create primary key with partial fields (i.e.
      primary key which is not considered candidate). For simplicity we count
      such key as a candidate key here.
    */
    if (((uint) (table_key - table->key_info) == table->s->primary_key) ||
        is_candidate_key(table_key))
      candidate_key_count++;
  }

  /* Figure out what kind of indexes we are dropping. */
  KEY **dropped_key;
  KEY **dropped_key_end= ha_alter_info->index_drop_buffer +
                         ha_alter_info->index_drop_count;

  for (dropped_key= ha_alter_info->index_drop_buffer;
       dropped_key < dropped_key_end; dropped_key++)
  {
    table_key= *dropped_key;

    if (table_key->flags & HA_NOSAME)
    {
      /*
        Unique key. Check for PRIMARY KEY. Also see comment about primary
        and candidate keys above.
      */
      if ((uint) (table_key - table->key_info) == table->s->primary_key)
      {
        ha_alter_info->handler_flags|= Alter_inplace_info::DROP_PK_INDEX;
        candidate_key_count--;
      }
      else
      {
        ha_alter_info->handler_flags|= Alter_inplace_info::DROP_UNIQUE_INDEX;
        if (is_candidate_key(table_key))
          candidate_key_count--;
      }
    }
    else
      ha_alter_info->handler_flags|= Alter_inplace_info::DROP_INDEX;
  }

  /* Now figure out what kind of indexes we are adding. */
  for (uint add_key_idx= 0; add_key_idx < ha_alter_info->index_add_count; add_key_idx++)
  {
    new_key= ha_alter_info->key_info_buffer + ha_alter_info->index_add_buffer[add_key_idx];

    if (new_key->flags & HA_NOSAME)
    {
      bool is_pk= !my_strcasecmp(system_charset_info, new_key->name, primary_key_name);

      if ((!(new_key->flags & HA_KEY_HAS_PART_KEY_SEG) &&
           !(new_key->flags & HA_NULL_PART_KEY)) ||
          is_pk)
      {
        /* Candidate key or primary key! */
        if (candidate_key_count == 0 || is_pk)
          ha_alter_info->handler_flags|= Alter_inplace_info::ADD_PK_INDEX;
        else
          ha_alter_info->handler_flags|= Alter_inplace_info::ADD_UNIQUE_INDEX;
        candidate_key_count++;
      }
      else
      {
        ha_alter_info->handler_flags|= Alter_inplace_info::ADD_UNIQUE_INDEX;
      }
    }
    else
    {
      if (new_key->flags & HA_SPATIAL)
      {
        ha_alter_info->handler_flags|= Alter_inplace_info::ADD_SPATIAL_INDEX;
      }
      else
      {
        ha_alter_info->handler_flags|= Alter_inplace_info::ADD_INDEX;
      }
    }
  }

  DBUG_RETURN(false);
}


/**
  Mark fields participating in newly added indexes in TABLE object which
  corresponds to new version of altered table.

  @param ha_alter_info  Alter_inplace_info describing in-place ALTER.
  @param altered_table  TABLE object for new version of TABLE in which
                        fields should be marked.
*/

static void update_altered_table(const Alter_inplace_info &ha_alter_info,
                                 TABLE *altered_table)
{
  uint field_idx, add_key_idx;
  KEY *key;
  KEY_PART_INFO *end, *key_part;

  /*
    Clear marker for all fields, as we are going to set it only
    for fields which participate in new indexes.
  */
  for (field_idx= 0; field_idx < altered_table->s->fields; ++field_idx)
    altered_table->field[field_idx]->flags&= ~FIELD_IN_ADD_INDEX;

  /*
    Go through array of newly added indexes and mark fields
    participating in them.
  */
  for (add_key_idx= 0; add_key_idx < ha_alter_info.index_add_count;
       add_key_idx++)
  {
    key= ha_alter_info.key_info_buffer +
         ha_alter_info.index_add_buffer[add_key_idx];

    end= key->key_part + key->user_defined_key_parts;
    for (key_part= key->key_part; key_part < end; key_part++)
      altered_table->field[key_part->fieldnr]->flags|= FIELD_IN_ADD_INDEX;
  }
}


/**
  Initialize TABLE::field for the new table with appropriate
  column defaults. Can be default values from TABLE_SHARE or
  function defaults from Create_field.

  @param altered_table  TABLE object for the new version of the table.
  @param create         Create_field containing function defaults.
*/

static void set_column_defaults(TABLE *altered_table,
                                List<Create_field> &create)
{
  // Initialize TABLE::field default values
  restore_record(altered_table, s->default_values);

  List_iterator<Create_field> iter(create);
  for (uint i= 0; i < altered_table->s->fields; ++i)
  {
    const Create_field *definition= iter++;
    if (definition->field == NULL) // this column didn't exist in old table.
      altered_table->field[i]->evaluate_insert_default_function();
  }
}


/**
  Compare two tables to see if their metadata are compatible.
  One table specified by a TABLE instance, the other using Alter_info
  and HA_CREATE_INFO.

  @param[in]  table          The first table.
  @param[in]  alter_info     Alter options, fields and keys for the
                             second table.
  @param[in]  create_info    Create options for the second table.
  @param[out] metadata_equal Result of comparison.

  @retval true   error
  @retval false  success
*/

bool mysql_compare_tables(TABLE *table,
                          Alter_info *alter_info,
                          HA_CREATE_INFO *create_info,
                          bool *metadata_equal)
{
  DBUG_ENTER("mysql_compare_tables");

  uint changes= IS_EQUAL_NO;
  uint key_count;
  List_iterator_fast<Create_field> tmp_new_field_it;
  THD *thd= table->in_use;
  *metadata_equal= false;

  /*
    Create a copy of alter_info.
    To compare definitions, we need to "prepare" the definition - transform it
    from parser output to a format that describes the table layout (all column
    defaults are initialized, duplicate columns are removed). This is done by
    mysql_prepare_create_table.  Unfortunately, mysql_prepare_create_table
    performs its transformations "in-place", that is, modifies the argument.
    Since we would like to keep mysql_compare_tables() idempotent (not altering
    any of the arguments) we create a copy of alter_info here and pass it to
    mysql_prepare_create_table, then use the result to compare the tables, and
    then destroy the copy.
  */
  Alter_info tmp_alter_info(*alter_info, thd->mem_root);
  uint db_options= 0; /* not used */
  KEY *key_info_buffer= NULL;

  /* Create the prepared information. */
  if (mysql_prepare_create_table(thd, create_info,
                                 &tmp_alter_info,
                                 (table->s->tmp_table != NO_TMP_TABLE),
                                 &db_options,
                                 table->file, &key_info_buffer,
                                 &key_count, 0))
    DBUG_RETURN(true);

  /* Some very basic checks. */
  if (table->s->fields != alter_info->create_list.elements ||
      table->s->db_type() != create_info->db_type ||
      table->s->tmp_table ||
      (table->s->row_type != create_info->row_type))
    DBUG_RETURN(false);

  /* Go through fields and check if they are compatible. */
  tmp_new_field_it.init(tmp_alter_info.create_list);
  for (Field **f_ptr= table->field; *f_ptr; f_ptr++)
  {
    Field *field= *f_ptr;
    Create_field *tmp_new_field= tmp_new_field_it++;

    /* Check that NULL behavior is the same. */
    if ((tmp_new_field->flags & NOT_NULL_FLAG) !=
	(uint) (field->flags & NOT_NULL_FLAG))
      DBUG_RETURN(false);

    /*
      mysql_prepare_alter_table() clears HA_OPTION_PACK_RECORD bit when
      preparing description of existing table. In ALTER TABLE it is later
      updated to correct value by create_table_impl() call.
      So to get correct value of this bit in this function we have to
      mimic behavior of create_table_impl().
    */
    if (create_info->row_type == ROW_TYPE_DYNAMIC ||
	(tmp_new_field->flags & BLOB_FLAG) ||
	(tmp_new_field->sql_type == MYSQL_TYPE_VARCHAR &&
	create_info->row_type != ROW_TYPE_FIXED))
      create_info->table_options|= HA_OPTION_PACK_RECORD;

    /* Check if field was renamed */
    if (my_strcasecmp(system_charset_info,
		      field->field_name,
		      tmp_new_field->field_name))
      DBUG_RETURN(false);

    /* Evaluate changes bitmap and send to check_if_incompatible_data() */
    uint field_changes= field->is_equal(tmp_new_field);
    if (field_changes != IS_EQUAL_YES)
      DBUG_RETURN(false);

    changes|= field_changes;
  }

  /* Check if changes are compatible with current handler. */
  if (table->file->check_if_incompatible_data(create_info, changes))
    DBUG_RETURN(false);

  /* Go through keys and check if they are compatible. */
  KEY *table_key;
  KEY *table_key_end= table->key_info + table->s->keys;
  KEY *new_key;
  KEY *new_key_end= key_info_buffer + key_count;

  /* Step through all keys of the first table and search matching keys. */
  for (table_key= table->key_info; table_key < table_key_end; table_key++)
  {
    /* Search a key with the same name. */
    for (new_key= key_info_buffer; new_key < new_key_end; new_key++)
    {
      if (! strcmp(table_key->name, new_key->name))
        break;
    }
    if (new_key >= new_key_end)
      DBUG_RETURN(false);

    /* Check that the key types are compatible. */
    if ((table_key->algorithm != new_key->algorithm) ||
	((table_key->flags & HA_KEYFLAG_MASK) !=
         (new_key->flags & HA_KEYFLAG_MASK)) ||
        (table_key->user_defined_key_parts != new_key->user_defined_key_parts))
      DBUG_RETURN(false);

    /* Check that the key parts remain compatible. */
    KEY_PART_INFO *table_part;
    KEY_PART_INFO *table_part_end= table_key->key_part +
      table_key->user_defined_key_parts;
    KEY_PART_INFO *new_part;
    for (table_part= table_key->key_part, new_part= new_key->key_part;
         table_part < table_part_end;
         table_part++, new_part++)
    {
      /*
	Key definition is different if we are using a different field or
	if the used key part length is different. We know that the fields
        are equal. Comparing field numbers is sufficient.
      */
      if ((table_part->length != new_part->length) ||
          (table_part->fieldnr - 1 != new_part->fieldnr))
        DBUG_RETURN(false);
    }
  }

  /* Step through all keys of the second table and find matching keys. */
  for (new_key= key_info_buffer; new_key < new_key_end; new_key++)
  {
    /* Search a key with the same name. */
    for (table_key= table->key_info; table_key < table_key_end; table_key++)
    {
      if (! strcmp(table_key->name, new_key->name))
        break;
    }
    if (table_key >= table_key_end)
      DBUG_RETURN(false);
  }

  *metadata_equal= true; // Tables are compatible
  DBUG_RETURN(false);
}


/*
  Manages enabling/disabling of indexes for ALTER TABLE

  SYNOPSIS
    alter_table_manage_keys()
      table                  Target table
      indexes_were_disabled  Whether the indexes of the from table
                             were disabled
      keys_onoff             ENABLE | DISABLE | LEAVE_AS_IS

  RETURN VALUES
    FALSE  OK
    TRUE   Error
*/

static
bool alter_table_manage_keys(TABLE *table, int indexes_were_disabled,
                             Alter_info::enum_enable_or_disable keys_onoff)
{
  int error= 0;
  DBUG_ENTER("alter_table_manage_keys");
  DBUG_PRINT("enter", ("table=%p were_disabled=%d on_off=%d",
             table, indexes_were_disabled, keys_onoff));

  switch (keys_onoff) {
  case Alter_info::ENABLE:
    error= table->file->ha_enable_indexes(HA_KEY_SWITCH_NONUNIQ_SAVE);
    break;
  case Alter_info::LEAVE_AS_IS:
    if (!indexes_were_disabled)
      break;
    /* fall-through: disabled indexes */
  case Alter_info::DISABLE:
    error= table->file->ha_disable_indexes(HA_KEY_SWITCH_NONUNIQ_SAVE);
  }

  if (error == HA_ERR_WRONG_COMMAND)
  {
    push_warning_printf(current_thd, Sql_condition::SL_NOTE,
                        ER_ILLEGAL_HA, ER(ER_ILLEGAL_HA),
                        table->s->table_name.str);
    error= 0;
  } else if (error)
    table->file->print_error(error, MYF(0));

  DBUG_RETURN(error);
}


/**
  Check if the pending ALTER TABLE operations support the in-place
  algorithm based on restrictions in the SQL layer or given the
  nature of the operations themselves. If in-place isn't supported,
  it won't be necessary to check with the storage engine.

  @param table        The original TABLE.
  @param create_info  Information from the parsing phase about new
                      table properties.
  @param alter_info   Data related to detected changes.

  @return false       In-place is possible, check with storage engine.
  @return true        Incompatible operations, must use table copy.
*/

static bool is_inplace_alter_impossible(TABLE *table,
                                        HA_CREATE_INFO *create_info,
                                        const Alter_info *alter_info)
{
  DBUG_ENTER("is_inplace_alter_impossible");

  /* At the moment we can't handle altering temporary tables without a copy. */
  if (table->s->tmp_table)
    DBUG_RETURN(true);

  /*
    For the ALTER TABLE tbl_name ORDER BY ... we always use copy
    algorithm. In theory, this operation can be done in-place by some
    engine, but since a) no current engine does this and b) our current
    API lacks infrastructure for passing information about table ordering
    to storage engine we simply always do copy now.

    ENABLE/DISABLE KEYS is a MyISAM/Heap specific operation that is
    not supported for in-place in combination with other operations.
    Alone, it will be done by simple_rename_or_index_change().
  */
  if (alter_info->flags & (Alter_info::ALTER_ORDER |
                           Alter_info::ALTER_KEYS_ONOFF))
    DBUG_RETURN(true);

  /*
    If the table engine is changed explicitly (using ENGINE clause)
    or implicitly (e.g. when non-partitioned table becomes
    partitioned) a regular alter table (copy) needs to be
    performed.
  */
  if (create_info->db_type != table->s->db_type())
    DBUG_RETURN(true);

  /*
    There was a bug prior to mysql-4.0.25. Number of null fields was
    calculated incorrectly. As a result frm and data files gets out of
    sync after fast alter table. There is no way to determine by which
    mysql version (in 4.0 and 4.1 branches) table was created, thus we
    disable fast alter table for all tables created by mysql versions
    prior to 5.0 branch.
    See BUG#6236.
  */
  if (!table->s->mysql_version)
    DBUG_RETURN(true);

  DBUG_RETURN(false);
}


/**
  Perform in-place alter table.

  @param thd                Thread handle.
  @param table_list         TABLE_LIST for the table to change.
  @param table              The original TABLE.
  @param altered_table      TABLE object for new version of the table.
  @param ha_alter_info      Structure describing ALTER TABLE to be carried
                            out and serving as a storage place for data
                            used during different phases.
  @param inplace_supported  Enum describing the locking requirements.
  @param target_mdl_request Metadata request/lock on the target table name.
  @param alter_ctx          ALTER TABLE runtime context.

  @retval   true              Error
  @retval   false             Success

  @note
    If mysql_alter_table does not need to copy the table, it is
    either an alter table where the storage engine does not
    need to know about the change, only the frm will change,
    or the storage engine supports performing the alter table
    operation directly, in-place without mysql having to copy
    the table.

  @note This function frees the TABLE object associated with the new version of
        the table and removes the .FRM file for it in case of both success and
        failure.
*/

static bool mysql_inplace_alter_table(THD *thd,
                                      TABLE_LIST *table_list,
                                      TABLE *table,
                                      TABLE *altered_table,
                                      Alter_inplace_info *ha_alter_info,
                                      enum_alter_inplace_result inplace_supported,
                                      MDL_request *target_mdl_request,
                                      Alter_table_ctx *alter_ctx)
{
  Open_table_context ot_ctx(thd, MYSQL_OPEN_REOPEN);
  handlerton *db_type= table->s->db_type();
  MDL_ticket *mdl_ticket= table->mdl_ticket;
  HA_CREATE_INFO *create_info= ha_alter_info->create_info;
  Alter_info *alter_info= ha_alter_info->alter_info;
  bool reopen_tables= false;

  DBUG_ENTER("mysql_inplace_alter_table");

  /*
    Upgrade to EXCLUSIVE lock if:
    - This is requested by the storage engine
    - Or the storage engine needs exclusive lock for just the prepare
      phase
    - Or requested by the user

    Note that we handle situation when storage engine needs exclusive
    lock for prepare phase under LOCK TABLES in the same way as when
    exclusive lock is required for duration of the whole statement.
  */
  if (inplace_supported == HA_ALTER_INPLACE_EXCLUSIVE_LOCK ||
      ((inplace_supported == HA_ALTER_INPLACE_SHARED_LOCK_AFTER_PREPARE ||
        inplace_supported == HA_ALTER_INPLACE_NO_LOCK_AFTER_PREPARE) &&
       (thd->locked_tables_mode == LTM_LOCK_TABLES ||
        thd->locked_tables_mode == LTM_PRELOCKED_UNDER_LOCK_TABLES)) ||
       alter_info->requested_lock == Alter_info::ALTER_TABLE_LOCK_EXCLUSIVE)
  {
    if (wait_while_table_is_used(thd, table, HA_EXTRA_FORCE_REOPEN))
      goto cleanup;
    /*
      Get rid of all TABLE instances belonging to this thread
      except one to be used for in-place ALTER TABLE.

      This is mostly needed to satisfy InnoDB assumptions/asserts.
    */
    close_all_tables_for_name(thd, table->s, alter_ctx->is_table_renamed(),
                              table);
    /*
      If we are under LOCK TABLES we will need to reopen tables which we
      just have closed in case of error.
    */
    reopen_tables= true;
  }
  else if (inplace_supported == HA_ALTER_INPLACE_SHARED_LOCK_AFTER_PREPARE ||
           inplace_supported == HA_ALTER_INPLACE_NO_LOCK_AFTER_PREPARE)
  {
    /*
      Storage engine has requested exclusive lock only for prepare phase
      and we are not under LOCK TABLES.
      Don't mark TABLE_SHARE as old in this case, as this won't allow opening
      of table by other threads during main phase of in-place ALTER TABLE.
    */
    if (thd->mdl_context.upgrade_shared_lock(table->mdl_ticket, MDL_EXCLUSIVE,
                                             thd->variables.lock_wait_timeout))
      goto cleanup;

    tdc_remove_table(thd, TDC_RT_REMOVE_NOT_OWN_KEEP_SHARE,
                     table->s->db.str, table->s->table_name.str,
                     false);
  }

  /*
    Upgrade to SHARED_NO_WRITE lock if:
    - The storage engine needs writes blocked for the whole duration
    - Or this is requested by the user
    Note that under LOCK TABLES, we will already have SHARED_NO_READ_WRITE.
  */
  if ((inplace_supported == HA_ALTER_INPLACE_SHARED_LOCK ||
       alter_info->requested_lock == Alter_info::ALTER_TABLE_LOCK_SHARED) &&
      thd->mdl_context.upgrade_shared_lock(table->mdl_ticket,
                                           MDL_SHARED_NO_WRITE,
                                           thd->variables.lock_wait_timeout))
  {
    goto cleanup;
  }

  // It's now safe to take the table level lock.
  if (lock_tables(thd, table_list, alter_ctx->tables_opened, 0))
    goto cleanup;

  DEBUG_SYNC(thd, "alter_table_inplace_after_lock_upgrade");
  THD_STAGE_INFO(thd, stage_alter_inplace_prepare);

  switch (inplace_supported) {
  case HA_ALTER_ERROR:
  case HA_ALTER_INPLACE_NOT_SUPPORTED:
    DBUG_ASSERT(0);
    // fall through
  case HA_ALTER_INPLACE_NO_LOCK:
  case HA_ALTER_INPLACE_NO_LOCK_AFTER_PREPARE:
    switch (alter_info->requested_lock) {
    case Alter_info::ALTER_TABLE_LOCK_DEFAULT:
    case Alter_info::ALTER_TABLE_LOCK_NONE:
      ha_alter_info->online= true;
      break;
    case Alter_info::ALTER_TABLE_LOCK_SHARED:
    case Alter_info::ALTER_TABLE_LOCK_EXCLUSIVE:
      break;
    }
    break;
  case HA_ALTER_INPLACE_EXCLUSIVE_LOCK:
  case HA_ALTER_INPLACE_SHARED_LOCK_AFTER_PREPARE:
  case HA_ALTER_INPLACE_SHARED_LOCK:
    break;
  }

  if (table->file->ha_prepare_inplace_alter_table(altered_table,
                                                  ha_alter_info))
  {
    goto rollback;
  }

  /*
    Downgrade the lock if storage engine has told us that exclusive lock was
    necessary only for prepare phase (unless we are not under LOCK TABLES) and
    user has not explicitly requested exclusive lock.
  */
  if ((inplace_supported == HA_ALTER_INPLACE_SHARED_LOCK_AFTER_PREPARE ||
       inplace_supported == HA_ALTER_INPLACE_NO_LOCK_AFTER_PREPARE) &&
      !(thd->locked_tables_mode == LTM_LOCK_TABLES ||
        thd->locked_tables_mode == LTM_PRELOCKED_UNDER_LOCK_TABLES) &&
      (alter_info->requested_lock != Alter_info::ALTER_TABLE_LOCK_EXCLUSIVE))
  {
    /* If storage engine or user requested shared lock downgrade to SNW. */
    if (inplace_supported == HA_ALTER_INPLACE_SHARED_LOCK_AFTER_PREPARE ||
        alter_info->requested_lock == Alter_info::ALTER_TABLE_LOCK_SHARED)
      table->mdl_ticket->downgrade_lock(MDL_SHARED_NO_WRITE);
    else
    {
      DBUG_ASSERT(inplace_supported == HA_ALTER_INPLACE_NO_LOCK_AFTER_PREPARE);
      table->mdl_ticket->downgrade_lock(MDL_SHARED_UPGRADABLE);
    }
  }

  DEBUG_SYNC(thd, "alter_table_inplace_after_lock_downgrade");
  THD_STAGE_INFO(thd, stage_alter_inplace);

  if (table->file->ha_inplace_alter_table(altered_table,
                                          ha_alter_info))
  {
    goto rollback;
  }

  // Upgrade to EXCLUSIVE before commit.
  if (wait_while_table_is_used(thd, table, HA_EXTRA_PREPARE_FOR_RENAME))
    goto rollback;

  /*
    If we are killed after this point, we should ignore and continue.
    We have mostly completed the operation at this point, there should
    be no long waits left.
  */

  DBUG_EXECUTE_IF("alter_table_rollback_new_index", {
      table->file->ha_commit_inplace_alter_table(altered_table,
                                                 ha_alter_info,
                                                 false);
      my_error(ER_UNKNOWN_ERROR, MYF(0));
      goto cleanup;
    });

  DEBUG_SYNC(thd, "alter_table_inplace_before_commit");
  THD_STAGE_INFO(thd, stage_alter_inplace_commit);

  if (table->file->ha_commit_inplace_alter_table(altered_table,
                                                 ha_alter_info,
                                                 true))
  {
    goto rollback;
  }

  close_all_tables_for_name(thd, table->s, alter_ctx->is_table_renamed(), NULL);
  table_list->table= table= NULL;
  close_temporary_table(thd, altered_table, true, false);

  /*
    Replace the old .FRM with the new .FRM, but keep the old name for now.
    Rename to the new name (if needed) will be handled separately below.
  */
  if (mysql_rename_table(db_type, alter_ctx->new_db, alter_ctx->tmp_name,
                         alter_ctx->db, alter_ctx->alias,
                         FN_FROM_IS_TMP | NO_HA_TABLE))
  {
    // Since changes were done in-place, we can't revert them.
    (void) quick_rm_table(thd, db_type,
                          alter_ctx->new_db, alter_ctx->tmp_name,
                          FN_IS_TMP | NO_HA_TABLE);
    DBUG_RETURN(true);
  }

  table_list->mdl_request.ticket= mdl_ticket;
  if (open_table(thd, table_list, &ot_ctx))
    DBUG_RETURN(true);

  /*
    Tell the handler that the changed frm is on disk and table
    has been re-opened
  */
  table_list->table->file->ha_notify_table_changed();

  /*
    We might be going to reopen table down on the road, so we have to
    restore state of the TABLE object which we used for obtaining of
    handler object to make it usable for later reopening.
  */
  close_thread_table(thd, &thd->open_tables);
  table_list->table= NULL;

  // Rename altered table if requested.
  if (alter_ctx->is_table_renamed())
  {
    // Remove TABLE and TABLE_SHARE for old name from TDC.
    tdc_remove_table(thd, TDC_RT_REMOVE_ALL,
                     alter_ctx->db, alter_ctx->table_name, false);

    if (mysql_rename_table(db_type, alter_ctx->db, alter_ctx->table_name,
                           alter_ctx->new_db, alter_ctx->new_alias, 0))
    {
      /*
        If the rename fails we will still have a working table
        with the old name, but with other changes applied.
      */
      DBUG_RETURN(true);
    }
    if (change_trigger_table_name(thd,
                                  alter_ctx->db,
                                  alter_ctx->alias,
                                  alter_ctx->table_name,
                                  alter_ctx->new_db,
                                  alter_ctx->new_alias))
    {
      /*
        If the rename of trigger files fails, try to rename the table
        back so we at least have matching table and trigger files.
      */
      (void) mysql_rename_table(db_type,
                                alter_ctx->new_db, alter_ctx->new_alias,
                                alter_ctx->db, alter_ctx->alias, NO_FK_CHECKS);
      DBUG_RETURN(true);
    }
  }

  DBUG_RETURN(false);

 rollback:
  table->file->ha_commit_inplace_alter_table(altered_table,
                                             ha_alter_info,
                                             false);
 cleanup:
  if (reopen_tables)
  {
    /* Close the only table instance which is still around. */
    close_all_tables_for_name(thd, table->s, alter_ctx->is_table_renamed(), NULL);
    if (thd->locked_tables_list.reopen_tables(thd))
      thd->locked_tables_list.unlink_all_closed_tables(thd, NULL, 0);
    /* QQ; do something about metadata locks ? */
  }
  close_temporary_table(thd, altered_table, true, false);
  // Delete temporary .frm/.par
  (void) quick_rm_table(thd, create_info->db_type, alter_ctx->new_db,
                        alter_ctx->tmp_name, FN_IS_TMP | NO_HA_TABLE);
  DBUG_RETURN(true);
}

/**
  maximum possible length for certain blob types.

  @param[in]      type        Blob type (e.g. MYSQL_TYPE_TINY_BLOB)

  @return
    length
*/

static uint
blob_length_by_type(enum_field_types type)
{
  switch (type)
  {
  case MYSQL_TYPE_TINY_BLOB:
    return 255;
  case MYSQL_TYPE_BLOB:
    return 65535;
  case MYSQL_TYPE_MEDIUM_BLOB:
    return 16777215;
  case MYSQL_TYPE_LONG_BLOB:
    return 4294967295U;
  default:
    DBUG_ASSERT(0); // we should never go here
    return 0;
  }
}


/**
  Convert the old temporal data types to the new temporal
  type format for ADD/CHANGE COLUMN, ADD INDEXES and ALTER
  FORCE ALTER operation.

  @param thd                Thread context.
  @param alter_info         Alter info parameters.

  @retval true              Error.
  @retval false             Either the old temporal data types
                            are not present or they are present
                            and have been successfully upgraded.
*/

static bool
upgrade_old_temporal_types(THD *thd, Alter_info *alter_info)
{
  bool old_temporal_type_present= false;

  DBUG_ENTER("upgrade_old_temporal_types");

  if (!((alter_info->flags & Alter_info::ALTER_ADD_COLUMN) ||
      (alter_info->flags & Alter_info::ALTER_ADD_INDEX) ||
      (alter_info->flags & Alter_info::ALTER_CHANGE_COLUMN) ||
      (alter_info->flags & Alter_info::ALTER_RECREATE)))
    DBUG_RETURN(false);

  /*
    Upgrade the old temporal types if any, for ADD/CHANGE COLUMN/
    ADD INDEXES and FORCE ALTER operation.
  */
  Create_field *def;
  List_iterator<Create_field> create_it(alter_info->create_list);

  while ((def= create_it++))
  {
    // Check if any old temporal type is present.
    if ((def->sql_type == MYSQL_TYPE_TIME) ||
        (def->sql_type == MYSQL_TYPE_DATETIME) ||
        (def->sql_type == MYSQL_TYPE_TIMESTAMP))
    {
       old_temporal_type_present= true;
       break;
    }
  }

  // Upgrade is not required since there are no old temporal types.
  if (!old_temporal_type_present)
    DBUG_RETURN(false);

  // Upgrade old temporal types to the new temporal types.
  create_it.rewind();
  while ((def= create_it++))
  {
    enum  enum_field_types sql_type;
    Item *default_value= def->def, *update_value= NULL;

    /*
       Set CURRENT_TIMESTAMP as default/update value based on
       the unireg_check value.
    */

    if ((def->sql_type == MYSQL_TYPE_DATETIME ||
         def->sql_type == MYSQL_TYPE_TIMESTAMP)
        && (def->unireg_check != Field::NONE))
    {
      Item_func_now_local *now = new (thd->mem_root) Item_func_now_local(0);
      if (!now)
        DBUG_RETURN(true);

      if (def->unireg_check == Field::TIMESTAMP_DN_FIELD)
        default_value= now;
      else if (def->unireg_check == Field::TIMESTAMP_UN_FIELD)
        update_value= now;
      else if (def->unireg_check == Field::TIMESTAMP_DNUN_FIELD)
      {
        update_value= now;
        default_value= now;
      }
    }

    switch (def->sql_type)
    {
    case MYSQL_TYPE_TIME:
        sql_type= MYSQL_TYPE_TIME2;
        break;
    case MYSQL_TYPE_DATETIME:
        sql_type= MYSQL_TYPE_DATETIME2;
        break;
    case MYSQL_TYPE_TIMESTAMP:
        sql_type= MYSQL_TYPE_TIMESTAMP2;
        break;
    default:
      continue;
    }

    // Replace the old temporal field with the new temporal field.
    Create_field *temporal_field= NULL;
    if (!(temporal_field= new (thd->mem_root) Create_field()) ||
        temporal_field->init(thd, def->field_name, sql_type, NULL, NULL,
                             (def->flags & NOT_NULL_FLAG), default_value,
                             update_value, &def->comment, def->change, NULL,
                             NULL, 0))
      DBUG_RETURN(true);

    temporal_field->field= def->field;
    create_it.replace(temporal_field);
  }

  // Report a NOTE informing about the upgrade.
  push_warning(thd, Sql_condition::SL_NOTE,
               ER_OLD_TEMPORALS_UPGRADED, ER(ER_OLD_TEMPORALS_UPGRADED));
  DBUG_RETURN(false);
}


/**
  Prepare column and key definitions for CREATE TABLE in ALTER TABLE.

  This function transforms parse output of ALTER TABLE - lists of
  columns and keys to add, drop or modify into, essentially,
  CREATE TABLE definition - a list of columns and keys of the new
  table. While doing so, it also performs some (bug not all)
  semantic checks.

  This function is invoked when we know that we're going to
  perform ALTER TABLE via a temporary table -- i.e. in-place ALTER TABLE
  is not possible, perhaps because the ALTER statement contains
  instructions that require change in table data, not only in
  table definition or indexes.

  @param[in,out]  thd         thread handle. Used as a memory pool
                              and source of environment information.
  @param[in]      table       the source table, open and locked
                              Used as an interface to the storage engine
                              to acquire additional information about
                              the original table.
  @param[in,out]  create_info A blob with CREATE/ALTER TABLE
                              parameters
  @param[in,out]  alter_info  Another blob with ALTER/CREATE parameters.
                              Originally create_info was used only in
                              CREATE TABLE and alter_info only in ALTER TABLE.
                              But since ALTER might end-up doing CREATE,
                              this distinction is gone and we just carry
                              around two structures.
  @param[in,out]  alter_ctx   Runtime context for ALTER TABLE.

  @return
    Fills various create_info members based on information retrieved
    from the storage engine.
    Sets create_info->varchar if the table has a VARCHAR column.
    Prepares alter_info->create_list and alter_info->key_list with
    columns and keys of the new table.
  @retval TRUE   error, out of memory or a semantical error in ALTER
                 TABLE instructions
  @retval FALSE  success
*/

bool
mysql_prepare_alter_table(THD *thd, TABLE *table,
                          HA_CREATE_INFO *create_info,
                          Alter_info *alter_info,
                          Alter_table_ctx *alter_ctx)
{
  /* New column definitions are added here */
  List<Create_field> new_create_list;
  /* New key definitions are added here */
  List<Key> new_key_list;
  /*
    Alter_info::alter_rename_key_list is also used by fill_alter_inplace_info()
    call. So this function should not modify original list but rather work with
    its copy.
  */
  List<Alter_rename_key> rename_key_list(alter_info->alter_rename_key_list,
                                         thd->mem_root);
  List_iterator<Alter_drop> drop_it(alter_info->drop_list);
  List_iterator<Create_field> def_it(alter_info->create_list);
  List_iterator<Alter_column> alter_it(alter_info->alter_list);
  List_iterator<Key> key_it(alter_info->key_list);
  List_iterator<Create_field> find_it(new_create_list);
  List_iterator<Create_field> field_it(new_create_list);
  List<Key_part_spec> key_parts;
  uint db_create_options= (table->s->db_create_options
                           & ~(HA_OPTION_PACK_RECORD));
  uint used_fields= create_info->used_fields;
  KEY *key_info=table->key_info;
  bool rc= TRUE;

  DBUG_ENTER("mysql_prepare_alter_table");

  create_info->varchar= FALSE;
  /* Let new create options override the old ones */
  if (!(used_fields & HA_CREATE_USED_MIN_ROWS))
    create_info->min_rows= table->s->min_rows;
  if (!(used_fields & HA_CREATE_USED_MAX_ROWS))
    create_info->max_rows= table->s->max_rows;
  if (!(used_fields & HA_CREATE_USED_AVG_ROW_LENGTH))
    create_info->avg_row_length= table->s->avg_row_length;
  if (!(used_fields & HA_CREATE_USED_DEFAULT_CHARSET))
    create_info->default_table_charset= table->s->table_charset;
  if (!(used_fields & HA_CREATE_USED_AUTO) && table->found_next_number_field)
  {
    /* Table has an autoincrement, copy value to new table */
    table->file->info(HA_STATUS_AUTO);
    create_info->auto_increment_value= table->file->stats.auto_increment_value;
  }
  if (!(used_fields & HA_CREATE_USED_KEY_BLOCK_SIZE))
    create_info->key_block_size= table->s->key_block_size;

  if (!(used_fields & HA_CREATE_USED_STATS_SAMPLE_PAGES))
    create_info->stats_sample_pages= table->s->stats_sample_pages;

  if (!(used_fields & HA_CREATE_USED_STATS_AUTO_RECALC))
    create_info->stats_auto_recalc= table->s->stats_auto_recalc;

  if (!create_info->tablespace)
    create_info->tablespace= table->s->tablespace;

  if (create_info->storage_media == HA_SM_DEFAULT)
    create_info->storage_media= table->s->default_storage_media;

  restore_record(table, s->default_values);     // Empty record for DEFAULT
  Create_field *def;

  /*
    First collect all fields from table which isn't in drop_list
  */
  Field **f_ptr,*field;
  for (f_ptr=table->field ; (field= *f_ptr) ; f_ptr++)
  {
    if (field->type() == MYSQL_TYPE_STRING)
      create_info->varchar= TRUE;
    /* Check if field should be dropped */
    Alter_drop *drop;
    drop_it.rewind();
    while ((drop=drop_it++))
    {
      if (drop->type == Alter_drop::COLUMN &&
	  !my_strcasecmp(system_charset_info,field->field_name, drop->name))
      {
	/* Reset auto_increment value if it was dropped */
	if (MTYP_TYPENR(field->unireg_check) == Field::NEXT_NUMBER &&
	    !(used_fields & HA_CREATE_USED_AUTO))
	{
	  create_info->auto_increment_value=0;
	  create_info->used_fields|=HA_CREATE_USED_AUTO;
	}
	break;
      }
    }
    if (drop)
    {
      drop_it.remove();
      continue;
    }
    /* Check if field is changed */
    def_it.rewind();
    while ((def=def_it++))
    {
      if (def->change &&
	  !my_strcasecmp(system_charset_info,field->field_name, def->change))
	break;
    }
    if (def)
    {						// Field is changed
      def->field=field;
      /*
        Add column being updated to the list of new columns.
        Note that columns with AFTER clauses are added to the end
        of the list for now. Their positions will be corrected later.
      */
      new_create_list.push_back(def);
      if (!def->after)
      {
        /*
          If this ALTER TABLE doesn't have an AFTER clause for the modified
          column then remove this column from the list of columns to be
          processed. So later we can iterate over the columns remaining
          in this list and process modified columns with AFTER clause or
          add new columns.
        */
        def_it.remove();
      }
    }
    else
    {
      /*
        This field was not dropped and not changed, add it to the list
        for the new table.
      */
      def= new Create_field(field, field);
      new_create_list.push_back(def);
      alter_it.rewind();			// Change default if ALTER
      Alter_column *alter;
      while ((alter=alter_it++))
      {
	if (!my_strcasecmp(system_charset_info,field->field_name, alter->name))
	  break;
      }
      if (alter)
      {
	if (def->flags & BLOB_FLAG)
	{
	  my_error(ER_BLOB_CANT_HAVE_DEFAULT, MYF(0), def->change);
          goto err;
	}

	if ((def->def=alter->def))              // Use new default
        {
          def->flags&= ~NO_DEFAULT_VALUE_FLAG;
          /*
            The defaults are explicitly altered for the TIMESTAMP/DATETIME
            field, through SET DEFAULT. Hence, set the unireg check
            appropriately.
          */
          if (real_type_with_now_as_default(def->sql_type))
          {
            if (def->unireg_check == Field::TIMESTAMP_DNUN_FIELD)
              def->unireg_check= Field::TIMESTAMP_UN_FIELD;
            else if (def->unireg_check == Field::TIMESTAMP_DN_FIELD)
              def->unireg_check= Field::NONE;
          }
        }
        else
          def->flags|= NO_DEFAULT_VALUE_FLAG;

	alter_it.remove();
      }
    }
  }
  def_it.rewind();
  while ((def=def_it++))			// Add new columns
  {
    if (def->change && ! def->field)
    {
      my_error(ER_BAD_FIELD_ERROR, MYF(0), def->change, table->s->table_name.str);
      goto err;
    }
    /*
      Check that the DATE/DATETIME not null field we are going to add is
      either has a default value or the '0000-00-00' is allowed by the
      set sql mode.
      If the '0000-00-00' value isn't allowed then raise the error_if_not_empty
      flag to allow ALTER TABLE only if the table to be altered is empty.
    */
    if ((def->sql_type == MYSQL_TYPE_DATE ||
         def->sql_type == MYSQL_TYPE_NEWDATE ||
         def->sql_type == MYSQL_TYPE_DATETIME ||
         def->sql_type == MYSQL_TYPE_DATETIME2) &&
         !alter_ctx->datetime_field &&
         !(~def->flags & (NO_DEFAULT_VALUE_FLAG | NOT_NULL_FLAG)) &&
         thd->is_strict_mode())
    {
        alter_ctx->datetime_field= def;
        alter_ctx->error_if_not_empty= true;
    }
    if (!def->after)
      new_create_list.push_back(def);
    else
    {
      Create_field *find;
      if (def->change)
      {
        find_it.rewind();
        /*
          For columns being modified with AFTER clause we should first remove
          these columns from the list and then add them back at their correct
          positions.
        */
        while ((find=find_it++))
        {
          /*
            Create_fields representing changed columns are added directly
            from Alter_info::create_list to new_create_list. We can therefore
            safely use pointer equality rather than name matching here.
            This prevents removing the wrong column in case of column rename.
          */
          if (find == def)
          {
            find_it.remove();
            break;
          }
        }
      }
      if (def->after == first_keyword)
        new_create_list.push_front(def);
      else
      {
        find_it.rewind();
        while ((find=find_it++))
        {
          if (!my_strcasecmp(system_charset_info, def->after, find->field_name))
            break;
        }
        if (!find)
        {
          my_error(ER_BAD_FIELD_ERROR, MYF(0), def->after, table->s->table_name.str);
          goto err;
        }
        find_it.after(def);			// Put column after this
      }
    }
  }
  if (alter_info->alter_list.elements)
  {
    my_error(ER_BAD_FIELD_ERROR, MYF(0),
             alter_info->alter_list.head()->name, table->s->table_name.str);
    goto err;
  }
  if (!new_create_list.elements)
  {
    my_message(ER_CANT_REMOVE_ALL_FIELDS, ER(ER_CANT_REMOVE_ALL_FIELDS),
               MYF(0));
    goto err;
  }

  /*
    Collect all keys which isn't in drop list. Add only those
    for which some fields exists.
  */

  for (uint i=0 ; i < table->s->keys ; i++,key_info++)
  {
    const char *key_name= key_info->name;
    bool index_column_dropped= false;
    Alter_drop *drop;
    drop_it.rewind();
    while ((drop=drop_it++))
    {
      if (drop->type == Alter_drop::KEY &&
	  !my_strcasecmp(system_charset_info,key_name, drop->name))
	break;
    }
    if (drop)
    {
      drop_it.remove();
      continue;
    }

    KEY_PART_INFO *key_part= key_info->key_part;
    key_parts.empty();
    for (uint j=0 ; j < key_info->user_defined_key_parts ; j++,key_part++)
    {
      if (!key_part->field)
	continue;				// Wrong field (from UNIREG)
      const char *key_part_name=key_part->field->field_name;
      Create_field *cfield;
      field_it.rewind();
      while ((cfield=field_it++))
      {
	if (cfield->change)
	{
	  if (!my_strcasecmp(system_charset_info, key_part_name,
			     cfield->change))
	    break;
	}
	else if (!my_strcasecmp(system_charset_info,
				key_part_name, cfield->field_name))
	  break;
      }
      if (!cfield)
      {
        /*
           We are dropping a column associated with an index.
        */
        index_column_dropped= true;
	continue;				// Field is removed
      }
      uint key_part_length=key_part->length;
      if (cfield->field)			// Not new field
      {
        /*
          If the field can't have only a part used in a key according to its
          new type, or should not be used partially according to its
          previous type, or the field length is less than the key part
          length, unset the key part length.

          We also unset the key part length if it is the same as the
          old field's length, so the whole new field will be used.

          BLOBs may have cfield->length == 0, which is why we test it before
          checking whether cfield->length < key_part_length (in chars).
          
          In case of TEXTs we check the data type maximum length *in bytes*
          to key part length measured *in characters* (i.e. key_part_length
          devided to mbmaxlen). This is because it's OK to have:
          CREATE TABLE t1 (a tinytext, key(a(254)) character set utf8);
          In case of this example:
          - data type maximum length is 255.
          - key_part_length is 1016 (=254*4, where 4 is mbmaxlen)
         */
        if (!Field::type_can_have_key_part(cfield->field->type()) ||
            !Field::type_can_have_key_part(cfield->sql_type) ||
            /* spatial keys can't have sub-key length */
            (key_info->flags & HA_SPATIAL) ||
            (cfield->field->field_length == key_part_length &&
             !f_is_blob(key_part->key_type)) ||
            (cfield->length && (((cfield->sql_type >= MYSQL_TYPE_TINY_BLOB &&
                                  cfield->sql_type <= MYSQL_TYPE_BLOB) ? 
                                blob_length_by_type(cfield->sql_type) :
                                cfield->length) <
	     key_part_length / key_part->field->charset()->mbmaxlen)))
	  key_part_length= 0;			// Use whole field
      }
      key_part_length /= key_part->field->charset()->mbmaxlen;
      key_parts.push_back(new Key_part_spec(cfield->field_name,
                                            strlen(cfield->field_name),
					    key_part_length));
    }
    if (key_parts.elements)
    {
      KEY_CREATE_INFO key_create_info;
      Key *key;
      enum Key::Keytype key_type;
      memset(&key_create_info, 0, sizeof(key_create_info));

      /* If this index is to stay in the table check if it has to be renamed. */
      List_iterator<Alter_rename_key> rename_key_it(rename_key_list);
      Alter_rename_key *rename_key;

      while ((rename_key= rename_key_it++))
      {
        if (! my_strcasecmp(system_charset_info, key_name,
                            rename_key->old_name))
        {
          if (! my_strcasecmp(system_charset_info, key_name,
                              primary_key_name))
          {
            my_error(ER_WRONG_NAME_FOR_INDEX, MYF(0), rename_key->old_name);
            goto err;
          }
          else if (! my_strcasecmp(system_charset_info, rename_key->new_name,
                                   primary_key_name))
          {
            my_error(ER_WRONG_NAME_FOR_INDEX, MYF(0), rename_key->new_name);
            goto err;
          }

          key_name= rename_key->new_name;
          rename_key_it.remove();
          break;
        }
      }

      key_create_info.algorithm= key_info->algorithm;
      if (key_info->flags & HA_USES_BLOCK_SIZE)
        key_create_info.block_size= key_info->block_size;
      if (key_info->flags & HA_USES_PARSER)
        key_create_info.parser_name= *plugin_name(key_info->parser);
      if (key_info->flags & HA_USES_COMMENT)
        key_create_info.comment= key_info->comment;

      if (key_info->flags & HA_SPATIAL)
        key_type= Key::SPATIAL;
      else if (key_info->flags & HA_NOSAME)
      {
        if (! my_strcasecmp(system_charset_info, key_name, primary_key_name))
          key_type= Key::PRIMARY;
        else
          key_type= Key::UNIQUE;
      }
      else if (key_info->flags & HA_FULLTEXT)
        key_type= Key::FULLTEXT;
      else
        key_type= Key::MULTIPLE;
      
      if (index_column_dropped)
      {
        /*
           We have dropped a column associated with an index,
           this warrants a check for duplicate indexes
        */
        key_create_info.check_for_duplicate_indexes= true;
      }

      key= new Key(key_type, key_name, strlen(key_name),
                   &key_create_info,
                   MY_TEST(key_info->flags & HA_GENERATED_KEY),
                   key_parts);
      new_key_list.push_back(key);
    }
  }
  {
    Key *key;
    while ((key=key_it++))			// Add new keys
    {
      new_key_list.push_back(key);
      if (key->name.str &&
	  !my_strcasecmp(system_charset_info, key->name.str, primary_key_name))
      {
	my_error(ER_WRONG_NAME_FOR_INDEX, MYF(0), key->name.str);
        goto err;
      }
    }
  }

  if (alter_info->drop_list.elements)
  {
    Alter_drop *drop;
    drop_it.rewind();
    while ((drop=drop_it++)) {
      switch (drop->type) {
      case Alter_drop::KEY:
      case Alter_drop::COLUMN:
        my_error(ER_CANT_DROP_FIELD_OR_KEY, MYF(0),
                 alter_info->drop_list.head()->name);
        goto err;
      case Alter_drop::FOREIGN_KEY:
        // Leave the DROP FOREIGN KEY names in the alter_info->drop_list.
        break;
      }
    }
  }
  if (rename_key_list.elements)
  {
    my_error(ER_KEY_DOES_NOT_EXITS, MYF(0), rename_key_list.head()->old_name,
             table->s->table_name.str);
    goto err;
  }

  if (!create_info->comment.str)
  {
    create_info->comment.str= table->s->comment.str;
    create_info->comment.length= table->s->comment.length;
  }

  /* Do not pass the update_create_info through to each partition. */
  if (table->file->ht->db_type == DB_TYPE_PARTITION_DB)
	  create_info->data_file_name = (char*) -1;

  table->file->update_create_info(create_info);
  if ((create_info->table_options &
       (HA_OPTION_PACK_KEYS | HA_OPTION_NO_PACK_KEYS)) ||
      (used_fields & HA_CREATE_USED_PACK_KEYS))
    db_create_options&= ~(HA_OPTION_PACK_KEYS | HA_OPTION_NO_PACK_KEYS);
  if ((create_info->table_options &
       (HA_OPTION_STATS_PERSISTENT | HA_OPTION_NO_STATS_PERSISTENT)) ||
      (used_fields & HA_CREATE_USED_STATS_PERSISTENT))
    db_create_options&= ~(HA_OPTION_STATS_PERSISTENT | HA_OPTION_NO_STATS_PERSISTENT);
  if (create_info->table_options &
      (HA_OPTION_CHECKSUM | HA_OPTION_NO_CHECKSUM))
    db_create_options&= ~(HA_OPTION_CHECKSUM | HA_OPTION_NO_CHECKSUM);
  if (create_info->table_options &
      (HA_OPTION_DELAY_KEY_WRITE | HA_OPTION_NO_DELAY_KEY_WRITE))
    db_create_options&= ~(HA_OPTION_DELAY_KEY_WRITE |
			  HA_OPTION_NO_DELAY_KEY_WRITE);
  create_info->table_options|= db_create_options;

  if (table->s->tmp_table)
    create_info->options|=HA_LEX_CREATE_TMP_TABLE;

  rc= FALSE;
  alter_info->create_list.swap(new_create_list);
  alter_info->key_list.swap(new_key_list);
err:
  DBUG_RETURN(rc);
}


/**
  Get Create_field object for newly created table by its name
  in the old version of table.

  @param alter_info  Alter_info describing newly created table.
  @param old_name    Name of field in old table.

  @returns Pointer to Create_field object, NULL - if field is
           not present in new version of table.
*/

static Create_field *get_field_by_old_name(Alter_info *alter_info,
                                           const char *old_name)
{
  List_iterator_fast<Create_field> new_field_it(alter_info->create_list);
  Create_field *new_field;

  while ((new_field= new_field_it++))
  {
    if (new_field->field &&
        (my_strcasecmp(system_charset_info,
                       new_field->field->field_name,
                       old_name) == 0))
      break;
  }
  return new_field;
}


/** Type of change to foreign key column, */

enum fk_column_change_type
{
  FK_COLUMN_NO_CHANGE, FK_COLUMN_DATA_CHANGE,
  FK_COLUMN_RENAMED, FK_COLUMN_DROPPED
};


/**
  Check that ALTER TABLE's changes on columns of a foreign key are allowed.

  @param[in]   thd              Thread context.
  @param[in]   alter_info       Alter_info describing changes to be done
                                by ALTER TABLE.
  @param[in]   fk_columns       List of columns of the foreign key to check.
  @param[out]  bad_column_name  Name of field on which ALTER TABLE tries to
                                do prohibited operation.

  @note This function takes into account value of @@foreign_key_checks
        setting.

  @retval FK_COLUMN_NO_CHANGE    No significant changes are to be done on
                                 foreign key columns.
  @retval FK_COLUMN_DATA_CHANGE  ALTER TABLE might result in value
                                 change in foreign key column (and
                                 foreign_key_checks is on).
  @retval FK_COLUMN_RENAMED      Foreign key column is renamed.
  @retval FK_COLUMN_DROPPED      Foreign key column is dropped.
*/

static enum fk_column_change_type
fk_check_column_changes(THD *thd, Alter_info *alter_info,
                        List<LEX_STRING> &fk_columns,
                        const char **bad_column_name)
{
  List_iterator_fast<LEX_STRING> column_it(fk_columns);
  LEX_STRING *column;

  *bad_column_name= NULL;

  while ((column= column_it++))
  {
    Create_field *new_field= get_field_by_old_name(alter_info, column->str);

    if (new_field)
    {
      Field *old_field= new_field->field;

      if (my_strcasecmp(system_charset_info, old_field->field_name,
                        new_field->field_name))
      {
        /*
          Copy algorithm doesn't support proper renaming of columns in
          the foreign key yet. At the moment we lack API which will tell
          SE that foreign keys should be updated to use new name of column
          like it happens in case of in-place algorithm.
        */
        *bad_column_name= column->str;
        return FK_COLUMN_RENAMED;
      }

      if ((old_field->is_equal(new_field) == IS_EQUAL_NO) ||
          ((new_field->flags & NOT_NULL_FLAG) &&
           !(old_field->flags & NOT_NULL_FLAG)))
      {
        if (!(thd->variables.option_bits & OPTION_NO_FOREIGN_KEY_CHECKS))
        {
          /*
            Column in a FK has changed significantly. Unless
            foreign_key_checks are off we prohibit this since this
            means values in this column might be changed by ALTER
            and thus referential integrity might be broken,
          */
          *bad_column_name= column->str;
          return FK_COLUMN_DATA_CHANGE;
        }
      }
    }
    else
    {
      /*
        Column in FK was dropped. Most likely this will break
        integrity constraints of InnoDB data-dictionary (and thus
        InnoDB will emit an error), so we prohibit this right away
        even if foreign_key_checks are off.
        This also includes a rare case when another field replaces
        field being dropped since it is easy to break referential
        integrity in this case.
      */
      *bad_column_name= column->str;
      return FK_COLUMN_DROPPED;
    }
  }

  return FK_COLUMN_NO_CHANGE;
}


/**
  Check if ALTER TABLE we are about to execute using COPY algorithm
  is not supported as it might break referential integrity.

  @note If foreign_key_checks is disabled (=0), we allow to break
        referential integrity. But we still disallow some operations
        like dropping or renaming columns in foreign key since they
        are likely to break consistency of InnoDB data-dictionary
        and thus will end-up in error anyway.

  @param[in]  thd          Thread context.
  @param[in]  table        Table to be altered.
  @param[in]  alter_info   Lists of fields, keys to be changed, added
                           or dropped.

  @retval false  Success.
  @retval true   Error, ALTER - tries to do change which is not compatible
                 with foreign key definitions on the table.
*/

static bool fk_check_copy_alter_table(THD *thd, TABLE *table,
                                      Alter_info *alter_info)
{
  List <FOREIGN_KEY_INFO> fk_parent_key_list;
  List <FOREIGN_KEY_INFO> fk_child_key_list;
  FOREIGN_KEY_INFO *f_key;

  DBUG_ENTER("fk_check_copy_alter_table");

  table->file->get_parent_foreign_key_list(thd, &fk_parent_key_list);

  /* OOM when building list. */
  if (thd->is_error())
    DBUG_RETURN(true);

  /*
    Remove from the list all foreign keys in which table participates as
    parent which are to be dropped by this ALTER TABLE. This is possible
    when a foreign key has the same table as child and parent.
  */
  List_iterator<FOREIGN_KEY_INFO> fk_parent_key_it(fk_parent_key_list);

  while ((f_key= fk_parent_key_it++))
  {
    Alter_drop *drop;
    List_iterator_fast<Alter_drop> drop_it(alter_info->drop_list);

    while ((drop= drop_it++))
    {
      /*
        InnoDB treats foreign key names in case-insensitive fashion.
        So we do it here too. For database and table name type of
        comparison used depends on lower-case-table-names setting.
        For l_c_t_n = 0 we use case-sensitive comparison, for
        l_c_t_n > 0 modes case-insensitive comparison is used.
      */
      if ((drop->type == Alter_drop::FOREIGN_KEY) &&
          (my_strcasecmp(system_charset_info, f_key->foreign_id->str,
                         drop->name) == 0) &&
          (my_strcasecmp(table_alias_charset, f_key->foreign_db->str,
                         table->s->db.str) == 0) &&
          (my_strcasecmp(table_alias_charset, f_key->foreign_table->str,
                         table->s->table_name.str) == 0))
        fk_parent_key_it.remove();
    }
  }

  fk_parent_key_it.rewind();
  while ((f_key= fk_parent_key_it++))
  {
    enum fk_column_change_type changes;
    const char *bad_column_name;

    changes= fk_check_column_changes(thd, alter_info,
                                     f_key->referenced_fields,
                                     &bad_column_name);

    switch(changes)
    {
    case FK_COLUMN_NO_CHANGE:
      /* No significant changes. We can proceed with ALTER! */
      break;
    case FK_COLUMN_DATA_CHANGE:
    {
      char buff[NAME_LEN*2+2];
      strxnmov(buff, sizeof(buff)-1, f_key->foreign_db->str, ".",
               f_key->foreign_table->str, NullS);
      my_error(ER_FK_COLUMN_CANNOT_CHANGE_CHILD, MYF(0), bad_column_name,
               f_key->foreign_id->str, buff);
      DBUG_RETURN(true);
    }
    case FK_COLUMN_RENAMED:
      my_error(ER_ALTER_OPERATION_NOT_SUPPORTED_REASON, MYF(0),
               "ALGORITHM=COPY",
               ER(ER_ALTER_OPERATION_NOT_SUPPORTED_REASON_FK_RENAME),
               "ALGORITHM=INPLACE");
      DBUG_RETURN(true);
    case FK_COLUMN_DROPPED:
    {
      char buff[NAME_LEN*2+2];
      strxnmov(buff, sizeof(buff)-1, f_key->foreign_db->str, ".",
               f_key->foreign_table->str, NullS);
      my_error(ER_FK_COLUMN_CANNOT_DROP_CHILD, MYF(0), bad_column_name,
               f_key->foreign_id->str, buff);
      DBUG_RETURN(true);
    }
    default:
      DBUG_ASSERT(0);
    }
  }

  table->file->get_foreign_key_list(thd, &fk_child_key_list);

  /* OOM when building list. */
  if (thd->is_error())
    DBUG_RETURN(true);

  /*
    Remove from the list all foreign keys which are to be dropped
    by this ALTER TABLE.
  */
  List_iterator<FOREIGN_KEY_INFO> fk_key_it(fk_child_key_list);

  while ((f_key= fk_key_it++))
  {
    Alter_drop *drop;
    List_iterator_fast<Alter_drop> drop_it(alter_info->drop_list);

    while ((drop= drop_it++))
    {
      /* Names of foreign keys in InnoDB are case-insensitive. */
      if ((drop->type == Alter_drop::FOREIGN_KEY) &&
          (my_strcasecmp(system_charset_info, f_key->foreign_id->str,
                         drop->name) == 0))
        fk_key_it.remove();
    }
  }

  fk_key_it.rewind();
  while ((f_key= fk_key_it++))
  {
    enum fk_column_change_type changes;
    const char *bad_column_name;

    changes= fk_check_column_changes(thd, alter_info,
                                     f_key->foreign_fields,
                                     &bad_column_name);

    switch(changes)
    {
    case FK_COLUMN_NO_CHANGE:
      /* No significant changes. We can proceed with ALTER! */
      break;
    case FK_COLUMN_DATA_CHANGE:
      my_error(ER_FK_COLUMN_CANNOT_CHANGE, MYF(0), bad_column_name,
               f_key->foreign_id->str);
      DBUG_RETURN(true);
    case FK_COLUMN_RENAMED:
      my_error(ER_ALTER_OPERATION_NOT_SUPPORTED_REASON, MYF(0),
               "ALGORITHM=COPY",
               ER(ER_ALTER_OPERATION_NOT_SUPPORTED_REASON_FK_RENAME),
               "ALGORITHM=INPLACE");
      DBUG_RETURN(true);
    case FK_COLUMN_DROPPED:
      my_error(ER_FK_COLUMN_CANNOT_DROP, MYF(0), bad_column_name,
               f_key->foreign_id->str);
      DBUG_RETURN(true);
    default:
      DBUG_ASSERT(0);
    }
  }

  DBUG_RETURN(false);
}


/**
  Rename table and/or turn indexes on/off without touching .FRM

  @param thd            Thread handler
  @param table_list     TABLE_LIST for the table to change
  @param keys_onoff     ENABLE or DISABLE KEYS?
  @param alter_ctx      ALTER TABLE runtime context.

  @return Operation status
    @retval false           Success
    @retval true            Failure
*/

static bool
simple_rename_or_index_change(THD *thd, TABLE_LIST *table_list,
                              Alter_info::enum_enable_or_disable keys_onoff,
                              Alter_table_ctx *alter_ctx)
{
  TABLE *table= table_list->table;
  MDL_ticket *mdl_ticket= table->mdl_ticket;
  int error= 0;
  DBUG_ENTER("simple_rename_or_index_change");

  if (keys_onoff != Alter_info::LEAVE_AS_IS)
  {
    if (wait_while_table_is_used(thd, table, HA_EXTRA_FORCE_REOPEN))
      DBUG_RETURN(true);

    // It's now safe to take the table level lock.
    if (lock_tables(thd, table_list, alter_ctx->tables_opened, 0))
      DBUG_RETURN(true);

    if (keys_onoff == Alter_info::ENABLE)
    {
      DEBUG_SYNC(thd,"alter_table_enable_indexes");
      DBUG_EXECUTE_IF("sleep_alter_enable_indexes", my_sleep(6000000););
      error= table->file->ha_enable_indexes(HA_KEY_SWITCH_NONUNIQ_SAVE);
    }
    else if (keys_onoff == Alter_info::DISABLE)
      error=table->file->ha_disable_indexes(HA_KEY_SWITCH_NONUNIQ_SAVE);

    if (error == HA_ERR_WRONG_COMMAND)
    {
      push_warning_printf(thd, Sql_condition::SL_NOTE,
                          ER_ILLEGAL_HA, ER(ER_ILLEGAL_HA),
                          table->alias);
      error= 0;
    }
    else if (error > 0)
    {
      table->file->print_error(error, MYF(0));
      error= -1;
    }
  }

  if (!error && alter_ctx->is_table_renamed())
  {
    THD_STAGE_INFO(thd, stage_rename);
    handlerton *old_db_type= table->s->db_type();
    /*
      Then do a 'simple' rename of the table. First we need to close all
      instances of 'source' table.
      Note that if wait_while_table_is_used() returns error here (i.e. if
      this thread was killed) then it must be that previous step of
      simple rename did nothing and therefore we can safely return
      without additional clean-up.
    */
    if (wait_while_table_is_used(thd, table, HA_EXTRA_FORCE_REOPEN))
      DBUG_RETURN(true);
    close_all_tables_for_name(thd, table->s, true, NULL);

    if (mysql_rename_table(old_db_type, alter_ctx->db, alter_ctx->table_name,
                           alter_ctx->new_db, alter_ctx->new_alias, 0))
      error= -1;
    else if (change_trigger_table_name(thd,
                                       alter_ctx->db,
                                       alter_ctx->alias,
                                       alter_ctx->table_name,
                                       alter_ctx->new_db,
                                       alter_ctx->new_alias))
    {
      (void) mysql_rename_table(old_db_type,
                                alter_ctx->new_db, alter_ctx->new_alias,
                                alter_ctx->db, alter_ctx->table_name, 
                                NO_FK_CHECKS);
      error= -1;
    }
  }

  if (!error)
  {
    error= write_bin_log(thd, true, thd->query().str, thd->query().length);
    if (!error)
      my_ok(thd);
  }
  table_list->table= NULL;                    // For query cache
  query_cache.invalidate(thd, table_list, FALSE);

  if ((thd->locked_tables_mode == LTM_LOCK_TABLES ||
       thd->locked_tables_mode == LTM_PRELOCKED_UNDER_LOCK_TABLES))
  {
    /*
      Under LOCK TABLES we should adjust meta-data locks before finishing
      statement. Otherwise we can rely on them being released
      along with the implicit commit.
    */
    if (alter_ctx->is_table_renamed())
      thd->mdl_context.release_all_locks_for_name(mdl_ticket);
    else
      mdl_ticket->downgrade_lock(MDL_SHARED_NO_READ_WRITE);
  }
  DBUG_RETURN(error != 0);
}


/**
  Alter table

  @param thd              Thread handle
  @param new_db           If there is a RENAME clause
  @param new_name         If there is a RENAME clause
  @param create_info      Information from the parsing phase about new
                          table properties.
  @param table_list       The table to change.
  @param alter_info       Lists of fields, keys to be changed, added
                          or dropped.

  @retval   true          Error
  @retval   false         Success

  This is a veery long function and is everything but the kitchen sink :)
  It is used to alter a table and not only by ALTER TABLE but also
  CREATE|DROP INDEX are mapped on this function.

  When the ALTER TABLE statement just does a RENAME or ENABLE|DISABLE KEYS,
  or both, then this function short cuts its operation by renaming
  the table and/or enabling/disabling the keys. In this case, the FRM is
  not changed, directly by mysql_alter_table. However, if there is a
  RENAME + change of a field, or an index, the short cut is not used.
  See how `create_list` is used to generate the new FRM regarding the
  structure of the fields. The same is done for the indices of the table.

  Altering a table can be done in two ways. The table can be modified
  directly using an in-place algorithm, or the changes can be done using
  an intermediate temporary table (copy). In-place is the preferred
  algorithm as it avoids copying table data. The storage engine
  selects which algorithm to use in check_if_supported_inplace_alter()
  based on information about the table changes from fill_alter_inplace_info().
*/

bool mysql_alter_table(THD *thd, const char *new_db, const char *new_name,
                       HA_CREATE_INFO *create_info,
                       TABLE_LIST *table_list,
                       Alter_info *alter_info)
{
  DBUG_ENTER("mysql_alter_table");

  /*
    Check if we attempt to alter mysql.slow_log or
    mysql.general_log table and return an error if
    it is the case.
    TODO: this design is obsolete and will be removed.
  */
  enum_log_table_type table_kind=
    query_logger.check_if_log_table(table_list, false);

  if (table_kind != QUERY_LOG_NONE)
  {
    /* Disable alter of enabled query log tables */
    if (query_logger.is_log_table_enabled(table_kind))
    {
      my_error(ER_BAD_LOG_STATEMENT, MYF(0), "ALTER");
      DBUG_RETURN(true);
    }

    /* Disable alter of log tables to unsupported engine */
    if ((create_info->used_fields & HA_CREATE_USED_ENGINE) &&
        (!create_info->db_type || /* unknown engine */
         !(create_info->db_type->flags & HTON_SUPPORT_LOG_TABLES)))
    {
      my_error(ER_UNSUPORTED_LOG_ENGINE, MYF(0));
      DBUG_RETURN(true);
    }

#ifdef WITH_PARTITION_STORAGE_ENGINE
    if (alter_info->flags & Alter_info::ALTER_PARTITION)
    {
      my_error(ER_WRONG_USAGE, MYF(0), "PARTITION", "log table");
      DBUG_RETURN(true);
    }
#endif
  }

  THD_STAGE_INFO(thd, stage_init);

  /*
    Code below can handle only base tables so ensure that we won't open a view.
    Note that RENAME TABLE the only ALTER clause which is supported for views
    has been already processed.
  */
  table_list->required_type= FRMTYPE_TABLE;

  Alter_table_prelocking_strategy alter_prelocking_strategy;

  DEBUG_SYNC(thd, "alter_table_before_open_tables");
  uint tables_opened;
  bool error= open_tables(thd, &table_list, &tables_opened, 0,
                          &alter_prelocking_strategy);

  DEBUG_SYNC(thd, "alter_opened_table");

  if (error)
    DBUG_RETURN(true);

  TABLE *table= table_list->table;
  table->use_all_columns();
  MDL_ticket *mdl_ticket= table->mdl_ticket;

  /*
    Prohibit changing of the UNION list of a non-temporary MERGE table
    under LOCK tables. It would be quite difficult to reuse a shrinked
    set of tables from the old table or to open a new TABLE object for
    an extended list and verify that they belong to locked tables.
  */
  if ((thd->locked_tables_mode == LTM_LOCK_TABLES ||
       thd->locked_tables_mode == LTM_PRELOCKED_UNDER_LOCK_TABLES) &&
      (create_info->used_fields & HA_CREATE_USED_UNION) &&
      (table->s->tmp_table == NO_TMP_TABLE))
  {
    my_error(ER_LOCK_OR_ACTIVE_TRANSACTION, MYF(0));
    DBUG_RETURN(true);
  }

  Alter_table_ctx alter_ctx(thd, table_list, tables_opened, new_db, new_name);

  /*
    Add old and new (if any) databases to the list of accessed databases
    for this statement. Needed for MTS.
  */
  thd->add_to_binlog_accessed_dbs(alter_ctx.db);
  if (alter_ctx.is_database_changed())
    thd->add_to_binlog_accessed_dbs(alter_ctx.new_db);

  MDL_request target_mdl_request;

  /* Check that we are not trying to rename to an existing table */
  if (alter_ctx.is_table_renamed())
  {
    if (table->s->tmp_table != NO_TMP_TABLE)
    {
      if (find_temporary_table(thd, alter_ctx.new_db, alter_ctx.new_name))
      {
        my_error(ER_TABLE_EXISTS_ERROR, MYF(0), alter_ctx.new_alias);
        DBUG_RETURN(true);
      }
    }
    else
    {
      MDL_request_list mdl_requests;
      MDL_request target_db_mdl_request;

      MDL_REQUEST_INIT(&target_mdl_request,
                       MDL_key::TABLE,
                       alter_ctx.new_db, alter_ctx.new_name,
                       MDL_EXCLUSIVE, MDL_TRANSACTION);
      mdl_requests.push_front(&target_mdl_request);

      /*
        If we are moving the table to a different database, we also
        need IX lock on the database name so that the target database
        is protected by MDL while the table is moved.
      */
      if (alter_ctx.is_database_changed())
      {
        MDL_REQUEST_INIT(&target_db_mdl_request,
                         MDL_key::SCHEMA, alter_ctx.new_db, "",
                         MDL_INTENTION_EXCLUSIVE,
                         MDL_TRANSACTION);
        mdl_requests.push_front(&target_db_mdl_request);
      }

      /*
        Global intention exclusive lock must have been already acquired when
        table to be altered was open, so there is no need to do it here.
      */
      DBUG_ASSERT(thd->mdl_context.owns_equal_or_stronger_lock(MDL_key::GLOBAL,
                                     "", "", MDL_INTENTION_EXCLUSIVE));

      if (thd->mdl_context.acquire_locks(&mdl_requests,
                                         thd->variables.lock_wait_timeout))
        DBUG_RETURN(true);

      DEBUG_SYNC(thd, "locked_table_name");
      /*
        Table maybe does not exist, but we got an exclusive lock
        on the name, now we can safely try to find out for sure.
      */
      if (!access(alter_ctx.get_new_filename(), F_OK))
      {
        /* Table will be closed in do_command() */
        my_error(ER_TABLE_EXISTS_ERROR, MYF(0), alter_ctx.new_alias);
        DBUG_RETURN(true);
      }
    }
  }

  if (!create_info->db_type)
  {
#ifdef WITH_PARTITION_STORAGE_ENGINE
    if (table->part_info &&
        create_info->used_fields & HA_CREATE_USED_ENGINE)
    {
      /*
        This case happens when the user specified
        ENGINE = x where x is a non-existing storage engine
        We set create_info->db_type to default_engine_type
        to ensure we don't change underlying engine type
        due to a erroneously given engine name.
      */
      create_info->db_type= table->part_info->default_engine_type;
    }
    else
#endif
      create_info->db_type= table->s->db_type();
  }

  if (check_engine(thd, alter_ctx.new_db, alter_ctx.new_name, create_info))
    DBUG_RETURN(true);

  if ((create_info->db_type != table->s->db_type() ||
       alter_info->flags & Alter_info::ALTER_PARTITION) &&
      !table->file->can_switch_engines())
  {
    my_error(ER_ROW_IS_REFERENCED, MYF(0));
    DBUG_RETURN(true);
  }

  /*
   If foreign key is added then check permission to access parent table.

   In function "check_fk_parent_table_access", create_info->db_type is used
   to identify whether engine supports FK constraint or not. Since
   create_info->db_type is set here, check to parent table access is delayed
   till this point for the alter operation.
  */
  if ((alter_info->flags & Alter_info::ADD_FOREIGN_KEY) &&
      check_fk_parent_table_access(thd, create_info, alter_info))
    DBUG_RETURN(true);

  /*
   If this is an ALTER TABLE and no explicit row type specified reuse
   the table's row type.
   Note : this is the same as if the row type was specified explicitly.
  */
  if (create_info->row_type == ROW_TYPE_NOT_USED)
  {
    /* ALTER TABLE without explicit row type */
    create_info->row_type= table->s->row_type;
  }
  else
  {
    /* ALTER TABLE with specific row type */
    create_info->used_fields |= HA_CREATE_USED_ROW_FORMAT;
  }

  DBUG_PRINT("info", ("old type: %s  new type: %s",
             ha_resolve_storage_engine_name(table->s->db_type()),
             ha_resolve_storage_engine_name(create_info->db_type)));
  if (ha_check_storage_engine_flag(table->s->db_type(), HTON_ALTER_NOT_SUPPORTED) ||
      ha_check_storage_engine_flag(create_info->db_type, HTON_ALTER_NOT_SUPPORTED))
  {
    DBUG_PRINT("info", ("doesn't support alter"));
    my_error(ER_ILLEGAL_HA, MYF(0), table_list->table_name);
    DBUG_RETURN(true);
  }

  THD_STAGE_INFO(thd, stage_setup);
  if (!(alter_info->flags & ~(Alter_info::ALTER_RENAME |
                              Alter_info::ALTER_KEYS_ONOFF)) &&
      alter_info->requested_algorithm !=
      Alter_info::ALTER_TABLE_ALGORITHM_COPY &&
      !table->s->tmp_table) // no need to touch frm
  {
    // This requires X-lock, no other lock levels supported.
    if (alter_info->requested_lock != Alter_info::ALTER_TABLE_LOCK_DEFAULT &&
        alter_info->requested_lock != Alter_info::ALTER_TABLE_LOCK_EXCLUSIVE)
    {
      my_error(ER_ALTER_OPERATION_NOT_SUPPORTED, MYF(0),
               "LOCK=NONE/SHARED", "LOCK=EXCLUSIVE");
      DBUG_RETURN(true);
    }
    DBUG_RETURN(simple_rename_or_index_change(thd, table_list,
                                              alter_info->keys_onoff,
                                              &alter_ctx));
  }

  /* We have to do full alter table. */

#ifdef WITH_PARTITION_STORAGE_ENGINE
  bool partition_changed= false;
  bool fast_alter_partition= false;
  {
    if (prep_alter_part_table(thd, table, alter_info, create_info,
                              &alter_ctx, &partition_changed,
                              &fast_alter_partition))
    {
      DBUG_RETURN(true);
    }
  }
#endif

  if (mysql_prepare_alter_table(thd, table, create_info, alter_info,
                                &alter_ctx))
  {
    DBUG_RETURN(true);
  }

  set_table_default_charset(thd, create_info, const_cast<char*>(alter_ctx.db));

#ifdef WITH_PARTITION_STORAGE_ENGINE
  if (fast_alter_partition)
  {
    /*
      ALGORITHM and LOCK clauses are generally not allowed by the
      parser for operations related to partitioning.
      The exceptions are ALTER_PARTITION and ALTER_REMOVE_PARTITIONING.
      For consistency, we report ER_ALTER_OPERATION_NOT_SUPPORTED here.
    */
    if (alter_info->requested_lock !=
        Alter_info::ALTER_TABLE_LOCK_DEFAULT)
    {
      my_error(ER_ALTER_OPERATION_NOT_SUPPORTED_REASON, MYF(0),
               "LOCK=NONE/SHARED/EXCLUSIVE",
               ER(ER_ALTER_OPERATION_NOT_SUPPORTED_REASON_PARTITION),
               "LOCK=DEFAULT");
      DBUG_RETURN(true);
    }
    else if (alter_info->requested_algorithm !=
             Alter_info::ALTER_TABLE_ALGORITHM_DEFAULT)
    {
      my_error(ER_ALTER_OPERATION_NOT_SUPPORTED_REASON, MYF(0),
               "ALGORITHM=COPY/INPLACE",
               ER(ER_ALTER_OPERATION_NOT_SUPPORTED_REASON_PARTITION),
               "ALGORITHM=DEFAULT");
      DBUG_RETURN(true);
    }

    /*
      Upgrade from MDL_SHARED_UPGRADABLE to MDL_SHARED_NO_WRITE.
      Afterwards it's safe to take the table level lock.
    */
    if (thd->mdl_context.upgrade_shared_lock(mdl_ticket, MDL_SHARED_NO_WRITE,
                                             thd->variables.lock_wait_timeout)
        || lock_tables(thd, table_list, alter_ctx.tables_opened, 0))
    {
      DBUG_RETURN(true);
    }

    char* table_name= const_cast<char*>(alter_ctx.table_name);
    // In-place execution of ALTER TABLE for partitioning.
    DBUG_RETURN(fast_alter_partition_table(thd, table, alter_info,
                                           create_info, table_list,
                                           const_cast<char*>(alter_ctx.db),
                                           table_name));
  }
#endif

  /*
    Use copy algorithm if:
    - old_alter_table system variable is set without in-place requested using
      the ALGORITHM clause.
    - Or if in-place is impossible for given operation.
    - Changes to partitioning which were not handled by fast_alter_part_table()
      needs to be handled using table copying algorithm unless the engine
      supports auto-partitioning as such engines can do some changes
      using in-place API.
  */
  if ((thd->variables.old_alter_table &&
       alter_info->requested_algorithm !=
       Alter_info::ALTER_TABLE_ALGORITHM_INPLACE)
      || is_inplace_alter_impossible(table, create_info, alter_info)
#ifdef WITH_PARTITION_STORAGE_ENGINE
      || (partition_changed &&
          !(table->s->db_type()->partition_flags() & HA_USE_AUTO_PARTITION))
#endif
     )
  {
    if (alter_info->requested_algorithm ==
        Alter_info::ALTER_TABLE_ALGORITHM_INPLACE)
    {
      my_error(ER_ALTER_OPERATION_NOT_SUPPORTED, MYF(0),
               "ALGORITHM=INPLACE", "ALGORITHM=COPY");
      DBUG_RETURN(true);
    }
    alter_info->requested_algorithm= Alter_info::ALTER_TABLE_ALGORITHM_COPY;
  }

  if (upgrade_old_temporal_types(thd, alter_info))
    DBUG_RETURN(true);

  /*
    ALTER TABLE ... ENGINE to the same engine is a common way to
    request table rebuild. Set ALTER_RECREATE flag to force table
    rebuild.
  */
  if (create_info->db_type == table->s->db_type() &&
      create_info->used_fields & HA_CREATE_USED_ENGINE)
    alter_info->flags|= Alter_info::ALTER_RECREATE;

  /*
    If the old table had partitions and we are doing ALTER TABLE ...
    engine= <new_engine>, the new table must preserve the original
    partitioning. This means that the new engine is still the
    partitioning engine, not the engine specified in the parser.
    This is discovered in prep_alter_part_table, which in such case
    updates create_info->db_type.
    It's therefore important that the assignment below is done
    after prep_alter_part_table.
  */
  handlerton *new_db_type= create_info->db_type;
  handlerton *old_db_type= table->s->db_type();
  TABLE *new_table= NULL;
  ha_rows copied=0,deleted=0;

  /*
    Handling of symlinked tables:
    If no rename:
      Create new data file and index file on the same disk as the
      old data and index files.
      Copy data.
      Rename new data file over old data file and new index file over
      old index file.
      Symlinks are not changed.

   If rename:
      Create new data file and index file on the same disk as the
      old data and index files.  Create also symlinks to point at
      the new tables.
      Copy data.
      At end, rename intermediate tables, and symlinks to intermediate
      table, to final table name.
      Remove old table and old symlinks

    If rename is made to another database:
      Create new tables in new database.
      Copy data.
      Remove old table and symlinks.
  */
  char index_file[FN_REFLEN], data_file[FN_REFLEN];

  if (!alter_ctx.is_database_changed())
  {
    if (create_info->index_file_name)
    {
      /* Fix index_file_name to have 'tmp_name' as basename */
      my_stpcpy(index_file, alter_ctx.tmp_name);
      create_info->index_file_name=fn_same(index_file,
                                           create_info->index_file_name,
                                           1);
    }
    if (create_info->data_file_name)
    {
      /* Fix data_file_name to have 'tmp_name' as basename */
      my_stpcpy(data_file, alter_ctx.tmp_name);
      create_info->data_file_name=fn_same(data_file,
                                          create_info->data_file_name,
                                          1);
    }
  }
  else
  {
    /* Ignore symlink if db is changed. */
    create_info->data_file_name=create_info->index_file_name=0;
  }

  DEBUG_SYNC(thd, "alter_table_before_create_table_no_lock");
  DBUG_EXECUTE_IF("sleep_before_create_table_no_lock",
                  my_sleep(100000););
  /*
    Promote first timestamp column, when explicit_defaults_for_timestamp
    is not set
  */
  if (!thd->variables.explicit_defaults_for_timestamp)
    promote_first_timestamp_column(&alter_info->create_list);

  /*
    Create .FRM for new version of table with a temporary name.
    We don't log the statement, it will be logged later.

    Keep information about keys in newly created table as it
    will be used later to construct Alter_inplace_info object
    and by fill_alter_inplace_info() call.
  */
  KEY *key_info;
  uint key_count;
  /*
    Remember if the new definition has new VARCHAR column;
    create_info->varchar will be reset in create_table_impl()/
    mysql_prepare_create_table().
  */
  bool varchar= create_info->varchar;

  tmp_disable_binlog(thd);
  error= create_table_impl(thd, alter_ctx.new_db, alter_ctx.tmp_name,
                           alter_ctx.get_tmp_path(),
                           create_info, alter_info,
                           true, 0, true, NULL,
                           &key_info, &key_count);
  reenable_binlog(thd);

  if (error)
    DBUG_RETURN(true);

  /* Remember that we have not created table in storage engine yet. */
  bool no_ha_table= true;

  if (alter_info->requested_algorithm != Alter_info::ALTER_TABLE_ALGORITHM_COPY)
  {
    Alter_inplace_info ha_alter_info(create_info, alter_info,
                                     key_info, key_count,
#ifdef WITH_PARTITION_STORAGE_ENGINE
                                     thd->work_part_info
#else
                                     NULL
#endif
                                     );
    TABLE *altered_table= NULL;
    bool use_inplace= true;

    /* Fill the Alter_inplace_info structure. */
    if (fill_alter_inplace_info(thd, table, varchar, &ha_alter_info))
      goto err_new_table_cleanup;

    // We assume that the table is non-temporary.
    DBUG_ASSERT(!table->s->tmp_table);

    if (!(altered_table= open_table_uncached(thd, alter_ctx.get_tmp_path(),
                                             alter_ctx.new_db,
                                             alter_ctx.tmp_name,
                                             true, false)))
      goto err_new_table_cleanup;

    /* Set markers for fields in TABLE object for altered table. */
    update_altered_table(ha_alter_info, altered_table);

    /*
      Mark all columns in 'altered_table' as used to allow usage
      of its record[0] buffer and Field objects during in-place
      ALTER TABLE.
    */
    altered_table->column_bitmaps_set_no_signal(&altered_table->s->all_set,
                                                &altered_table->s->all_set);

    set_column_defaults(altered_table, alter_info->create_list);

    if (ha_alter_info.handler_flags == 0)
    {
      /*
        No-op ALTER, no need to call handler API functions.

        If this code path is entered for an ALTER statement that
        should not be a real no-op, new handler flags should be added
        and fill_alter_inplace_info() adjusted.

        Note that we can end up here if an ALTER statement has clauses
        that cancel each other out (e.g. ADD/DROP identically index).

        Also note that we ignore the LOCK clause here.
      */
      close_temporary_table(thd, altered_table, true, false);
      goto end_inplace;
    }

    // Ask storage engine whether to use copy or in-place
    enum_alter_inplace_result inplace_supported=
      table->file->check_if_supported_inplace_alter(altered_table,
                                                    &ha_alter_info);

    switch (inplace_supported) {
    case HA_ALTER_INPLACE_EXCLUSIVE_LOCK:
      // If SHARED lock and no particular algorithm was requested, use COPY.
      if (alter_info->requested_lock ==
          Alter_info::ALTER_TABLE_LOCK_SHARED &&
          alter_info->requested_algorithm ==
          Alter_info::ALTER_TABLE_ALGORITHM_DEFAULT)
      {
        use_inplace= false;
      }
      // Otherwise, if weaker lock was requested, report errror.
      else if (alter_info->requested_lock ==
               Alter_info::ALTER_TABLE_LOCK_NONE ||
               alter_info->requested_lock ==
               Alter_info::ALTER_TABLE_LOCK_SHARED)
      {
        ha_alter_info.report_unsupported_error("LOCK=NONE/SHARED",
                                               "LOCK=EXCLUSIVE");
        close_temporary_table(thd, altered_table, true, false);
        goto err_new_table_cleanup;
      }
      break;
    case HA_ALTER_INPLACE_SHARED_LOCK_AFTER_PREPARE:
    case HA_ALTER_INPLACE_SHARED_LOCK:
      // If weaker lock was requested, report errror.
      if (alter_info->requested_lock ==
          Alter_info::ALTER_TABLE_LOCK_NONE)
      {
        ha_alter_info.report_unsupported_error("LOCK=NONE", "LOCK=SHARED");
        close_temporary_table(thd, altered_table, true, false);
        goto err_new_table_cleanup;
      }
      break;
    case HA_ALTER_INPLACE_NO_LOCK_AFTER_PREPARE:
    case HA_ALTER_INPLACE_NO_LOCK:
      break;
    case HA_ALTER_INPLACE_NOT_SUPPORTED:
      // If INPLACE was requested, report error.
      if (alter_info->requested_algorithm ==
          Alter_info::ALTER_TABLE_ALGORITHM_INPLACE)
      {
        ha_alter_info.report_unsupported_error("ALGORITHM=INPLACE",
                                               "ALGORITHM=COPY");
        close_temporary_table(thd, altered_table, true, false);
        goto err_new_table_cleanup;
      }
      // COPY with LOCK=NONE is not supported, no point in trying.
      if (alter_info->requested_lock ==
          Alter_info::ALTER_TABLE_LOCK_NONE)
      {
        ha_alter_info.report_unsupported_error("LOCK=NONE", "LOCK=SHARED");
        close_temporary_table(thd, altered_table, true, false);
        goto err_new_table_cleanup;
      }
      // Otherwise use COPY
      use_inplace= false;
      break;
    case HA_ALTER_ERROR:
    default:
      close_temporary_table(thd, altered_table, true, false);
      goto err_new_table_cleanup;
    }

    if (use_inplace)
    {
      if (mysql_inplace_alter_table(thd, table_list, table,
                                    altered_table,
                                    &ha_alter_info,
                                    inplace_supported, &target_mdl_request,
                                    &alter_ctx))
      {
        DBUG_RETURN(true);
      }

      goto end_inplace;
    }
    else
    {
      close_temporary_table(thd, altered_table, true, false);
    }
  }

  /* ALTER TABLE using copy algorithm. */

  /* Check if ALTER TABLE is compatible with foreign key definitions. */
  if (fk_check_copy_alter_table(thd, table, alter_info))
    goto err_new_table_cleanup;

  if (!table->s->tmp_table)
  {
    // COPY algorithm doesn't work with concurrent writes.
    if (alter_info->requested_lock == Alter_info::ALTER_TABLE_LOCK_NONE)
    {
      my_error(ER_ALTER_OPERATION_NOT_SUPPORTED_REASON, MYF(0),
               "LOCK=NONE",
               ER(ER_ALTER_OPERATION_NOT_SUPPORTED_REASON_COPY),
               "LOCK=SHARED");
      goto err_new_table_cleanup;
    }

    // If EXCLUSIVE lock is requested, upgrade already.
    if (alter_info->requested_lock == Alter_info::ALTER_TABLE_LOCK_EXCLUSIVE &&
        wait_while_table_is_used(thd, table, HA_EXTRA_FORCE_REOPEN))
      goto err_new_table_cleanup;

    /*
      Otherwise upgrade to SHARED_NO_WRITE.
      Note that under LOCK TABLES, we will already have SHARED_NO_READ_WRITE.
    */
    if (alter_info->requested_lock != Alter_info::ALTER_TABLE_LOCK_EXCLUSIVE &&
        thd->mdl_context.upgrade_shared_lock(mdl_ticket, MDL_SHARED_NO_WRITE,
                                             thd->variables.lock_wait_timeout))
      goto err_new_table_cleanup;

    DEBUG_SYNC(thd, "alter_table_copy_after_lock_upgrade");
  }

  // It's now safe to take the table level lock.
  if (lock_tables(thd, table_list, alter_ctx.tables_opened, 0))
    goto err_new_table_cleanup;

  {
    if (ha_create_table(thd, alter_ctx.get_tmp_path(),
                        alter_ctx.new_db, alter_ctx.tmp_name,
                        create_info, false))
      goto err_new_table_cleanup;

    /* Mark that we have created table in storage engine. */
    no_ha_table= false;

    if (create_info->options & HA_LEX_CREATE_TMP_TABLE)
    {
      if (!open_table_uncached(thd, alter_ctx.get_tmp_path(),
                               alter_ctx.new_db, alter_ctx.tmp_name,
                               true, true))
        goto err_new_table_cleanup;
      /* in case of alter temp table send the tracker in OK packet */
      if (thd->session_tracker.get_tracker(SESSION_STATE_CHANGE_TRACKER)->is_enabled())
        thd->session_tracker.get_tracker(SESSION_STATE_CHANGE_TRACKER)->mark_as_changed(thd, NULL);
    }
  }


  /* Open the table since we need to copy the data. */
  if (table->s->tmp_table != NO_TMP_TABLE)
  {
    TABLE_LIST tbl;
    tbl.init_one_table(alter_ctx.new_db, strlen(alter_ctx.new_db),
                       alter_ctx.tmp_name, strlen(alter_ctx.tmp_name),
                       alter_ctx.tmp_name, TL_READ_NO_INSERT);
    /* Table is in thd->temporary_tables */
    (void) open_temporary_table(thd, &tbl);
    new_table= tbl.table;
  }
  else
  {
    /* table is a normal table: Create temporary table in same directory */
    /* Open our intermediate table. */
    new_table= open_table_uncached(thd, alter_ctx.get_tmp_path(),
                                   alter_ctx.new_db, alter_ctx.tmp_name,
                                   true, true);
  }
  if (!new_table)
    goto err_new_table_cleanup;
  /*
    Note: In case of MERGE table, we do not attach children. We do not
    copy data for MERGE tables. Only the children have data.
  */

  /* Copy the data if necessary. */
  thd->count_cuted_fields= CHECK_FIELD_WARN;	// calc cuted fields
  thd->cuted_fields=0L;

  /*
    We do not copy data for MERGE tables. Only the children have data.
    MERGE tables have HA_NO_COPY_ON_ALTER set.
  */
  if (!(new_table->file->ha_table_flags() & HA_NO_COPY_ON_ALTER))
  {
    new_table->next_number_field=new_table->found_next_number_field;
    THD_STAGE_INFO(thd, stage_copy_to_tmp_table);
    DBUG_EXECUTE_IF("abort_copy_table", {
        my_error(ER_LOCK_WAIT_TIMEOUT, MYF(0));
        goto err_new_table_cleanup;
      });
    if (copy_data_between_tables(thd->m_stage_progress_psi,
                                 table, new_table,
                                 alter_info->create_list,
                                 &copied, &deleted,
                                 alter_info->keys_onoff,
                                 &alter_ctx))
      goto err_new_table_cleanup;
  }
  else
  {
    /* Should be MERGE only */
    DBUG_ASSERT(new_table->file->ht->db_type == DB_TYPE_MRG_MYISAM);
    if (!table->s->tmp_table &&
        wait_while_table_is_used(thd, table, HA_EXTRA_FORCE_REOPEN))
      goto err_new_table_cleanup;
    THD_STAGE_INFO(thd, stage_manage_keys);
    DEBUG_SYNC(thd, "alter_table_manage_keys");
    alter_table_manage_keys(table, table->file->indexes_are_disabled(),
                            alter_info->keys_onoff);
    if (trans_commit_stmt(thd) || trans_commit_implicit(thd))
      goto err_new_table_cleanup;
  }
  thd->count_cuted_fields= CHECK_FIELD_IGNORE;

  if (table->s->tmp_table != NO_TMP_TABLE)
  {
    /* Close lock if this is a transactional table */
    if (thd->lock)
    {
      if (thd->locked_tables_mode != LTM_LOCK_TABLES &&
          thd->locked_tables_mode != LTM_PRELOCKED_UNDER_LOCK_TABLES)
      {
        mysql_unlock_tables(thd, thd->lock);
        thd->lock= NULL;
      }
      else
      {
        /*
          If LOCK TABLES list is not empty and contains this table,
          unlock the table and remove the table from this list.
        */
        mysql_lock_remove(thd, thd->lock, table);
      }
    }
    /* Remove link to old table and rename the new one */
    close_temporary_table(thd, table, true, true);
    /* Should pass the 'new_name' as we store table name in the cache */
    if (rename_temporary_table(thd, new_table,
                               alter_ctx.new_db, alter_ctx.new_name))
      goto err_new_table_cleanup;
    /* We don't replicate alter table statement on temporary tables */
    if (!thd->is_current_stmt_binlog_format_row() &&
        write_bin_log(thd, true, thd->query().str, thd->query().length))
      DBUG_RETURN(true);
    goto end_temporary;
  }

  /*
    Close the intermediate table that will be the new table, but do
    not delete it! Even altough MERGE tables do not have their children
    attached here it is safe to call close_temporary_table().
  */
  close_temporary_table(thd, new_table, true, false);
  new_table= NULL;

  DEBUG_SYNC(thd, "alter_table_before_rename_result_table");

  /*
    Data is copied. Now we:
    1) Wait until all other threads will stop using old version of table
       by upgrading shared metadata lock to exclusive one.
    2) Close instances of table open by this thread and replace them
       with placeholders to simplify reopen process.
    3) Rename the old table to a temp name, rename the new one to the
       old name.
    4) If we are under LOCK TABLES and don't do ALTER TABLE ... RENAME
       we reopen new version of table.
    5) Write statement to the binary log.
    6) If we are under LOCK TABLES and do ALTER TABLE ... RENAME we
       remove placeholders and release metadata locks.
    7) If we are not not under LOCK TABLES we rely on the caller
      (mysql_execute_command()) to release metadata locks.
  */

  THD_STAGE_INFO(thd, stage_rename_result_table);

  if (wait_while_table_is_used(thd, table, HA_EXTRA_PREPARE_FOR_RENAME))
    goto err_new_table_cleanup;

  close_all_tables_for_name(thd, table->s, alter_ctx.is_table_renamed(), NULL);
  table_list->table= table= NULL;                  /* Safety */

  /*
    Rename the old table to temporary name to have a backup in case
    anything goes wrong while renaming the new table.
  */
  char backup_name[32];
  DBUG_ASSERT(sizeof(my_thread_id) == 4);
  my_snprintf(backup_name, sizeof(backup_name), "%s2-%lx-%lx", tmp_file_prefix,
              current_pid, thd->thread_id());
  if (lower_case_table_names)
    my_casedn_str(files_charset_info, backup_name);
  if (mysql_rename_table(old_db_type, alter_ctx.db, alter_ctx.table_name,
                         alter_ctx.db, backup_name, FN_TO_IS_TMP))
  {
    // Rename to temporary name failed, delete the new table, abort ALTER.
    (void) quick_rm_table(thd, new_db_type, alter_ctx.new_db,
                          alter_ctx.tmp_name, FN_IS_TMP);
    goto err_with_mdl;
  }

  // Rename the new table to the correct name.
  if (mysql_rename_table(new_db_type, alter_ctx.new_db, alter_ctx.tmp_name,
                         alter_ctx.new_db, alter_ctx.new_alias,
                         FN_FROM_IS_TMP))
  {
    // Rename failed, delete the temporary table.
    (void) quick_rm_table(thd, new_db_type, alter_ctx.new_db,
                          alter_ctx.tmp_name, FN_IS_TMP);
    
    // Restore the backup of the original table to the old name.
    (void) mysql_rename_table(old_db_type, alter_ctx.db, backup_name,
                              alter_ctx.db, alter_ctx.alias, 
                              FN_FROM_IS_TMP | NO_FK_CHECKS);
    
    goto err_with_mdl;
  }

  // Check if we renamed the table and if so update trigger files.
  if (alter_ctx.is_table_renamed() &&
      change_trigger_table_name(thd,
                                alter_ctx.db,
                                alter_ctx.alias,
                                alter_ctx.table_name,
                                alter_ctx.new_db,
                                alter_ctx.new_alias))
  {
    // Rename succeeded, delete the new table.
    (void) quick_rm_table(thd, new_db_type,
                          alter_ctx.new_db, alter_ctx.new_alias, 0);
    // Restore the backup of the original table to the old name.
    (void) mysql_rename_table(old_db_type, alter_ctx.db, backup_name,
                              alter_ctx.db, alter_ctx.alias, 
                              FN_FROM_IS_TMP | NO_FK_CHECKS);
    goto err_with_mdl;
  }

  // ALTER TABLE succeeded, delete the backup of the old table.
  if (quick_rm_table(thd, old_db_type, alter_ctx.db, backup_name, FN_IS_TMP))
  {
    /*
      The fact that deletion of the backup failed is not critical
      error, but still worth reporting as it might indicate serious
      problem with server.
    */
    goto err_with_mdl;
  }

end_inplace:

  if (thd->locked_tables_list.reopen_tables(thd))
    goto err_with_mdl;

  THD_STAGE_INFO(thd, stage_end);

  DBUG_EXECUTE_IF("sleep_alter_before_main_binlog", my_sleep(6000000););
  DEBUG_SYNC(thd, "alter_table_before_main_binlog");

  ha_binlog_log_query(thd, create_info->db_type, LOGCOM_ALTER_TABLE,
                      thd->query().str, thd->query().length,
                      alter_ctx.db, alter_ctx.table_name);

  DBUG_ASSERT(!(mysql_bin_log.is_open() &&
                thd->is_current_stmt_binlog_format_row() &&
                (create_info->options & HA_LEX_CREATE_TMP_TABLE)));
  if (write_bin_log(thd, true, thd->query().str, thd->query().length))
    DBUG_RETURN(true);

  if (ha_check_storage_engine_flag(old_db_type, HTON_FLUSH_AFTER_RENAME))
  {
    /*
      For the alter table to be properly flushed to the logs, we
      have to open the new table.  If not, we get a problem on server
      shutdown. But we do not need to attach MERGE children.
    */
    TABLE *t_table;
    t_table= open_table_uncached(thd, alter_ctx.get_new_path(),
                                 alter_ctx.new_db, alter_ctx.new_name,
                                 false, true);
    if (t_table)
      intern_close_table(t_table);
    else
      sql_print_warning("Could not open table %s.%s after rename\n",
                        alter_ctx.new_db, alter_ctx.table_name);
    ha_flush_logs(old_db_type);
  }
  table_list->table= NULL;			// For query cache
  query_cache.invalidate(thd, table_list, FALSE);

  if (thd->locked_tables_mode == LTM_LOCK_TABLES ||
      thd->locked_tables_mode == LTM_PRELOCKED_UNDER_LOCK_TABLES)
  {
    if (alter_ctx.is_table_renamed())
      thd->mdl_context.release_all_locks_for_name(mdl_ticket);
    else
      mdl_ticket->downgrade_lock(MDL_SHARED_NO_READ_WRITE);
  }

end_temporary:
  my_snprintf(alter_ctx.tmp_name, sizeof(alter_ctx.tmp_name),
              ER(ER_INSERT_INFO),
	      (ulong) (copied + deleted), (ulong) deleted,
	      (ulong) thd->get_stmt_da()->current_statement_cond_count());
  my_ok(thd, copied + deleted, 0L, alter_ctx.tmp_name);
  DBUG_RETURN(false);

err_new_table_cleanup:
  if (new_table)
  {
    /* close_temporary_table() frees the new_table pointer. */
    close_temporary_table(thd, new_table, true, true);
  }
  else
    (void) quick_rm_table(thd, new_db_type,
                          alter_ctx.new_db, alter_ctx.tmp_name,
                          (FN_IS_TMP | (no_ha_table ? NO_HA_TABLE : 0)));

  /*
    No default value was provided for a DATE/DATETIME field, the
    current sql_mode doesn't allow the '0000-00-00' value and
    the table to be altered isn't empty.
    Report error here.
  */
  if (alter_ctx.error_if_not_empty &&
      thd->get_stmt_da()->current_row_for_condition())
  {
    uint f_length;
    enum enum_mysql_timestamp_type t_type= MYSQL_TIMESTAMP_DATE;
    switch (alter_ctx.datetime_field->sql_type)
    {
      case MYSQL_TYPE_DATE:
      case MYSQL_TYPE_NEWDATE:
        f_length= MAX_DATE_WIDTH; // "0000-00-00";
        t_type= MYSQL_TIMESTAMP_DATE;
        break;
      case MYSQL_TYPE_DATETIME:
      case MYSQL_TYPE_DATETIME2:
        f_length= MAX_DATETIME_WIDTH; // "0000-00-00 00:00:00";
        t_type= MYSQL_TIMESTAMP_DATETIME;
        break;
      default:
        /* Shouldn't get here. */
        f_length= 0;
        DBUG_ASSERT(0);
    }
    make_truncated_value_warning(thd, Sql_condition::SL_WARNING,
                                 ErrConvString(my_zero_datetime6, f_length),
                                 t_type,
                                 alter_ctx.datetime_field->field_name);
  }

  DBUG_RETURN(true);

err_with_mdl:
  /*
    An error happened while we were holding exclusive name metadata lock
    on table being altered. To be safe under LOCK TABLES we should
    remove all references to the altered table from the list of locked
    tables and release the exclusive metadata lock.
  */
  thd->locked_tables_list.unlink_all_closed_tables(thd, NULL, 0);
  thd->mdl_context.release_all_locks_for_name(mdl_ticket);
  DBUG_RETURN(true);
}
/* mysql_alter_table */



/**
  Prepare the transaction for the alter table's copy phase.
*/

bool mysql_trans_prepare_alter_copy_data(THD *thd)
{
  DBUG_ENTER("mysql_prepare_alter_copy_data");
  /*
    Turn off recovery logging since rollback of an alter table is to
    delete the new table so there is no need to log the changes to it.
    
    This needs to be done before external_lock.
  */
  if (ha_enable_transaction(thd, FALSE))
    DBUG_RETURN(TRUE);
  DBUG_RETURN(FALSE);
}


/**
  Commit the copy phase of the alter table.
*/

bool mysql_trans_commit_alter_copy_data(THD *thd)
{
  bool error= FALSE;
  DBUG_ENTER("mysql_commit_alter_copy_data");

  if (ha_enable_transaction(thd, TRUE))
    DBUG_RETURN(TRUE);
  
  /*
    Ensure that the new table is saved properly to disk before installing
    the new .frm.
    And that InnoDB's internal latches are released, to avoid deadlock
    when waiting on other instances of the table before rename (Bug#54747).
  */
  if (trans_commit_stmt(thd))
    error= TRUE;
  if (trans_commit_implicit(thd))
    error= TRUE;

  DBUG_RETURN(error);
}


static int
copy_data_between_tables(PSI_stage_progress *psi,
                         TABLE *from,TABLE *to,
			 List<Create_field> &create,
			 ha_rows *copied,
			 ha_rows *deleted,
                         Alter_info::enum_enable_or_disable keys_onoff,
                         Alter_table_ctx *alter_ctx)
{
  int error;
  Copy_field *copy,*copy_end;
  ulong found_count,delete_count;
  THD *thd= current_thd;
  READ_RECORD info;
  TABLE_LIST   tables;
  List<Item>   fields;
  List<Item>   all_fields;
  ha_rows examined_rows;
  ha_rows found_rows;
  bool auto_increment_field_copied= 0;
  sql_mode_t save_sql_mode;
  QEP_TAB_standalone qep_tab_st;
  QEP_TAB &qep_tab= qep_tab_st.as_QEP_TAB();
  DBUG_ENTER("copy_data_between_tables");

  if (mysql_trans_prepare_alter_copy_data(thd))
    DBUG_RETURN(-1);
  
  if (!(copy= new Copy_field[to->s->fields]))
    DBUG_RETURN(-1);				/* purecov: inspected */

  if (to->file->ha_external_lock(thd, F_WRLCK))
    DBUG_RETURN(-1);

  /* We need external lock before we can disable/enable keys */
  alter_table_manage_keys(to, from->file->indexes_are_disabled(), keys_onoff);

  from->file->info(HA_STATUS_VARIABLE);
  to->file->ha_start_bulk_insert(from->file->stats.records);

  mysql_stage_set_work_estimated(psi, from->file->stats.records);

  save_sql_mode= thd->variables.sql_mode;

  List_iterator<Create_field> it(create);
  Create_field *def;
  copy_end=copy;
  for (Field **ptr=to->field ; *ptr ; ptr++)
  {
    def=it++;
    if (def->field)
    {
      if (*ptr == to->next_number_field)
      {
        auto_increment_field_copied= TRUE;
        /*
          If we are going to copy contents of one auto_increment column to
          another auto_increment column it is sensible to preserve zeroes.
          This condition also covers case when we are don't actually alter
          auto_increment column.
        */
        if (def->field == from->found_next_number_field)
          thd->variables.sql_mode|= MODE_NO_AUTO_VALUE_ON_ZERO;
      }
      (copy_end++)->set(*ptr,def->field,0);
    }

  }

  found_count=delete_count=0;

  SELECT_LEX *const select_lex= thd->lex->select_lex;
  ORDER *const order= select_lex->order_list.first;

  if (order)
  {
    if (to->s->primary_key != MAX_KEY && to->file->primary_key_is_clustered())
    {
      char warn_buff[MYSQL_ERRMSG_SIZE];
      my_snprintf(warn_buff, sizeof(warn_buff), 
                  "ORDER BY ignored as there is a user-defined clustered index"
                  " in the table '%-.192s'", from->s->table_name.str);
      push_warning(thd, Sql_condition::SL_WARNING, ER_UNKNOWN_ERROR,
                   warn_buff);
    }
    else
    {
      from->sort.io_cache=(IO_CACHE*) my_malloc(key_memory_TABLE_sort_io_cache,
                                                sizeof(IO_CACHE),
                                                MYF(MY_FAE | MY_ZEROFILL));
      memset(&tables, 0, sizeof(tables));
      tables.table= from;
      tables.alias= tables.table_name= from->s->table_name.str;
      tables.db= from->s->db.str;
      error= 1;

      if (select_lex->setup_ref_array(thd))
        goto err;            /* purecov: inspected */
      if (setup_order(thd, select_lex->ref_pointer_array,
                      &tables, fields, all_fields, order))
        goto err;
      qep_tab.set_table(from);
      Filesort fsort(order, HA_POS_ERROR);
      if ((from->sort.found_records= filesort(thd, &qep_tab, &fsort,
                                              true,
                                              &examined_rows, &found_rows)) ==
          HA_POS_ERROR)
        goto err;
    }
  };

  /* Tell handler that we have values for all columns in the to table */
  to->use_all_columns();
  if (init_read_record(&info, thd, from, NULL, 1, 1, FALSE))
  {
    error= 1;
    goto err;
  }
  thd->get_stmt_da()->reset_current_row_for_condition();

  set_column_defaults(to, create);

  while (!(error=info.read_record(&info)))
  {
    if (thd->killed)
    {
      thd->send_kill_message();
      error= 1;
      break;
    }
    /* Return error if source table isn't empty. */
    if (alter_ctx->error_if_not_empty)
    {
      error= 1;
      break;
    }
    if (to->next_number_field)
    {
      if (auto_increment_field_copied)
        to->auto_increment_field_not_null= TRUE;
      else
        to->next_number_field->reset();
    }
    
    for (Copy_field *copy_ptr=copy ; copy_ptr != copy_end ; copy_ptr++)
    {
      copy_ptr->invoke_do_copy(copy_ptr);
    }

    error=to->file->ha_write_row(to->record[0]);
    to->auto_increment_field_not_null= FALSE;
    if (error)
    {
      if (!to->file->is_ignorable_error(error))
      {
        /* Not a duplicate key error. */
	to->file->print_error(error, MYF(0));
	break;
      }
      else
      {
        /* Report duplicate key error. */
        uint key_nr= to->file->get_dup_key(error);
        if ((int) key_nr >= 0)
        {
          const char *err_msg= ER(ER_DUP_ENTRY_WITH_KEY_NAME);
          if (key_nr == 0 &&
              (to->key_info[0].key_part[0].field->flags &
               AUTO_INCREMENT_FLAG))
            err_msg= ER(ER_DUP_ENTRY_AUTOINCREMENT_CASE);
          print_keydup_error(to, key_nr == MAX_KEY ? NULL :
                             &to->key_info[key_nr],
                             err_msg, MYF(0));
        }
        else
          to->file->print_error(error, MYF(0));
        break;
      }
    }
    else
    {
      DEBUG_SYNC(thd, "copy_data_between_tables_before");
      found_count++;
      mysql_stage_set_work_completed(psi, found_count);
    }
    thd->get_stmt_da()->inc_current_row_for_condition();
  }
  end_read_record(&info);
  free_io_cache(from);
  delete [] copy;				// This is never 0

  if (to->file->ha_end_bulk_insert() && error <= 0)
  {
    to->file->print_error(my_errno,MYF(0));
    error= 1;
  }

  if (mysql_trans_commit_alter_copy_data(thd))
    error= 1;

 err:
  thd->variables.sql_mode= save_sql_mode;
  free_io_cache(from);
  *copied= found_count;
  *deleted=delete_count;
  to->file->ha_release_auto_increment();
  if (to->file->ha_external_lock(thd,F_UNLCK))
    error=1;
  if (error < 0 && to->file->extra(HA_EXTRA_PREPARE_FOR_RENAME))
    error= 1;
  DBUG_RETURN(error > 0 ? -1 : 0);
}


/*
  Recreates tables by calling mysql_alter_table().

  SYNOPSIS
    mysql_recreate_table()
    thd			Thread handler
    tables		Tables to recreate
    table_copy          Recreate the table by using
                        ALTER TABLE COPY algorithm

 RETURN
    Like mysql_alter_table().
*/
bool mysql_recreate_table(THD *thd, TABLE_LIST *table_list, bool table_copy)
{
  HA_CREATE_INFO create_info;
  Alter_info alter_info;

  DBUG_ENTER("mysql_recreate_table");
  DBUG_ASSERT(!table_list->next_global);
  /* Set lock type which is appropriate for ALTER TABLE. */
  table_list->lock_type= TL_READ_NO_INSERT;
  /* Same applies to MDL request. */
  table_list->mdl_request.set_type(MDL_SHARED_NO_WRITE);

  memset(&create_info, 0, sizeof(create_info));
  create_info.row_type=ROW_TYPE_NOT_USED;
  create_info.default_table_charset=default_charset_info;
  /* Force alter table to recreate table */
  alter_info.flags= (Alter_info::ALTER_CHANGE_COLUMN |
                     Alter_info::ALTER_RECREATE);

  if (table_copy)
    alter_info.requested_algorithm= Alter_info::ALTER_TABLE_ALGORITHM_COPY;

  const bool ret= mysql_alter_table(thd, NullS, NullS, &create_info,
                                    table_list, &alter_info);
  DBUG_RETURN(ret);
}


bool mysql_checksum_table(THD *thd, TABLE_LIST *tables,
                          HA_CHECK_OPT *check_opt)
{
  TABLE_LIST *table;
  List<Item> field_list;
  Item *item;
  Protocol *protocol= thd->protocol;
  DBUG_ENTER("mysql_checksum_table");

  /*
    CHECKSUM TABLE returns results and rollbacks statement transaction,
    so it should not be used in stored function or trigger.
  */
  DBUG_ASSERT(! thd->in_sub_stmt);

  field_list.push_back(item = new Item_empty_string("Table", NAME_LEN*2));
  item->maybe_null= 1;
  field_list.push_back(item= new Item_int(NAME_STRING("Checksum"),
                                          (longlong) 1,
                                          MY_INT64_NUM_DECIMAL_DIGITS));
  item->maybe_null= 1;
  if (protocol->send_result_set_metadata(&field_list,
                            Protocol::SEND_NUM_ROWS | Protocol::SEND_EOF))
    DBUG_RETURN(TRUE);

  /*
    Close all temporary tables which were pre-open to simplify
    privilege checking. Clear all references to closed tables.
  */
  close_thread_tables(thd);
  for (table= tables; table; table= table->next_local)
    table->table= NULL;

  /* Open one table after the other to keep lock time as short as possible. */
  for (table= tables; table; table= table->next_local)
  {
    char table_name[NAME_LEN*2+2];
    TABLE *t;
    TABLE_LIST *save_next_global;

    strxmov(table_name, table->db ,".", table->table_name, NullS);

    /* Remember old 'next' pointer and break the list.  */
    save_next_global= table->next_global;
    table->next_global= NULL;
    table->lock_type= TL_READ;
    /* Allow to open real tables only. */
    table->required_type= FRMTYPE_TABLE;

    if (open_temporary_tables(thd, table) ||
        open_and_lock_tables(thd, table, FALSE, 0))
    {
      t= NULL;
    }
    else
      t= table->table;

    table->next_global= save_next_global;

    protocol->prepare_for_resend();
    protocol->store(table_name, system_charset_info);

    if (!t)
    {
      /* Table didn't exist */
      protocol->store_null();
    }
    else
    {
      if (t->file->ha_table_flags() & HA_HAS_CHECKSUM &&
	  !(check_opt->flags & T_EXTEND))
	protocol->store((ulonglong)t->file->checksum());
      else if (!(t->file->ha_table_flags() & HA_HAS_CHECKSUM) &&
	       (check_opt->flags & T_QUICK))
	protocol->store_null();
      else
      {
	/* calculating table's checksum */
	ha_checksum crc= 0;
        uchar null_mask=256 -  (1 << t->s->last_null_bit_pos);

        t->use_all_columns();

	if (t->file->ha_rnd_init(1))
	  protocol->store_null();
	else
	{
	  for (;;)
	  {
            if (thd->killed)
            {
              /* 
                 we've been killed; let handler clean up, and remove the 
                 partial current row from the recordset (embedded lib) 
              */
              t->file->ha_rnd_end();
              thd->protocol->remove_last_row();
              goto err;
            }
	    ha_checksum row_crc= 0;
            int error= t->file->ha_rnd_next(t->record[0]);
            if (unlikely(error))
            {
              if (error == HA_ERR_RECORD_DELETED)
                continue;
              break;
            }
	    if (t->s->null_bytes)
            {
              /* fix undefined null bits */
              t->record[0][t->s->null_bytes-1] |= null_mask;
              if (!(t->s->db_create_options & HA_OPTION_PACK_RECORD))
                t->record[0][0] |= 1;

	      row_crc= checksum_crc32(row_crc, t->record[0], t->s->null_bytes);
            }

	    for (uint i= 0; i < t->s->fields; i++ )
	    {
	      Field *f= t->field[i];

             /*
               BLOB and VARCHAR have pointers in their field, we must convert
               to string; GEOMETRY is implemented on top of BLOB.
               BIT may store its data among NULL bits, convert as well.
             */
              switch (f->type()) {
                case MYSQL_TYPE_BLOB:
                case MYSQL_TYPE_VARCHAR:
                case MYSQL_TYPE_GEOMETRY:
                case MYSQL_TYPE_BIT:
                {
                  String tmp;
                  f->val_str(&tmp);
                  row_crc= checksum_crc32(row_crc, (uchar*) tmp.ptr(),
                           tmp.length());
                  break;
                }
                default:
                  row_crc= checksum_crc32(row_crc, f->ptr, f->pack_length());
                  break;
	      }
	    }

	    crc+= row_crc;
	  }
	  protocol->store((ulonglong)crc);
          t->file->ha_rnd_end();
	}
      }
      trans_rollback_stmt(thd);
      close_thread_tables(thd);
    }

    if (thd->transaction_rollback_request)
    {
      /*
        If transaction rollback was requested we honor it. To do this we
        abort statement and return error as not only CHECKSUM TABLE is
        rolled back but the whole transaction in which it was used.
      */
      thd->protocol->remove_last_row();
      goto err;
    }

    /* Hide errors from client. Return NULL for problematic tables instead. */
    thd->clear_error();

    if (protocol->write())
      goto err;
  }

  my_eof(thd);
  DBUG_RETURN(FALSE);

err:
  DBUG_RETURN(TRUE);
}

/**
  @brief Check if the table can be created in the specified storage engine.

  Checks if the storage engine is enabled and supports the given table
  type (e.g. normal, temporary, system). May do engine substitution
  if the requested engine is disabled.

  @param thd          Thread descriptor.
  @param db_name      Database name.
  @param table_name   Name of table to be created.
  @param create_info  Create info from parser, including engine.

  @retval true  Engine not available/supported, error has been reported.
  @retval false Engine available/supported.
*/
static bool check_engine(THD *thd, const char *db_name,
                         const char *table_name, HA_CREATE_INFO *create_info)
{
  DBUG_ENTER("check_engine");
  handlerton **new_engine= &create_info->db_type;
  handlerton *req_engine= *new_engine;
  bool no_substitution=
        MY_TEST(thd->variables.sql_mode & MODE_NO_ENGINE_SUBSTITUTION);
  if (!(*new_engine= ha_checktype(thd, ha_legacy_type(req_engine),
                                  no_substitution, 1)))
    DBUG_RETURN(true);

  if (req_engine && req_engine != *new_engine)
  {
    push_warning_printf(thd, Sql_condition::SL_NOTE,
                       ER_WARN_USING_OTHER_HANDLER,
                       ER(ER_WARN_USING_OTHER_HANDLER),
                       ha_resolve_storage_engine_name(*new_engine),
                       table_name);
  }
  if (create_info->options & HA_LEX_CREATE_TMP_TABLE &&
      ha_check_storage_engine_flag(*new_engine, HTON_TEMPORARY_NOT_SUPPORTED))
  {
    if (create_info->used_fields & HA_CREATE_USED_ENGINE)
    {
      my_error(ER_ILLEGAL_HA_CREATE_OPTION, MYF(0),
               ha_resolve_storage_engine_name(*new_engine), "TEMPORARY");
      *new_engine= 0;
      DBUG_RETURN(true);
    }
    *new_engine= myisam_hton;
  }

  /*
    Check, if the given table name is system table, and if the storage engine 
    does supports it.
  */
  if ((create_info->used_fields & HA_CREATE_USED_ENGINE) &&
      !ha_check_if_supported_system_table(*new_engine, db_name, table_name))
  {
    my_error(ER_UNSUPPORTED_ENGINE, MYF(0),
             ha_resolve_storage_engine_name(*new_engine), db_name, table_name);
    *new_engine= NULL;
    DBUG_RETURN(true);
  }

  DBUG_RETURN(false);
}<|MERGE_RESOLUTION|>--- conflicted
+++ resolved
@@ -60,13 +60,10 @@
 #include <algorithm>
 using std::max;
 using std::min;
-<<<<<<< HEAD
 using binary_log::checksum_crc32;
-=======
 
 #define ER_THD_OR_DEFAULT(thd,X) ((thd) ? ER_THD(thd, X) : ER_DEFAULT(X))
 
->>>>>>> 8c65c10c
 const char *primary_key_name="PRIMARY";
 
 static bool check_if_keyname_exists(const char *name,KEY *start, KEY *end);
