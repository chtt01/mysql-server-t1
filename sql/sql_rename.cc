--- conflicted
+++ resolved
@@ -49,11 +49,7 @@
   DBUG_ENTER("mysql_rename_tables");
 
 #ifndef MCP_GLOBAL_SCHEMA_LOCK
-<<<<<<< HEAD
-  Ndb_global_schema_lock_guard global_schema_lock_guard(thd);
-=======
   Ndb_global_schema_lock_guard global_schema_lock(thd);
->>>>>>> 00f67556
 #endif
   /*
     Avoid problems with a rename on a table that we have locked or
@@ -153,10 +149,6 @@
   if (lock_table_names(thd, table_list, 0, thd->variables.lock_wait_timeout, 0))
     goto err;
 
-#ifndef MCP_GLOBAL_SCHEMA_LOCK
-  global_schema_lock_guard.lock();
-#endif
-
   for (ren_table= table_list; ren_table; ren_table= ren_table->next_local)
     tdc_remove_table(thd, TDC_RT_REMOVE_ALL, ren_table->db,
                      ren_table->table_name, FALSE);
