-- source include/have_ndb.inc

--disable_warnings
DROP TABLE IF EXISTS t1, t2, r1;
--enable_warnings

#
# Basic test to see that batching is working
#

create table t1 (
  a int primary key,
  b int not null,
  c int not null,
  index(b), unique index using hash(c)
) engine = ndb;
--source suite/ndb/include/ndb_init_execute_count.inc
insert into t1 values
  (1,2,1),(2,3,2),(3,4,3),(4,5,4),
  (5,2,12),(6,3,11),(7,4,10),(8,5,9),
  (9,2,8),(10,3,7),(11,4,6),(12,5,5);
--source suite/ndb/include/ndb_execute_count.inc

# batch on primary key
--source suite/ndb/include/ndb_init_execute_count.inc
create table r1 as select * from t1 where a in (2,8,12);
--source suite/ndb/include/ndb_execute_count.inc
select * from r1 order by a;
drop table r1;

# batch on ordered index
--source suite/ndb/include/ndb_init_execute_count.inc
create table r1 as select * from t1 where b in (1,2,5);
--source suite/ndb/include/ndb_execute_count.inc
select * from r1 order by a;
drop table r1;

# batch on unique hash index
--source suite/ndb/include/ndb_init_execute_count.inc
create table r1 as select * from t1 where c in (2,8,12);
--source suite/ndb/include/ndb_execute_count.inc
select * from r1 order by a;
drop table r1;

# batch mixed
--source suite/ndb/include/ndb_init_execute_count.inc
create table r1 as select * from t1 where a in (2,8) or (a > 11) or (a <= 1);
--source suite/ndb/include/ndb_execute_count.inc
select * from r1 order by a;
drop table r1;

# batch on primary key, missing values
--source suite/ndb/include/ndb_init_execute_count.inc
create table r1 as select * from t1 where a in (33,8,12);
--source suite/ndb/include/ndb_execute_count.inc
select * from r1 order by a;
drop table r1;
--source suite/ndb/include/ndb_init_execute_count.inc
create table r1 as select * from t1 where a in (2,33,8,12,34);
--source suite/ndb/include/ndb_execute_count.inc
select * from r1 order by a;
drop table r1;

# batch on ordered index, missing values
--source suite/ndb/include/ndb_init_execute_count.inc
create table r1 as select * from t1 where b in (1,33,5);
--source suite/ndb/include/ndb_execute_count.inc
select * from r1 order by a;
drop table r1;
--source suite/ndb/include/ndb_init_execute_count.inc
select * from t1 where b in (1,33,5) order by a;
--source suite/ndb/include/ndb_execute_count.inc
--source suite/ndb/include/ndb_init_execute_count.inc
create table r1 as select * from t1 where b in (45,1,33,5,44);
--source suite/ndb/include/ndb_execute_count.inc
select * from r1 order by a;
drop table r1;
--source suite/ndb/include/ndb_init_execute_count.inc
select * from t1 where b in (45,22) order by a;
--source suite/ndb/include/ndb_execute_count.inc

# batch on unique hash index, missing values
--source suite/ndb/include/ndb_init_execute_count.inc
create table r1 as select * from t1 where c in (2,8,33);
--source suite/ndb/include/ndb_execute_count.inc
select * from r1 order by a;
drop table r1;
--source suite/ndb/include/ndb_init_execute_count.inc
create table r1 as select * from t1 where c in (13,2,8,33,12);
--source suite/ndb/include/ndb_execute_count.inc
select * from r1 order by a;
drop table r1;

--source suite/ndb/include/ndb_init_execute_count.inc
select * from t1 where a in (33,8,12) order by a;
--source suite/ndb/include/ndb_execute_count.inc
--source suite/ndb/include/ndb_init_execute_count.inc
select * from t1 where a in (33,34,35) order by a;
--source suite/ndb/include/ndb_execute_count.inc
--source suite/ndb/include/ndb_init_execute_count.inc
select * from t1 where a in (2,8) or (a > 11) or (a <= 1) order by a;
--source suite/ndb/include/ndb_execute_count.inc
--source suite/ndb/include/ndb_init_execute_count.inc
select * from t1 where b in (6,7) or (b <= 5) or (b >= 10) order by b,a;
--source suite/ndb/include/ndb_execute_count.inc
--source suite/ndb/include/ndb_init_execute_count.inc
select * from t1 where c in (13,2,8,33,12) order by c,a;
--source suite/ndb/include/ndb_execute_count.inc
drop table t1;

#
# Somewhat more complicated
#

create table t1 (
  a int not null,
  b int not null,
  c int not null,
  d int not null,
  e int not null,
  primary key (a,b,c,d), index (d)
) engine = ndb;

--source suite/ndb/include/ndb_init_execute_count.inc
insert into t1 values
  (1,2,1,1,1),(2,3,2,3,1),(3,4,3,1,1),(4,5,4,7,1),
  (5,2,12,12,1),(6,3,11,1,1),(7,4,10,3,1),(8,5,9,5,1),
  (9,2,8,6,1),(10,3,7,5,1),(11,4,6,3,1),(12,5,5,2,1),
  (1,2,1,2,1),
  (1,2,1,3,1),
  (1,2,1,4,1),
  (1,2,1,5,1);
--source suite/ndb/include/ndb_execute_count.inc

# batch on primary key
--source suite/ndb/include/ndb_init_execute_count.inc
create table r1 as select * from t1
  where a=1 and b=2 and c=1 and d in (1,4,3,2);
--source suite/ndb/include/ndb_execute_count.inc
select * from r1 order by a,b,c,d;
drop table r1;

# batched update ordered index, one value for all
update t1 set e = 100
  where d in (12,6,7);
select * from t1 where d in (12,6,7) order by a,b,c,d;
select * from t1 where d not in (12,6,7) and e = 100;

# batched update primary key, one value for all
update t1 
  set e = 101
  where a=1 and 
        b=2 and 
        c=1 and 
        d in (1,4,3,2);
select * 
  from t1
  where a=1 and b=2 and c=1 and d in (1,4,3,2)
  order by a,b,c,d;
select * 
  from t1 
  where not (a=1 and b=2 and c=1 and d in (1,4,3,2))
        and e=101;


# batched update ordered index, different values
update t1 
  set e = 
    (case d
      when 12 then 112
      when 6  then 106
      when 7  then 107
    end)
  where d in (12,6,7);
select * from t1 where d in (12,6,7) order by a,b,c,d;

# batched update primary key, different values
update t1 
  set e = 
    (case d
      when 1 then 111
      when 4 then 444
      when 3 then 333
      when 2 then 222
    end)
  where a=1 and 
        b=2 and 
        c=1 and 
        d in (1,4,3,2);
select * 
  from t1
  where a=1 and b=2 and c=1 and d in (1,4,3,2)
  order by a,b,c,d;

# batched delete
delete from t1 where d in (12,6,7);
select * from t1 where d in (12,6,7);

drop table t1;

# null handling
create table t1 (
  a int not null primary key,
  b int,
  c int,
  d int,
  unique index (b),
  index(c)
) engine = ndb;

insert into t1 values
  (1,null,1,1),
  (2,2,2,2),
  (3,null,null,3),
  (4,4,null,4),
  (5,null,5,null),
  (6,6,6,null),
  (7,null,null,null),
  (8,8,null,null),
  (9,null,9,9),
  (10,10,10,10),
  (11,null,null,11),
  (12,12,null,12),
  (13,null,13,null),
  (14,14,14,null),
  (15,null,null,null),
  (16,16,null,null);

create table t2 as select * from t1 where a in (5,6,7,8,9,10);
select * from t2 order by a;
drop table t2;

create table t2 as select * from t1 where b in (5,6,7,8,9,10);
select * from t2 order by a;
drop table t2;

create table t2 as select * from t1 where c in (5,6,7,8,9,10);
select * from t2 order by a;
drop table t2;

drop table t1;

# bug17729

CREATE TABLE t1 (
  a int(11) NOT NULL,
  b int(11) NOT NULL,
  c datetime default NULL,
  PRIMARY KEY  (a),
  KEY idx_bc (b,c)
) ENGINE=ndbcluster;

INSERT INTO t1 VALUES 
(406989,67,'2006-02-23 17:08:46'), (150078,67,'2005-10-26 11:17:45'),
(406993,67,'2006-02-27 11:20:57'), (245655,67,'2005-12-08 15:59:08'),
(406994,67,'2006-02-27 11:26:46'), (256,67,NULL),
(398341,67,'2006-02-20 04:48:44'), (254,67,NULL),(1120,67,NULL),
(406988,67,'2006-02-23 17:07:22'), (255,67,NULL),
(398340,67,'2006-02-20 04:38:53'),(406631,67,'2006-02-23 10:49:42'),
(245653,67,'2005-12-08 15:59:07'),(406992,67,'2006-02-24 16:47:18'),
(245654,67,'2005-12-08 15:59:08'),(406995,67,'2006-02-28 11:55:00'),
(127261,67,'2005-10-13 12:17:58'),(406991,67,'2006-02-24 16:42:32'),
(245652,67,'2005-12-08 15:58:27'),(398545,67,'2006-02-20 04:53:13'),
(154504,67,'2005-10-28 11:53:01'),(9199,67,NULL),(1,67,'2006-02-23 15:01:35'),
(223456,67,NULL),(4101,67,NULL),(1133,67,NULL),
(406990,67,'2006-02-23 18:01:45'),(148815,67,'2005-10-25 15:34:17'),
(148812,67,'2005-10-25 15:30:01'),(245651,67,'2005-12-08 15:58:27'),
(154503,67,'2005-10-28 11:52:38');

create table t11 engine = ndbcluster select * from t1 where b = 67 AND (c IS NULL OR c > NOW()) order by 3 asc;
create table t12 engine = ndbcluster select * from t1 where b = 67 AND (c IS NULL OR c > NOW()) order by 3 desc;
create table t21 select * from t1 where b = 67 AND (c IS NULL OR c > '2005-12-08') order by 3 asc;
create table t22 engine = ndbcluster select * from t1 where b = 67 AND (c IS NULL OR c > '2005-12-08') order by 3 desc;

select * from t11 order by 1,2,3;
select * from t12 order by 1,2,3;
select * from t21 order by 1,2,3;
select * from t22 order by 1,2,3;

# join tests
select t12.a from t11, t12 where t11.a in(255,256) and t11.a = t12.a and t11.c is null order by t12.a;

update t22 set c = '2005-12-08 15:58:27' where a = 255;
select * from t22 order by 1,2,3;
select t21.* from t21,t22 where t21.a = t22.a and 
t22.a in (select t12.a from t11, t12 where t11.a in(255,256) and t11.a = t12.a and t11.c is null) and t22.c is null order by t21.a;

delete from t22 where a > 245651;
update t22 set b = a + 1;
select * from t22 order by 1,2,3;
select t21.c, count(*)
from t21 
inner join t22 using (a)
where t22.b in (2,256,257,1121,1134,4102,9200,223457,245652)
group by t21.c
order by t21.c;

DROP TABLE t1, t11, t12, t21, t22;

# bug#19956
CREATE TABLE t1 (id varchar(255) NOT NULL,
		 tag int(11) NOT NULL,
                 doc text NOT NULL,
                 type varchar(150) NOT NULL,
                 modified timestamp NOT NULL DEFAULT CURRENT_TIMESTAMP,
                 PRIMARY KEY (id)
                ) ENGINE=ndbcluster;

INSERT INTO t1 VALUES ('sakila',1,'Some text goes here','text',CURRENT_TIMESTAMP);
SELECT id, tag, doc, type FROM t1 WHERE id IN ('flipper','orka');
SELECT id, tag, doc, type FROM t1 WHERE id IN ('flipper','sakila');

DROP TABLE t1;

#bug#25522
CREATE TABLE t1 (
       var1 int(2) NOT NULL,
       var2 int(2) NOT NULL,
       PRIMARY KEY  (var1)
     ) ENGINE=ndbcluster DEFAULT CHARSET=ascii CHECKSUM=1;


CREATE TABLE t2 (
       var1 int(2) NOT NULL,
       var2 int(2) NOT NULL,
       PRIMARY KEY  (var1)
     ) ENGINE=ndbcluster DEFAULT CHARSET=ascii CHECKSUM=1;


DELIMITER |;
CREATE TRIGGER testtrigger
     AFTER UPDATE ON t1 FOR EACH ROW BEGIN
     REPLACE INTO t2 SELECT * FROM t1 WHERE t1.var1 = NEW.var1;END|
DELIMITER ;|

INSERT INTO t1 VALUES (1,1),(2,2),(3,3);

UPDATE t1 SET var2 = 9 WHERE var1 IN(1,2,3);

DROP TRIGGER testtrigger;

DROP TABLE t1, t2;

#bug#25821
create table t1 (a int, b int, primary key (a), key ab (a,b)) engine=ndbcluster;

insert into t1 values (1,1), (10,10);

select * from t1 use index (ab) where a in(1,10) order by a;

create table t2 (a int, b int, primary key (a,b)) engine=ndbcluster
partition by key(a);

insert into t2 values (1,1), (10,10);

select * from t2 where a in (1,10) order by a;
drop table t1, t2;

#bug#30337

create table t1 (id int primary key) engine ndb;
insert into t1 values (1), (2), (3);

create table t2 (id int primary key) engine ndb;
insert into t2 select id from t1;

delimiter |;
create trigger kaboom after delete on t1
for each row begin
  delete from t2 where id=old.id;
end|
delimiter ;|

select * from t1 order by id;
delete from t1 where id in (1,2);
select * from t2 order by id;

drop trigger kaboom;
drop table t1;

#bug#31874

create table t1 (
  a int not null primary key,
  b int
) engine = ndb;
insert into t1 values (7,2),(8,3),(10,4);

update t1 set b = 5 where a in (7,8) or a >= 10;
select * from t1 order by a;
delete from t1 where a in (7,8) or a >= 10;
select * from t1 order by a;

drop table t1;

#bug#35137 - self join + mrr

create table t1 (a int primary key, b int, key b_idx (b)) engine ndb;
insert into t1 values(1,1), (2,2), (3,3), (4,4), (5,5);

select one.a 
from t1 one left join t1 two 
on (two.b = one.b) 
where one.a in (3, 4) 
order by a;

drop table t1;

create table t1 (a varchar(1536) not null,
                 b varchar(1536) not null,
                 c int, primary key (a,b)) engine=ndb;
insert into t1 values ('a', 'a', 1), ('b', 'b', 2), ('c', 'c', 3),
                      ('d', 'd', 4), ('e', 'e', 5), ('f', 'f', 6),
                      ('g', 'g', 7), ('h', 'h', 8), ('i', 'i', 9),
                      ('j', 'j', 10), ('k', 'k', 11), ('l', 'l', 12),
                      ('m', 'm', 13), ('n', 'n', 14), ('o', 'o', 15),
                      ('p', 'p', 16), ('q', 'q', 17), ('r', 'r', 18),
                      ('s', 's', 19), ('t', 't', 20), ('u', 'u', 21),
                      ('v', 'v', 22), ('w', 'w', 23), ('x', 'x', 24);
select * from t1
 where (a >= 'aa' and b >= 'x' and a <= 'c' and b <= 'c')
    or (a = 'd')
    or (a = 'e')
    or (a = 'f')
    or (a > 'g' and a < 'ii')
    or (a >= 'j' and b >= 'x' and a <= 'k' and b <= 'k')
    or (a = 'm' and b = 'm')
    or (a = 'v')
    order by a asc, b asc;
drop table t1, t2;

########################
# Check propper reinit of a mrr executed multiple time as part of a join.
# The mrr access is driven by a scan and executed as for every tuple 
# in the scaned table.
#
# In certain queries the optimizer don't read the entire mrr result set
# before it fetch the next tuple from the scanned table. 
# The next mrr operation would then still have an open scan which wasn't
# cleaned up as expected. This may cause all available NdbOperation,
# NdbTransaction or lock objects to be consumed before the operation 
# could finish.
#####################

create table t1 (pk int primary key, a int) engine=ndb;
create table t2 (pk int primary key, a int) engine=ndb;

insert into t2 values
   (0,0), (1,1), (2,2), (3,3), (4,4),
   (5,5), (6,6), (7,7), (8,8), (9,9);

##
# 10^4 cross product on t2 creates 10.000 rows:
# Insert volume has been tunes to insert only 3.000
# of these as this is sufficient to produce an 'out of connection objects'
##
insert into t1
 select
   t1.a + t2.a*10 + t3.a*100 + t4.a*1000, 
   (t1.a + t2.a*10 + t3.a*100 + t4.a*1000) / 1000
from
  t2 as t1, t2 as t2, t2 as t3, t2 as t4
<<<<<<< HEAD
where (t1.a + t2.a*10 + t3.a*100 + t4.a*1000) < 4000;
=======
where (t1.a + t2.a*10 + t3.a*100 + t4.a*1000) < 3000;
>>>>>>> a92bd3bf


# Execute a 'scan(t1) join mrr(t2)'
#  - 'DISTINCT t1.pk' will cause optimizer to stop fetching mrr(t2) 
#     when the first matching 't2.a = t1.a' is found.
#  - 'LEFT JOIN' is to ensure that 'Using join buffer' is *not* used
#
explain
SELECT DISTINCT STRAIGHT_JOIN t1.pk FROM 
   t1 LEFT JOIN t2 ON t2.a = t1.a AND t2.pk != 6;

--disable_result_log
SELECT DISTINCT STRAIGHT_JOIN t1.pk FROM 
   t1 LEFT JOIN t2 ON t2.a = t1.a AND t2.pk != 6;
--enable_result_log

drop table t1, t2;<|MERGE_RESOLUTION|>--- conflicted
+++ resolved
@@ -460,11 +460,7 @@
    (t1.a + t2.a*10 + t3.a*100 + t4.a*1000) / 1000
 from
   t2 as t1, t2 as t2, t2 as t3, t2 as t4
-<<<<<<< HEAD
-where (t1.a + t2.a*10 + t3.a*100 + t4.a*1000) < 4000;
-=======
 where (t1.a + t2.a*10 + t3.a*100 + t4.a*1000) < 3000;
->>>>>>> a92bd3bf
 
 
 # Execute a 'scan(t1) join mrr(t2)'
