/* Copyright (c) 2008, 2014, Oracle and/or its affiliates. All rights reserved.

  This program is free software; you can redistribute it and/or modify
  it under the terms of the GNU General Public License as published by
  the Free Software Foundation; version 2 of the License.

  This program is distributed in the hope that it will be useful,
  but WITHOUT ANY WARRANTY; without even the implied warranty of
  MERCHANTABILITY or FITNESS FOR A PARTICULAR PURPOSE.  See the
  GNU General Public License for more details.

  You should have received a copy of the GNU General Public License
  along with this program; if not, write to the Free Software Foundation,
  51 Franklin Street, Suite 500, Boston, MA 02110-1335 USA */

/**
  @file storage/perfschema/pfs_digest.h
  Statement Digest data structures (implementation).
*/

/*
  This code needs extra visibility in the lexer structures
*/

#include "my_global.h"
#include "my_sys.h"
#include "pfs_instr.h"
#include "pfs_digest.h"
#include "pfs_global.h"
#include "table_helper.h"
#include "sql_lex.h"
#include "sql_signal.h"
#include "sql_get_diagnostics.h"
#include "sql_string.h"
#include <string.h>

<<<<<<< HEAD
/* Generated code */
#include "../sql/sql_yacc.h"
#include "../storage/perfschema/pfs_lex_token.h"

/* Name pollution from sql/sql_lex.h */
#ifdef LEX_YYSTYPE
#undef LEX_YYSTYPE
#endif

#define LEX_YYSTYPE YYSTYPE

/**
  Token array.
  Token array is an array of bytes to store tokens received during parsing.
  Following is the way token array is formed.

      ... &lt;non-id-token&gt; &lt;non-id-token&gt; &lt;id-token&gt; &lt;id_len&gt; &lt;id_text&gt; ...

  For Example:
  SELECT * FROM T1;
  &lt;SELECT_TOKEN&gt; &lt;*&gt; &lt;FROM_TOKEN&gt; &lt;ID_TOKEN&gt; &lt;2&gt; &lt;T1&gt;
*/

=======
>>>>>>> a9800d0d
ulong digest_max= 0;
ulong digest_lost= 0;

/** EVENTS_STATEMENTS_HISTORY_LONG circular buffer. */
PFS_statements_digest_stat *statements_digest_stat_array= NULL;
/** Consumer flag for table EVENTS_STATEMENTS_SUMMARY_BY_DIGEST. */
bool flag_statements_digest= true;
/**
  Current index in Stat array where new record is to be inserted.
  index 0 is reserved for "all else" case when entire array is full.
*/
static PFS_ALIGNED PFS_cacheline_uint32 digest_index;
bool digest_full= false;

LF_HASH digest_hash;
static bool digest_hash_inited= false;

/**
  Initialize table EVENTS_STATEMENTS_SUMMARY_BY_DIGEST.
  @param param performance schema sizing
*/
int init_digest(const PFS_global_param *param)
{
  unsigned int index;

  /*
    Allocate memory for statements_digest_stat_array based on
    performance_schema_digests_size values
  */
  digest_max= param->m_digest_sizing;
  digest_lost= 0;
  digest_index.m_u32= 1;
  digest_full= false;

  if (digest_max == 0)
    return 0;

  statements_digest_stat_array=
    PFS_MALLOC_ARRAY(digest_max, PFS_statements_digest_stat,
                     MYF(MY_ZEROFILL));
  if (unlikely(statements_digest_stat_array == NULL))
    return 1;

  for (index= 0; index < digest_max; index++)
  {
    statements_digest_stat_array[index].reset_data();
  }

  return 0;
}

/** Cleanup table EVENTS_STATEMENTS_SUMMARY_BY_DIGEST. */
void cleanup_digest(void)
{
  /*  Free memory allocated to statements_digest_stat_array. */
  pfs_free(statements_digest_stat_array);
  statements_digest_stat_array= NULL;
}

C_MODE_START
static uchar *digest_hash_get_key(const uchar *entry, size_t *length,
                                  my_bool)
{
  const PFS_statements_digest_stat * const *typed_entry;
  const PFS_statements_digest_stat *digest;
  const void *result;
  typed_entry= reinterpret_cast<const PFS_statements_digest_stat*const*>(entry);
  DBUG_ASSERT(typed_entry != NULL);
  digest= *typed_entry;
  DBUG_ASSERT(digest != NULL);
  *length= sizeof (PFS_digest_key);
  result= & digest->m_digest_key;
  return const_cast<uchar*> (reinterpret_cast<const uchar*> (result));
}
C_MODE_END


/**
  Initialize the digest hash.
  @return 0 on success
*/
int init_digest_hash(void)
{
  if ((! digest_hash_inited) && (digest_max > 0))
  {
    lf_hash_init(&digest_hash, sizeof(PFS_statements_digest_stat*),
                 LF_HASH_UNIQUE, 0, 0, digest_hash_get_key,
                 &my_charset_bin);
    digest_hash.size= digest_max;
    digest_hash_inited= true;
  }
  return 0;
}

void cleanup_digest_hash(void)
{
  if (digest_hash_inited)
  {
    lf_hash_destroy(&digest_hash);
    digest_hash_inited= false;
  }
}

static LF_PINS* get_digest_hash_pins(PFS_thread *thread)
{
  if (unlikely(thread->m_digest_hash_pins == NULL))
  {
    if (!digest_hash_inited)
      return NULL;
    thread->m_digest_hash_pins= lf_hash_get_pins(&digest_hash);
  }
  return thread->m_digest_hash_pins;
}

PFS_statement_stat*
find_or_create_digest(PFS_thread *thread,
                      const sql_digest_storage *digest_storage,
                      const char *schema_name,
                      uint schema_name_length)
{
  DBUG_ASSERT(digest_storage != NULL);

  if (statements_digest_stat_array == NULL)
    return NULL;

  if (digest_storage->m_byte_count <= 0)
    return NULL;

  LF_PINS *pins= get_digest_hash_pins(thread);
  if (unlikely(pins == NULL))
    return NULL;

  /*
    Note: the LF_HASH key is a block of memory,
    make sure to clean unused bytes,
    so that memcmp() can compare keys.
  */
  PFS_digest_key hash_key;
  memset(& hash_key, 0, sizeof(hash_key));
  /* Compute MD5 Hash of the tokens received. */
  compute_digest_md5(digest_storage, hash_key.m_md5);
  /* Add the current schema to the key */
  hash_key.m_schema_name_length= schema_name_length;
  if (schema_name_length > 0)
    memcpy(hash_key.m_schema_name, schema_name, schema_name_length);

  int res;
  ulong safe_index;
  uint retry_count= 0;
  const uint retry_max= 3;
  PFS_statements_digest_stat **entry;
  PFS_statements_digest_stat *pfs= NULL;

  ulonglong now= my_micro_time();

search:

  /* Lookup LF_HASH using this new key. */
  entry= reinterpret_cast<PFS_statements_digest_stat**>
    (lf_hash_search(&digest_hash, pins,
                    &hash_key, sizeof(PFS_digest_key)));

  if (entry && (entry != MY_ERRPTR))
  {
    /* If digest already exists, update stats and return. */
    pfs= *entry;
    pfs->m_last_seen= now;
    lf_hash_search_unpin(pins);
    return & pfs->m_stat;
  }

  lf_hash_search_unpin(pins);

  if (digest_full)
  {
    /* digest_stat array is full. Add stat at index 0 and return. */
    pfs= &statements_digest_stat_array[0];
    digest_lost++;

    if (pfs->m_first_seen == 0)
      pfs->m_first_seen= now;
    pfs->m_last_seen= now;
    return & pfs->m_stat;
  }

  safe_index= PFS_atomic::add_u32(& digest_index.m_u32, 1);
  if (safe_index >= digest_max)
  {
    /* The digest array is now full. */
    digest_full= true;
    pfs= &statements_digest_stat_array[0];

    if (pfs->m_first_seen == 0)
      pfs->m_first_seen= now;
    pfs->m_last_seen= now;
    return & pfs->m_stat;
  }

  /* Add a new record in digest stat array. */
  pfs= &statements_digest_stat_array[safe_index];

  /* Copy digest hash/LF Hash search key. */
  memcpy(& pfs->m_digest_key, &hash_key, sizeof(PFS_digest_key));

  /*
    Copy digest storage to statement_digest_stat_array so that it could be
    used later to generate digest text.
  */
  pfs->m_digest_storage.copy(digest_storage);

  pfs->m_first_seen= now;
  pfs->m_last_seen= now;

  res= lf_hash_insert(&digest_hash, pins, &pfs);
  if (likely(res == 0))
  {
    return & pfs->m_stat;
  }

  if (res > 0)
  {
    /* Duplicate insert by another thread */
    if (++retry_count > retry_max)
    {
      /* Avoid infinite loops */
      digest_lost++;
      return NULL;
    }
    goto search;
  }

  /* OOM in lf_hash_insert */
  digest_lost++;
  return NULL;
}

void purge_digest(PFS_thread* thread, PFS_digest_key *hash_key)
{
  LF_PINS *pins= get_digest_hash_pins(thread);
  if (unlikely(pins == NULL))
    return;

  PFS_statements_digest_stat **entry;

  /* Lookup LF_HASH using this new key. */
  entry= reinterpret_cast<PFS_statements_digest_stat**>
    (lf_hash_search(&digest_hash, pins,
                    hash_key, sizeof(PFS_digest_key)));

  if (entry && (entry != MY_ERRPTR))
  {
    lf_hash_delete(&digest_hash, pins,
                   hash_key, sizeof(PFS_digest_key));
  }
  lf_hash_search_unpin(pins);
  return;
}

void PFS_statements_digest_stat::reset_data()
{
  m_digest_storage.reset();
  m_stat.reset();
  m_first_seen= 0;
  m_last_seen= 0;
}

void PFS_statements_digest_stat::reset_index(PFS_thread *thread)
{
  /* Only remove entries that exists in the HASH index. */
  if (m_digest_storage.m_byte_count > 0)
  {
    purge_digest(thread, & m_digest_key);
  }
}

void reset_esms_by_digest()
{
  uint index;

  if (statements_digest_stat_array == NULL)
    return;

  PFS_thread *thread= PFS_thread::get_current_thread();
  if (unlikely(thread == NULL))
    return;

  /* Reset statements_digest_stat_array. */
  for (index= 0; index < digest_max; index++)
  {
    statements_digest_stat_array[index].reset_index(thread);
    statements_digest_stat_array[index].reset_data();
  }

  /*
    Reset index which indicates where the next calculated digest information
    to be inserted in statements_digest_stat_array.
  */
  digest_index.m_u32= 1;
  digest_full= false;
<<<<<<< HEAD
}

/*
  Iterate token array and updates digest_text.
*/
void get_digest_text(char* digest_text, PSI_digest_storage* digest_storage)
{
  DBUG_ASSERT(digest_storage != NULL);
  bool truncated= false;
  int byte_count= digest_storage->m_byte_count;
  char *digest_output= digest_text;
  int bytes_needed= 0;
  uint tok= 0;
  int current_byte= 0;
  lex_token_string *tok_data;
  /* -4 is to make sure extra space for '...' and a '\0' at the end. */
  int bytes_available= COL_DIGEST_TEXT_SIZE - 4;

  if (byte_count <= 0 || byte_count > PSI_MAX_DIGEST_STORAGE_SIZE)
  {
    *digest_text= '\0';
    return;
  }

  /* Convert text to utf8 */
  const CHARSET_INFO *from_cs= get_charset(digest_storage->m_charset_number, MYF(0));
  const CHARSET_INFO *to_cs= &my_charset_utf8_bin;

  if (from_cs == NULL)
  {
    /*
      Can happen, as we do dirty reads on digest_storage,
      which can be written to in another thread.
    */
    *digest_text= '\0';
    return;
  }

  /*
     Max converted size is number of characters * max multibyte length of the
     target charset, which is 4 for UTF8.
   */
  const uint max_converted_size= PSI_MAX_DIGEST_STORAGE_SIZE * 4;
  char id_buffer[max_converted_size];
  char *id_string;
  int  id_length;
  bool convert_text= !my_charset_same(from_cs, to_cs);

  DBUG_ASSERT(byte_count <= PSI_MAX_DIGEST_STORAGE_SIZE);

  while ((current_byte < byte_count) &&
         (bytes_available > 0) &&
         !truncated)
  {
    current_byte= read_token(digest_storage, current_byte, &tok);

    if (tok <= 0 || tok >= array_elements(lex_token_array))
    {
      *digest_text='\0';
      return;
    }

    tok_data= &lex_token_array[tok];

    switch (tok)
    {
    /* All identifiers are printed with their name. */
    case IDENT:
    case IDENT_QUOTED:
      {
        char *id_ptr;
        int id_len;
        uint err_cs= 0;

        /* Get the next identifier from the storage buffer. */
        current_byte= read_identifier(digest_storage, current_byte,
                                      &id_ptr, &id_len);
        if (convert_text)
        {
          /* Verify that the converted text will fit. */
          if (to_cs->mbmaxlen*id_len > max_converted_size)
          {
            truncated= true;
            break;
          }
          /* Convert identifier string into the storage character set. */
          id_length= my_convert(id_buffer, max_converted_size, to_cs,
                                id_ptr, id_len, from_cs, &err_cs);
          id_string= id_buffer;
        }
        else
        {
          id_string= id_ptr;
          id_length= id_len;
        }

        if (id_length == 0 || err_cs != 0)
        {
          truncated= true;
          break;
        }
        /* Copy the converted identifier into the digest string. */
        bytes_needed= id_length + (tok == IDENT ? 1 : 3);
        if (bytes_needed <= bytes_available)
        {
          if (tok == IDENT_QUOTED)
            *digest_output++= '`';
          if (id_length > 0)
          {
            memcpy(digest_output, id_string, id_length);
            digest_output+= id_length;
          }
          if (tok == IDENT_QUOTED)
            *digest_output++= '`';
          *digest_output++= ' ';
          bytes_available-= bytes_needed;
        }
        else
        {
          truncated= true;
        }
      }
      break;

    /* Everything else is printed as is. */
    default:
      /*
        Make sure not to overflow digest_text buffer.
        +1 is to make sure extra space for ' '.
      */
      int tok_length= tok_data->m_token_length;
      bytes_needed= tok_length + 1;

      if (bytes_needed <= bytes_available)
      {
        strncpy(digest_output, tok_data->m_token_string, tok_length);
        digest_output+= tok_length;
        *digest_output++= ' ';
        bytes_available-= bytes_needed;
      }
      else
      {
        truncated= true;
      }
      break;
    }
  }

  /* Truncate digest text in case of long queries. */
  if (digest_storage->m_full || truncated)
  {
    strcpy(digest_output, "...");
    digest_output+= 3;
  }

  *digest_output= '\0';
}

static inline uint peek_token(const PSI_digest_storage *digest, int index)
{
  uint token;
  DBUG_ASSERT(index >= 0);
  DBUG_ASSERT(index + PFS_SIZE_OF_A_TOKEN <= digest->m_byte_count);
  DBUG_ASSERT(digest->m_byte_count <=  PSI_MAX_DIGEST_STORAGE_SIZE);

  token= ((digest->m_token_array[index + 1])<<8) | digest->m_token_array[index];
  return token;
=======
>>>>>>> a9800d0d
}
<|MERGE_RESOLUTION|>--- conflicted
+++ resolved
@@ -34,32 +34,6 @@
 #include "sql_string.h"
 #include <string.h>
 
-<<<<<<< HEAD
-/* Generated code */
-#include "../sql/sql_yacc.h"
-#include "../storage/perfschema/pfs_lex_token.h"
-
-/* Name pollution from sql/sql_lex.h */
-#ifdef LEX_YYSTYPE
-#undef LEX_YYSTYPE
-#endif
-
-#define LEX_YYSTYPE YYSTYPE
-
-/**
-  Token array.
-  Token array is an array of bytes to store tokens received during parsing.
-  Following is the way token array is formed.
-
-      ... &lt;non-id-token&gt; &lt;non-id-token&gt; &lt;id-token&gt; &lt;id_len&gt; &lt;id_text&gt; ...
-
-  For Example:
-  SELECT * FROM T1;
-  &lt;SELECT_TOKEN&gt; &lt;*&gt; &lt;FROM_TOKEN&gt; &lt;ID_TOKEN&gt; &lt;2&gt; &lt;T1&gt;
-*/
-
-=======
->>>>>>> a9800d0d
 ulong digest_max= 0;
 ulong digest_lost= 0;
 
@@ -359,174 +333,4 @@
   */
   digest_index.m_u32= 1;
   digest_full= false;
-<<<<<<< HEAD
-}
-
-/*
-  Iterate token array and updates digest_text.
-*/
-void get_digest_text(char* digest_text, PSI_digest_storage* digest_storage)
-{
-  DBUG_ASSERT(digest_storage != NULL);
-  bool truncated= false;
-  int byte_count= digest_storage->m_byte_count;
-  char *digest_output= digest_text;
-  int bytes_needed= 0;
-  uint tok= 0;
-  int current_byte= 0;
-  lex_token_string *tok_data;
-  /* -4 is to make sure extra space for '...' and a '\0' at the end. */
-  int bytes_available= COL_DIGEST_TEXT_SIZE - 4;
-
-  if (byte_count <= 0 || byte_count > PSI_MAX_DIGEST_STORAGE_SIZE)
-  {
-    *digest_text= '\0';
-    return;
-  }
-
-  /* Convert text to utf8 */
-  const CHARSET_INFO *from_cs= get_charset(digest_storage->m_charset_number, MYF(0));
-  const CHARSET_INFO *to_cs= &my_charset_utf8_bin;
-
-  if (from_cs == NULL)
-  {
-    /*
-      Can happen, as we do dirty reads on digest_storage,
-      which can be written to in another thread.
-    */
-    *digest_text= '\0';
-    return;
-  }
-
-  /*
-     Max converted size is number of characters * max multibyte length of the
-     target charset, which is 4 for UTF8.
-   */
-  const uint max_converted_size= PSI_MAX_DIGEST_STORAGE_SIZE * 4;
-  char id_buffer[max_converted_size];
-  char *id_string;
-  int  id_length;
-  bool convert_text= !my_charset_same(from_cs, to_cs);
-
-  DBUG_ASSERT(byte_count <= PSI_MAX_DIGEST_STORAGE_SIZE);
-
-  while ((current_byte < byte_count) &&
-         (bytes_available > 0) &&
-         !truncated)
-  {
-    current_byte= read_token(digest_storage, current_byte, &tok);
-
-    if (tok <= 0 || tok >= array_elements(lex_token_array))
-    {
-      *digest_text='\0';
-      return;
-    }
-
-    tok_data= &lex_token_array[tok];
-
-    switch (tok)
-    {
-    /* All identifiers are printed with their name. */
-    case IDENT:
-    case IDENT_QUOTED:
-      {
-        char *id_ptr;
-        int id_len;
-        uint err_cs= 0;
-
-        /* Get the next identifier from the storage buffer. */
-        current_byte= read_identifier(digest_storage, current_byte,
-                                      &id_ptr, &id_len);
-        if (convert_text)
-        {
-          /* Verify that the converted text will fit. */
-          if (to_cs->mbmaxlen*id_len > max_converted_size)
-          {
-            truncated= true;
-            break;
-          }
-          /* Convert identifier string into the storage character set. */
-          id_length= my_convert(id_buffer, max_converted_size, to_cs,
-                                id_ptr, id_len, from_cs, &err_cs);
-          id_string= id_buffer;
-        }
-        else
-        {
-          id_string= id_ptr;
-          id_length= id_len;
-        }
-
-        if (id_length == 0 || err_cs != 0)
-        {
-          truncated= true;
-          break;
-        }
-        /* Copy the converted identifier into the digest string. */
-        bytes_needed= id_length + (tok == IDENT ? 1 : 3);
-        if (bytes_needed <= bytes_available)
-        {
-          if (tok == IDENT_QUOTED)
-            *digest_output++= '`';
-          if (id_length > 0)
-          {
-            memcpy(digest_output, id_string, id_length);
-            digest_output+= id_length;
-          }
-          if (tok == IDENT_QUOTED)
-            *digest_output++= '`';
-          *digest_output++= ' ';
-          bytes_available-= bytes_needed;
-        }
-        else
-        {
-          truncated= true;
-        }
-      }
-      break;
-
-    /* Everything else is printed as is. */
-    default:
-      /*
-        Make sure not to overflow digest_text buffer.
-        +1 is to make sure extra space for ' '.
-      */
-      int tok_length= tok_data->m_token_length;
-      bytes_needed= tok_length + 1;
-
-      if (bytes_needed <= bytes_available)
-      {
-        strncpy(digest_output, tok_data->m_token_string, tok_length);
-        digest_output+= tok_length;
-        *digest_output++= ' ';
-        bytes_available-= bytes_needed;
-      }
-      else
-      {
-        truncated= true;
-      }
-      break;
-    }
-  }
-
-  /* Truncate digest text in case of long queries. */
-  if (digest_storage->m_full || truncated)
-  {
-    strcpy(digest_output, "...");
-    digest_output+= 3;
-  }
-
-  *digest_output= '\0';
-}
-
-static inline uint peek_token(const PSI_digest_storage *digest, int index)
-{
-  uint token;
-  DBUG_ASSERT(index >= 0);
-  DBUG_ASSERT(index + PFS_SIZE_OF_A_TOKEN <= digest->m_byte_count);
-  DBUG_ASSERT(digest->m_byte_count <=  PSI_MAX_DIGEST_STORAGE_SIZE);
-
-  token= ((digest->m_token_array[index + 1])<<8) | digest->m_token_array[index];
-  return token;
-=======
->>>>>>> a9800d0d
-}
+}
