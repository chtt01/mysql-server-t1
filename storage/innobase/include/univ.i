--- conflicted
+++ resolved
@@ -505,15 +505,10 @@
 
 # define UNIV_EXPECT(expr,value) (expr)
 # define UNIV_LIKELY_NULL(expr) (expr)
-<<<<<<< HEAD
+
+# if defined(INNODB_COMPILER_HINTS)
 //# define UNIV_PREFETCH_R(addr) sun_prefetch_read_many((void*) addr)
-# define UNIV_PREFETCH_R(addr) ((void) 0)
-# define UNIV_PREFETCH_RW(addr) sun_prefetch_write_many(addr)
-=======
-
-# if defined(INNODB_COMPILER_HINTS)
-/* Use sun_prefetch when compile with Sun Studio */
-#  define UNIV_PREFETCH_R(addr) sun_prefetch_read_many((void*) addr)
+#  define UNIV_PREFETCH_R(addr) ((void) 0)
 #  define UNIV_PREFETCH_RW(addr) sun_prefetch_write_many(addr)
 #  define COMPILER_HINTS_ENABLED  1
 # else
@@ -521,7 +516,6 @@
 #  define UNIV_PREFETCH_RW(addr) ((void) 0)
 # endif /* INNODB_COMPILER_HINTS */
 
->>>>>>> 734b3751
 #else
 /* Dummy versions of the macros */
 # define UNIV_EXPECT(expr,value) (expr)
