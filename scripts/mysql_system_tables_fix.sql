--- conflicted
+++ resolved
@@ -735,7 +735,6 @@
 ALTER TABLE ndb_binlog_index
   ADD COLUMN next_file VARCHAR(255) NOT NULL;
 
-<<<<<<< HEAD
 --
 -- Check for non-empty host table and issue a warning
 --
@@ -761,7 +760,7 @@
 -- Get warnings (if any)
 SHOW WARNINGS;
 DROP PROCEDURE mysql.warn_host_table_nonempty;
-=======
+
 # MCP_BUG16226274 >
 # Handle distributed grant tables after upgrade
 # - move any tables which was in engine=NDB back into NDB
@@ -792,5 +791,4 @@
 CALL mysql.dist_priv_after_upgrade();
 DROP PROCEDURE mysql.dist_priv_after_upgrade;
 DROP TEMPORARY TABLE was_distributed;
-# MCP_BUG16226274 <
->>>>>>> 9f5cec23
+# MCP_BUG16226274 <