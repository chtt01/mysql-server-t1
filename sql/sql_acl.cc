/* Copyright (c) 2000, 2011, Oracle and/or its affiliates. All rights reserved.

   This program is free software; you can redistribute it and/or modify
   it under the terms of the GNU General Public License as published by
   the Free Software Foundation; version 2 of the License.

   This program is distributed in the hope that it will be useful,
   but WITHOUT ANY WARRANTY; without even the implied warranty of
   MERCHANTABILITY or FITNESS FOR A PARTICULAR PURPOSE.  See the
   GNU General Public License for more details.

   You should have received a copy of the GNU General Public License
   along with this program; if not, write to the Free Software
   Foundation, Inc., 51 Franklin St, Fifth Floor, Boston, MA 02110-1301  USA */


/*
  The privileges are saved in the following tables:
  mysql/user	 ; super user who are allowed to do almost anything
  mysql/host	 ; host privileges. This is used if host is empty in mysql/db.
  mysql/db	 ; database privileges / user

  data in tables is sorted according to how many not-wild-cards there is
  in the relevant fields. Empty strings comes last.
*/

#include "my_global.h"                          /* NO_EMBEDDED_ACCESS_CHECKS */
#include "sql_priv.h"
#include "sql_acl.h"         // MYSQL_DB_FIELD_COUNT, ACL_ACCESS
#include "sql_base.h"                           // close_mysql_tables
#include "key.h"             // key_copy, key_cmp_if_same, key_restore
#include "sql_show.h"        // append_identifier
#include "sql_table.h"                         // build_table_filename
#include "hash_filo.h"
#include "sql_parse.h"                          // check_access
#include "sql_view.h"                           // VIEW_ANY_ACL
#include "records.h"              // READ_RECORD, read_record_info,
                                  // init_read_record, end_read_record
#include "rpl_filter.h"           // rpl_filter
#include <m_ctype.h>
#include <stdarg.h>
#include "sp_head.h"
#include "sp.h"
#include "transaction.h"
#include "lock.h"                               // MYSQL_LOCK_IGNORE_TIMEOUT
#include "records.h"             // init_read_record, end_read_record
#include <sql_common.h>
#include <mysql/plugin_auth.h>
#include "sql_connect.h"
#include "hostname.h"
#include "sql_db.h"

bool mysql_user_table_is_in_short_password_format= false;

static const
TABLE_FIELD_TYPE mysql_db_table_fields[MYSQL_DB_FIELD_COUNT] = {
  {
    { C_STRING_WITH_LEN("Host") },            
    { C_STRING_WITH_LEN("char(60)") },
    {NULL, 0}
  }, 
  {
    { C_STRING_WITH_LEN("Db") },            
    { C_STRING_WITH_LEN("char(64)") },
    {NULL, 0}
  }, 
  {
    { C_STRING_WITH_LEN("User") },
    { C_STRING_WITH_LEN("char(16)") },
    {NULL, 0}
  },
  {
    { C_STRING_WITH_LEN("Select_priv") },
    { C_STRING_WITH_LEN("enum('N','Y')") },
    { C_STRING_WITH_LEN("utf8") }
  },
  {
    { C_STRING_WITH_LEN("Insert_priv") },
    { C_STRING_WITH_LEN("enum('N','Y')") },
    { C_STRING_WITH_LEN("utf8") }
  },
  {
    { C_STRING_WITH_LEN("Update_priv") },
    { C_STRING_WITH_LEN("enum('N','Y')") },
    { C_STRING_WITH_LEN("utf8") }
  },
  {
    { C_STRING_WITH_LEN("Delete_priv") },
    { C_STRING_WITH_LEN("enum('N','Y')") },
    { C_STRING_WITH_LEN("utf8") }
  },
  {
    { C_STRING_WITH_LEN("Create_priv") },
    { C_STRING_WITH_LEN("enum('N','Y')") },
    { C_STRING_WITH_LEN("utf8") }
  },
  {
    { C_STRING_WITH_LEN("Drop_priv") },
    { C_STRING_WITH_LEN("enum('N','Y')") },
    { C_STRING_WITH_LEN("utf8") }
  },
  {
    { C_STRING_WITH_LEN("Grant_priv") },
    { C_STRING_WITH_LEN("enum('N','Y')") },
    { C_STRING_WITH_LEN("utf8") }
  },
  {
    { C_STRING_WITH_LEN("References_priv") },
    { C_STRING_WITH_LEN("enum('N','Y')") },
    { C_STRING_WITH_LEN("utf8") }
  },
  {
    { C_STRING_WITH_LEN("Index_priv") },
    { C_STRING_WITH_LEN("enum('N','Y')") },
    { C_STRING_WITH_LEN("utf8") }
  },
  {
    { C_STRING_WITH_LEN("Alter_priv") },
    { C_STRING_WITH_LEN("enum('N','Y')") },
    { C_STRING_WITH_LEN("utf8") }
  },
  {
    { C_STRING_WITH_LEN("Create_tmp_table_priv") },
    { C_STRING_WITH_LEN("enum('N','Y')") },
    { C_STRING_WITH_LEN("utf8") }
  },
  {
    { C_STRING_WITH_LEN("Lock_tables_priv") },
    { C_STRING_WITH_LEN("enum('N','Y')") },
    { C_STRING_WITH_LEN("utf8") }
  },
  {
    { C_STRING_WITH_LEN("Create_view_priv") },
    { C_STRING_WITH_LEN("enum('N','Y')") },
    { C_STRING_WITH_LEN("utf8") }
  },
  {
    { C_STRING_WITH_LEN("Show_view_priv") },
    { C_STRING_WITH_LEN("enum('N','Y')") },
    { C_STRING_WITH_LEN("utf8") }
  },
  {
    { C_STRING_WITH_LEN("Create_routine_priv") },
    { C_STRING_WITH_LEN("enum('N','Y')") },
    { C_STRING_WITH_LEN("utf8") }
  },
  {
    { C_STRING_WITH_LEN("Alter_routine_priv") },
    { C_STRING_WITH_LEN("enum('N','Y')") },
    { C_STRING_WITH_LEN("utf8") }
  },
  {
    { C_STRING_WITH_LEN("Execute_priv") },
    { C_STRING_WITH_LEN("enum('N','Y')") },
    { C_STRING_WITH_LEN("utf8") }
  },
  {
    { C_STRING_WITH_LEN("Event_priv") },
    { C_STRING_WITH_LEN("enum('N','Y')") },
    { C_STRING_WITH_LEN("utf8") }
  },
  {
    { C_STRING_WITH_LEN("Trigger_priv") },
    { C_STRING_WITH_LEN("enum('N','Y')") },
    { C_STRING_WITH_LEN("utf8") }
  }
};

const TABLE_FIELD_DEF
  mysql_db_table_def= {MYSQL_DB_FIELD_COUNT, mysql_db_table_fields};

static LEX_STRING native_password_plugin_name= {
  C_STRING_WITH_LEN("mysql_native_password")
};
  
static LEX_STRING old_password_plugin_name= {
  C_STRING_WITH_LEN("mysql_old_password")
};
  
/// @todo make it configurable
LEX_STRING *default_auth_plugin_name= &native_password_plugin_name;

#ifndef NO_EMBEDDED_ACCESS_CHECKS
static plugin_ref old_password_plugin;
#endif
static plugin_ref native_password_plugin;

/* Classes */

struct acl_host_and_ip
{
  char *hostname;
  long ip, ip_mask;                      // Used with masked ip:s
};

class ACL_ACCESS {
public:
  ulong sort;
  ulong access;
};

/* ACL_HOST is used if no host is specified */

class ACL_HOST :public ACL_ACCESS
{
public:
  acl_host_and_ip host;
  char *db;
};

class ACL_USER :public ACL_ACCESS
{
public:
  acl_host_and_ip host;
  uint hostname_length;
  USER_RESOURCES user_resource;
  char *user;
  uint8 salt[SCRAMBLE_LENGTH + 1];       // scrambled password in binary form
  uint8 salt_len;        // 0 - no password, 4 - 3.20, 8 - 4.0,  20 - 4.1.1 
  enum SSL_type ssl_type;
  const char *ssl_cipher, *x509_issuer, *x509_subject;
  LEX_STRING plugin;
  LEX_STRING auth_string;

  ACL_USER *copy(MEM_ROOT *root)
  {
    ACL_USER *dst= (ACL_USER *) alloc_root(root, sizeof(ACL_USER));
    if (!dst)
      return 0;
    *dst= *this;
    dst->user= safe_strdup_root(root, user);
    dst->ssl_cipher= safe_strdup_root(root, ssl_cipher);
    dst->x509_issuer= safe_strdup_root(root, x509_issuer);
    dst->x509_subject= safe_strdup_root(root, x509_subject);
    if (plugin.str == native_password_plugin_name.str ||
        plugin.str == old_password_plugin_name.str)
      dst->plugin= plugin;
    else
      dst->plugin.str= strmake_root(root, plugin.str, plugin.length);
    dst->auth_string.str= safe_strdup_root(root, auth_string.str);
    dst->host.hostname= safe_strdup_root(root, host.hostname);
    return dst;
  }
};

class ACL_DB :public ACL_ACCESS
{
public:
  acl_host_and_ip host;
  char *user,*db;
};


#ifndef NO_EMBEDDED_ACCESS_CHECKS
static void update_hostname(acl_host_and_ip *host, const char *hostname);
static ulong get_sort(uint count,...);
static bool compare_hostname(const acl_host_and_ip *host, const char *hostname,
			     const char *ip);
static bool show_proxy_grants (THD *thd, LEX_USER *user,
                               char *buff, size_t buffsize);

class ACL_PROXY_USER :public ACL_ACCESS
{
  acl_host_and_ip host;
  const char *user;
  acl_host_and_ip proxied_host;
  const char *proxied_user;
  bool with_grant;

  typedef enum { 
    MYSQL_PROXIES_PRIV_HOST, 
    MYSQL_PROXIES_PRIV_USER, 
    MYSQL_PROXIES_PRIV_PROXIED_HOST,
    MYSQL_PROXIES_PRIV_PROXIED_USER, 
    MYSQL_PROXIES_PRIV_WITH_GRANT,
    MYSQL_PROXIES_PRIV_GRANTOR,
    MYSQL_PROXIES_PRIV_TIMESTAMP } old_acl_proxy_users;
public:
  ACL_PROXY_USER () {};

  void init(const char *host_arg, const char *user_arg,
       const char *proxied_host_arg, const char *proxied_user_arg,
       bool with_grant_arg)
  {
    user= (user_arg && *user_arg) ? user_arg : NULL;
    update_hostname (&host, 
                     (host_arg && *host_arg) ? host_arg : NULL);
    proxied_user= (proxied_user_arg && *proxied_user_arg) ? 
      proxied_user_arg : NULL;
    update_hostname (&proxied_host, 
                     (proxied_host_arg && *proxied_host_arg) ?
                     proxied_host_arg : NULL);
    with_grant= with_grant_arg;
    sort= get_sort(4, host.hostname, user,
                   proxied_host.hostname, proxied_user);
  }

  void init(MEM_ROOT *mem, const char *host_arg, const char *user_arg,
       const char *proxied_host_arg, const char *proxied_user_arg,
       bool with_grant_arg)
  {
    init ((host_arg && *host_arg) ? strdup_root (mem, host_arg) : NULL,
          (user_arg && *user_arg) ? strdup_root (mem, user_arg) : NULL,
          (proxied_host_arg && *proxied_host_arg) ? 
            strdup_root (mem, proxied_host_arg) : NULL,
          (proxied_user_arg && *proxied_user_arg) ? 
            strdup_root (mem, proxied_user_arg) : NULL,
          with_grant_arg);
  }

  void init(TABLE *table, MEM_ROOT *mem)
  {
    init (get_field(mem, table->field[MYSQL_PROXIES_PRIV_HOST]),
          get_field(mem, table->field[MYSQL_PROXIES_PRIV_USER]),
          get_field(mem, table->field[MYSQL_PROXIES_PRIV_PROXIED_HOST]),
          get_field(mem, table->field[MYSQL_PROXIES_PRIV_PROXIED_USER]),
          table->field[MYSQL_PROXIES_PRIV_WITH_GRANT]->val_int() != 0);
  }

  bool get_with_grant() { return with_grant; }
  const char *get_user() { return user; }
  const char *get_host() { return host.hostname; }
  const char *get_proxied_user() { return proxied_user; }
  const char *get_proxied_host() { return proxied_host.hostname; }
  void set_user(MEM_ROOT *mem, const char *user_arg) 
  { 
    user= user_arg && *user_arg ? strdup_root(mem, user_arg) : NULL;
  }
  void set_host(MEM_ROOT *mem, const char *host_arg) 
  { 
    update_hostname(&host, 
                    (host_arg && *host_arg) ? 
                    strdup_root(mem, host_arg) : NULL);
  }

  bool check_validity(bool check_no_resolve)
  {
    if (check_no_resolve && 
        (hostname_requires_resolving(host.hostname) ||
         hostname_requires_resolving(proxied_host.hostname)))
    {
      sql_print_warning("'proxies_priv' entry '%s@%s %s@%s' "
                        "ignored in --skip-name-resolve mode.",
                        proxied_user ? proxied_user : "",
                        proxied_host.hostname ? proxied_host.hostname : "",
                        user ? user : "",
                        host.hostname ? host.hostname : "");
      return TRUE;
    }
    return FALSE;
  }

  bool matches(const char *host_arg, const char *user_arg, const char *ip_arg,
                const char *proxied_user_arg)
  {
    DBUG_ENTER("ACL_PROXY_USER::matches");
    DBUG_PRINT("info", ("compare_hostname(%s,%s,%s) &&"
                        "compare_hostname(%s,%s,%s) &&"
                        "wild_compare (%s,%s) &&"
                        "wild_compare (%s,%s)",
                        host.hostname ? host.hostname : "<NULL>",
                        host_arg ? host_arg : "<NULL>",
                        ip_arg ? ip_arg : "<NULL>",
                        proxied_host.hostname ? proxied_host.hostname : "<NULL>",
                        host_arg ? host_arg : "<NULL>",
                        ip_arg ? ip_arg : "<NULL>",
                        user_arg ? user_arg : "<NULL>",
                        user ? user : "<NULL>",
                        proxied_user_arg ? proxied_user_arg : "<NULL>",
                        proxied_user ? proxied_user : "<NULL>"));
    DBUG_RETURN(compare_hostname(&host, host_arg, ip_arg) &&
                compare_hostname(&proxied_host, host_arg, ip_arg) &&
                (!user ||
                 (user_arg && !wild_compare(user_arg, user, TRUE))) &&
                (!proxied_user || 
                 (proxied_user && !wild_compare(proxied_user_arg, 
                                                proxied_user, TRUE))));
  }


  inline static bool auth_element_equals(const char *a, const char *b)
  {
    return (a == b || (a != NULL && b != NULL && !strcmp(a,b)));
  }


  bool pk_equals(ACL_PROXY_USER *grant)
  {
    DBUG_ENTER("pk_equals");
    DBUG_PRINT("info", ("strcmp(%s,%s) &&"
                        "strcmp(%s,%s) &&"
                        "wild_compare (%s,%s) &&"
                        "wild_compare (%s,%s)",
                        user ? user : "<NULL>",
                        grant->user ? grant->user : "<NULL>",
                        proxied_user ? proxied_user : "<NULL>",
                        grant->proxied_user ? grant->proxied_user : "<NULL>",
                        host.hostname ? host.hostname : "<NULL>",
                        grant->host.hostname ? grant->host.hostname : "<NULL>",
                        proxied_host.hostname ? proxied_host.hostname : "<NULL>",
                        grant->proxied_host.hostname ? 
                        grant->proxied_host.hostname : "<NULL>"));

    DBUG_RETURN(auth_element_equals(user, grant->user) &&
                auth_element_equals(proxied_user, grant->proxied_user) &&
                auth_element_equals(host.hostname, grant->host.hostname) &&
                auth_element_equals(proxied_host.hostname, 
                                    grant->proxied_host.hostname));
  }


  bool granted_on(const char *host_arg, const char *user_arg)
  {
    return (((!user && (!user_arg || !user_arg[0])) ||
             (user && user_arg && !strcmp(user, user_arg))) &&
            ((!host.hostname && (!host_arg || !host_arg[0])) ||
             (host.hostname && host_arg && !strcmp(host.hostname, host_arg))));
  }


  void print_grant(String *str)
  {
    str->append(STRING_WITH_LEN("GRANT PROXY ON '"));
    if (proxied_user)
      str->append(proxied_user, strlen(proxied_user));
    str->append(STRING_WITH_LEN("'@'"));
    if (proxied_host.hostname)
      str->append(proxied_host.hostname, strlen(proxied_host.hostname));
    str->append(STRING_WITH_LEN("' TO '"));
    if (user)
      str->append(user, strlen(user));
    str->append(STRING_WITH_LEN("'@'"));
    if (host.hostname)
      str->append(host.hostname, strlen(host.hostname));
    str->append(STRING_WITH_LEN("'"));
    if (with_grant)
      str->append(STRING_WITH_LEN(" WITH GRANT OPTION"));
  }

  void set_data(ACL_PROXY_USER *grant)
  {
    with_grant= grant->with_grant;
  }

  static int store_pk(TABLE *table, 
                      const LEX_STRING *host, 
                      const LEX_STRING *user,
                      const LEX_STRING *proxied_host, 
                      const LEX_STRING *proxied_user)
  {
    DBUG_ENTER("ACL_PROXY_USER::store_pk");
    DBUG_PRINT("info", ("host=%s, user=%s, proxied_host=%s, proxied_user=%s",
                        host->str ? host->str : "<NULL>",
                        user->str ? user->str : "<NULL>",
                        proxied_host->str ? proxied_host->str : "<NULL>",
                        proxied_user->str ? proxied_user->str : "<NULL>"));
    if (table->field[MYSQL_PROXIES_PRIV_HOST]->store(host->str, 
                                                   host->length,
                                                   system_charset_info))
      DBUG_RETURN(TRUE);
    if (table->field[MYSQL_PROXIES_PRIV_USER]->store(user->str, 
                                                   user->length,
                                                   system_charset_info))
      DBUG_RETURN(TRUE);
    if (table->field[MYSQL_PROXIES_PRIV_PROXIED_HOST]->store(proxied_host->str,
                                                           proxied_host->length,
                                                           system_charset_info))
      DBUG_RETURN(TRUE);
    if (table->field[MYSQL_PROXIES_PRIV_PROXIED_USER]->store(proxied_user->str,
                                                           proxied_user->length,
                                                           system_charset_info))
      DBUG_RETURN(TRUE);

    DBUG_RETURN(FALSE);
  }

  static int store_data_record(TABLE *table,
                               const LEX_STRING *host,
                               const LEX_STRING *user,
                               const LEX_STRING *proxied_host,
                               const LEX_STRING *proxied_user,
                               bool with_grant,
                               const char *grantor)
  {
    DBUG_ENTER("ACL_PROXY_USER::store_pk");
    if (store_pk(table,  host, user, proxied_host, proxied_user))
      DBUG_RETURN(TRUE);
    DBUG_PRINT("info", ("with_grant=%s", with_grant ? "TRUE" : "FALSE"));
    if (table->field[MYSQL_PROXIES_PRIV_WITH_GRANT]->store(with_grant ? 1 : 0, 
                                                         TRUE))
      DBUG_RETURN(TRUE);
    if (table->field[MYSQL_PROXIES_PRIV_GRANTOR]->store(grantor, 
                                                        strlen(grantor),
                                                        system_charset_info))
      DBUG_RETURN(TRUE);

    DBUG_RETURN(FALSE);
  }
};

#define FIRST_NON_YN_FIELD 26

class acl_entry :public hash_filo_element
{
public:
  ulong access;
  uint16 length;
  char key[1];					// Key will be stored here
};


static uchar* acl_entry_get_key(acl_entry *entry, size_t *length,
                                my_bool not_used __attribute__((unused)))
{
  *length=(uint) entry->length;
  return (uchar*) entry->key;
}

#define IP_ADDR_STRLEN (3 + 1 + 3 + 1 + 3 + 1 + 3)
#define ACL_KEY_LENGTH (IP_ADDR_STRLEN + 1 + NAME_LEN + \
                        1 + USERNAME_LENGTH + 1)

#if defined(HAVE_OPENSSL)
/*
  Without SSL the handshake consists of one packet. This packet
  has both client capabilities and scrambled password.
  With SSL the handshake might consist of two packets. If the first
  packet (client capabilities) has CLIENT_SSL flag set, we have to
  switch to SSL and read the second packet. The scrambled password
  is in the second packet and client_capabilities field will be ignored.
  Maybe it is better to accept flags other than CLIENT_SSL from the
  second packet?
*/
#define SSL_HANDSHAKE_SIZE      2
#define NORMAL_HANDSHAKE_SIZE   6
#define MIN_HANDSHAKE_SIZE      2
#else
#define MIN_HANDSHAKE_SIZE      6
#endif /* HAVE_OPENSSL && !EMBEDDED_LIBRARY */

static DYNAMIC_ARRAY acl_hosts, acl_users, acl_dbs, acl_proxy_users;
static MEM_ROOT mem, memex;
static bool initialized=0;
static bool allow_all_hosts=1;
static HASH acl_check_hosts, column_priv_hash, proc_priv_hash, func_priv_hash;
static DYNAMIC_ARRAY acl_wild_hosts;
static hash_filo *acl_cache;
static uint grant_version=0; /* Version of priv tables. incremented by acl_load */
static ulong get_access(TABLE *form,uint fieldnr, uint *next_field=0);
static int acl_compare(ACL_ACCESS *a,ACL_ACCESS *b);
static ulong get_sort(uint count,...);
static void init_check_host(void);
static void rebuild_check_host(void);
static ACL_USER *find_acl_user(const char *host, const char *user,
                               my_bool exact);
static bool update_user_table(THD *thd, TABLE *table,
                              const char *host, const char *user,
			      const char *new_password, uint new_password_len);
static my_bool acl_load(THD *thd, TABLE_LIST *tables);
static my_bool grant_load(THD *thd, TABLE_LIST *tables);
static inline void get_grantor(THD *thd, char* grantor);

/*
  Convert scrambled password to binary form, according to scramble type, 
  Binary form is stored in user.salt.
*/

static
void
set_user_salt(ACL_USER *acl_user, const char *password, uint password_len)
{
  if (password_len == SCRAMBLED_PASSWORD_CHAR_LENGTH)
  {
    get_salt_from_password(acl_user->salt, password);
    acl_user->salt_len= SCRAMBLE_LENGTH;
  }
  else if (password_len == SCRAMBLED_PASSWORD_CHAR_LENGTH_323)
  {
    get_salt_from_password_323((ulong *) acl_user->salt, password);
    acl_user->salt_len= SCRAMBLE_LENGTH_323;
  }
  else
    acl_user->salt_len= 0;
}

/*
  Initialize structures responsible for user/db-level privilege checking and
  load privilege information for them from tables in the 'mysql' database.

  SYNOPSIS
    acl_init()
      dont_read_acl_tables  TRUE if we want to skip loading data from
                            privilege tables and disable privilege checking.

  NOTES
    This function is mostly responsible for preparatory steps, main work
    on initialization and grants loading is done in acl_reload().

  RETURN VALUES
    0	ok
    1	Could not initialize grant's
*/

my_bool acl_init(bool dont_read_acl_tables)
{
  THD  *thd;
  my_bool return_val;
  DBUG_ENTER("acl_init");

  acl_cache= new hash_filo(ACL_CACHE_SIZE, 0, 0,
                           (my_hash_get_key) acl_entry_get_key,
                           (my_hash_free_key) free,
                           &my_charset_utf8_bin);

  /*
    cache built-in native authentication plugins,
    to avoid hash searches and a global mutex lock on every connect
  */
  native_password_plugin= my_plugin_lock_by_name(0,
           &native_password_plugin_name, MYSQL_AUTHENTICATION_PLUGIN);
  old_password_plugin= my_plugin_lock_by_name(0,
           &old_password_plugin_name, MYSQL_AUTHENTICATION_PLUGIN);

  if (!native_password_plugin || !old_password_plugin)
    DBUG_RETURN(1);

  if (dont_read_acl_tables)
  {
    DBUG_RETURN(0); /* purecov: tested */
  }

  /*
    To be able to run this from boot, we allocate a temporary THD
  */
  if (!(thd=new THD))
    DBUG_RETURN(1); /* purecov: inspected */
  thd->thread_stack= (char*) &thd;
  thd->store_globals();
  /*
    It is safe to call acl_reload() since acl_* arrays and hashes which
    will be freed there are global static objects and thus are initialized
    by zeros at startup.
  */
  return_val= acl_reload(thd);
  delete thd;
  /* Remember that we don't have a THD */
  my_pthread_setspecific_ptr(THR_THD,  0);
  DBUG_RETURN(return_val);
}

/**
  Choose from either native or old password plugins when assigning a password
*/

static bool
set_user_plugin (ACL_USER *user, int password_len)
{
  switch (password_len) 
  {
  case 0: /* no password */
  case SCRAMBLED_PASSWORD_CHAR_LENGTH:
    user->plugin= native_password_plugin_name;
    return FALSE;
  case SCRAMBLED_PASSWORD_CHAR_LENGTH_323:
    user->plugin= old_password_plugin_name;
    return FALSE;
  case 45: /* 4.1: to be removed */
    sql_print_warning("Found 4.1.0 style password for user '%s@%s'. "
                      "Ignoring user. "
                      "You should change password for this user.",
                      user->user ? user->user : "",
                      user->host.hostname ? user->host.hostname : "");
    return TRUE;
  default:
    sql_print_warning("Found invalid password for user: '%s@%s'; "
                      "Ignoring user", user->user ? user->user : "",
                      user->host.hostname ? user->host.hostname : "");
    return TRUE;
  }
}


/*
  Initialize structures responsible for user/db-level privilege checking
  and load information about grants from open privilege tables.

  SYNOPSIS
    acl_load()
      thd     Current thread
      tables  List containing open "mysql.host", "mysql.user" and
              "mysql.db" tables.

  RETURN VALUES
    FALSE  Success
    TRUE   Error
*/

static my_bool acl_load(THD *thd, TABLE_LIST *tables)
{
  TABLE *table;
  READ_RECORD read_record_info;
  my_bool return_val= TRUE;
  bool check_no_resolve= specialflag & SPECIAL_NO_RESOLVE;
  char tmp_name[NAME_LEN+1];
  int password_length;
  sql_mode_t old_sql_mode= thd->variables.sql_mode;
  DBUG_ENTER("acl_load");

  thd->variables.sql_mode&= ~MODE_PAD_CHAR_TO_FULL_LENGTH;

  grant_version++; /* Privileges updated */

  acl_cache->clear(1);				// Clear locked hostname cache

  init_sql_alloc(&mem, ACL_ALLOC_BLOCK_SIZE, 0);
  init_read_record(&read_record_info,thd,table= tables[0].table,NULL,1,0, 
                   FALSE);
  table->use_all_columns();
  (void) my_init_dynamic_array(&acl_hosts,sizeof(ACL_HOST),20,50);
  while (!(read_record_info.read_record(&read_record_info)))
  {
    ACL_HOST host;
    update_hostname(&host.host,get_field(&mem, table->field[0]));
    host.db=	 get_field(&mem, table->field[1]);
    if (lower_case_table_names && host.db)
    {
      /*
        convert db to lower case and give a warning if the db wasn't
        already in lower case
      */
      (void) strmov(tmp_name, host.db);
      my_casedn_str(files_charset_info, host.db);
      if (strcmp(host.db, tmp_name) != 0)
        sql_print_warning("'host' entry '%s|%s' had database in mixed "
                          "case that has been forced to lowercase because "
                          "lower_case_table_names is set. It will not be "
                          "possible to remove this privilege using REVOKE.",
                          host.host.hostname ? host.host.hostname : "",
                          host.db ? host.db : "");
    }
    host.access= get_access(table,2);
    host.access= fix_rights_for_db(host.access);
    host.sort=	 get_sort(2,host.host.hostname,host.db);
    if (check_no_resolve && hostname_requires_resolving(host.host.hostname))
    {
      sql_print_warning("'host' entry '%s|%s' "
		      "ignored in --skip-name-resolve mode.",
			host.host.hostname ? host.host.hostname : "",
			host.db ? host.db : "");
      continue;
    }
#ifndef TO_BE_REMOVED
    if (table->s->fields == 8)
    {						// Without grant
      if (host.access & CREATE_ACL)
	host.access|=REFERENCES_ACL | INDEX_ACL | ALTER_ACL | CREATE_TMP_ACL;
    }
#endif
    (void) push_dynamic(&acl_hosts,(uchar*) &host);
  }
  my_qsort((uchar*) dynamic_element(&acl_hosts,0,ACL_HOST*),acl_hosts.elements,
	   sizeof(ACL_HOST),(qsort_cmp) acl_compare);
  end_read_record(&read_record_info);
  freeze_size(&acl_hosts);

  init_read_record(&read_record_info,thd,table=tables[1].table,NULL,1,0,FALSE);
  table->use_all_columns();
  (void) my_init_dynamic_array(&acl_users,sizeof(ACL_USER),50,100);
  password_length= table->field[2]->field_length /
    table->field[2]->charset()->mbmaxlen;
  if (password_length < SCRAMBLED_PASSWORD_CHAR_LENGTH_323)
  {
    sql_print_error("Fatal error: mysql.user table is damaged or in "
                    "unsupported 3.20 format.");
    goto end;
  }

  DBUG_PRINT("info",("user table fields: %d, password length: %d",
		     table->s->fields, password_length));

  mysql_mutex_lock(&LOCK_global_system_variables);
  if (password_length < SCRAMBLED_PASSWORD_CHAR_LENGTH)
  {
    if (opt_secure_auth)
    {
      mysql_mutex_unlock(&LOCK_global_system_variables);
      sql_print_error("Fatal error: mysql.user table is in old format, "
                      "but server started with --secure-auth option.");
      goto end;
    }
    mysql_user_table_is_in_short_password_format= true;
    if (global_system_variables.old_passwords)
      mysql_mutex_unlock(&LOCK_global_system_variables);
    else
    {
      global_system_variables.old_passwords= 1;
      mysql_mutex_unlock(&LOCK_global_system_variables);
      sql_print_warning("mysql.user table is not updated to new password format; "
                        "Disabling new password usage until "
                        "mysql_fix_privilege_tables is run");
    }
    thd->variables.old_passwords= 1;
  }
  else
  {
    mysql_user_table_is_in_short_password_format= false;
    mysql_mutex_unlock(&LOCK_global_system_variables);
  }

  allow_all_hosts=0;
  while (!(read_record_info.read_record(&read_record_info)))
  {
    ACL_USER user;
    memset(&user, 0, sizeof(user));
    update_hostname(&user.host, get_field(&mem, table->field[0]));
    user.user= get_field(&mem, table->field[1]);
    if (check_no_resolve && hostname_requires_resolving(user.host.hostname))
    {
      sql_print_warning("'user' entry '%s@%s' "
                        "ignored in --skip-name-resolve mode.",
			user.user ? user.user : "",
			user.host.hostname ? user.host.hostname : "");
      continue;
    }

    char *password= get_field(&mem, table->field[2]);
    uint password_len= password ? strlen(password) : 0;
    set_user_salt(&user, password, password_len);

    if (set_user_plugin(&user, password_len))
      continue;
    
    {
      uint next_field;
      user.access= get_access(table,3,&next_field) & GLOBAL_ACLS;
      /*
        if it is pre 5.0.1 privilege table then map CREATE privilege on
        CREATE VIEW & SHOW VIEW privileges
      */
      if (table->s->fields <= 31 && (user.access & CREATE_ACL))
        user.access|= (CREATE_VIEW_ACL | SHOW_VIEW_ACL);

      /*
        if it is pre 5.0.2 privilege table then map CREATE/ALTER privilege on
        CREATE PROCEDURE & ALTER PROCEDURE privileges
      */
      if (table->s->fields <= 33 && (user.access & CREATE_ACL))
        user.access|= CREATE_PROC_ACL;
      if (table->s->fields <= 33 && (user.access & ALTER_ACL))
        user.access|= ALTER_PROC_ACL;

      /*
        pre 5.0.3 did not have CREATE_USER_ACL
      */
      if (table->s->fields <= 36 && (user.access & GRANT_ACL))
        user.access|= CREATE_USER_ACL;


      /*
        if it is pre 5.1.6 privilege table then map CREATE privilege on
        CREATE|ALTER|DROP|EXECUTE EVENT
      */
      if (table->s->fields <= 37 && (user.access & SUPER_ACL))
        user.access|= EVENT_ACL;

      /*
        if it is pre 5.1.6 privilege then map TRIGGER privilege on CREATE.
      */
      if (table->s->fields <= 38 && (user.access & SUPER_ACL))
        user.access|= TRIGGER_ACL;

      user.sort= get_sort(2,user.host.hostname,user.user);
      user.hostname_length= (user.host.hostname ?
                             (uint) strlen(user.host.hostname) : 0);

      /* Starting from 4.0.2 we have more fields */
      if (table->s->fields >= 31)
      {
        char *ssl_type=get_field(thd->mem_root, table->field[next_field++]);
        if (!ssl_type)
          user.ssl_type=SSL_TYPE_NONE;
        else if (!strcmp(ssl_type, "ANY"))
          user.ssl_type=SSL_TYPE_ANY;
        else if (!strcmp(ssl_type, "X509"))
          user.ssl_type=SSL_TYPE_X509;
        else  /* !strcmp(ssl_type, "SPECIFIED") */
          user.ssl_type=SSL_TYPE_SPECIFIED;

        user.ssl_cipher=   get_field(&mem, table->field[next_field++]);
        user.x509_issuer=  get_field(&mem, table->field[next_field++]);
        user.x509_subject= get_field(&mem, table->field[next_field++]);

        char *ptr = get_field(thd->mem_root, table->field[next_field++]);
        user.user_resource.questions=ptr ? atoi(ptr) : 0;
        ptr = get_field(thd->mem_root, table->field[next_field++]);
        user.user_resource.updates=ptr ? atoi(ptr) : 0;
        ptr = get_field(thd->mem_root, table->field[next_field++]);
        user.user_resource.conn_per_hour= ptr ? atoi(ptr) : 0;
        if (user.user_resource.questions || user.user_resource.updates ||
            user.user_resource.conn_per_hour)
          mqh_used=1;

        if (table->s->fields >= 36)
        {
          /* Starting from 5.0.3 we have max_user_connections field */
          ptr= get_field(thd->mem_root, table->field[next_field++]);
          user.user_resource.user_conn= ptr ? atoi(ptr) : 0;
        }

        if (table->s->fields >= 41)
        {
          /* We may have plugin & auth_String fields */
          char *tmpstr= get_field(&mem, table->field[next_field++]);
          if (tmpstr)
          {
            if (password_len)
            {
              sql_print_warning("'user' entry '%s@%s' has both a password "
                                "and an authentication plugin specified. The "
                                "password will be ignored.",
                                user.user ? user.user : "",
                                user.host.hostname ? user.host.hostname : "");
            }
            if (my_strcasecmp(system_charset_info, tmpstr,
                              native_password_plugin_name.str) == 0)
              user.plugin= native_password_plugin_name;
            else
              if (my_strcasecmp(system_charset_info, tmpstr,
                                old_password_plugin_name.str) == 0)
                user.plugin= old_password_plugin_name;
              else
              {
                user.plugin.str= tmpstr;
                user.plugin.length= strlen(tmpstr);
              }
            user.auth_string.str= get_field(&mem, table->field[next_field++]);
            if (!user.auth_string.str)
              user.auth_string.str= const_cast<char*>("");
            user.auth_string.length= strlen(user.auth_string.str);
          }
        }
      }
      else
      {
        user.ssl_type=SSL_TYPE_NONE;
#ifndef TO_BE_REMOVED
        if (table->s->fields <= 13)
        {						// Without grant
          if (user.access & CREATE_ACL)
            user.access|=REFERENCES_ACL | INDEX_ACL | ALTER_ACL;
        }
        /* Convert old privileges */
        user.access|= LOCK_TABLES_ACL | CREATE_TMP_ACL | SHOW_DB_ACL;
        if (user.access & FILE_ACL)
          user.access|= REPL_CLIENT_ACL | REPL_SLAVE_ACL;
        if (user.access & PROCESS_ACL)
          user.access|= SUPER_ACL | EXECUTE_ACL;
#endif
      }
      (void) push_dynamic(&acl_users,(uchar*) &user);
      if (!user.host.hostname ||
	  (user.host.hostname[0] == wild_many && !user.host.hostname[1]))
        allow_all_hosts=1;			// Anyone can connect
    }
  }
  my_qsort((uchar*) dynamic_element(&acl_users,0,ACL_USER*),acl_users.elements,
	   sizeof(ACL_USER),(qsort_cmp) acl_compare);
  end_read_record(&read_record_info);
  freeze_size(&acl_users);

  init_read_record(&read_record_info,thd,table=tables[2].table,NULL,1,0,FALSE);
  table->use_all_columns();
  (void) my_init_dynamic_array(&acl_dbs,sizeof(ACL_DB),50,100);
  while (!(read_record_info.read_record(&read_record_info)))
  {
    ACL_DB db;
    update_hostname(&db.host,get_field(&mem, table->field[MYSQL_DB_FIELD_HOST]));
    db.db=get_field(&mem, table->field[MYSQL_DB_FIELD_DB]);
    if (!db.db)
    {
      sql_print_warning("Found an entry in the 'db' table with empty database name; Skipped");
      continue;
    }
    db.user=get_field(&mem, table->field[MYSQL_DB_FIELD_USER]);
    if (check_no_resolve && hostname_requires_resolving(db.host.hostname))
    {
      sql_print_warning("'db' entry '%s %s@%s' "
		        "ignored in --skip-name-resolve mode.",
		        db.db,
			db.user ? db.user : "",
			db.host.hostname ? db.host.hostname : "");
      continue;
    }
    db.access=get_access(table,3);
    db.access=fix_rights_for_db(db.access);
    if (lower_case_table_names)
    {
      /*
        convert db to lower case and give a warning if the db wasn't
        already in lower case
      */
      (void)strmov(tmp_name, db.db);
      my_casedn_str(files_charset_info, db.db);
      if (strcmp(db.db, tmp_name) != 0)
      {
        sql_print_warning("'db' entry '%s %s@%s' had database in mixed "
                          "case that has been forced to lowercase because "
                          "lower_case_table_names is set. It will not be "
                          "possible to remove this privilege using REVOKE.",
		          db.db,
			  db.user ? db.user : "",
			  db.host.hostname ? db.host.hostname : "");
      }
    }
    db.sort=get_sort(3,db.host.hostname,db.db,db.user);
#ifndef TO_BE_REMOVED
    if (table->s->fields <=  9)
    {						// Without grant
      if (db.access & CREATE_ACL)
	db.access|=REFERENCES_ACL | INDEX_ACL | ALTER_ACL;
    }
#endif
    (void) push_dynamic(&acl_dbs,(uchar*) &db);
  }
  my_qsort((uchar*) dynamic_element(&acl_dbs,0,ACL_DB*),acl_dbs.elements,
	   sizeof(ACL_DB),(qsort_cmp) acl_compare);
  end_read_record(&read_record_info);
  freeze_size(&acl_dbs);

  (void) my_init_dynamic_array(&acl_proxy_users, sizeof(ACL_PROXY_USER), 
                               50, 100);
  if (tables[3].table)
  {
    init_read_record(&read_record_info, thd, table= tables[3].table, NULL, 1, 
                     0, FALSE);
    table->use_all_columns();
    while (!(read_record_info.read_record(&read_record_info)))
    {
      ACL_PROXY_USER proxy;
      proxy.init(table, &mem);
      if (proxy.check_validity(check_no_resolve))
        continue;
      if (push_dynamic(&acl_proxy_users, (uchar*) &proxy))
      {
        end_read_record(&read_record_info);
        goto end;
      }
    }
    my_qsort((uchar*) dynamic_element(&acl_proxy_users, 0, ACL_PROXY_USER*),
             acl_proxy_users.elements,
             sizeof(ACL_PROXY_USER), (qsort_cmp) acl_compare);
    end_read_record(&read_record_info);
  }
  else
  {
    sql_print_error("Missing system table mysql.proxies_priv; "
                    "please run mysql_upgrade to create it");
  }
  freeze_size(&acl_proxy_users);

  init_check_host();

  initialized=1;
  return_val= FALSE;

end:
  thd->variables.sql_mode= old_sql_mode;
  DBUG_RETURN(return_val);
}


void acl_free(bool end)
{
  free_root(&mem,MYF(0));
  delete_dynamic(&acl_hosts);
  delete_dynamic(&acl_users);
  delete_dynamic(&acl_dbs);
  delete_dynamic(&acl_wild_hosts);
  delete_dynamic(&acl_proxy_users);
  my_hash_free(&acl_check_hosts);
  plugin_unlock(0, native_password_plugin);
  plugin_unlock(0, old_password_plugin);
  if (!end)
    acl_cache->clear(1); /* purecov: inspected */
  else
  {
    delete acl_cache;
    acl_cache=0;
  }
}


/*
  Forget current user/db-level privileges and read new privileges
  from the privilege tables.

  SYNOPSIS
    acl_reload()
      thd  Current thread

  NOTE
    All tables of calling thread which were open and locked by LOCK TABLES
    statement will be unlocked and closed.
    This function is also used for initialization of structures responsible
    for user/db-level privilege checking.

  RETURN VALUE
    FALSE  Success
    TRUE   Failure
*/

my_bool acl_reload(THD *thd)
{
  TABLE_LIST tables[4];
  DYNAMIC_ARRAY old_acl_hosts, old_acl_users, old_acl_dbs, old_acl_proxy_users;
  MEM_ROOT old_mem;
  bool old_initialized;
  my_bool return_val= TRUE;
  DBUG_ENTER("acl_reload");

  /*
    To avoid deadlocks we should obtain table locks before
    obtaining acl_cache->lock mutex.
  */
  tables[0].init_one_table(C_STRING_WITH_LEN("mysql"),
                           C_STRING_WITH_LEN("host"), "host", TL_READ);
  tables[1].init_one_table(C_STRING_WITH_LEN("mysql"),
                           C_STRING_WITH_LEN("user"), "user", TL_READ);
  tables[2].init_one_table(C_STRING_WITH_LEN("mysql"),
                           C_STRING_WITH_LEN("db"), "db", TL_READ);
  tables[3].init_one_table(C_STRING_WITH_LEN("mysql"),
                           C_STRING_WITH_LEN("proxies_priv"), 
                           "proxies_priv", TL_READ);
  tables[0].next_local= tables[0].next_global= tables + 1;
  tables[1].next_local= tables[1].next_global= tables + 2;
  tables[2].next_local= tables[2].next_global= tables + 3;
  tables[0].open_type= tables[1].open_type= tables[2].open_type= 
  tables[3].open_type= OT_BASE_ONLY;
  tables[3].open_strategy= TABLE_LIST::OPEN_IF_EXISTS;

  if (open_and_lock_tables(thd, tables, FALSE, MYSQL_LOCK_IGNORE_TIMEOUT))
  {
    /*
      Execution might have been interrupted; only print the error message
      if an error condition has been raised.
    */
    if (thd->get_stmt_da()->is_error())
      sql_print_error("Fatal error: Can't open and lock privilege tables: %s",
                      thd->get_stmt_da()->message());
    goto end;
  }

  if ((old_initialized=initialized))
    mysql_mutex_lock(&acl_cache->lock);

  old_acl_hosts= acl_hosts;
  old_acl_users= acl_users;
  old_acl_proxy_users= acl_proxy_users;
  old_acl_dbs= acl_dbs;
  old_mem= mem;
  delete_dynamic(&acl_wild_hosts);
  my_hash_free(&acl_check_hosts);

  if ((return_val= acl_load(thd, tables)))
  {					// Error. Revert to old list
    DBUG_PRINT("error",("Reverting to old privileges"));
    acl_free();				/* purecov: inspected */
    acl_hosts= old_acl_hosts;
    acl_users= old_acl_users;
    acl_proxy_users= old_acl_proxy_users;
    acl_dbs= old_acl_dbs;
    mem= old_mem;
    init_check_host();
  }
  else
  {
    free_root(&old_mem,MYF(0));
    delete_dynamic(&old_acl_hosts);
    delete_dynamic(&old_acl_users);
    delete_dynamic(&old_acl_proxy_users);
    delete_dynamic(&old_acl_dbs);
  }
  if (old_initialized)
    mysql_mutex_unlock(&acl_cache->lock);
end:
  close_mysql_tables(thd);
  DBUG_RETURN(return_val);
}


/*
  Get all access bits from table after fieldnr

  IMPLEMENTATION
  We know that the access privileges ends when there is no more fields
  or the field is not an enum with two elements.

  SYNOPSIS
    get_access()
    form        an open table to read privileges from.
                The record should be already read in table->record[0]
    fieldnr     number of the first privilege (that is ENUM('N','Y') field
    next_field  on return - number of the field next to the last ENUM
                (unless next_field == 0)

  RETURN VALUE
    privilege mask
*/

static ulong get_access(TABLE *form, uint fieldnr, uint *next_field)
{
  ulong access_bits=0,bit;
  char buff[2];
  String res(buff,sizeof(buff),&my_charset_latin1);
  Field **pos;

  for (pos=form->field+fieldnr, bit=1;
       *pos && (*pos)->real_type() == MYSQL_TYPE_ENUM &&
	 ((Field_enum*) (*pos))->typelib->count == 2 ;
       pos++, fieldnr++, bit<<=1)
  {
    (*pos)->val_str(&res);
    if (my_toupper(&my_charset_latin1, res[0]) == 'Y')
      access_bits|= bit;
  }
  if (next_field)
    *next_field=fieldnr;
  return access_bits;
}


/*
  Return a number which, if sorted 'desc', puts strings in this order:
    no wildcards
    wildcards
    empty string
*/

static ulong get_sort(uint count,...)
{
  va_list args;
  va_start(args,count);
  ulong sort=0;

  /* Should not use this function with more than 4 arguments for compare. */
  DBUG_ASSERT(count <= 4);

  while (count--)
  {
    char *start, *str= va_arg(args,char*);
    uint chars= 0;
    uint wild_pos= 0;           /* first wildcard position */

    if ((start= str))
    {
      for (; *str ; str++)
      {
        if (*str == wild_prefix && str[1])
          str++;
        else if (*str == wild_many || *str == wild_one)
        {
          wild_pos= (uint) (str - start) + 1;
          break;
        }
        chars= 128;                             // Marker that chars existed
      }
    }
    sort= (sort << 8) + (wild_pos ? min(wild_pos, 127) : chars);
  }
  va_end(args);
  return sort;
}


static int acl_compare(ACL_ACCESS *a,ACL_ACCESS *b)
{
  if (a->sort > b->sort)
    return -1;
  if (a->sort < b->sort)
    return 1;
  return 0;
}


/*
  Gets user credentials without authentication and resource limit checks.

  SYNOPSIS
    acl_getroot()
      sctx               Context which should be initialized
      user               user name
      host               host name
      ip                 IP
      db                 current data base name

  RETURN
    FALSE  OK
    TRUE   Error
*/

bool acl_getroot(Security_context *sctx, char *user, char *host,
                 char *ip, char *db)
{
  int res= 1;
  uint i;
  ACL_USER *acl_user= 0;
  DBUG_ENTER("acl_getroot");

  DBUG_PRINT("enter", ("Host: '%s', Ip: '%s', User: '%s', db: '%s'",
                       (host ? host : "(NULL)"), (ip ? ip : "(NULL)"),
                       user, (db ? db : "(NULL)")));
  sctx->user= user;
  sctx->host= host;
  sctx->ip= ip;
  sctx->host_or_ip= host ? host : (ip ? ip : "");

  if (!initialized)
  {
    /*
      here if mysqld's been started with --skip-grant-tables option.
    */
    sctx->skip_grants();
    DBUG_RETURN(FALSE);
  }

  mysql_mutex_lock(&acl_cache->lock);

  sctx->master_access= 0;
  sctx->db_access= 0;
  *sctx->priv_user= *sctx->priv_host= 0;

  /*
     Find acl entry in user database.
     This is specially tailored to suit the check we do for CALL of
     a stored procedure; user is set to what is actually a
     priv_user, which can be ''.
  */
  for (i=0 ; i < acl_users.elements ; i++)
  {
    ACL_USER *acl_user_tmp= dynamic_element(&acl_users,i,ACL_USER*);
    if ((!acl_user_tmp->user && !user[0]) ||
        (acl_user_tmp->user && strcmp(user, acl_user_tmp->user) == 0))
    {
      if (compare_hostname(&acl_user_tmp->host, host, ip))
      {
        acl_user= acl_user_tmp;
        res= 0;
        break;
      }
    }
  }

  if (acl_user)
  {
    for (i=0 ; i < acl_dbs.elements ; i++)
    {
      ACL_DB *acl_db= dynamic_element(&acl_dbs, i, ACL_DB*);
      if (!acl_db->user ||
	  (user && user[0] && !strcmp(user, acl_db->user)))
      {
	if (compare_hostname(&acl_db->host, host, ip))
	{
	  if (!acl_db->db || (db && !wild_compare(db, acl_db->db, 0)))
	  {
	    sctx->db_access= acl_db->access;
	    break;
	  }
	}
      }
    }
    sctx->master_access= acl_user->access;

    if (acl_user->user)
      strmake(sctx->priv_user, user, USERNAME_LENGTH);
    else
      *sctx->priv_user= 0;

    if (acl_user->host.hostname)
      strmake(sctx->priv_host, acl_user->host.hostname, MAX_HOSTNAME - 1);
    else
      *sctx->priv_host= 0;
  }
  mysql_mutex_unlock(&acl_cache->lock);
  DBUG_RETURN(res);
}

static uchar* check_get_key(ACL_USER *buff, size_t *length,
                            my_bool not_used __attribute__((unused)))
{
  *length=buff->hostname_length;
  return (uchar*) buff->host.hostname;
}


static void acl_update_user(const char *user, const char *host,
			    const char *password, uint password_len,
			    enum SSL_type ssl_type,
			    const char *ssl_cipher,
			    const char *x509_issuer,
			    const char *x509_subject,
			    USER_RESOURCES  *mqh,
			    ulong privileges,
			    const LEX_STRING *plugin,
			    const LEX_STRING *auth)
{
  mysql_mutex_assert_owner(&acl_cache->lock);

  for (uint i=0 ; i < acl_users.elements ; i++)
  {
    ACL_USER *acl_user=dynamic_element(&acl_users,i,ACL_USER*);
    if ((!acl_user->user && !user[0]) ||
	(acl_user->user && !strcmp(user,acl_user->user)))
    {
      if ((!acl_user->host.hostname && !host[0]) ||
	  (acl_user->host.hostname &&
	  !my_strcasecmp(system_charset_info, host, acl_user->host.hostname)))
      {
        if (plugin->str[0])
        {
          acl_user->plugin.str= strmake_root(&mem, plugin->str, plugin->length);
          acl_user->plugin.length= plugin->length;
          acl_user->auth_string.str= auth->str ?
            strmake_root(&mem, auth->str, auth->length) : const_cast<char*>("");
          acl_user->auth_string.length= auth->length;
        }
	acl_user->access=privileges;
	if (mqh->specified_limits & USER_RESOURCES::QUERIES_PER_HOUR)
	  acl_user->user_resource.questions=mqh->questions;
	if (mqh->specified_limits & USER_RESOURCES::UPDATES_PER_HOUR)
	  acl_user->user_resource.updates=mqh->updates;
	if (mqh->specified_limits & USER_RESOURCES::CONNECTIONS_PER_HOUR)
	  acl_user->user_resource.conn_per_hour= mqh->conn_per_hour;
	if (mqh->specified_limits & USER_RESOURCES::USER_CONNECTIONS)
	  acl_user->user_resource.user_conn= mqh->user_conn;
	if (ssl_type != SSL_TYPE_NOT_SPECIFIED)
	{
	  acl_user->ssl_type= ssl_type;
	  acl_user->ssl_cipher= (ssl_cipher ? strdup_root(&mem,ssl_cipher) :
				 0);
	  acl_user->x509_issuer= (x509_issuer ? strdup_root(&mem,x509_issuer) :
				  0);
	  acl_user->x509_subject= (x509_subject ?
				   strdup_root(&mem,x509_subject) : 0);
	}
	if (password)
	  set_user_salt(acl_user, password, password_len);
        /* search complete: */
	break;
      }
    }
  }
}


static void acl_insert_user(const char *user, const char *host,
			    const char *password, uint password_len,
			    enum SSL_type ssl_type,
			    const char *ssl_cipher,
			    const char *x509_issuer,
			    const char *x509_subject,
			    USER_RESOURCES *mqh,
			    ulong privileges,
			    const LEX_STRING *plugin,
			    const LEX_STRING *auth)
{
  ACL_USER acl_user;

  mysql_mutex_assert_owner(&acl_cache->lock);

  acl_user.user=*user ? strdup_root(&mem,user) : 0;
  update_hostname(&acl_user.host, *host ? strdup_root(&mem, host): 0);
  if (plugin->str[0])
  {
    acl_user.plugin.str= strmake_root(&mem, plugin->str, plugin->length);
    acl_user.plugin.length= plugin->length;
    acl_user.auth_string.str= auth->str ?
      strmake_root(&mem, auth->str, auth->length) : const_cast<char*>("");
    acl_user.auth_string.length= auth->length;
  }
  else
  {
    acl_user.plugin= password_len == SCRAMBLED_PASSWORD_CHAR_LENGTH_323 ?
      old_password_plugin_name : native_password_plugin_name;
    acl_user.auth_string.str= const_cast<char*>("");
    acl_user.auth_string.length= 0;
  }

  acl_user.access=privileges;
  acl_user.user_resource = *mqh;
  acl_user.sort=get_sort(2,acl_user.host.hostname,acl_user.user);
  acl_user.hostname_length=(uint) strlen(host);
  acl_user.ssl_type= (ssl_type != SSL_TYPE_NOT_SPECIFIED ?
		      ssl_type : SSL_TYPE_NONE);
  acl_user.ssl_cipher=	ssl_cipher   ? strdup_root(&mem,ssl_cipher) : 0;
  acl_user.x509_issuer= x509_issuer  ? strdup_root(&mem,x509_issuer) : 0;
  acl_user.x509_subject=x509_subject ? strdup_root(&mem,x509_subject) : 0;

  set_user_salt(&acl_user, password, password_len);

  (void) push_dynamic(&acl_users,(uchar*) &acl_user);
  if (!acl_user.host.hostname ||
      (acl_user.host.hostname[0] == wild_many && !acl_user.host.hostname[1]))
    allow_all_hosts=1;		// Anyone can connect /* purecov: tested */
  my_qsort((uchar*) dynamic_element(&acl_users,0,ACL_USER*),acl_users.elements,
	   sizeof(ACL_USER),(qsort_cmp) acl_compare);

  /* Rebuild 'acl_check_hosts' since 'acl_users' has been modified */
  rebuild_check_host();
}


static void acl_update_db(const char *user, const char *host, const char *db,
			  ulong privileges)
{
  mysql_mutex_assert_owner(&acl_cache->lock);

  for (uint i=0 ; i < acl_dbs.elements ; i++)
  {
    ACL_DB *acl_db=dynamic_element(&acl_dbs,i,ACL_DB*);
    if ((!acl_db->user && !user[0]) ||
	(acl_db->user &&
	!strcmp(user,acl_db->user)))
    {
      if ((!acl_db->host.hostname && !host[0]) ||
	  (acl_db->host.hostname &&
          !strcmp(host, acl_db->host.hostname)))
      {
	if ((!acl_db->db && !db[0]) ||
	    (acl_db->db && !strcmp(db,acl_db->db)))
	{
	  if (privileges)
	    acl_db->access=privileges;
	  else
	    delete_dynamic_element(&acl_dbs,i);
	}
      }
    }
  }
}


/*
  Insert a user/db/host combination into the global acl_cache

  SYNOPSIS
    acl_insert_db()
    user		User name
    host		Host name
    db			Database name
    privileges		Bitmap of privileges

  NOTES
    acl_cache->lock must be locked when calling this
*/

static void acl_insert_db(const char *user, const char *host, const char *db,
			  ulong privileges)
{
  ACL_DB acl_db;
  mysql_mutex_assert_owner(&acl_cache->lock);
  acl_db.user=strdup_root(&mem,user);
  update_hostname(&acl_db.host, *host ? strdup_root(&mem,host) : 0);
  acl_db.db=strdup_root(&mem,db);
  acl_db.access=privileges;
  acl_db.sort=get_sort(3,acl_db.host.hostname,acl_db.db,acl_db.user);
  (void) push_dynamic(&acl_dbs,(uchar*) &acl_db);
  my_qsort((uchar*) dynamic_element(&acl_dbs,0,ACL_DB*),acl_dbs.elements,
	   sizeof(ACL_DB),(qsort_cmp) acl_compare);
}



/*
  Get privilege for a host, user and db combination

  as db_is_pattern changes the semantics of comparison,
  acl_cache is not used if db_is_pattern is set.
*/

ulong acl_get(const char *host, const char *ip,
              const char *user, const char *db, my_bool db_is_pattern)
{
  ulong host_access= ~(ulong)0, db_access= 0;
  uint i;
  size_t key_length;
  char key[ACL_KEY_LENGTH],*tmp_db,*end;
  acl_entry *entry;
  DBUG_ENTER("acl_get");

  mysql_mutex_lock(&acl_cache->lock);
  end=strmov((tmp_db=strmov(strmov(key, ip ? ip : "")+1,user)+1),db);
  if (lower_case_table_names)
  {
    my_casedn_str(files_charset_info, tmp_db);
    db=tmp_db;
  }
  key_length= (size_t) (end-key);
  if (!db_is_pattern && (entry=(acl_entry*) acl_cache->search((uchar*) key,
                                                              key_length)))
  {
    db_access=entry->access;
    mysql_mutex_unlock(&acl_cache->lock);
    DBUG_PRINT("exit", ("access: 0x%lx", db_access));
    DBUG_RETURN(db_access);
  }

  /*
    Check if there are some access rights for database and user
  */
  for (i=0 ; i < acl_dbs.elements ; i++)
  {
    ACL_DB *acl_db=dynamic_element(&acl_dbs,i,ACL_DB*);
    if (!acl_db->user || !strcmp(user,acl_db->user))
    {
      if (compare_hostname(&acl_db->host,host,ip))
      {
	if (!acl_db->db || !wild_compare(db,acl_db->db,db_is_pattern))
	{
	  db_access=acl_db->access;
	  if (acl_db->host.hostname)
	    goto exit;				// Fully specified. Take it
	  break; /* purecov: tested */
	}
      }
    }
  }
  if (!db_access)
    goto exit;					// Can't be better

  /*
    No host specified for user. Get hostdata from host table
  */
  host_access=0;				// Host must be found
  for (i=0 ; i < acl_hosts.elements ; i++)
  {
    ACL_HOST *acl_host=dynamic_element(&acl_hosts,i,ACL_HOST*);
    if (compare_hostname(&acl_host->host,host,ip))
    {
      if (!acl_host->db || !wild_compare(db,acl_host->db,db_is_pattern))
      {
	host_access=acl_host->access;		// Fully specified. Take it
	break;
      }
    }
  }
exit:
  /* Save entry in cache for quick retrieval */
  if (!db_is_pattern &&
      (entry= (acl_entry*) malloc(sizeof(acl_entry)+key_length)))
  {
    entry->access=(db_access & host_access);
    entry->length=key_length;
    memcpy((uchar*) entry->key,key,key_length);
    acl_cache->add(entry);
  }
  mysql_mutex_unlock(&acl_cache->lock);
  DBUG_PRINT("exit", ("access: 0x%lx", db_access & host_access));
  DBUG_RETURN(db_access & host_access);
}

/*
  Check if there are any possible matching entries for this host

  NOTES
    All host names without wild cards are stored in a hash table,
    entries with wildcards are stored in a dynamic array
*/

static void init_check_host(void)
{
  DBUG_ENTER("init_check_host");
  (void) my_init_dynamic_array(&acl_wild_hosts,sizeof(struct acl_host_and_ip),
			  acl_users.elements,1);
  (void) my_hash_init(&acl_check_hosts,system_charset_info,
                      acl_users.elements, 0, 0,
                      (my_hash_get_key) check_get_key, 0, 0);
  if (!allow_all_hosts)
  {
    for (uint i=0 ; i < acl_users.elements ; i++)
    {
      ACL_USER *acl_user=dynamic_element(&acl_users,i,ACL_USER*);
      if (strchr(acl_user->host.hostname,wild_many) ||
	  strchr(acl_user->host.hostname,wild_one) ||
	  acl_user->host.ip_mask)
      {						// Has wildcard
	uint j;
	for (j=0 ; j < acl_wild_hosts.elements ; j++)
	{					// Check if host already exists
	  acl_host_and_ip *acl=dynamic_element(&acl_wild_hosts,j,
					       acl_host_and_ip *);
	  if (!my_strcasecmp(system_charset_info,
                             acl_user->host.hostname, acl->hostname))
	    break;				// already stored
	}
	if (j == acl_wild_hosts.elements)	// If new
	  (void) push_dynamic(&acl_wild_hosts,(uchar*) &acl_user->host);
      }
      else if (!my_hash_search(&acl_check_hosts,(uchar*)
                               acl_user->host.hostname,
                               strlen(acl_user->host.hostname)))
      {
	if (my_hash_insert(&acl_check_hosts,(uchar*) acl_user))
	{					// End of memory
	  allow_all_hosts=1;			// Should never happen
	  DBUG_VOID_RETURN;
	}
      }
    }
  }
  freeze_size(&acl_wild_hosts);
  freeze_size(&acl_check_hosts.array);
  DBUG_VOID_RETURN;
}


/*
  Rebuild lists used for checking of allowed hosts

  We need to rebuild 'acl_check_hosts' and 'acl_wild_hosts' after adding,
  dropping or renaming user, since they contain pointers to elements of
  'acl_user' array, which are invalidated by drop operation, and use
  ACL_USER::host::hostname as a key, which is changed by rename.
*/
void rebuild_check_host(void)
{
  delete_dynamic(&acl_wild_hosts);
  my_hash_free(&acl_check_hosts);
  init_check_host();
}


/* Return true if there is no users that can match the given host */

bool acl_check_host(const char *host, const char *ip)
{
  if (allow_all_hosts)
    return 0;
  mysql_mutex_lock(&acl_cache->lock);

  if ((host && my_hash_search(&acl_check_hosts,(uchar*) host,strlen(host))) ||
      (ip && my_hash_search(&acl_check_hosts,(uchar*) ip, strlen(ip))))
  {
    mysql_mutex_unlock(&acl_cache->lock);
    return 0;					// Found host
  }
  for (uint i=0 ; i < acl_wild_hosts.elements ; i++)
  {
    acl_host_and_ip *acl=dynamic_element(&acl_wild_hosts,i,acl_host_and_ip*);
    if (compare_hostname(acl, host, ip))
    {
      mysql_mutex_unlock(&acl_cache->lock);
      return 0;					// Host ok
    }
  }
  mysql_mutex_unlock(&acl_cache->lock);
  return 1;					// Host is not allowed
}


/*
  Check if the user is allowed to change password

  SYNOPSIS:
    check_change_password()
    thd		THD
    host	hostname for the user
    user	user name
    new_password new password

  NOTE:
    new_password cannot be NULL

    RETURN VALUE
      0		OK
      1		ERROR  ; In this case the error is sent to the client.
*/

int check_change_password(THD *thd, const char *host, const char *user,
                           char *new_password, uint new_password_len)
{
  if (!initialized)
  {
    my_error(ER_OPTION_PREVENTS_STATEMENT, MYF(0), "--skip-grant-tables");
    return(1);
  }
  if (!thd->slave_thread &&
      (strcmp(thd->security_ctx->user, user) ||
       my_strcasecmp(system_charset_info, host,
                     thd->security_ctx->priv_host)))
  {
    if (check_access(thd, UPDATE_ACL, "mysql", NULL, NULL, 1, 0))
      return(1);
  }
  if (!thd->slave_thread && !thd->security_ctx->user[0])
  {
    my_message(ER_PASSWORD_ANONYMOUS_USER, ER(ER_PASSWORD_ANONYMOUS_USER),
               MYF(0));
    return(1);
  }
  size_t len= strlen(new_password);
  if (len && len != SCRAMBLED_PASSWORD_CHAR_LENGTH &&
      len != SCRAMBLED_PASSWORD_CHAR_LENGTH_323)
  {
    my_error(ER_PASSWD_LENGTH, MYF(0), SCRAMBLED_PASSWORD_CHAR_LENGTH);
    return -1;
  }
  return(0);
}


/*
  Change a password for a user

  SYNOPSIS
    change_password()
    thd			Thread handle
    host		Hostname
    user		User name
    new_password	New password for host@user

  RETURN VALUES
    0	ok
    1	ERROR; In this case the error is sent to the client.
*/

bool change_password(THD *thd, const char *host, const char *user,
		     char *new_password)
{
  TABLE_LIST tables;
  TABLE *table;
  /* Buffer should be extended when password length is extended. */
  char buff[512];
  ulong query_length;
  bool save_binlog_row_based;
  uint new_password_len= (uint) strlen(new_password);
  bool result= 1;
  DBUG_ENTER("change_password");
  DBUG_PRINT("enter",("host: '%s'  user: '%s'  new_password: '%s'",
		      host,user,new_password));
  DBUG_ASSERT(host != 0);			// Ensured by parent

  if (check_change_password(thd, host, user, new_password, new_password_len))
    DBUG_RETURN(1);

  tables.init_one_table("mysql", 5, "user", 4, "user", TL_WRITE);

#ifdef HAVE_REPLICATION
  /*
    GRANT and REVOKE are applied the slave in/exclusion rules as they are
    some kind of updates to the mysql.% tables.
  */
  if (thd->slave_thread && rpl_filter->is_on())
  {
    /*
      The tables must be marked "updating" so that tables_ok() takes them into
      account in tests.  It's ok to leave 'updating' set after tables_ok.
    */
    tables.updating= 1;
    /* Thanks to memset, tables.next==0 */
    if (!(thd->spcont || rpl_filter->tables_ok(0, &tables)))
      DBUG_RETURN(0);
  }
#endif
  if (!(table= open_ltable(thd, &tables, TL_WRITE, MYSQL_LOCK_IGNORE_TIMEOUT)))
    DBUG_RETURN(1);

  /*
    This statement will be replicated as a statement, even when using
    row-based replication.  The flag will be reset at the end of the
    statement.
  */
  if ((save_binlog_row_based= thd->is_current_stmt_binlog_format_row()))
    thd->clear_current_stmt_binlog_format_row();

  mysql_mutex_lock(&acl_cache->lock);
  ACL_USER *acl_user;
  if (!(acl_user= find_acl_user(host, user, TRUE)))
  {
    mysql_mutex_unlock(&acl_cache->lock);
    my_message(ER_PASSWORD_NO_MATCH, ER(ER_PASSWORD_NO_MATCH), MYF(0));
    goto end;
  }

  /* update loaded acl entry: */
  set_user_salt(acl_user, new_password, new_password_len);

  if (my_strcasecmp(system_charset_info, acl_user->plugin.str,
                    native_password_plugin_name.str) &&
      my_strcasecmp(system_charset_info, acl_user->plugin.str,
                    old_password_plugin_name.str))
<<<<<<< HEAD
  {
    push_warning(thd, Sql_condition::WARN_LEVEL_NOTE,
=======
    push_warning(thd, MYSQL_ERROR::WARN_LEVEL_NOTE,
>>>>>>> 9226cfe4
                 ER_SET_PASSWORD_AUTH_PLUGIN, ER(ER_SET_PASSWORD_AUTH_PLUGIN));
  else
    set_user_plugin(acl_user, new_password_len);

  if (update_user_table(thd, table,
			acl_user->host.hostname ? acl_user->host.hostname : "",
			acl_user->user ? acl_user->user : "",
			new_password, new_password_len))
  {
    mysql_mutex_unlock(&acl_cache->lock); /* purecov: deadcode */
    goto end;
  }

  acl_cache->clear(1);				// Clear locked hostname cache
  mysql_mutex_unlock(&acl_cache->lock);
  result= 0;
  if (mysql_bin_log.is_open())
  {
    query_length= sprintf(buff, "SET PASSWORD FOR '%-.120s'@'%-.120s'='%-.120s'",
                          acl_user->user ? acl_user->user : "",
                          acl_user->host.hostname ? acl_user->host.hostname : "",
                          new_password);
    thd->clear_error();
    result= thd->binlog_query(THD::STMT_QUERY_TYPE, buff, query_length,
                              FALSE, FALSE, FALSE, 0);
  }
end:
  close_mysql_tables(thd);

  /* Restore the state of binlog format */
  DBUG_ASSERT(!thd->is_current_stmt_binlog_format_row());
  if (save_binlog_row_based)
    thd->set_current_stmt_binlog_format_row();

  DBUG_RETURN(result);
}


/*
  Find user in ACL

  SYNOPSIS
    is_acl_user()
    host                 host name
    user                 user name

  RETURN
   FALSE  user not fond
   TRUE   there are such user
*/

bool is_acl_user(const char *host, const char *user)
{
  bool res;

  /* --skip-grants */
  if (!initialized)
    return TRUE;

  mysql_mutex_lock(&acl_cache->lock);
  res= find_acl_user(host, user, TRUE) != NULL;
  mysql_mutex_unlock(&acl_cache->lock);
  return res;
}


/*
  Find first entry that matches the current user
*/

static ACL_USER *
find_acl_user(const char *host, const char *user, my_bool exact)
{
  DBUG_ENTER("find_acl_user");
  DBUG_PRINT("enter",("host: '%s'  user: '%s'",host,user));

  mysql_mutex_assert_owner(&acl_cache->lock);

  for (uint i=0 ; i < acl_users.elements ; i++)
  {
    ACL_USER *acl_user=dynamic_element(&acl_users,i,ACL_USER*);
    DBUG_PRINT("info",("strcmp('%s','%s'), compare_hostname('%s','%s'),",
                       user, acl_user->user ? acl_user->user : "",
                       host,
                       acl_user->host.hostname ? acl_user->host.hostname :
                       ""));
    if ((!acl_user->user && !user[0]) ||
	(acl_user->user && !strcmp(user,acl_user->user)))
    {
      if (exact ? !my_strcasecmp(system_charset_info, host,
                                 acl_user->host.hostname ?
				 acl_user->host.hostname : "") :
          compare_hostname(&acl_user->host,host,host))
      {
	DBUG_RETURN(acl_user);
      }
    }
  }
  DBUG_RETURN(0);
}


/*
  Comparing of hostnames

  NOTES
  A hostname may be of type:
  hostname   (May include wildcards);   monty.pp.sci.fi
  ip	   (May include wildcards);   192.168.0.0
  ip/netmask			      192.168.0.0/255.255.255.0

  A net mask of 0.0.0.0 is not allowed.
*/

static const char *calc_ip(const char *ip, long *val, char end)
{
  long ip_val,tmp;
  if (!(ip=str2int(ip,10,0,255,&ip_val)) || *ip != '.')
    return 0;
  ip_val<<=24;
  if (!(ip=str2int(ip+1,10,0,255,&tmp)) || *ip != '.')
    return 0;
  ip_val+=tmp<<16;
  if (!(ip=str2int(ip+1,10,0,255,&tmp)) || *ip != '.')
    return 0;
  ip_val+=tmp<<8;
  if (!(ip=str2int(ip+1,10,0,255,&tmp)) || *ip != end)
    return 0;
  *val=ip_val+tmp;
  return ip;
}


static void update_hostname(acl_host_and_ip *host, const char *hostname)
{
  host->hostname=(char*) hostname;             // This will not be modified!
  if (!hostname ||
      (!(hostname=calc_ip(hostname,&host->ip,'/')) ||
       !(hostname=calc_ip(hostname+1,&host->ip_mask,'\0'))))
  {
    host->ip= host->ip_mask=0;			// Not a masked ip
  }
}


static bool compare_hostname(const acl_host_and_ip *host, const char *hostname,
			     const char *ip)
{
  long tmp;
  if (host->ip_mask && ip && calc_ip(ip,&tmp,'\0'))
  {
    return (tmp & host->ip_mask) == host->ip;
  }
  return (!host->hostname ||
	  (hostname && !wild_case_compare(system_charset_info,
                                          hostname, host->hostname)) ||
	  (ip && !wild_compare(ip, host->hostname, 0)));
}

/**
  Check if the given host name needs to be resolved or not.
  Host name has to be resolved if it actually contains *name*.

  For example:
    192.168.1.1               --> FALSE
    192.168.1.0/255.255.255.0 --> FALSE
    %                         --> FALSE
    192.168.1.%               --> FALSE
    AB%                       --> FALSE

    AAAAFFFF                  --> TRUE (Hostname)
    AAAA:FFFF:1234:5678       --> FALSE
    ::1                       --> FALSE

  This function does not check if the given string is a valid host name or
  not. It assumes that the argument is a valid host name.

  @param hostname   the string to check.

  @return a flag telling if the argument needs to be resolved or not.
  @retval TRUE the argument is a host name and needs to be resolved.
  @retval FALSE the argument is either an IP address, or a patter and
          should not be resolved.
*/

bool hostname_requires_resolving(const char *hostname)
{
  if (!hostname)
    return FALSE;

  /* Check if hostname is the localhost. */

  size_t hostname_len= strlen(hostname);
  size_t localhost_len= strlen(my_localhost);

  if (hostname == my_localhost ||
      (hostname_len == localhost_len &&
       !my_strnncoll(system_charset_info,
                     (const uchar *) hostname,  hostname_len,
                     (const uchar *) my_localhost, strlen(my_localhost))))
  {
    return FALSE;
  }

  /*
    If the string contains any of {':', '%', '_', '/'}, it is definitely
    not a host name:
      - ':' means that the string is an IPv6 address;
      - '%' or '_' means that the string is a pattern;
      - '/' means that the string is an IPv4 network address;
  */

  for (const char *p= hostname; *p; ++p)
  {
    switch (*p) {
      case ':':
      case '%':
      case '_':
      case '/':
        return FALSE;
    }
  }

  /*
    Now we have to tell a host name (ab.cd, 12.ab) from an IPv4 address
    (12.34.56.78). The assumption is that if the string contains only
    digits and dots, it is an IPv4 address. Otherwise -- a host name.
  */

  for (const char *p= hostname; *p; ++p)
  {
    if (*p != '.' && !my_isdigit(&my_charset_latin1, *p))
      return TRUE; /* a "letter" has been found. */
  }

  return FALSE; /* all characters are either dots or digits. */
}


/*
  Update record for user in mysql.user privilege table with new password.

  SYNOPSIS
    update_user_table()
      thd               Thread handle
      table             Pointer to TABLE object for open mysql.user table
      host/user         Hostname/username pair identifying user for which
                        new password should be set
      new_password      New password
      new_password_len  Length of new password
*/

static bool update_user_table(THD *thd, TABLE *table,
                              const char *host, const char *user,
			      const char *new_password, uint new_password_len)
{
  char user_key[MAX_KEY_LENGTH];
  int error;
  DBUG_ENTER("update_user_table");
  DBUG_PRINT("enter",("user: %s  host: %s",user,host));

  table->use_all_columns();
  table->field[0]->store(host,(uint) strlen(host), system_charset_info);
  table->field[1]->store(user,(uint) strlen(user), system_charset_info);
  key_copy((uchar *) user_key, table->record[0], table->key_info,
           table->key_info->key_length);

  if (table->file->ha_index_read_idx_map(table->record[0], 0,
                                         (uchar *) user_key, HA_WHOLE_KEY,
                                         HA_READ_KEY_EXACT))
  {
    my_message(ER_PASSWORD_NO_MATCH, ER(ER_PASSWORD_NO_MATCH),
               MYF(0));	/* purecov: deadcode */
    DBUG_RETURN(1);				/* purecov: deadcode */
  }
  store_record(table,record[1]);
  table->field[2]->store(new_password, new_password_len, system_charset_info);
  if ((error=table->file->ha_update_row(table->record[1],table->record[0])) &&
      error != HA_ERR_RECORD_IS_THE_SAME)
  {
    table->file->print_error(error,MYF(0));	/* purecov: deadcode */
    DBUG_RETURN(1);
  }
  DBUG_RETURN(0);
}


/*
  Return 1 if we are allowed to create new users
  the logic here is: INSERT_ACL is sufficient.
  It's also a requirement in opt_safe_user_create,
  otherwise CREATE_USER_ACL is enough.
*/

static bool test_if_create_new_users(THD *thd)
{
  Security_context *sctx= thd->security_ctx;
  bool create_new_users= test(sctx->master_access & INSERT_ACL) ||
                         (!opt_safe_user_create &&
                          test(sctx->master_access & CREATE_USER_ACL));
  if (!create_new_users)
  {
    TABLE_LIST tl;
    ulong db_access;
    tl.init_one_table(C_STRING_WITH_LEN("mysql"),
                      C_STRING_WITH_LEN("user"), "user", TL_WRITE);
    create_new_users= 1;

    db_access=acl_get(sctx->host, sctx->ip,
		      sctx->priv_user, tl.db, 0);
    if (!(db_access & INSERT_ACL))
    {
      if (check_grant(thd, INSERT_ACL, &tl, FALSE, UINT_MAX, TRUE))
	create_new_users=0;
    }
  }
  return create_new_users;
}


/****************************************************************************
  Handle GRANT commands
****************************************************************************/

static int replace_user_table(THD *thd, TABLE *table, const LEX_USER &combo,
			      ulong rights, bool revoke_grant,
			      bool can_create_user, bool no_auto_create)
{
  int error = -1;
  bool old_row_exists=0;
  const char *password= "";
  uint password_len= 0;
  char what= (revoke_grant) ? 'N' : 'Y';
  uchar user_key[MAX_KEY_LENGTH];
  LEX *lex= thd->lex;
  DBUG_ENTER("replace_user_table");

  mysql_mutex_assert_owner(&acl_cache->lock);

  if (combo.password.str && combo.password.str[0])
  {
    if (combo.password.length != SCRAMBLED_PASSWORD_CHAR_LENGTH &&
        combo.password.length != SCRAMBLED_PASSWORD_CHAR_LENGTH_323)
    {
      my_error(ER_PASSWD_LENGTH, MYF(0), SCRAMBLED_PASSWORD_CHAR_LENGTH);
      DBUG_RETURN(-1);
    }
    password_len= combo.password.length;
    password=combo.password.str;
  }

  table->use_all_columns();
  table->field[0]->store(combo.host.str,combo.host.length,
                         system_charset_info);
  table->field[1]->store(combo.user.str,combo.user.length,
                         system_charset_info);
  key_copy(user_key, table->record[0], table->key_info,
           table->key_info->key_length);

  if (table->file->ha_index_read_idx_map(table->record[0], 0, user_key,
                                         HA_WHOLE_KEY,
                                         HA_READ_KEY_EXACT))
  {
    /* what == 'N' means revoke */
    if (what == 'N')
    {
      my_error(ER_NONEXISTING_GRANT, MYF(0), combo.user.str, combo.host.str);
      goto end;
    }
    /*
      There are four options which affect the process of creation of
      a new user (mysqld option --safe-create-user, 'insert' privilege
      on 'mysql.user' table, using 'GRANT' with 'IDENTIFIED BY' and
      SQL_MODE flag NO_AUTO_CREATE_USER). Below is the simplified rule
      how it should work.
      if (safe-user-create && ! INSERT_priv) => reject
      else if (identified_by) => create
      else if (no_auto_create_user) => reject
      else create

      see also test_if_create_new_users()
    */
    else if (!password_len && !combo.plugin.length && no_auto_create)
    {
      my_error(ER_PASSWORD_NO_MATCH, MYF(0));
      goto end;
    }
    else if (!can_create_user)
    {
      my_error(ER_CANT_CREATE_USER_WITH_GRANT, MYF(0));
      goto end;
    }
    else if (combo.plugin.str[0])
    {
      if (!plugin_is_ready(&combo.plugin, MYSQL_AUTHENTICATION_PLUGIN))
      {
        my_error(ER_PLUGIN_IS_NOT_LOADED, MYF(0), combo.plugin.str);
        goto end;
      }
    }

    old_row_exists = 0;
    restore_record(table,s->default_values);
    table->field[0]->store(combo.host.str,combo.host.length,
                           system_charset_info);
    table->field[1]->store(combo.user.str,combo.user.length,
                           system_charset_info);
    table->field[2]->store(password, password_len,
                           system_charset_info);
  }
  else
  {
    old_row_exists = 1;
    store_record(table,record[1]);			// Save copy for update
    /* what == 'N' means revoke */
    if (combo.plugin.length && what != 'N')
    {
        my_error(ER_GRANT_PLUGIN_USER_EXISTS, MYF(0),
                 static_cast<int>(combo.user.length), combo.user.str);
        goto end;
    }
    if (combo.password.str)                             // If password given
      table->field[2]->store(password, password_len, system_charset_info);
    else if (!rights && !revoke_grant &&
             lex->ssl_type == SSL_TYPE_NOT_SPECIFIED &&
             !lex->mqh.specified_limits)
    {
      DBUG_RETURN(0);
    }
  }

  /* Update table columns with new privileges */

  Field **tmp_field;
  ulong priv;
  uint next_field;
  for (tmp_field= table->field+3, priv = SELECT_ACL;
       *tmp_field && (*tmp_field)->real_type() == MYSQL_TYPE_ENUM &&
	 ((Field_enum*) (*tmp_field))->typelib->count == 2 ;
       tmp_field++, priv <<= 1)
  {
    if (priv & rights)				 // set requested privileges
      (*tmp_field)->store(&what, 1, &my_charset_latin1);
  }
  rights= get_access(table, 3, &next_field);
  DBUG_PRINT("info",("table fields: %d",table->s->fields));
  if (table->s->fields >= 31)		/* From 4.0.0 we have more fields */
  {
    /* We write down SSL related ACL stuff */
    switch (lex->ssl_type) {
    case SSL_TYPE_ANY:
      table->field[next_field]->store(STRING_WITH_LEN("ANY"),
                                      &my_charset_latin1);
      table->field[next_field+1]->store("", 0, &my_charset_latin1);
      table->field[next_field+2]->store("", 0, &my_charset_latin1);
      table->field[next_field+3]->store("", 0, &my_charset_latin1);
      break;
    case SSL_TYPE_X509:
      table->field[next_field]->store(STRING_WITH_LEN("X509"),
                                      &my_charset_latin1);
      table->field[next_field+1]->store("", 0, &my_charset_latin1);
      table->field[next_field+2]->store("", 0, &my_charset_latin1);
      table->field[next_field+3]->store("", 0, &my_charset_latin1);
      break;
    case SSL_TYPE_SPECIFIED:
      table->field[next_field]->store(STRING_WITH_LEN("SPECIFIED"),
                                      &my_charset_latin1);
      table->field[next_field+1]->store("", 0, &my_charset_latin1);
      table->field[next_field+2]->store("", 0, &my_charset_latin1);
      table->field[next_field+3]->store("", 0, &my_charset_latin1);
      if (lex->ssl_cipher)
        table->field[next_field+1]->store(lex->ssl_cipher,
                                strlen(lex->ssl_cipher), system_charset_info);
      if (lex->x509_issuer)
        table->field[next_field+2]->store(lex->x509_issuer,
                                strlen(lex->x509_issuer), system_charset_info);
      if (lex->x509_subject)
        table->field[next_field+3]->store(lex->x509_subject,
                                strlen(lex->x509_subject), system_charset_info);
      break;
    case SSL_TYPE_NOT_SPECIFIED:
      break;
    case SSL_TYPE_NONE:
      table->field[next_field]->store("", 0, &my_charset_latin1);
      table->field[next_field+1]->store("", 0, &my_charset_latin1);
      table->field[next_field+2]->store("", 0, &my_charset_latin1);
      table->field[next_field+3]->store("", 0, &my_charset_latin1);
      break;
    }
    next_field+=4;

    USER_RESOURCES mqh= lex->mqh;
    if (mqh.specified_limits & USER_RESOURCES::QUERIES_PER_HOUR)
      table->field[next_field]->store((longlong) mqh.questions, TRUE);
    if (mqh.specified_limits & USER_RESOURCES::UPDATES_PER_HOUR)
      table->field[next_field+1]->store((longlong) mqh.updates, TRUE);
    if (mqh.specified_limits & USER_RESOURCES::CONNECTIONS_PER_HOUR)
      table->field[next_field+2]->store((longlong) mqh.conn_per_hour, TRUE);
    if (table->s->fields >= 36 &&
        (mqh.specified_limits & USER_RESOURCES::USER_CONNECTIONS))
      table->field[next_field+3]->store((longlong) mqh.user_conn, TRUE);
    mqh_used= mqh_used || mqh.questions || mqh.updates || mqh.conn_per_hour;

    next_field+= 4;
    if (combo.plugin.str[0])
    {
      if (table->s->fields >= 41 && combo.plugin.str[0])
      {
        table->field[next_field]->store(combo.plugin.str, combo.plugin.length,
                                        system_charset_info);
        table->field[next_field]->set_notnull();
        table->field[next_field + 1]->store(combo.auth.str, combo.auth.length,
                                            system_charset_info);
        table->field[next_field + 1]->set_notnull();
      }
      else
      {
        my_error(ER_BAD_FIELD_ERROR, MYF(0), "plugin", "mysql.user");
        goto end;
      }
    }
  }

  if (old_row_exists)
  {
    /*
      We should NEVER delete from the user table, as a uses can still
      use mysqld even if he doesn't have any privileges in the user table!
    */
    if (cmp_record(table,record[1]))
    {
      if ((error=
           table->file->ha_update_row(table->record[1],table->record[0])) &&
          error != HA_ERR_RECORD_IS_THE_SAME)
      {						// This should never happen
        table->file->print_error(error,MYF(0));	/* purecov: deadcode */
        error= -1;				/* purecov: deadcode */
        goto end;				/* purecov: deadcode */
      }
      else
        error= 0;
    }
  }
  else if ((error=table->file->ha_write_row(table->record[0]))) // insert
  {						// This should never happen
    if (table->file->is_fatal_error(error, HA_CHECK_DUP))
    {
      table->file->print_error(error,MYF(0));	/* purecov: deadcode */
      error= -1;				/* purecov: deadcode */
      goto end;					/* purecov: deadcode */
    }
  }
  error=0;					// Privileges granted / revoked

end:
  if (!error)
  {
    acl_cache->clear(1);			// Clear privilege cache
    if (old_row_exists)
      acl_update_user(combo.user.str, combo.host.str,
                      combo.password.str, password_len,
		      lex->ssl_type,
		      lex->ssl_cipher,
		      lex->x509_issuer,
		      lex->x509_subject,
		      &lex->mqh,
		      rights,
		      &combo.plugin,
		      &combo.auth);
    else
      acl_insert_user(combo.user.str, combo.host.str, password, password_len,
		      lex->ssl_type,
		      lex->ssl_cipher,
		      lex->x509_issuer,
		      lex->x509_subject,
		      &lex->mqh,
		      rights,
		      &combo.plugin,
		      &combo.auth);
  }
  DBUG_RETURN(error);
}


/*
  change grants in the mysql.db table
*/

static int replace_db_table(TABLE *table, const char *db,
			    const LEX_USER &combo,
			    ulong rights, bool revoke_grant)
{
  uint i;
  ulong priv,store_rights;
  bool old_row_exists=0;
  int error;
  char what= (revoke_grant) ? 'N' : 'Y';
  uchar user_key[MAX_KEY_LENGTH];
  DBUG_ENTER("replace_db_table");

  if (!initialized)
  {
    my_error(ER_OPTION_PREVENTS_STATEMENT, MYF(0), "--skip-grant-tables");
    DBUG_RETURN(-1);
  }

  /* Check if there is such a user in user table in memory? */
  if (!find_acl_user(combo.host.str,combo.user.str, FALSE))
  {
    my_message(ER_PASSWORD_NO_MATCH, ER(ER_PASSWORD_NO_MATCH), MYF(0));
    DBUG_RETURN(-1);
  }

  table->use_all_columns();
  table->field[0]->store(combo.host.str,combo.host.length,
                         system_charset_info);
  table->field[1]->store(db,(uint) strlen(db), system_charset_info);
  table->field[2]->store(combo.user.str,combo.user.length,
                         system_charset_info);
  key_copy(user_key, table->record[0], table->key_info,
           table->key_info->key_length);

  if (table->file->ha_index_read_idx_map(table->record[0],0, user_key,
                                         HA_WHOLE_KEY,
                                         HA_READ_KEY_EXACT))
  {
    if (what == 'N')
    { // no row, no revoke
      my_error(ER_NONEXISTING_GRANT, MYF(0), combo.user.str, combo.host.str);
      goto abort;
    }
    old_row_exists = 0;
    restore_record(table, s->default_values);
    table->field[0]->store(combo.host.str,combo.host.length,
                           system_charset_info);
    table->field[1]->store(db,(uint) strlen(db), system_charset_info);
    table->field[2]->store(combo.user.str,combo.user.length,
                           system_charset_info);
  }
  else
  {
    old_row_exists = 1;
    store_record(table,record[1]);
  }

  store_rights=get_rights_for_db(rights);
  for (i= 3, priv= 1; i < table->s->fields; i++, priv <<= 1)
  {
    if (priv & store_rights)			// do it if priv is chosen
      table->field [i]->store(&what,1, &my_charset_latin1);// set requested privileges
  }
  rights=get_access(table,3);
  rights=fix_rights_for_db(rights);

  if (old_row_exists)
  {
    /* update old existing row */
    if (rights)
    {
      if ((error= table->file->ha_update_row(table->record[1],
                                             table->record[0])) &&
          error != HA_ERR_RECORD_IS_THE_SAME)
	goto table_error;			/* purecov: deadcode */
    }
    else	/* must have been a revoke of all privileges */
    {
      if ((error= table->file->ha_delete_row(table->record[1])))
	goto table_error;			/* purecov: deadcode */
    }
  }
  else if (rights && (error= table->file->ha_write_row(table->record[0])))
  {
    if (table->file->is_fatal_error(error, HA_CHECK_DUP_KEY))
      goto table_error; /* purecov: deadcode */
  }

  acl_cache->clear(1);				// Clear privilege cache
  if (old_row_exists)
    acl_update_db(combo.user.str,combo.host.str,db,rights);
  else
  if (rights)
    acl_insert_db(combo.user.str,combo.host.str,db,rights);
  DBUG_RETURN(0);

  /* This could only happen if the grant tables got corrupted */
table_error:
  table->file->print_error(error,MYF(0));	/* purecov: deadcode */

abort:
  DBUG_RETURN(-1);
}


static void  
acl_update_proxy_user(ACL_PROXY_USER *new_value, bool is_revoke)
{
  mysql_mutex_assert_owner(&acl_cache->lock);

  DBUG_ENTER("acl_update_proxy_user");
  for (uint i= 0; i < acl_proxy_users.elements; i++)
  {
    ACL_PROXY_USER *acl_user= 
      dynamic_element(&acl_proxy_users, i, ACL_PROXY_USER *);

    if (acl_user->pk_equals(new_value))
    {
      if (is_revoke)
      {
        DBUG_PRINT("info", ("delting ACL_PROXY_USER"));
        delete_dynamic_element(&acl_proxy_users, i);
      }
      else
      {
        DBUG_PRINT("info", ("updating ACL_PROXY_USER"));
        acl_user->set_data(new_value);
      }
      break;
    }
  }
  DBUG_VOID_RETURN;
}


static void  
acl_insert_proxy_user(ACL_PROXY_USER *new_value)
{
  DBUG_ENTER("acl_insert_proxy_user");
  mysql_mutex_assert_owner(&acl_cache->lock);
  (void) push_dynamic(&acl_proxy_users, (uchar *) new_value);
  my_qsort((uchar*) dynamic_element(&acl_proxy_users, 0, ACL_PROXY_USER *),
           acl_proxy_users.elements,
           sizeof(ACL_PROXY_USER), (qsort_cmp) acl_compare);
  DBUG_VOID_RETURN;
}


static int 
replace_proxies_priv_table(THD *thd, TABLE *table, const LEX_USER *user,
                         const LEX_USER *proxied_user, bool with_grant_arg, 
                         bool revoke_grant)
{
  bool old_row_exists= 0;
  int error;
  uchar user_key[MAX_KEY_LENGTH];
  ACL_PROXY_USER new_grant;
  char grantor[USER_HOST_BUFF_SIZE];

  DBUG_ENTER("replace_proxies_priv_table");

  if (!initialized)
  {
    my_error(ER_OPTION_PREVENTS_STATEMENT, MYF(0), "--skip-grant-tables");
    DBUG_RETURN(-1);
  }

  /* Check if there is such a user in user table in memory? */
  if (!find_acl_user(user->host.str,user->user.str, FALSE))
  {
    my_message(ER_PASSWORD_NO_MATCH, ER(ER_PASSWORD_NO_MATCH), MYF(0));
    DBUG_RETURN(-1);
  }

  table->use_all_columns();
  ACL_PROXY_USER::store_pk (table, &user->host, &user->user, 
                            &proxied_user->host, &proxied_user->user);

  key_copy(user_key, table->record[0], table->key_info,
           table->key_info->key_length);

  get_grantor(thd, grantor);

  table->file->ha_index_init(0, 1);
  if (table->file->ha_index_read_map(table->record[0], user_key,
                                     HA_WHOLE_KEY,
                                     HA_READ_KEY_EXACT))
  {
    DBUG_PRINT ("info", ("Row not found"));
    if (revoke_grant)
    { // no row, no revoke
      my_error(ER_NONEXISTING_GRANT, MYF(0), user->user.str, user->host.str);
      goto abort;
    }
    old_row_exists= 0;
    restore_record(table, s->default_values);
    ACL_PROXY_USER::store_data_record(table, &user->host, &user->user,
                                      &proxied_user->host,
                                      &proxied_user->user,
                                      with_grant_arg,
                                      grantor);
  }
  else
  {
    DBUG_PRINT("info", ("Row found"));
    old_row_exists= 1;
    store_record(table, record[1]);
  }

  if (old_row_exists)
  {
    /* update old existing row */
    if (!revoke_grant)
    {
      if ((error= table->file->ha_update_row(table->record[1],
                                             table->record[0])) &&
          error != HA_ERR_RECORD_IS_THE_SAME)
	goto table_error;			/* purecov: inspected */
    }
    else
    {
      if ((error= table->file->ha_delete_row(table->record[1])))
	goto table_error;			/* purecov: inspected */
    }
  }
  else if ((error= table->file->ha_write_row(table->record[0])))
  {
    DBUG_PRINT("info", ("error inserting the row"));
    if (table->file->is_fatal_error(error, HA_CHECK_DUP_KEY))
      goto table_error; /* purecov: inspected */
  }

  acl_cache->clear(1);				// Clear privilege cache
  if (old_row_exists)
  {
    new_grant.init(user->host.str, user->user.str,
                   proxied_user->host.str, proxied_user->user.str,
                   with_grant_arg);
    acl_update_proxy_user(&new_grant, revoke_grant);
  }
  else
  {
    new_grant.init(&mem, user->host.str, user->user.str,
                   proxied_user->host.str, proxied_user->user.str,
                   with_grant_arg);
    acl_insert_proxy_user(&new_grant);
  }

  table->file->ha_index_end();
  DBUG_RETURN(0);

  /* This could only happen if the grant tables got corrupted */
table_error:
  DBUG_PRINT("info", ("table error"));
  table->file->print_error(error, MYF(0));	/* purecov: inspected */

abort:
  DBUG_PRINT("info", ("aborting replace_proxies_priv_table"));
  table->file->ha_index_end();
  DBUG_RETURN(-1);
}


class GRANT_COLUMN :public Sql_alloc
{
public:
  char *column;
  ulong rights;
  uint key_length;
  GRANT_COLUMN(String &c,  ulong y) :rights (y)
  {
    column= (char*) memdup_root(&memex,c.ptr(), key_length=c.length());
  }
};


static uchar* get_key_column(GRANT_COLUMN *buff, size_t *length,
			    my_bool not_used __attribute__((unused)))
{
  *length=buff->key_length;
  return (uchar*) buff->column;
}


class GRANT_NAME :public Sql_alloc
{
public:
  acl_host_and_ip host;
  char *db, *user, *tname, *hash_key;
  ulong privs;
  ulong sort;
  size_t key_length;
  GRANT_NAME(const char *h, const char *d,const char *u,
             const char *t, ulong p, bool is_routine);
  GRANT_NAME (TABLE *form, bool is_routine);
  virtual ~GRANT_NAME() {};
  virtual bool ok() { return privs != 0; }
  void set_user_details(const char *h, const char *d,
                        const char *u, const char *t,
                        bool is_routine);
};


class GRANT_TABLE :public GRANT_NAME
{
public:
  ulong cols;
  HASH hash_columns;

  GRANT_TABLE(const char *h, const char *d,const char *u,
              const char *t, ulong p, ulong c);
  GRANT_TABLE (TABLE *form, TABLE *col_privs);
  ~GRANT_TABLE();
  bool ok() { return privs != 0 || cols != 0; }
};


void GRANT_NAME::set_user_details(const char *h, const char *d,
                                  const char *u, const char *t,
                                  bool is_routine)
{
  /* Host given by user */
  update_hostname(&host, strdup_root(&memex, h));
  if (db != d)
  {
    db= strdup_root(&memex, d);
    if (lower_case_table_names)
      my_casedn_str(files_charset_info, db);
  }
  user = strdup_root(&memex,u);
  sort=  get_sort(3,host.hostname,db,user);
  if (tname != t)
  {
    tname= strdup_root(&memex, t);
    if (lower_case_table_names || is_routine)
      my_casedn_str(files_charset_info, tname);
  }
  key_length= strlen(d) + strlen(u)+ strlen(t)+3;
  hash_key=   (char*) alloc_root(&memex,key_length);
  strmov(strmov(strmov(hash_key,user)+1,db)+1,tname);
}

GRANT_NAME::GRANT_NAME(const char *h, const char *d,const char *u,
                       const char *t, ulong p, bool is_routine)
  :db(0), tname(0), privs(p)
{
  set_user_details(h, d, u, t, is_routine);
}

GRANT_TABLE::GRANT_TABLE(const char *h, const char *d,const char *u,
                	 const char *t, ulong p, ulong c)
  :GRANT_NAME(h,d,u,t,p, FALSE), cols(c)
{
  (void) my_hash_init2(&hash_columns,4,system_charset_info,
                   0,0,0, (my_hash_get_key) get_key_column,0,0);
}


GRANT_NAME::GRANT_NAME(TABLE *form, bool is_routine)
{
  update_hostname(&host, get_field(&memex, form->field[0]));
  db=    get_field(&memex,form->field[1]);
  user=  get_field(&memex,form->field[2]);
  if (!user)
    user= (char*) "";
  sort=  get_sort(3, host.hostname, db, user);
  tname= get_field(&memex,form->field[3]);
  if (!db || !tname)
  {
    /* Wrong table row; Ignore it */
    privs= 0;
    return;					/* purecov: inspected */
  }
  if (lower_case_table_names)
  {
    my_casedn_str(files_charset_info, db);
  }
  if (lower_case_table_names || is_routine)
  {
    my_casedn_str(files_charset_info, tname);
  }
  key_length= (strlen(db) + strlen(user) + strlen(tname) + 3);
  hash_key=   (char*) alloc_root(&memex, key_length);
  strmov(strmov(strmov(hash_key,user)+1,db)+1,tname);
  privs = (ulong) form->field[6]->val_int();
  privs = fix_rights_for_table(privs);
}


GRANT_TABLE::GRANT_TABLE(TABLE *form, TABLE *col_privs)
  :GRANT_NAME(form, FALSE)
{
  uchar key[MAX_KEY_LENGTH];

  if (!db || !tname)
  {
    /* Wrong table row; Ignore it */
    my_hash_clear(&hash_columns);               /* allow for destruction */
    cols= 0;
    return;
  }
  cols= (ulong) form->field[7]->val_int();
  cols =  fix_rights_for_column(cols);

  (void) my_hash_init2(&hash_columns,4,system_charset_info,
                   0,0,0, (my_hash_get_key) get_key_column,0,0);
  if (cols)
  {
    uint key_prefix_len;
    KEY_PART_INFO *key_part= col_privs->key_info->key_part;
    col_privs->field[0]->store(host.hostname,
                               host.hostname ? (uint) strlen(host.hostname) :
                               0,
                               system_charset_info);
    col_privs->field[1]->store(db,(uint) strlen(db), system_charset_info);
    col_privs->field[2]->store(user,(uint) strlen(user), system_charset_info);
    col_privs->field[3]->store(tname,(uint) strlen(tname), system_charset_info);

    key_prefix_len= (key_part[0].store_length +
                     key_part[1].store_length +
                     key_part[2].store_length +
                     key_part[3].store_length);
    key_copy(key, col_privs->record[0], col_privs->key_info, key_prefix_len);
    col_privs->field[4]->store("",0, &my_charset_latin1);

    col_privs->file->ha_index_init(0, 1);
    if (col_privs->file->ha_index_read_map(col_privs->record[0], (uchar*) key,
                                           (key_part_map)15, HA_READ_KEY_EXACT))
    {
      cols = 0; /* purecov: deadcode */
      col_privs->file->ha_index_end();
      return;
    }
    do
    {
      String *res,column_name;
      GRANT_COLUMN *mem_check;
      /* As column name is a string, we don't have to supply a buffer */
      res=col_privs->field[4]->val_str(&column_name);
      ulong priv= (ulong) col_privs->field[6]->val_int();
      if (!(mem_check = new GRANT_COLUMN(*res,
                                         fix_rights_for_column(priv))))
      {
        /* Don't use this entry */
        privs = cols = 0;			/* purecov: deadcode */
        return;				/* purecov: deadcode */
      }
      if (my_hash_insert(&hash_columns, (uchar *) mem_check))
      {
        /* Invalidate this entry */
        privs= cols= 0;
        return;
      }
    } while (!col_privs->file->ha_index_next(col_privs->record[0]) &&
             !key_cmp_if_same(col_privs,key,0,key_prefix_len));
    col_privs->file->ha_index_end();
  }
}


GRANT_TABLE::~GRANT_TABLE()
{
  my_hash_free(&hash_columns);
}


static uchar* get_grant_table(GRANT_NAME *buff, size_t *length,
			     my_bool not_used __attribute__((unused)))
{
  *length=buff->key_length;
  return (uchar*) buff->hash_key;
}


void free_grant_table(GRANT_TABLE *grant_table)
{
  my_hash_free(&grant_table->hash_columns);
}


/* Search after a matching grant. Prefer exact grants before not exact ones */

static GRANT_NAME *name_hash_search(HASH *name_hash,
                                    const char *host,const char* ip,
                                    const char *db,
                                    const char *user, const char *tname,
                                    bool exact, bool name_tolower)
{
  char helping [NAME_LEN*2+USERNAME_LENGTH+3], *name_ptr;
  uint len;
  GRANT_NAME *grant_name,*found=0;
  HASH_SEARCH_STATE state;

  name_ptr= strmov(strmov(helping, user) + 1, db) + 1;
  len  = (uint) (strmov(name_ptr, tname) - helping) + 1;
  if (name_tolower)
    my_casedn_str(files_charset_info, name_ptr);
  for (grant_name= (GRANT_NAME*) my_hash_first(name_hash, (uchar*) helping,
                                               len, &state);
       grant_name ;
       grant_name= (GRANT_NAME*) my_hash_next(name_hash,(uchar*) helping,
                                              len, &state))
  {
    if (exact)
    {
      if (!grant_name->host.hostname ||
          (host &&
	   !my_strcasecmp(system_charset_info, host,
                          grant_name->host.hostname)) ||
	  (ip && !strcmp(ip, grant_name->host.hostname)))
	return grant_name;
    }
    else
    {
      if (compare_hostname(&grant_name->host, host, ip) &&
          (!found || found->sort < grant_name->sort))
	found=grant_name;					// Host ok
    }
  }
  return found;
}


inline GRANT_NAME *
routine_hash_search(const char *host, const char *ip, const char *db,
                 const char *user, const char *tname, bool proc, bool exact)
{
  return (GRANT_TABLE*)
    name_hash_search(proc ? &proc_priv_hash : &func_priv_hash,
		     host, ip, db, user, tname, exact, TRUE);
}


inline GRANT_TABLE *
table_hash_search(const char *host, const char *ip, const char *db,
		  const char *user, const char *tname, bool exact)
{
  return (GRANT_TABLE*) name_hash_search(&column_priv_hash, host, ip, db,
					 user, tname, exact, FALSE);
}


inline GRANT_COLUMN *
column_hash_search(GRANT_TABLE *t, const char *cname, uint length)
{
  return (GRANT_COLUMN*) my_hash_search(&t->hash_columns,
                                        (uchar*) cname, length);
}


static int replace_column_table(GRANT_TABLE *g_t,
				TABLE *table, const LEX_USER &combo,
				List <LEX_COLUMN> &columns,
				const char *db, const char *table_name,
				ulong rights, bool revoke_grant)
{
  int error=0,result=0;
  uchar key[MAX_KEY_LENGTH];
  uint key_prefix_length;
  KEY_PART_INFO *key_part= table->key_info->key_part;
  DBUG_ENTER("replace_column_table");

  table->use_all_columns();
  table->field[0]->store(combo.host.str,combo.host.length,
                         system_charset_info);
  table->field[1]->store(db,(uint) strlen(db),
                         system_charset_info);
  table->field[2]->store(combo.user.str,combo.user.length,
                         system_charset_info);
  table->field[3]->store(table_name,(uint) strlen(table_name),
                         system_charset_info);

  /* Get length of 4 first key parts */
  key_prefix_length= (key_part[0].store_length + key_part[1].store_length +
                      key_part[2].store_length + key_part[3].store_length);
  key_copy(key, table->record[0], table->key_info, key_prefix_length);

  rights&= COL_ACLS;				// Only ACL for columns

  /* first fix privileges for all columns in column list */

  List_iterator <LEX_COLUMN> iter(columns);
  class LEX_COLUMN *column;
  table->file->ha_index_init(0, 1);
  while ((column= iter++))
  {
    ulong privileges= column->rights;
    bool old_row_exists=0;
    uchar user_key[MAX_KEY_LENGTH];

    key_restore(table->record[0],key,table->key_info,
                key_prefix_length);
    table->field[4]->store(column->column.ptr(), column->column.length(),
                           system_charset_info);
    /* Get key for the first 4 columns */
    key_copy(user_key, table->record[0], table->key_info,
             table->key_info->key_length);

    if (table->file->ha_index_read_map(table->record[0], user_key, HA_WHOLE_KEY,
                                       HA_READ_KEY_EXACT))
    {
      if (revoke_grant)
      {
	my_error(ER_NONEXISTING_TABLE_GRANT, MYF(0),
                 combo.user.str, combo.host.str,
                 table_name);                   /* purecov: inspected */
	result= -1;                             /* purecov: inspected */
	continue;                               /* purecov: inspected */
      }
      old_row_exists = 0;
      restore_record(table, s->default_values);		// Get empty record
      key_restore(table->record[0],key,table->key_info,
                  key_prefix_length);
      table->field[4]->store(column->column.ptr(),column->column.length(),
                             system_charset_info);
    }
    else
    {
      ulong tmp= (ulong) table->field[6]->val_int();
      tmp=fix_rights_for_column(tmp);

      if (revoke_grant)
	privileges = tmp & ~(privileges | rights);
      else
	privileges |= tmp;
      old_row_exists = 1;
      store_record(table,record[1]);			// copy original row
    }

    table->field[6]->store((longlong) get_rights_for_column(privileges), TRUE);

    if (old_row_exists)
    {
      GRANT_COLUMN *grant_column;
      if (privileges)
	error=table->file->ha_update_row(table->record[1],table->record[0]);
      else
	error=table->file->ha_delete_row(table->record[1]);
      if (error && error != HA_ERR_RECORD_IS_THE_SAME)
      {
	table->file->print_error(error,MYF(0)); /* purecov: inspected */
	result= -1;				/* purecov: inspected */
	goto end;				/* purecov: inspected */
      }
      else
        error= 0;
      grant_column= column_hash_search(g_t, column->column.ptr(),
                                       column->column.length());
      if (grant_column)				// Should always be true
	grant_column->rights= privileges;	// Update hash
    }
    else					// new grant
    {
      GRANT_COLUMN *grant_column;
      if ((error=table->file->ha_write_row(table->record[0])))
      {
	table->file->print_error(error,MYF(0)); /* purecov: inspected */
	result= -1;				/* purecov: inspected */
	goto end;				/* purecov: inspected */
      }
      grant_column= new GRANT_COLUMN(column->column,privileges);
      if (my_hash_insert(&g_t->hash_columns,(uchar*) grant_column))
      {
        result= -1;
        goto end;
      }
    }
  }

  /*
    If revoke of privileges on the table level, remove all such privileges
    for all columns
  */

  if (revoke_grant)
  {
    uchar user_key[MAX_KEY_LENGTH];
    key_copy(user_key, table->record[0], table->key_info,
             key_prefix_length);

    if (table->file->ha_index_read_map(table->record[0], user_key,
                                       (key_part_map)15,
                                       HA_READ_KEY_EXACT))
      goto end;

    /* Scan through all rows with the same host,db,user and table */
    do
    {
      ulong privileges = (ulong) table->field[6]->val_int();
      privileges=fix_rights_for_column(privileges);
      store_record(table,record[1]);

      if (privileges & rights)	// is in this record the priv to be revoked ??
      {
	GRANT_COLUMN *grant_column = NULL;
	char  colum_name_buf[HOSTNAME_LENGTH+1];
	String column_name(colum_name_buf,sizeof(colum_name_buf),
                           system_charset_info);

	privileges&= ~rights;
	table->field[6]->store((longlong)
			       get_rights_for_column(privileges), TRUE);
	table->field[4]->val_str(&column_name);
	grant_column = column_hash_search(g_t,
					  column_name.ptr(),
					  column_name.length());
	if (privileges)
	{
	  int tmp_error;
	  if ((tmp_error=table->file->ha_update_row(table->record[1],
						    table->record[0])) &&
              tmp_error != HA_ERR_RECORD_IS_THE_SAME)
	  {					/* purecov: deadcode */
	    table->file->print_error(tmp_error,MYF(0)); /* purecov: deadcode */
	    result= -1;				/* purecov: deadcode */
	    goto end;				/* purecov: deadcode */
	  }
	  if (grant_column)
	    grant_column->rights  = privileges; // Update hash
	}
	else
	{
	  int tmp_error;
	  if ((tmp_error = table->file->ha_delete_row(table->record[1])))
	  {					/* purecov: deadcode */
	    table->file->print_error(tmp_error,MYF(0)); /* purecov: deadcode */
	    result= -1;				/* purecov: deadcode */
	    goto end;				/* purecov: deadcode */
	  }
	  if (grant_column)
	    my_hash_delete(&g_t->hash_columns,(uchar*) grant_column);
	}
      }
    } while (!table->file->ha_index_next(table->record[0]) &&
	     !key_cmp_if_same(table, key, 0, key_prefix_length));
  }

end:
  table->file->ha_index_end();
  DBUG_RETURN(result);
}

static inline void get_grantor(THD *thd, char *grantor)
{
  const char *user= thd->security_ctx->user;
  const char *host= thd->security_ctx->host_or_ip;

#if defined(HAVE_REPLICATION)
  if (thd->slave_thread && thd->has_invoker())
  {
    user= thd->get_invoker_user().str;
    host= thd->get_invoker_host().str;
  }
#endif
  strxmov(grantor, user, "@", host, NullS);
}

static int replace_table_table(THD *thd, GRANT_TABLE *grant_table,
			       TABLE *table, const LEX_USER &combo,
			       const char *db, const char *table_name,
			       ulong rights, ulong col_rights,
			       bool revoke_grant)
{
  char grantor[USER_HOST_BUFF_SIZE];
  int old_row_exists = 1;
  int error=0;
  ulong store_table_rights, store_col_rights;
  uchar user_key[MAX_KEY_LENGTH];
  DBUG_ENTER("replace_table_table");

  get_grantor(thd, grantor);
  /*
    The following should always succeed as new users are created before
    this function is called!
  */
  if (!find_acl_user(combo.host.str,combo.user.str, FALSE))
  {
    my_message(ER_PASSWORD_NO_MATCH, ER(ER_PASSWORD_NO_MATCH),
               MYF(0));	/* purecov: deadcode */
    DBUG_RETURN(-1);				/* purecov: deadcode */
  }

  table->use_all_columns();
  restore_record(table, s->default_values);     // Get empty record
  table->field[0]->store(combo.host.str,combo.host.length,
                         system_charset_info);
  table->field[1]->store(db,(uint) strlen(db), system_charset_info);
  table->field[2]->store(combo.user.str,combo.user.length,
                         system_charset_info);
  table->field[3]->store(table_name,(uint) strlen(table_name),
                         system_charset_info);
  store_record(table,record[1]);			// store at pos 1
  key_copy(user_key, table->record[0], table->key_info,
           table->key_info->key_length);

  if (table->file->ha_index_read_idx_map(table->record[0], 0, user_key,
                                         HA_WHOLE_KEY,
                                         HA_READ_KEY_EXACT))
  {
    /*
      The following should never happen as we first check the in memory
      grant tables for the user.  There is however always a small change that
      the user has modified the grant tables directly.
    */
    if (revoke_grant)
    { // no row, no revoke
      my_error(ER_NONEXISTING_TABLE_GRANT, MYF(0),
               combo.user.str, combo.host.str,
               table_name);		        /* purecov: deadcode */
      DBUG_RETURN(-1);				/* purecov: deadcode */
    }
    old_row_exists = 0;
    restore_record(table,record[1]);			// Get saved record
  }

  store_table_rights= get_rights_for_table(rights);
  store_col_rights=   get_rights_for_column(col_rights);
  if (old_row_exists)
  {
    ulong j,k;
    store_record(table,record[1]);
    j = (ulong) table->field[6]->val_int();
    k = (ulong) table->field[7]->val_int();

    if (revoke_grant)
    {
      /* column rights are already fixed in mysql_table_grant */
      store_table_rights=j & ~store_table_rights;
    }
    else
    {
      store_table_rights|= j;
      store_col_rights|=   k;
    }
  }

  table->field[4]->store(grantor,(uint) strlen(grantor), system_charset_info);
  table->field[6]->store((longlong) store_table_rights, TRUE);
  table->field[7]->store((longlong) store_col_rights, TRUE);
  rights=fix_rights_for_table(store_table_rights);
  col_rights=fix_rights_for_column(store_col_rights);

  if (old_row_exists)
  {
    if (store_table_rights || store_col_rights)
    {
      if ((error=table->file->ha_update_row(table->record[1],
                                            table->record[0])) &&
          error != HA_ERR_RECORD_IS_THE_SAME)
	goto table_error;			/* purecov: deadcode */
    }
    else if ((error = table->file->ha_delete_row(table->record[1])))
      goto table_error;				/* purecov: deadcode */
  }
  else
  {
    error=table->file->ha_write_row(table->record[0]);
    if (table->file->is_fatal_error(error, HA_CHECK_DUP_KEY))
      goto table_error;				/* purecov: deadcode */
  }

  if (rights | col_rights)
  {
    grant_table->privs= rights;
    grant_table->cols=	col_rights;
  }
  else
  {
    my_hash_delete(&column_priv_hash,(uchar*) grant_table);
  }
  DBUG_RETURN(0);

  /* This should never happen */
table_error:
  table->file->print_error(error,MYF(0)); /* purecov: deadcode */
  DBUG_RETURN(-1); /* purecov: deadcode */
}


/**
  @retval       0  success
  @retval      -1  error
*/
static int replace_routine_table(THD *thd, GRANT_NAME *grant_name,
			      TABLE *table, const LEX_USER &combo,
			      const char *db, const char *routine_name,
			      bool is_proc, ulong rights, bool revoke_grant)
{
  char grantor[USER_HOST_BUFF_SIZE];
  int old_row_exists= 1;
  int error=0;
  ulong store_proc_rights;
  DBUG_ENTER("replace_routine_table");

  if (!initialized)
  {
    my_error(ER_OPTION_PREVENTS_STATEMENT, MYF(0), "--skip-grant-tables");
    DBUG_RETURN(-1);
  }

  get_grantor(thd, grantor);
  /*
    New users are created before this function is called.

    There may be some cases where a routine's definer is removed but the
    routine remains.
  */

  table->use_all_columns();
  restore_record(table, s->default_values);		// Get empty record
  table->field[0]->store(combo.host.str,combo.host.length, &my_charset_latin1);
  table->field[1]->store(db,(uint) strlen(db), &my_charset_latin1);
  table->field[2]->store(combo.user.str,combo.user.length, &my_charset_latin1);
  table->field[3]->store(routine_name,(uint) strlen(routine_name),
                         &my_charset_latin1);
  table->field[4]->store((longlong)(is_proc ?
                                    TYPE_ENUM_PROCEDURE : TYPE_ENUM_FUNCTION),
                         TRUE);
  store_record(table,record[1]);			// store at pos 1

  if (table->file->ha_index_read_idx_map(table->record[0], 0,
                                         (uchar*) table->field[0]->ptr,
                                         HA_WHOLE_KEY,
                                         HA_READ_KEY_EXACT))
  {
    /*
      The following should never happen as we first check the in memory
      grant tables for the user.  There is however always a small change that
      the user has modified the grant tables directly.
    */
    if (revoke_grant)
    { // no row, no revoke
      my_error(ER_NONEXISTING_PROC_GRANT, MYF(0),
               combo.user.str, combo.host.str, routine_name);
      DBUG_RETURN(-1);
    }
    old_row_exists= 0;
    restore_record(table,record[1]);			// Get saved record
  }

  store_proc_rights= get_rights_for_procedure(rights);
  if (old_row_exists)
  {
    ulong j;
    store_record(table,record[1]);
    j= (ulong) table->field[6]->val_int();

    if (revoke_grant)
    {
      /* column rights are already fixed in mysql_table_grant */
      store_proc_rights=j & ~store_proc_rights;
    }
    else
    {
      store_proc_rights|= j;
    }
  }

  table->field[5]->store(grantor,(uint) strlen(grantor), &my_charset_latin1);
  table->field[6]->store((longlong) store_proc_rights, TRUE);
  rights=fix_rights_for_procedure(store_proc_rights);

  if (old_row_exists)
  {
    if (store_proc_rights)
    {
      if ((error=table->file->ha_update_row(table->record[1],
                                            table->record[0])) &&
          error != HA_ERR_RECORD_IS_THE_SAME)
	goto table_error;
    }
    else if ((error= table->file->ha_delete_row(table->record[1])))
      goto table_error;
  }
  else
  {
    error=table->file->ha_write_row(table->record[0]);
    if (table->file->is_fatal_error(error, HA_CHECK_DUP_KEY))
      goto table_error;
  }

  if (rights)
  {
    grant_name->privs= rights;
  }
  else
  {
    my_hash_delete(is_proc ? &proc_priv_hash : &func_priv_hash,(uchar*)
                   grant_name);
  }
  DBUG_RETURN(0);

  /* This should never happen */
table_error:
  table->file->print_error(error,MYF(0));
  DBUG_RETURN(-1);
}


/*
  Store table level and column level grants in the privilege tables

  SYNOPSIS
    mysql_table_grant()
    thd			Thread handle
    table_list		List of tables to give grant
    user_list		List of users to give grant
    columns		List of columns to give grant
    rights		Table level grant
    revoke_grant	Set to 1 if this is a REVOKE command

  RETURN
    FALSE ok
    TRUE  error
*/

int mysql_table_grant(THD *thd, TABLE_LIST *table_list,
		      List <LEX_USER> &user_list,
		      List <LEX_COLUMN> &columns, ulong rights,
		      bool revoke_grant)
{
  ulong column_priv= 0;
  List_iterator <LEX_USER> str_list (user_list);
  LEX_USER *Str, *tmp_Str;
  TABLE_LIST tables[3];
  bool create_new_users=0;
  char *db_name, *table_name;
  bool save_binlog_row_based;
  bool should_write_to_binlog= FALSE;
  DBUG_ENTER("mysql_table_grant");

  if (!initialized)
  {
    my_error(ER_OPTION_PREVENTS_STATEMENT, MYF(0),
             "--skip-grant-tables");	/* purecov: inspected */
    DBUG_RETURN(TRUE);				/* purecov: inspected */
  }
  if (rights & ~TABLE_ACLS)
  {
    my_message(ER_ILLEGAL_GRANT_FOR_TABLE, ER(ER_ILLEGAL_GRANT_FOR_TABLE),
               MYF(0));
    DBUG_RETURN(TRUE);
  }

  if (!revoke_grant)
  {
    if (columns.elements)
    {
      class LEX_COLUMN *column;
      List_iterator <LEX_COLUMN> column_iter(columns);

      if (open_normal_and_derived_tables(thd, table_list, 0))
        DBUG_RETURN(TRUE);

      while ((column = column_iter++))
      {
        uint unused_field_idx= NO_CACHED_FIELD_INDEX;
        TABLE_LIST *dummy;
        Field *f=find_field_in_table_ref(thd, table_list, column->column.ptr(),
                                         column->column.length(),
                                         column->column.ptr(), NULL, NULL,
                                         NULL, TRUE, FALSE,
                                         &unused_field_idx, FALSE, &dummy);
        if (f == (Field*)0)
        {
          my_error(ER_BAD_FIELD_ERROR, MYF(0),
                   column->column.c_ptr(), table_list->alias);
          DBUG_RETURN(TRUE);
        }
        if (f == (Field *)-1)
          DBUG_RETURN(TRUE);
        column_priv|= column->rights;
      }
      close_mysql_tables(thd);
    }
    else
    {
      if (!(rights & CREATE_ACL))
      {
        char buf[FN_REFLEN + 1];
        build_table_filename(buf, sizeof(buf) - 1, table_list->db,
                             table_list->table_name, reg_ext, 0);
        fn_format(buf, buf, "", "", MY_UNPACK_FILENAME  | MY_RESOLVE_SYMLINKS |
                                    MY_RETURN_REAL_PATH | MY_APPEND_EXT);
        if (access(buf,F_OK))
        {
          my_error(ER_NO_SUCH_TABLE, MYF(0), table_list->db, table_list->alias);
          DBUG_RETURN(TRUE);
        }
      }
      if (table_list->grant.want_privilege)
      {
        char command[128];
        get_privilege_desc(command, sizeof(command),
                           table_list->grant.want_privilege);
        my_error(ER_TABLEACCESS_DENIED_ERROR, MYF(0),
                 command, thd->security_ctx->priv_user,
                 thd->security_ctx->host_or_ip, table_list->alias);
        DBUG_RETURN(-1);
      }
    }
  }

  /* open the mysql.tables_priv and mysql.columns_priv tables */

  tables[0].init_one_table(C_STRING_WITH_LEN("mysql"),
                           C_STRING_WITH_LEN("user"), "user", TL_WRITE);
  tables[1].init_one_table(C_STRING_WITH_LEN("mysql"),
                           C_STRING_WITH_LEN("tables_priv"),
                           "tables_priv", TL_WRITE);
  tables[2].init_one_table(C_STRING_WITH_LEN("mysql"),
                           C_STRING_WITH_LEN("columns_priv"),
                           "columns_priv", TL_WRITE);
  tables[0].next_local= tables[0].next_global= tables+1;
  /* Don't open column table if we don't need it ! */
  if (column_priv || (revoke_grant && ((rights & COL_ACLS) || columns.elements)))
    tables[1].next_local= tables[1].next_global= tables+2;

  /*
    This statement will be replicated as a statement, even when using
    row-based replication.  The flag will be reset at the end of the
    statement.
  */
  if ((save_binlog_row_based= thd->is_current_stmt_binlog_format_row()))
    thd->clear_current_stmt_binlog_format_row();

#ifdef HAVE_REPLICATION
  /*
    GRANT and REVOKE are applied the slave in/exclusion rules as they are
    some kind of updates to the mysql.% tables.
  */
  if (thd->slave_thread && rpl_filter->is_on())
  {
    /*
      The tables must be marked "updating" so that tables_ok() takes them into
      account in tests.
    */
    tables[0].updating= tables[1].updating= tables[2].updating= 1;
    if (!(thd->spcont || rpl_filter->tables_ok(0, tables)))
    {
      /* Restore the state of binlog format */
      DBUG_ASSERT(!thd->is_current_stmt_binlog_format_row());
      if (save_binlog_row_based)
        thd->set_current_stmt_binlog_format_row();
      DBUG_RETURN(FALSE);
    }
  }
#endif

  /* 
    The lock api is depending on the thd->lex variable which needs to be
    re-initialized.
  */
  Query_tables_list backup;
  thd->lex->reset_n_backup_query_tables_list(&backup);
  /*
    Restore Query_tables_list::sql_command value, which was reset
    above, as the code writing query to the binary log assumes that
    this value corresponds to the statement being executed.
  */
  thd->lex->sql_command= backup.sql_command;
  if (open_and_lock_tables(thd, tables, FALSE, MYSQL_LOCK_IGNORE_TIMEOUT))
  {						// Should never happen
    /* Restore the state of binlog format */
    DBUG_ASSERT(!thd->is_current_stmt_binlog_format_row());
    thd->lex->restore_backup_query_tables_list(&backup);
    if (save_binlog_row_based)
      thd->set_current_stmt_binlog_format_row();
    DBUG_RETURN(TRUE);				/* purecov: deadcode */
  }

  if (!revoke_grant)
    create_new_users= test_if_create_new_users(thd);
  bool result= FALSE;
  mysql_rwlock_wrlock(&LOCK_grant);
  mysql_mutex_lock(&acl_cache->lock);
  MEM_ROOT *old_root= thd->mem_root;
  thd->mem_root= &memex;
  grant_version++;

  while ((tmp_Str = str_list++))
  {
    int error;
    GRANT_TABLE *grant_table;
    if (!(Str= get_current_user(thd, tmp_Str)))
    {
      result= TRUE;
      continue;
    }  
    /* Create user if needed */
    error=replace_user_table(thd, tables[0].table, *Str,
			     0, revoke_grant, create_new_users,
                             test(thd->variables.sql_mode &
                                  MODE_NO_AUTO_CREATE_USER));
    if (error)
    {
      result= TRUE;				// Remember error
      continue;					// Add next user
    }

    /*
      Some operations below can fail and are not undone.
      As such, we play it safe and log the statement with
      an error to give a chance to the slave to replay this
      statement and fail as well, hoping that it will also
      get the same side effects.
     */
    should_write_to_binlog= TRUE;

    db_name= table_list->get_db_name();
    table_name= table_list->get_table_name();

    /* Find/create cached table grant */
    grant_table= table_hash_search(Str->host.str, NullS, db_name,
				   Str->user.str, table_name, 1);
    if (!grant_table)
    {
      if (revoke_grant)
      {
	my_error(ER_NONEXISTING_TABLE_GRANT, MYF(0),
                 Str->user.str, Str->host.str, table_list->table_name);
	result= TRUE;
	continue;
      }
      grant_table = new GRANT_TABLE (Str->host.str, db_name,
				     Str->user.str, table_name,
				     rights,
				     column_priv);
      if (!grant_table ||
        my_hash_insert(&column_priv_hash,(uchar*) grant_table))
      {
	result= TRUE;				/* purecov: deadcode */
	continue;				/* purecov: deadcode */
      }
    }

    /* If revoke_grant, calculate the new column privilege for tables_priv */
    if (revoke_grant)
    {
      class LEX_COLUMN *column;
      List_iterator <LEX_COLUMN> column_iter(columns);
      GRANT_COLUMN *grant_column;

      /* Fix old grants */
      while ((column = column_iter++))
      {
	grant_column = column_hash_search(grant_table,
					  column->column.ptr(),
					  column->column.length());
	if (grant_column)
	  grant_column->rights&= ~(column->rights | rights);
      }
      /* scan trough all columns to get new column grant */
      column_priv= 0;
      for (uint idx=0 ; idx < grant_table->hash_columns.records ; idx++)
      {
        grant_column= (GRANT_COLUMN*)
          my_hash_element(&grant_table->hash_columns, idx);
	grant_column->rights&= ~rights;		// Fix other columns
	column_priv|= grant_column->rights;
      }
    }
    else
    {
      column_priv|= grant_table->cols;
    }


    /* update table and columns */

    if (replace_table_table(thd, grant_table, tables[1].table, *Str,
			    db_name, table_name,
			    rights, column_priv, revoke_grant))
    {
      /* Should only happen if table is crashed */
      result= TRUE;			       /* purecov: deadcode */
    }
    else if (tables[2].table)
    {
      if ((replace_column_table(grant_table, tables[2].table, *Str,
				columns,
				db_name, table_name,
				rights, revoke_grant)))
      {
	result= TRUE;
      }
    }
  }
  thd->mem_root= old_root;
  mysql_mutex_unlock(&acl_cache->lock);

  if (should_write_to_binlog)
    result= result |
            write_bin_log(thd, FALSE, thd->query(), thd->query_length());
  mysql_rwlock_unlock(&LOCK_grant);

  if (!result) /* success */
    my_ok(thd);

  /* Tables are automatically closed */
  thd->lex->restore_backup_query_tables_list(&backup);
  /* Restore the state of binlog format */
  DBUG_ASSERT(!thd->is_current_stmt_binlog_format_row());
  if (save_binlog_row_based)
    thd->set_current_stmt_binlog_format_row();
  DBUG_RETURN(result);
}


/**
  Store routine level grants in the privilege tables

  @param thd Thread handle
  @param table_list List of routines to give grant
  @param is_proc Is this a list of procedures?
  @param user_list List of users to give grant
  @param rights Table level grant
  @param revoke_grant Is this is a REVOKE command?

  @return
    @retval FALSE Success.
    @retval TRUE An error occurred.
*/

bool mysql_routine_grant(THD *thd, TABLE_LIST *table_list, bool is_proc,
			 List <LEX_USER> &user_list, ulong rights,
			 bool revoke_grant, bool write_to_binlog)
{
  List_iterator <LEX_USER> str_list (user_list);
  LEX_USER *Str, *tmp_Str;
  TABLE_LIST tables[2];
  bool create_new_users=0, result=0;
  char *db_name, *table_name;
  bool save_binlog_row_based, should_write_to_binlog= FALSE;
  DBUG_ENTER("mysql_routine_grant");

  if (!initialized)
  {
    my_error(ER_OPTION_PREVENTS_STATEMENT, MYF(0),
             "--skip-grant-tables");
    DBUG_RETURN(TRUE);
  }
  if (rights & ~PROC_ACLS)
  {
    my_message(ER_ILLEGAL_GRANT_FOR_TABLE, ER(ER_ILLEGAL_GRANT_FOR_TABLE),
               MYF(0));
    DBUG_RETURN(TRUE);
  }

  if (!revoke_grant)
  {
    if (sp_exist_routines(thd, table_list, is_proc))
      DBUG_RETURN(TRUE);
  }

  /* open the mysql.user and mysql.procs_priv tables */

  tables[0].init_one_table(C_STRING_WITH_LEN("mysql"),
                           C_STRING_WITH_LEN("user"), "user", TL_WRITE);
  tables[1].init_one_table(C_STRING_WITH_LEN("mysql"),
                           C_STRING_WITH_LEN("procs_priv"), "procs_priv", TL_WRITE);
  tables[0].next_local= tables[0].next_global= tables+1;

  /*
    This statement will be replicated as a statement, even when using
    row-based replication.  The flag will be reset at the end of the
    statement.
  */
  if ((save_binlog_row_based= thd->is_current_stmt_binlog_format_row()))
    thd->clear_current_stmt_binlog_format_row();

#ifdef HAVE_REPLICATION
  /*
    GRANT and REVOKE are applied the slave in/exclusion rules as they are
    some kind of updates to the mysql.% tables.
  */
  if (thd->slave_thread && rpl_filter->is_on())
  {
    /*
      The tables must be marked "updating" so that tables_ok() takes them into
      account in tests.
    */
    tables[0].updating= tables[1].updating= 1;
    if (!(thd->spcont || rpl_filter->tables_ok(0, tables)))
    {
      /* Restore the state of binlog format */
      DBUG_ASSERT(!thd->is_current_stmt_binlog_format_row());
      if (save_binlog_row_based)
        thd->set_current_stmt_binlog_format_row();
      DBUG_RETURN(FALSE);
    }
  }
#endif

  if (open_and_lock_tables(thd, tables, FALSE, MYSQL_LOCK_IGNORE_TIMEOUT))
  {						// Should never happen
    /* Restore the state of binlog format */
    DBUG_ASSERT(!thd->is_current_stmt_binlog_format_row());
    if (save_binlog_row_based)
      thd->set_current_stmt_binlog_format_row();
    DBUG_RETURN(TRUE);
  }

  if (!revoke_grant)
    create_new_users= test_if_create_new_users(thd);
  mysql_rwlock_wrlock(&LOCK_grant);
  mysql_mutex_lock(&acl_cache->lock);
  MEM_ROOT *old_root= thd->mem_root;
  thd->mem_root= &memex;

  DBUG_PRINT("info",("now time to iterate and add users"));

  while ((tmp_Str= str_list++))
  {
    int error;
    GRANT_NAME *grant_name;
    if (!(Str= get_current_user(thd, tmp_Str)))
    {
      result= TRUE;
      continue;
    }  
    /* Create user if needed */
    error=replace_user_table(thd, tables[0].table, *Str,
			     0, revoke_grant, create_new_users,
                             test(thd->variables.sql_mode &
                                  MODE_NO_AUTO_CREATE_USER));
    if (error)
    {
      result= TRUE;				// Remember error
      continue;					// Add next user
    }

    db_name= table_list->db;
    table_name= table_list->table_name;

    grant_name= routine_hash_search(Str->host.str, NullS, db_name,
                                    Str->user.str, table_name, is_proc, 1);
    if (!grant_name)
    {
      if (revoke_grant)
      {
        my_error(ER_NONEXISTING_PROC_GRANT, MYF(0),
	         Str->user.str, Str->host.str, table_name);
	result= TRUE;
	continue;
      }
      grant_name= new GRANT_NAME(Str->host.str, db_name,
				 Str->user.str, table_name,
				 rights, TRUE);
      if (!grant_name ||
        my_hash_insert(is_proc ?
                       &proc_priv_hash : &func_priv_hash,(uchar*) grant_name))
      {
        result= TRUE;
	continue;
      }
    }

    if (replace_routine_table(thd, grant_name, tables[1].table, *Str,
                              db_name, table_name, is_proc, rights, 
                              revoke_grant) != 0)
    {
      result= TRUE;
      continue;
    }

    /*
      Even if there is an error, we should write to binary log.
     */
    should_write_to_binlog= TRUE;

  }
  thd->mem_root= old_root;
  mysql_mutex_unlock(&acl_cache->lock);

  if (write_to_binlog && should_write_to_binlog)
  {
    if (write_bin_log(thd, FALSE, thd->query(), thd->query_length()))
      result= TRUE;
  }

  mysql_rwlock_unlock(&LOCK_grant);
  /* Restore the state of binlog format */
  DBUG_ASSERT(!thd->is_current_stmt_binlog_format_row());
  if (save_binlog_row_based)
    thd->set_current_stmt_binlog_format_row();

  /* Tables are automatically closed */
  DBUG_RETURN(result);
}


bool mysql_grant(THD *thd, const char *db, List <LEX_USER> &list,
                 ulong rights, bool revoke_grant, bool is_proxy)
{
  List_iterator <LEX_USER> str_list (list);
  LEX_USER *Str, *tmp_Str, *proxied_user= NULL;
  char tmp_db[NAME_LEN+1];
  bool create_new_users=0;
  TABLE_LIST tables[2];
  bool save_binlog_row_based;
  bool should_write_to_binlog= FALSE;
  DBUG_ENTER("mysql_grant");
  if (!initialized)
  {
    my_error(ER_OPTION_PREVENTS_STATEMENT, MYF(0),
             "--skip-grant-tables");	/* purecov: tested */
    DBUG_RETURN(TRUE);				/* purecov: tested */
  }

  if (lower_case_table_names && db)
  {
    strmov(tmp_db,db);
    my_casedn_str(files_charset_info, tmp_db);
    db=tmp_db;
  }

  if (is_proxy)
  {
    DBUG_ASSERT(!db);
    proxied_user= str_list++;
  }

  /* open the mysql.user and mysql.db or mysql.proxies_priv tables */
  tables[0].init_one_table(C_STRING_WITH_LEN("mysql"),
                           C_STRING_WITH_LEN("user"), "user", TL_WRITE);
  if (is_proxy)

    tables[1].init_one_table(C_STRING_WITH_LEN("mysql"),
                             C_STRING_WITH_LEN("proxies_priv"),
                             "proxies_priv", 
                             TL_WRITE);
  else
    tables[1].init_one_table(C_STRING_WITH_LEN("mysql"),
                             C_STRING_WITH_LEN("db"), 
                             "db", 
                             TL_WRITE);
  tables[0].next_local= tables[0].next_global= tables+1;

  /*
    This statement will be replicated as a statement, even when using
    row-based replication.  The flag will be reset at the end of the
    statement.
  */
  if ((save_binlog_row_based= thd->is_current_stmt_binlog_format_row()))
    thd->clear_current_stmt_binlog_format_row();

#ifdef HAVE_REPLICATION
  /*
    GRANT and REVOKE are applied the slave in/exclusion rules as they are
    some kind of updates to the mysql.% tables.
  */
  if (thd->slave_thread && rpl_filter->is_on())
  {
    /*
      The tables must be marked "updating" so that tables_ok() takes them into
      account in tests.
    */
    tables[0].updating= tables[1].updating= 1;
    if (!(thd->spcont || rpl_filter->tables_ok(0, tables)))
    {
      /* Restore the state of binlog format */
      DBUG_ASSERT(!thd->is_current_stmt_binlog_format_row());
      if (save_binlog_row_based)
        thd->set_current_stmt_binlog_format_row();
      DBUG_RETURN(FALSE);
    }
  }
#endif

  if (open_and_lock_tables(thd, tables, FALSE, MYSQL_LOCK_IGNORE_TIMEOUT))
  {						// This should never happen
    /* Restore the state of binlog format */
    DBUG_ASSERT(!thd->is_current_stmt_binlog_format_row());
    if (save_binlog_row_based)
      thd->set_current_stmt_binlog_format_row();
    DBUG_RETURN(TRUE);				/* purecov: deadcode */
  }

  if (!revoke_grant)
    create_new_users= test_if_create_new_users(thd);

  /* go through users in user_list */
  mysql_rwlock_wrlock(&LOCK_grant);
  mysql_mutex_lock(&acl_cache->lock);
  grant_version++;

  int result=0;
  while ((tmp_Str = str_list++))
  {
    if (!(Str= get_current_user(thd, tmp_Str)))
    {
      result= TRUE;
      continue;
    }
    /*
      No User, but a password?
      They did GRANT ... TO CURRENT_USER() IDENTIFIED BY ... !
      Get the current user, and shallow-copy the new password to them!
    */
    if (!tmp_Str->user.str && tmp_Str->password.str)
      Str->password= tmp_Str->password;
    if (replace_user_table(thd, tables[0].table, *Str,
                           (!db ? rights : 0), revoke_grant, create_new_users,
                           test(thd->variables.sql_mode &
                                MODE_NO_AUTO_CREATE_USER)))
      result= -1;
    else if (db)
    {
      ulong db_rights= rights & DB_ACLS;
      if (db_rights  == rights)
      {
	if (replace_db_table(tables[1].table, db, *Str, db_rights,
			     revoke_grant))
	  result= -1;
      }
      else
      {
	my_error(ER_WRONG_USAGE, MYF(0), "DB GRANT", "GLOBAL PRIVILEGES");
	result= -1;
      }
    }
    else if (is_proxy)
    {
      if (replace_proxies_priv_table (thd, tables[1].table, Str, proxied_user,
                                    rights & GRANT_ACL ? TRUE : FALSE, 
                                    revoke_grant))
        result= -1;
    }

    /*
      Even if there is an error, we should write to binary log.
     */
    should_write_to_binlog= TRUE;
  }
  mysql_mutex_unlock(&acl_cache->lock);

  if (should_write_to_binlog)
    result= result |
            write_bin_log(thd, FALSE, thd->query(), thd->query_length());

  mysql_rwlock_unlock(&LOCK_grant);

  if (!result)
    my_ok(thd);
  /* Restore the state of binlog format */
  DBUG_ASSERT(!thd->is_current_stmt_binlog_format_row());
  if (save_binlog_row_based)
    thd->set_current_stmt_binlog_format_row();

  DBUG_RETURN(result);
}


/* Free grant array if possible */

void  grant_free(void)
{
  DBUG_ENTER("grant_free");
  my_hash_free(&column_priv_hash);
  my_hash_free(&proc_priv_hash);
  my_hash_free(&func_priv_hash);
  free_root(&memex,MYF(0));
  DBUG_VOID_RETURN;
}


/**
  @brief Initialize structures responsible for table/column-level privilege
   checking and load information for them from tables in the 'mysql' database.

  @return Error status
    @retval 0 OK
    @retval 1 Could not initialize grant subsystem.
*/

my_bool grant_init()
{
  THD  *thd;
  my_bool return_val;
  DBUG_ENTER("grant_init");

  if (!(thd= new THD))
    DBUG_RETURN(1);				/* purecov: deadcode */
  thd->thread_stack= (char*) &thd;
  thd->store_globals();
  return_val=  grant_reload(thd);
  delete thd;
  /* Remember that we don't have a THD */
  my_pthread_setspecific_ptr(THR_THD,  0);
  DBUG_RETURN(return_val);
}


/**
  @brief Helper function to grant_reload_procs_priv

  Reads the procs_priv table into memory hash.

  @param table A pointer to the procs_priv table structure.

  @see grant_reload
  @see grant_reload_procs_priv

  @return Error state
    @retval TRUE An error occurred
    @retval FALSE Success
*/

static my_bool grant_load_procs_priv(TABLE *p_table)
{
  MEM_ROOT *memex_ptr;
  my_bool return_val= 1;
  bool check_no_resolve= specialflag & SPECIAL_NO_RESOLVE;
  MEM_ROOT **save_mem_root_ptr= my_pthread_getspecific_ptr(MEM_ROOT**,
                                                           THR_MALLOC);
  DBUG_ENTER("grant_load_procs_priv");
  (void) my_hash_init(&proc_priv_hash, &my_charset_utf8_bin,
                      0,0,0, (my_hash_get_key) get_grant_table,
                      0,0);
  (void) my_hash_init(&func_priv_hash, &my_charset_utf8_bin,
                      0,0,0, (my_hash_get_key) get_grant_table,
                      0,0);
  p_table->file->ha_index_init(0, 1);
  p_table->use_all_columns();

  if (!p_table->file->ha_index_first(p_table->record[0]))
  {
    memex_ptr= &memex;
    my_pthread_setspecific_ptr(THR_MALLOC, &memex_ptr);
    do
    {
      GRANT_NAME *mem_check;
      HASH *hash;
      if (!(mem_check=new (memex_ptr) GRANT_NAME(p_table, TRUE)))
      {
        /* This could only happen if we are out memory */
        goto end_unlock;
      }

      if (check_no_resolve)
      {
	if (hostname_requires_resolving(mem_check->host.hostname))
	{
          sql_print_warning("'procs_priv' entry '%s %s@%s' "
                            "ignored in --skip-name-resolve mode.",
                            mem_check->tname, mem_check->user,
                            mem_check->host.hostname ?
                            mem_check->host.hostname : "");
          continue;
        }
      }
      if (p_table->field[4]->val_int() == TYPE_ENUM_PROCEDURE)
      {
        hash= &proc_priv_hash;
      }
      else
      if (p_table->field[4]->val_int() == TYPE_ENUM_FUNCTION)
      {
        hash= &func_priv_hash;
      }
      else
      {
        sql_print_warning("'procs_priv' entry '%s' "
                          "ignored, bad routine type",
                          mem_check->tname);
        continue;
      }

      mem_check->privs= fix_rights_for_procedure(mem_check->privs);
      if (! mem_check->ok())
        delete mem_check;
      else if (my_hash_insert(hash, (uchar*) mem_check))
      {
        delete mem_check;
        goto end_unlock;
      }
    }
    while (!p_table->file->ha_index_next(p_table->record[0]));
  }
  /* Return ok */
  return_val= 0;

end_unlock:
  p_table->file->ha_index_end();
  my_pthread_setspecific_ptr(THR_MALLOC, save_mem_root_ptr);
  DBUG_RETURN(return_val);
}


/**
  @brief Initialize structures responsible for table/column-level privilege
    checking and load information about grants from open privilege tables.

  @param thd Current thread
  @param tables List containing open "mysql.tables_priv" and
    "mysql.columns_priv" tables.

  @see grant_reload

  @return Error state
    @retval FALSE Success
    @retval TRUE Error
*/

static my_bool grant_load(THD *thd, TABLE_LIST *tables)
{
  MEM_ROOT *memex_ptr;
  my_bool return_val= 1;
  TABLE *t_table= 0, *c_table= 0;
  bool check_no_resolve= specialflag & SPECIAL_NO_RESOLVE;
  MEM_ROOT **save_mem_root_ptr= my_pthread_getspecific_ptr(MEM_ROOT**,
                                                           THR_MALLOC);
  sql_mode_t old_sql_mode= thd->variables.sql_mode;
  DBUG_ENTER("grant_load");

  thd->variables.sql_mode&= ~MODE_PAD_CHAR_TO_FULL_LENGTH;

  (void) my_hash_init(&column_priv_hash, &my_charset_utf8_bin,
                      0,0,0, (my_hash_get_key) get_grant_table,
                      (my_hash_free_key) free_grant_table,0);

  t_table = tables[0].table;
  c_table = tables[1].table;
  t_table->file->ha_index_init(0, 1);
  t_table->use_all_columns();
  c_table->use_all_columns();

  if (!t_table->file->ha_index_first(t_table->record[0]))
  {
    memex_ptr= &memex;
    my_pthread_setspecific_ptr(THR_MALLOC, &memex_ptr);
    do
    {
      GRANT_TABLE *mem_check;
      if (!(mem_check=new (memex_ptr) GRANT_TABLE(t_table,c_table)))
      {
	/* This could only happen if we are out memory */
	goto end_unlock;
      }

      if (check_no_resolve)
      {
	if (hostname_requires_resolving(mem_check->host.hostname))
	{
          sql_print_warning("'tables_priv' entry '%s %s@%s' "
                            "ignored in --skip-name-resolve mode.",
                            mem_check->tname,
                            mem_check->user ? mem_check->user : "",
                            mem_check->host.hostname ?
                            mem_check->host.hostname : "");
	  continue;
	}
      }

      if (! mem_check->ok())
	delete mem_check;
      else if (my_hash_insert(&column_priv_hash,(uchar*) mem_check))
      {
	delete mem_check;
	goto end_unlock;
      }
    }
    while (!t_table->file->ha_index_next(t_table->record[0]));
  }

  return_val=0;					// Return ok

end_unlock:
  thd->variables.sql_mode= old_sql_mode;
  t_table->file->ha_index_end();
  my_pthread_setspecific_ptr(THR_MALLOC, save_mem_root_ptr);
  DBUG_RETURN(return_val);
}


/**
  @brief Helper function to grant_reload. Reloads procs_priv table is it
    exists.

  @param thd A pointer to the thread handler object.

  @see grant_reload

  @return Error state
    @retval FALSE Success
    @retval TRUE An error has occurred.
*/

static my_bool grant_reload_procs_priv(THD *thd)
{
  HASH old_proc_priv_hash, old_func_priv_hash;
  TABLE_LIST table;
  my_bool return_val= FALSE;
  DBUG_ENTER("grant_reload_procs_priv");

  table.init_one_table("mysql", 5, "procs_priv",
                       strlen("procs_priv"), "procs_priv",
                       TL_READ);
  table.open_type= OT_BASE_ONLY;

  if (open_and_lock_tables(thd, &table, FALSE, MYSQL_LOCK_IGNORE_TIMEOUT))
    DBUG_RETURN(TRUE);

  mysql_rwlock_wrlock(&LOCK_grant);
  /* Save a copy of the current hash if we need to undo the grant load */
  old_proc_priv_hash= proc_priv_hash;
  old_func_priv_hash= func_priv_hash;

  if ((return_val= grant_load_procs_priv(table.table)))
  {
    /* Error; Reverting to old hash */
    DBUG_PRINT("error",("Reverting to old privileges"));
    grant_free();
    proc_priv_hash= old_proc_priv_hash;
    func_priv_hash= old_func_priv_hash;
  }
  else
  {
    my_hash_free(&old_proc_priv_hash);
    my_hash_free(&old_func_priv_hash);
  }
  mysql_rwlock_unlock(&LOCK_grant);

  close_mysql_tables(thd);
  DBUG_RETURN(return_val);
}


/**
  @brief Reload information about table and column level privileges if possible

  @param thd Current thread

  Locked tables are checked by acl_reload() and doesn't have to be checked
  in this call.
  This function is also used for initialization of structures responsible
  for table/column-level privilege checking.

  @return Error state
    @retval FALSE Success
    @retval TRUE  Error
*/

my_bool grant_reload(THD *thd)
{
  TABLE_LIST tables[2];
  HASH old_column_priv_hash;
  MEM_ROOT old_mem;
  my_bool return_val= 1;
  DBUG_ENTER("grant_reload");

  /* Don't do anything if running with --skip-grant-tables */
  if (!initialized)
    DBUG_RETURN(0);

  tables[0].init_one_table(C_STRING_WITH_LEN("mysql"),
                           C_STRING_WITH_LEN("tables_priv"),
                           "tables_priv", TL_READ);
  tables[1].init_one_table(C_STRING_WITH_LEN("mysql"),
                           C_STRING_WITH_LEN("columns_priv"),
                           "columns_priv", TL_READ);
  tables[0].next_local= tables[0].next_global= tables+1;
  tables[0].open_type= tables[1].open_type= OT_BASE_ONLY;

  /*
    To avoid deadlocks we should obtain table locks before
    obtaining LOCK_grant rwlock.
  */
  if (open_and_lock_tables(thd, tables, FALSE, MYSQL_LOCK_IGNORE_TIMEOUT))
    goto end;

  mysql_rwlock_wrlock(&LOCK_grant);
  old_column_priv_hash= column_priv_hash;

  /*
    Create a new memory pool but save the current memory pool to make an undo
    opertion possible in case of failure.
  */
  old_mem= memex;
  init_sql_alloc(&memex, ACL_ALLOC_BLOCK_SIZE, 0);

  if ((return_val= grant_load(thd, tables)))
  {						// Error. Revert to old hash
    DBUG_PRINT("error",("Reverting to old privileges"));
    grant_free();				/* purecov: deadcode */
    column_priv_hash= old_column_priv_hash;	/* purecov: deadcode */
    memex= old_mem;				/* purecov: deadcode */
  }
  else
  {
    my_hash_free(&old_column_priv_hash);
    free_root(&old_mem,MYF(0));
  }
  mysql_rwlock_unlock(&LOCK_grant);
  close_mysql_tables(thd);

  /*
    It is OK failing to load procs_priv table because we may be
    working with 4.1 privilege tables.
  */
  if (grant_reload_procs_priv(thd))
    return_val= 1;

  mysql_rwlock_wrlock(&LOCK_grant);
  grant_version++;
  mysql_rwlock_unlock(&LOCK_grant);

end:
  DBUG_RETURN(return_val);
}


/**
  @brief Check table level grants

  @param thd          Thread handler
  @param want_access  Bits of privileges user needs to have.
  @param tables       List of tables to check. The user should have
                      'want_access' to all tables in list.
  @param any_combination_will_do TRUE if it's enough to have any privilege for
    any combination of the table columns.
  @param number       Check at most this number of tables.
  @param no_errors    TRUE if no error should be sent directly to the client.

  If table->grant.want_privilege != 0 then the requested privileges where
  in the set of COL_ACLS but access was not granted on the table level. As
  a consequence an extra check of column privileges is required.

  Specifically if this function returns FALSE the user has some kind of
  privilege on a combination of columns in each table.

  This function is usually preceeded by check_access which establish the
  User-, Db- and Host access rights.

  @see check_access
  @see check_table_access

  @note This functions assumes that either number of tables to be inspected
     by it is limited explicitly (i.e. is is not UINT_MAX) or table list
     used and thd->lex->query_tables_own_last value correspond to each
     other (the latter should be either 0 or point to next_global member
     of one of elements of this table list).

   @return Access status
     @retval FALSE Access granted; But column privileges might need to be
      checked.
     @retval TRUE The user did not have the requested privileges on any of the
      tables.

*/

bool check_grant(THD *thd, ulong want_access, TABLE_LIST *tables,
                 bool any_combination_will_do, uint number, bool no_errors)
{
  TABLE_LIST *tl;
  TABLE_LIST *first_not_own_table= thd->lex->first_not_own_table();
  Security_context *sctx= thd->security_ctx;
  uint i;
  ulong orig_want_access= want_access;
  DBUG_ENTER("check_grant");
  DBUG_ASSERT(number > 0);

  /*
    Walk through the list of tables that belong to the query and save the
    requested access (orig_want_privilege) to be able to use it when
    checking access rights to the underlying tables of a view. Our grant
    system gradually eliminates checked bits from want_privilege and thus
    after all checks are done we can no longer use it.
    The check that first_not_own_table is not reached is for the case when
    the given table list refers to the list for prelocking (contains tables
    of other queries). For simple queries first_not_own_table is 0.
  */
  for (i= 0, tl= tables;
       i < number  && tl != first_not_own_table;
       tl= tl->next_global, i++)
  {
    /*
      Save a copy of the privileges without the SHOW_VIEW_ACL attribute.
      It will be checked during making view.
    */
    tl->grant.orig_want_privilege= (want_access & ~SHOW_VIEW_ACL);
  }

  mysql_rwlock_rdlock(&LOCK_grant);
  for (tl= tables;
       tl && number-- && tl != first_not_own_table;
       tl= tl->next_global)
  {
    sctx = test(tl->security_ctx) ? tl->security_ctx : thd->security_ctx;

    const ACL_internal_table_access *access=
      get_cached_table_access(&tl->grant.m_internal,
                              tl->get_db_name(),
                              tl->get_table_name());

    if (access)
    {
      switch(access->check(orig_want_access, &tl->grant.privilege))
      {
      case ACL_INTERNAL_ACCESS_GRANTED:
        /*
          Currently,
          -  the information_schema does not subclass ACL_internal_table_access,
          there are no per table privilege checks for I_S,
          - the performance schema does use per tables checks, but at most
          returns 'CHECK_GRANT', and never 'ACCESS_GRANTED'.
          so this branch is not used.
        */
        DBUG_ASSERT(0);
      case ACL_INTERNAL_ACCESS_DENIED:
        goto err;
      case ACL_INTERNAL_ACCESS_CHECK_GRANT:
        break;
      }
    }

    want_access= orig_want_access;
    want_access&= ~sctx->master_access;
    if (!want_access)
      continue;                                 // ok

    if (!(~tl->grant.privilege & want_access) ||
        tl->is_anonymous_derived_table() || tl->schema_table)
    {
      /*
        It is subquery in the FROM clause. VIEW set tl->derived after
        table opening, but this function always called before table opening.
      */
      if (!tl->referencing_view)
      {
        /*
          If it's a temporary table created for a subquery in the FROM
          clause, or an INFORMATION_SCHEMA table, drop the request for
          a privilege.
        */
        tl->grant.want_privilege= 0;
      }
      continue;
    }

    if (is_temporary_table(tl))
    {
      /*
        If this table list element corresponds to a pre-opened temporary
        table skip checking of all relevant table-level privileges for it.
        Note that during creation of temporary table we still need to check
        if user has CREATE_TMP_ACL.
      */
      tl->grant.privilege|= TMP_TABLE_ACLS;
      tl->grant.want_privilege= 0;
      continue;
    }

    GRANT_TABLE *grant_table= table_hash_search(sctx->host, sctx->ip,
                                                tl->get_db_name(),
                                                sctx->priv_user,
                                                tl->get_table_name(),
                                                FALSE);

    if (!grant_table)
    {
      want_access &= ~tl->grant.privilege;
      goto err;					// No grants
    }

    /*
      For SHOW COLUMNS, SHOW INDEX it is enough to have some
      privileges on any column combination on the table.
    */
    if (any_combination_will_do)
      continue;

    tl->grant.grant_table= grant_table; // Remember for column test
    tl->grant.version= grant_version;
    tl->grant.privilege|= grant_table->privs;
    tl->grant.want_privilege= ((want_access & COL_ACLS) & ~tl->grant.privilege);

    if (!(~tl->grant.privilege & want_access))
      continue;

    if (want_access & ~(grant_table->cols | tl->grant.privilege))
    {
      want_access &= ~(grant_table->cols | tl->grant.privilege);
      goto err;					// impossible
    }
  }
  mysql_rwlock_unlock(&LOCK_grant);
  DBUG_RETURN(FALSE);

err:
  mysql_rwlock_unlock(&LOCK_grant);
  if (!no_errors)				// Not a silent skip of table
  {
    char command[128];
    get_privilege_desc(command, sizeof(command), want_access);
    my_error(ER_TABLEACCESS_DENIED_ERROR, MYF(0),
             command,
             sctx->priv_user,
             sctx->host_or_ip,
             tl ? tl->get_table_name() : "unknown");
  }
  DBUG_RETURN(TRUE);
}


/*
  Check column rights in given security context

  SYNOPSIS
    check_grant_column()
    thd                  thread handler
    grant                grant information structure
    db_name              db name
    table_name           table  name
    name                 column name
    length               column name length
    sctx                 security context

  RETURN
    FALSE OK
    TRUE  access denied
*/

bool check_grant_column(THD *thd, GRANT_INFO *grant,
			const char *db_name, const char *table_name,
			const char *name, uint length,  Security_context *sctx)
{
  GRANT_TABLE *grant_table;
  GRANT_COLUMN *grant_column;
  ulong want_access= grant->want_privilege & ~grant->privilege;
  DBUG_ENTER("check_grant_column");
  DBUG_PRINT("enter", ("table: %s  want_access: %lu", table_name, want_access));

  if (!want_access)
    DBUG_RETURN(0);				// Already checked

  mysql_rwlock_rdlock(&LOCK_grant);

  /* reload table if someone has modified any grants */

  if (grant->version != grant_version)
  {
    grant->grant_table=
      table_hash_search(sctx->host, sctx->ip, db_name,
			sctx->priv_user,
			table_name, 0);         /* purecov: inspected */
    grant->version= grant_version;		/* purecov: inspected */
  }
  if (!(grant_table= grant->grant_table))
    goto err;					/* purecov: deadcode */

  grant_column=column_hash_search(grant_table, name, length);
  if (grant_column && !(~grant_column->rights & want_access))
  {
    mysql_rwlock_unlock(&LOCK_grant);
    DBUG_RETURN(0);
  }

err:
  mysql_rwlock_unlock(&LOCK_grant);
  char command[128];
  get_privilege_desc(command, sizeof(command), want_access);
  my_error(ER_COLUMNACCESS_DENIED_ERROR, MYF(0),
           command,
           sctx->priv_user,
           sctx->host_or_ip,
           name,
           table_name);
  DBUG_RETURN(1);
}


/*
  Check the access right to a column depending on the type of table.

  SYNOPSIS
    check_column_grant_in_table_ref()
    thd              thread handler
    table_ref        table reference where to check the field
    name             name of field to check
    length           length of name

  DESCRIPTION
    Check the access rights to a column depending on the type of table
    reference where the column is checked. The function provides a
    generic interface to check column access rights that hides the
    heterogeneity of the column representation - whether it is a view
    or a stored table colum.

  RETURN
    FALSE OK
    TRUE  access denied
*/

bool check_column_grant_in_table_ref(THD *thd, TABLE_LIST * table_ref,
                                     const char *name, uint length)
{
  GRANT_INFO *grant;
  const char *db_name;
  const char *table_name;
  Security_context *sctx= test(table_ref->security_ctx) ?
                          table_ref->security_ctx : thd->security_ctx;

  if (table_ref->view || table_ref->field_translation)
  {
    /* View or derived information schema table. */
    ulong view_privs;
    grant= &(table_ref->grant);
    db_name= table_ref->view_db.str;
    table_name= table_ref->view_name.str;
    if (table_ref->belong_to_view && 
        thd->lex->sql_command == SQLCOM_SHOW_FIELDS)
    {
      view_privs= get_column_grant(thd, grant, db_name, table_name, name);
      if (view_privs & VIEW_ANY_ACL)
      {
        table_ref->belong_to_view->allowed_show= TRUE;
        return FALSE;
      }
      table_ref->belong_to_view->allowed_show= FALSE;
      my_message(ER_VIEW_NO_EXPLAIN, ER(ER_VIEW_NO_EXPLAIN), MYF(0));
      return TRUE;
    }
  }
  else
  {
    /* Normal or temporary table. */
    TABLE *table= table_ref->table;
    grant= &(table->grant);
    db_name= table->s->db.str;
    table_name= table->s->table_name.str;
  }

  if (grant->want_privilege)
    return check_grant_column(thd, grant, db_name, table_name, name,
                              length, sctx);
  else
    return FALSE;

}


/** 
  @brief check if a query can access a set of columns

  @param  thd  the current thread
  @param  want_access_arg  the privileges requested
  @param  fields an iterator over the fields of a table reference.
  @return Operation status
    @retval 0 Success
    @retval 1 Falure
  @details This function walks over the columns of a table reference 
   The columns may originate from different tables, depending on the kind of
   table reference, e.g. join, view.
   For each table it will retrieve the grant information and will use it
   to check the required access privileges for the fields requested from it.
*/    
bool check_grant_all_columns(THD *thd, ulong want_access_arg, 
                             Field_iterator_table_ref *fields)
{
  Security_context *sctx= thd->security_ctx;
  ulong want_access= want_access_arg;
  const char *table_name= NULL;

  const char* db_name; 
  GRANT_INFO *grant;
  /* Initialized only to make gcc happy */
  GRANT_TABLE *grant_table= NULL;
  /* 
     Flag that gets set if privilege checking has to be performed on column
     level.
  */
  bool using_column_privileges= FALSE;

  mysql_rwlock_rdlock(&LOCK_grant);

  for (; !fields->end_of_fields(); fields->next())
  {
    const char *field_name= fields->name();

    if (table_name != fields->get_table_name())
    {
      table_name= fields->get_table_name();
      db_name= fields->get_db_name();
      grant= fields->grant();
      /* get a fresh one for each table */
      want_access= want_access_arg & ~grant->privilege;
      if (want_access)
      {
        /* reload table if someone has modified any grants */
        if (grant->version != grant_version)
        {
          grant->grant_table=
            table_hash_search(sctx->host, sctx->ip, db_name,
                              sctx->priv_user,
                              table_name, 0);	/* purecov: inspected */
          grant->version= grant_version;	/* purecov: inspected */
        }

        grant_table= grant->grant_table;
        DBUG_ASSERT (grant_table);
      }
    }

    if (want_access)
    {
      GRANT_COLUMN *grant_column= 
        column_hash_search(grant_table, field_name,
                           (uint) strlen(field_name));
      if (grant_column)
        using_column_privileges= TRUE;
      if (!grant_column || (~grant_column->rights & want_access))
        goto err;
    }
  }
  mysql_rwlock_unlock(&LOCK_grant);
  return 0;

err:
  mysql_rwlock_unlock(&LOCK_grant);

  char command[128];
  get_privilege_desc(command, sizeof(command), want_access);
  /*
    Do not give an error message listing a column name unless the user has
    privilege to see all columns.
  */
  if (using_column_privileges)
    my_error(ER_TABLEACCESS_DENIED_ERROR, MYF(0),
             command, sctx->priv_user,
             sctx->host_or_ip, table_name); 
  else
    my_error(ER_COLUMNACCESS_DENIED_ERROR, MYF(0),
             command,
             sctx->priv_user,
             sctx->host_or_ip,
             fields->name(),
             table_name);
  return 1;
}


static bool check_grant_db_routine(THD *thd, const char *db, HASH *hash)
{
  Security_context *sctx= thd->security_ctx;

  for (uint idx= 0; idx < hash->records; ++idx)
  {
    GRANT_NAME *item= (GRANT_NAME*) my_hash_element(hash, idx);

    if (strcmp(item->user, sctx->priv_user) == 0 &&
        strcmp(item->db, db) == 0 &&
        compare_hostname(&item->host, sctx->host, sctx->ip))
    {
      return FALSE;
    }
  }

  return TRUE;
}


/*
  Check if a user has the right to access a database
  Access is accepted if he has a grant for any table/routine in the database
  Return 1 if access is denied
*/

bool check_grant_db(THD *thd,const char *db)
{
  Security_context *sctx= thd->security_ctx;
  char helping [NAME_LEN+USERNAME_LENGTH+2];
  uint len;
  bool error= TRUE;

  len= (uint) (strmov(strmov(helping, sctx->priv_user) + 1, db) - helping) + 1;

  mysql_rwlock_rdlock(&LOCK_grant);

  for (uint idx=0 ; idx < column_priv_hash.records ; idx++)
  {
    GRANT_TABLE *grant_table= (GRANT_TABLE*)
      my_hash_element(&column_priv_hash,
                      idx);
    if (len < grant_table->key_length &&
	!memcmp(grant_table->hash_key,helping,len) &&
        compare_hostname(&grant_table->host, sctx->host, sctx->ip))
    {
      error= FALSE; /* Found match. */
      break;
    }
  }

  if (error)
    error= check_grant_db_routine(thd, db, &proc_priv_hash) &&
           check_grant_db_routine(thd, db, &func_priv_hash);

  mysql_rwlock_unlock(&LOCK_grant);

  return error;
}


/****************************************************************************
  Check routine level grants

  SYNPOSIS
   bool check_grant_routine()
   thd		Thread handler
   want_access  Bits of privileges user needs to have
   procs	List of routines to check. The user should have 'want_access'
   is_proc	True if the list is all procedures, else functions
   no_errors	If 0 then we write an error. The error is sent directly to
		the client

   RETURN
     0  ok
     1  Error: User did not have the requested privielges
****************************************************************************/

bool check_grant_routine(THD *thd, ulong want_access,
			 TABLE_LIST *procs, bool is_proc, bool no_errors)
{
  TABLE_LIST *table;
  Security_context *sctx= thd->security_ctx;
  char *user= sctx->priv_user;
  char *host= sctx->priv_host;
  DBUG_ENTER("check_grant_routine");

  want_access&= ~sctx->master_access;
  if (!want_access)
    DBUG_RETURN(0);                             // ok

  mysql_rwlock_rdlock(&LOCK_grant);
  for (table= procs; table; table= table->next_global)
  {
    GRANT_NAME *grant_proc;
    if ((grant_proc= routine_hash_search(host, sctx->ip, table->db, user,
					 table->table_name, is_proc, 0)))
      table->grant.privilege|= grant_proc->privs;

    if (want_access & ~table->grant.privilege)
    {
      want_access &= ~table->grant.privilege;
      goto err;
    }
  }
  mysql_rwlock_unlock(&LOCK_grant);
  DBUG_RETURN(0);
err:
  mysql_rwlock_unlock(&LOCK_grant);
  if (!no_errors)
  {
    char buff[1024];
    const char *command="";
    if (table)
      strxmov(buff, table->db, ".", table->table_name, NullS);
    if (want_access & EXECUTE_ACL)
      command= "execute";
    else if (want_access & ALTER_PROC_ACL)
      command= "alter routine";
    else if (want_access & GRANT_ACL)
      command= "grant";
    my_error(ER_PROCACCESS_DENIED_ERROR, MYF(0),
             command, user, host, table ? buff : "unknown");
  }
  DBUG_RETURN(1);
}


/*
  Check if routine has any of the 
  routine level grants
  
  SYNPOSIS
   bool    check_routine_level_acl()
   thd	        Thread handler
   db           Database name
   name         Routine name

  RETURN
   0            Ok 
   1            error
*/

bool check_routine_level_acl(THD *thd, const char *db, const char *name, 
                             bool is_proc)
{
  bool no_routine_acl= 1;
  GRANT_NAME *grant_proc;
  Security_context *sctx= thd->security_ctx;
  mysql_rwlock_rdlock(&LOCK_grant);
  if ((grant_proc= routine_hash_search(sctx->priv_host,
                                       sctx->ip, db,
                                       sctx->priv_user,
                                       name, is_proc, 0)))
    no_routine_acl= !(grant_proc->privs & SHOW_PROC_ACLS);
  mysql_rwlock_unlock(&LOCK_grant);
  return no_routine_acl;
}


/*****************************************************************************
  Functions to retrieve the grant for a table/column  (for SHOW functions)
*****************************************************************************/

ulong get_table_grant(THD *thd, TABLE_LIST *table)
{
  ulong privilege;
  Security_context *sctx= thd->security_ctx;
  const char *db = table->db ? table->db : thd->db;
  GRANT_TABLE *grant_table;

  mysql_rwlock_rdlock(&LOCK_grant);
#ifdef EMBEDDED_LIBRARY
  grant_table= NULL;
#else
  grant_table= table_hash_search(sctx->host, sctx->ip, db, sctx->priv_user,
				 table->table_name, 0);
#endif
  table->grant.grant_table=grant_table; // Remember for column test
  table->grant.version=grant_version;
  if (grant_table)
    table->grant.privilege|= grant_table->privs;
  privilege= table->grant.privilege;
  mysql_rwlock_unlock(&LOCK_grant);
  return privilege;
}


/*
  Determine the access priviliges for a field.

  SYNOPSIS
    get_column_grant()
    thd         thread handler
    grant       grants table descriptor
    db_name     name of database that the field belongs to
    table_name  name of table that the field belongs to
    field_name  name of field

  DESCRIPTION
    The procedure may also modify: grant->grant_table and grant->version.

  RETURN
    The access priviliges for the field db_name.table_name.field_name
*/

ulong get_column_grant(THD *thd, GRANT_INFO *grant,
                       const char *db_name, const char *table_name,
                       const char *field_name)
{
  GRANT_TABLE *grant_table;
  GRANT_COLUMN *grant_column;
  ulong priv;

  mysql_rwlock_rdlock(&LOCK_grant);
  /* reload table if someone has modified any grants */
  if (grant->version != grant_version)
  {
    Security_context *sctx= thd->security_ctx;
    grant->grant_table=
      table_hash_search(sctx->host, sctx->ip,
                        db_name, sctx->priv_user,
			table_name, 0);	        /* purecov: inspected */
    grant->version= grant_version;              /* purecov: inspected */
  }

  if (!(grant_table= grant->grant_table))
    priv= grant->privilege;
  else
  {
    grant_column= column_hash_search(grant_table, field_name,
                                     (uint) strlen(field_name));
    if (!grant_column)
      priv= (grant->privilege | grant_table->privs);
    else
      priv= (grant->privilege | grant_table->privs | grant_column->rights);
  }
  mysql_rwlock_unlock(&LOCK_grant);
  return priv;
}


/* Help function for mysql_show_grants */

static void add_user_option(String *grant, ulong value, const char *name)
{
  if (value)
  {
    char buff[22], *p; // just as in int2str
    grant->append(' ');
    grant->append(name, strlen(name));
    grant->append(' ');
    p=int10_to_str(value, buff, 10);
    grant->append(buff,p-buff);
  }
}

static const char *command_array[]=
{
  "SELECT", "INSERT", "UPDATE", "DELETE", "CREATE", "DROP", "RELOAD",
  "SHUTDOWN", "PROCESS","FILE", "GRANT", "REFERENCES", "INDEX",
  "ALTER", "SHOW DATABASES", "SUPER", "CREATE TEMPORARY TABLES",
  "LOCK TABLES", "EXECUTE", "REPLICATION SLAVE", "REPLICATION CLIENT",
  "CREATE VIEW", "SHOW VIEW", "CREATE ROUTINE", "ALTER ROUTINE",
  "CREATE USER", "EVENT", "TRIGGER", "CREATE TABLESPACE"
};

static uint command_lengths[]=
{
  6, 6, 6, 6, 6, 4, 6, 8, 7, 4, 5, 10, 5, 5, 14, 5, 23, 11, 7, 17, 18, 11, 9,
  14, 13, 11, 5, 7, 17
};


static int show_routine_grants(THD *thd, LEX_USER *lex_user, HASH *hash,
                               const char *type, int typelen,
                               char *buff, int buffsize);


/*
  SHOW GRANTS;  Send grants for a user to the client

  IMPLEMENTATION
   Send to client grant-like strings depicting user@host privileges
*/

bool mysql_show_grants(THD *thd,LEX_USER *lex_user)
{
  ulong want_access;
  uint counter,index;
  int  error = 0;
  ACL_USER *acl_user;
  ACL_DB *acl_db;
  char buff[1024];
  Protocol *protocol= thd->protocol;
  DBUG_ENTER("mysql_show_grants");

  LINT_INIT(acl_user);
  if (!initialized)
  {
    my_error(ER_OPTION_PREVENTS_STATEMENT, MYF(0), "--skip-grant-tables");
    DBUG_RETURN(TRUE);
  }

  mysql_rwlock_rdlock(&LOCK_grant);
  mysql_mutex_lock(&acl_cache->lock);

  acl_user= find_acl_user(lex_user->host.str, lex_user->user.str, TRUE);
  if (!acl_user)
  {
    mysql_mutex_unlock(&acl_cache->lock);
    mysql_rwlock_unlock(&LOCK_grant);

    my_error(ER_NONEXISTING_GRANT, MYF(0),
             lex_user->user.str, lex_user->host.str);
    DBUG_RETURN(TRUE);
  }

  Item_string *field=new Item_string("",0,&my_charset_latin1);
  List<Item> field_list;
  field->name=buff;
  field->max_length=1024;
  strxmov(buff,"Grants for ",lex_user->user.str,"@",
	  lex_user->host.str,NullS);
  field_list.push_back(field);
  if (protocol->send_result_set_metadata(&field_list,
                            Protocol::SEND_NUM_ROWS | Protocol::SEND_EOF))
  {
    mysql_mutex_unlock(&acl_cache->lock);
    mysql_rwlock_unlock(&LOCK_grant);

    DBUG_RETURN(TRUE);
  }

  /* Add first global access grants */
  {
    String global(buff,sizeof(buff),system_charset_info);
    global.length(0);
    global.append(STRING_WITH_LEN("GRANT "));

    want_access= acl_user->access;
    if (test_all_bits(want_access, (GLOBAL_ACLS & ~ GRANT_ACL)))
      global.append(STRING_WITH_LEN("ALL PRIVILEGES"));
    else if (!(want_access & ~GRANT_ACL))
      global.append(STRING_WITH_LEN("USAGE"));
    else
    {
      bool found=0;
      ulong j,test_access= want_access & ~GRANT_ACL;
      for (counter=0, j = SELECT_ACL;j <= GLOBAL_ACLS;counter++,j <<= 1)
      {
	if (test_access & j)
	{
	  if (found)
	    global.append(STRING_WITH_LEN(", "));
	  found=1;
	  global.append(command_array[counter],command_lengths[counter]);
	}
      }
    }
    global.append (STRING_WITH_LEN(" ON *.* TO '"));
    global.append(lex_user->user.str, lex_user->user.length,
		  system_charset_info);
    global.append (STRING_WITH_LEN("'@'"));
    global.append(lex_user->host.str,lex_user->host.length,
		  system_charset_info);
    global.append ('\'');
    if (acl_user->salt_len)
    {
      char passwd_buff[SCRAMBLED_PASSWORD_CHAR_LENGTH+1];
      if (acl_user->salt_len == SCRAMBLE_LENGTH)
        make_password_from_salt(passwd_buff, acl_user->salt);
      else
        make_password_from_salt_323(passwd_buff, (ulong *) acl_user->salt);
      global.append(STRING_WITH_LEN(" IDENTIFIED BY PASSWORD '"));
      global.append(passwd_buff);
      global.append('\'');
    }
    /* "show grants" SSL related stuff */
    if (acl_user->ssl_type == SSL_TYPE_ANY)
      global.append(STRING_WITH_LEN(" REQUIRE SSL"));
    else if (acl_user->ssl_type == SSL_TYPE_X509)
      global.append(STRING_WITH_LEN(" REQUIRE X509"));
    else if (acl_user->ssl_type == SSL_TYPE_SPECIFIED)
    {
      int ssl_options = 0;
      global.append(STRING_WITH_LEN(" REQUIRE "));
      if (acl_user->x509_issuer)
      {
	ssl_options++;
	global.append(STRING_WITH_LEN("ISSUER \'"));
	global.append(acl_user->x509_issuer,strlen(acl_user->x509_issuer));
	global.append('\'');
      }
      if (acl_user->x509_subject)
      {
	if (ssl_options++)
	  global.append(' ');
	global.append(STRING_WITH_LEN("SUBJECT \'"));
	global.append(acl_user->x509_subject,strlen(acl_user->x509_subject),
                      system_charset_info);
	global.append('\'');
      }
      if (acl_user->ssl_cipher)
      {
	if (ssl_options++)
	  global.append(' ');
	global.append(STRING_WITH_LEN("CIPHER '"));
	global.append(acl_user->ssl_cipher,strlen(acl_user->ssl_cipher),
                      system_charset_info);
	global.append('\'');
      }
    }
    if ((want_access & GRANT_ACL) ||
	(acl_user->user_resource.questions ||
         acl_user->user_resource.updates ||
         acl_user->user_resource.conn_per_hour ||
         acl_user->user_resource.user_conn))
    {
      global.append(STRING_WITH_LEN(" WITH"));
      if (want_access & GRANT_ACL)
	global.append(STRING_WITH_LEN(" GRANT OPTION"));
      add_user_option(&global, acl_user->user_resource.questions,
		      "MAX_QUERIES_PER_HOUR");
      add_user_option(&global, acl_user->user_resource.updates,
		      "MAX_UPDATES_PER_HOUR");
      add_user_option(&global, acl_user->user_resource.conn_per_hour,
		      "MAX_CONNECTIONS_PER_HOUR");
      add_user_option(&global, acl_user->user_resource.user_conn,
		      "MAX_USER_CONNECTIONS");
    }
    protocol->prepare_for_resend();
    protocol->store(global.ptr(),global.length(),global.charset());
    if (protocol->write())
    {
      error= -1;
      goto end;
    }
  }

  /* Add database access */
  for (counter=0 ; counter < acl_dbs.elements ; counter++)
  {
    const char *user, *host;

    acl_db=dynamic_element(&acl_dbs,counter,ACL_DB*);
    if (!(user=acl_db->user))
      user= "";
    if (!(host=acl_db->host.hostname))
      host= "";

    /*
      We do not make SHOW GRANTS case-sensitive here (like REVOKE),
      but make it case-insensitive because that's the way they are
      actually applied, and showing fewer privileges than are applied
      would be wrong from a security point of view.
    */

    if (!strcmp(lex_user->user.str,user) &&
	!my_strcasecmp(system_charset_info, lex_user->host.str, host))
    {
      want_access=acl_db->access;
      if (want_access)
      {
	String db(buff,sizeof(buff),system_charset_info);
	db.length(0);
	db.append(STRING_WITH_LEN("GRANT "));

	if (test_all_bits(want_access,(DB_ACLS & ~GRANT_ACL)))
	  db.append(STRING_WITH_LEN("ALL PRIVILEGES"));
	else if (!(want_access & ~GRANT_ACL))
	  db.append(STRING_WITH_LEN("USAGE"));
	else
	{
	  int found=0, cnt;
	  ulong j,test_access= want_access & ~GRANT_ACL;
	  for (cnt=0, j = SELECT_ACL; j <= DB_ACLS; cnt++,j <<= 1)
	  {
	    if (test_access & j)
	    {
	      if (found)
		db.append(STRING_WITH_LEN(", "));
	      found = 1;
	      db.append(command_array[cnt],command_lengths[cnt]);
	    }
	  }
	}
	db.append (STRING_WITH_LEN(" ON "));
	append_identifier(thd, &db, acl_db->db, strlen(acl_db->db));
	db.append (STRING_WITH_LEN(".* TO '"));
	db.append(lex_user->user.str, lex_user->user.length,
		  system_charset_info);
	db.append (STRING_WITH_LEN("'@'"));
	// host and lex_user->host are equal except for case
	db.append(host, strlen(host), system_charset_info);
	db.append ('\'');
	if (want_access & GRANT_ACL)
	  db.append(STRING_WITH_LEN(" WITH GRANT OPTION"));
	protocol->prepare_for_resend();
	protocol->store(db.ptr(),db.length(),db.charset());
	if (protocol->write())
	{
	  error= -1;
	  goto end;
	}
      }
    }
  }

  /* Add table & column access */
  for (index=0 ; index < column_priv_hash.records ; index++)
  {
    const char *user, *host;
    GRANT_TABLE *grant_table= (GRANT_TABLE*)
      my_hash_element(&column_priv_hash, index);

    if (!(user=grant_table->user))
      user= "";
    if (!(host= grant_table->host.hostname))
      host= "";

    /*
      We do not make SHOW GRANTS case-sensitive here (like REVOKE),
      but make it case-insensitive because that's the way they are
      actually applied, and showing fewer privileges than are applied
      would be wrong from a security point of view.
    */

    if (!strcmp(lex_user->user.str,user) &&
	!my_strcasecmp(system_charset_info, lex_user->host.str, host))
    {
      ulong table_access= grant_table->privs;
      if ((table_access | grant_table->cols) != 0)
      {
	String global(buff, sizeof(buff), system_charset_info);
	ulong test_access= (table_access | grant_table->cols) & ~GRANT_ACL;

	global.length(0);
	global.append(STRING_WITH_LEN("GRANT "));

	if (test_all_bits(table_access, (TABLE_ACLS & ~GRANT_ACL)))
	  global.append(STRING_WITH_LEN("ALL PRIVILEGES"));
	else if (!test_access)
	  global.append(STRING_WITH_LEN("USAGE"));
	else
	{
          /* Add specific column access */
	  int found= 0;
	  ulong j;

	  for (counter= 0, j= SELECT_ACL; j <= TABLE_ACLS; counter++, j<<= 1)
	  {
	    if (test_access & j)
	    {
	      if (found)
		global.append(STRING_WITH_LEN(", "));
	      found= 1;
	      global.append(command_array[counter],command_lengths[counter]);

	      if (grant_table->cols)
	      {
		uint found_col= 0;
		for (uint col_index=0 ;
		     col_index < grant_table->hash_columns.records ;
		     col_index++)
		{
		  GRANT_COLUMN *grant_column = (GRANT_COLUMN*)
                    my_hash_element(&grant_table->hash_columns,col_index);
		  if (grant_column->rights & j)
		  {
		    if (!found_col)
		    {
		      found_col= 1;
		      /*
			If we have a duplicated table level privilege, we
			must write the access privilege name again.
		      */
		      if (table_access & j)
		      {
			global.append(STRING_WITH_LEN(", "));
			global.append(command_array[counter],
				      command_lengths[counter]);
		      }
		      global.append(STRING_WITH_LEN(" ("));
		    }
		    else
		      global.append(STRING_WITH_LEN(", "));
		    global.append(grant_column->column,
				  grant_column->key_length,
				  system_charset_info);
		  }
		}
		if (found_col)
		  global.append(')');
	      }
	    }
	  }
	}
	global.append(STRING_WITH_LEN(" ON "));
	append_identifier(thd, &global, grant_table->db,
			  strlen(grant_table->db));
	global.append('.');
	append_identifier(thd, &global, grant_table->tname,
			  strlen(grant_table->tname));
	global.append(STRING_WITH_LEN(" TO '"));
	global.append(lex_user->user.str, lex_user->user.length,
		      system_charset_info);
	global.append(STRING_WITH_LEN("'@'"));
	// host and lex_user->host are equal except for case
	global.append(host, strlen(host), system_charset_info);
	global.append('\'');
	if (table_access & GRANT_ACL)
	  global.append(STRING_WITH_LEN(" WITH GRANT OPTION"));
	protocol->prepare_for_resend();
	protocol->store(global.ptr(),global.length(),global.charset());
	if (protocol->write())
	{
	  error= -1;
	  break;
	}
      }
    }
  }

  if (show_routine_grants(thd, lex_user, &proc_priv_hash, 
                          STRING_WITH_LEN("PROCEDURE"), buff, sizeof(buff)))
  {
    error= -1;
    goto end;
  }

  if (show_routine_grants(thd, lex_user, &func_priv_hash,
                          STRING_WITH_LEN("FUNCTION"), buff, sizeof(buff)))
  {
    error= -1;
    goto end;
  }

  if (show_proxy_grants(thd, lex_user, buff, sizeof(buff)))
  {
    error= -1;
    goto end;
  }

end:
  mysql_mutex_unlock(&acl_cache->lock);
  mysql_rwlock_unlock(&LOCK_grant);

  my_eof(thd);
  DBUG_RETURN(error);
}

static int show_routine_grants(THD* thd, LEX_USER *lex_user, HASH *hash,
                               const char *type, int typelen,
                               char *buff, int buffsize)
{
  uint counter, index;
  int error= 0;
  Protocol *protocol= thd->protocol;
  /* Add routine access */
  for (index=0 ; index < hash->records ; index++)
  {
    const char *user, *host;
    GRANT_NAME *grant_proc= (GRANT_NAME*) my_hash_element(hash, index);

    if (!(user=grant_proc->user))
      user= "";
    if (!(host= grant_proc->host.hostname))
      host= "";

    /*
      We do not make SHOW GRANTS case-sensitive here (like REVOKE),
      but make it case-insensitive because that's the way they are
      actually applied, and showing fewer privileges than are applied
      would be wrong from a security point of view.
    */

    if (!strcmp(lex_user->user.str,user) &&
	!my_strcasecmp(system_charset_info, lex_user->host.str, host))
    {
      ulong proc_access= grant_proc->privs;
      if (proc_access != 0)
      {
	String global(buff, buffsize, system_charset_info);
	ulong test_access= proc_access & ~GRANT_ACL;

	global.length(0);
	global.append(STRING_WITH_LEN("GRANT "));

	if (!test_access)
 	  global.append(STRING_WITH_LEN("USAGE"));
	else
	{
          /* Add specific procedure access */
	  int found= 0;
	  ulong j;

	  for (counter= 0, j= SELECT_ACL; j <= PROC_ACLS; counter++, j<<= 1)
	  {
	    if (test_access & j)
	    {
	      if (found)
		global.append(STRING_WITH_LEN(", "));
	      found= 1;
	      global.append(command_array[counter],command_lengths[counter]);
	    }
	  }
	}
	global.append(STRING_WITH_LEN(" ON "));
        global.append(type,typelen);
        global.append(' ');
	append_identifier(thd, &global, grant_proc->db,
			  strlen(grant_proc->db));
	global.append('.');
	append_identifier(thd, &global, grant_proc->tname,
			  strlen(grant_proc->tname));
	global.append(STRING_WITH_LEN(" TO '"));
	global.append(lex_user->user.str, lex_user->user.length,
		      system_charset_info);
	global.append(STRING_WITH_LEN("'@'"));
	// host and lex_user->host are equal except for case
	global.append(host, strlen(host), system_charset_info);
	global.append('\'');
	if (proc_access & GRANT_ACL)
	  global.append(STRING_WITH_LEN(" WITH GRANT OPTION"));
	protocol->prepare_for_resend();
	protocol->store(global.ptr(),global.length(),global.charset());
	if (protocol->write())
	{
	  error= -1;
	  break;
	}
      }
    }
  }
  return error;
}

/*
  Make a clear-text version of the requested privilege.
*/

void get_privilege_desc(char *to, uint max_length, ulong access)
{
  uint pos;
  char *start=to;
  DBUG_ASSERT(max_length >= 30);                // For end ', ' removal

  if (access)
  {
    max_length--;				// Reserve place for end-zero
    for (pos=0 ; access ; pos++, access>>=1)
    {
      if ((access & 1) &&
	  command_lengths[pos] + (uint) (to-start) < max_length)
      {
	to= strmov(to, command_array[pos]);
        *to++= ',';
        *to++= ' ';
      }
    }
    to--;                                       // Remove end ' '
    to--;                                       // Remove end ','
  }
  *to=0;
}


void get_mqh(const char *user, const char *host, USER_CONN *uc)
{
  ACL_USER *acl_user;

  mysql_mutex_lock(&acl_cache->lock);

  if (initialized && (acl_user= find_acl_user(host,user, FALSE)))
    uc->user_resources= acl_user->user_resource;
  else
    memset(&uc->user_resources, 0, sizeof(uc->user_resources));

  mysql_mutex_unlock(&acl_cache->lock);
}

/*
  Open the grant tables.

  SYNOPSIS
    open_grant_tables()
    thd                         The current thread.
    tables (out)                The 4 elements array for the opened tables.

  DESCRIPTION
    Tables are numbered as follows:
    0 user
    1 db
    2 tables_priv
    3 columns_priv

  RETURN
    1           Skip GRANT handling during replication.
    0           OK.
    < 0         Error.
*/

#define GRANT_TABLES 6
int open_grant_tables(THD *thd, TABLE_LIST *tables)
{
  DBUG_ENTER("open_grant_tables");

  if (!initialized)
  {
    my_error(ER_OPTION_PREVENTS_STATEMENT, MYF(0), "--skip-grant-tables");
    DBUG_RETURN(-1);
  }

  tables->init_one_table(C_STRING_WITH_LEN("mysql"),
                         C_STRING_WITH_LEN("user"), "user", TL_WRITE);
  (tables+1)->init_one_table(C_STRING_WITH_LEN("mysql"),
                             C_STRING_WITH_LEN("db"), "db", TL_WRITE);
  (tables+2)->init_one_table(C_STRING_WITH_LEN("mysql"),
                             C_STRING_WITH_LEN("tables_priv"),
                             "tables_priv", TL_WRITE);
  (tables+3)->init_one_table(C_STRING_WITH_LEN("mysql"),
                             C_STRING_WITH_LEN("columns_priv"),
                             "columns_priv", TL_WRITE);
  (tables+4)->init_one_table(C_STRING_WITH_LEN("mysql"),
                             C_STRING_WITH_LEN("procs_priv"),
                             "procs_priv", TL_WRITE);
  (tables+5)->init_one_table(C_STRING_WITH_LEN("mysql"),
                             C_STRING_WITH_LEN("proxies_priv"),
                             "proxies_priv", TL_WRITE);
  tables[5].open_strategy= TABLE_LIST::OPEN_IF_EXISTS;

  tables->next_local= tables->next_global= tables + 1;
  (tables+1)->next_local= (tables+1)->next_global= tables + 2;
  (tables+2)->next_local= (tables+2)->next_global= tables + 3;
  (tables+3)->next_local= (tables+3)->next_global= tables + 4;
  (tables+4)->next_local= (tables+4)->next_global= tables + 5;

#ifdef HAVE_REPLICATION
  /*
    GRANT and REVOKE are applied the slave in/exclusion rules as they are
    some kind of updates to the mysql.% tables.
  */
  if (thd->slave_thread && rpl_filter->is_on())
  {
    /*
      The tables must be marked "updating" so that tables_ok() takes them into
      account in tests.
    */
    tables[0].updating= tables[1].updating= tables[2].updating=
      tables[3].updating= tables[4].updating= tables[5].updating= 1;
    if (!(thd->spcont || rpl_filter->tables_ok(0, tables)))
      DBUG_RETURN(1);
    tables[0].updating= tables[1].updating= tables[2].updating=
      tables[3].updating= tables[4].updating= tables[5].updating= 0;
  }
#endif

  if (open_and_lock_tables(thd, tables, FALSE, MYSQL_LOCK_IGNORE_TIMEOUT))
  {						// This should never happen
    DBUG_RETURN(-1);
  }

  DBUG_RETURN(0);
}

ACL_USER *check_acl_user(LEX_USER *user_name,
			 uint *acl_acl_userdx)
{
  ACL_USER *acl_user= 0;
  uint counter;

  mysql_mutex_assert_owner(&acl_cache->lock);

  for (counter= 0 ; counter < acl_users.elements ; counter++)
  {
    const char *user,*host;
    acl_user= dynamic_element(&acl_users, counter, ACL_USER*);
    if (!(user=acl_user->user))
      user= "";
    if (!(host=acl_user->host.hostname))
      host= "";
    if (!strcmp(user_name->user.str,user) &&
	!my_strcasecmp(system_charset_info, user_name->host.str, host))
      break;
  }
  if (counter == acl_users.elements)
    return 0;

  *acl_acl_userdx= counter;
  return acl_user;
}

/*
  Modify a privilege table.

  SYNOPSIS
    modify_grant_table()
    table                       The table to modify.
    host_field                  The host name field.
    user_field                  The user name field.
    user_to                     The new name for the user if to be renamed,
                                NULL otherwise.

  DESCRIPTION
  Update user/host in the current record if user_to is not NULL.
  Delete the current record if user_to is NULL.

  RETURN
    0           OK.
    != 0        Error.
*/

static int modify_grant_table(TABLE *table, Field *host_field,
                              Field *user_field, LEX_USER *user_to)
{
  int error;
  DBUG_ENTER("modify_grant_table");

  if (user_to)
  {
    /* rename */
    store_record(table, record[1]);
    host_field->store(user_to->host.str, user_to->host.length,
                      system_charset_info);
    user_field->store(user_to->user.str, user_to->user.length,
                      system_charset_info);
    if ((error= table->file->ha_update_row(table->record[1], 
                                           table->record[0])) &&
        error != HA_ERR_RECORD_IS_THE_SAME)
      table->file->print_error(error, MYF(0));
    else
      error= 0;
  }
  else
  {
    /* delete */
    if ((error=table->file->ha_delete_row(table->record[0])))
      table->file->print_error(error, MYF(0));
  }

  DBUG_RETURN(error);
}

/*
  Handle a privilege table.

  SYNOPSIS
    handle_grant_table()
    tables                      The array with the four open tables.
    table_no                    The number of the table to handle (0..4).
    drop                        If user_from is to be dropped.
    user_from                   The the user to be searched/dropped/renamed.
    user_to                     The new name for the user if to be renamed,
                                NULL otherwise.

  DESCRIPTION
    Scan through all records in a grant table and apply the requested
    operation. For the "user" table, a single index access is sufficient,
    since there is an unique index on (host, user).
    Delete from grant table if drop is true.
    Update in grant table if drop is false and user_to is not NULL.
    Search in grant table if drop is false and user_to is NULL.
    Tables are numbered as follows:
    0 user
    1 db
    2 tables_priv
    3 columns_priv
    4 procs_priv

  RETURN
    > 0         At least one record matched.
    0           OK, but no record matched.
    < 0         Error.
*/

static int handle_grant_table(TABLE_LIST *tables, uint table_no, bool drop,
                              LEX_USER *user_from, LEX_USER *user_to)
{
  int result= 0;
  int error;
  TABLE *table= tables[table_no].table;
  Field *host_field= table->field[0];
  Field *user_field= table->field[table_no && table_no != 5 ? 2 : 1];
  char *host_str= user_from->host.str;
  char *user_str= user_from->user.str;
  const char *host;
  const char *user;
  uchar user_key[MAX_KEY_LENGTH];
  uint key_prefix_length;
  DBUG_ENTER("handle_grant_table");
  THD *thd= current_thd;

  table->use_all_columns();
  if (! table_no) // mysql.user table
  {
    /*
      The 'user' table has an unique index on (host, user).
      Thus, we can handle everything with a single index access.
      The host- and user fields are consecutive in the user table records.
      So we set host- and user fields of table->record[0] and use the
      pointer to the host field as key.
      index_read_idx() will replace table->record[0] (its first argument)
      by the searched record, if it exists.
    */
    DBUG_PRINT("info",("read table: '%s'  search: '%s'@'%s'",
                       table->s->table_name.str, user_str, host_str));
    host_field->store(host_str, user_from->host.length, system_charset_info);
    user_field->store(user_str, user_from->user.length, system_charset_info);

    key_prefix_length= (table->key_info->key_part[0].store_length +
                        table->key_info->key_part[1].store_length);
    key_copy(user_key, table->record[0], table->key_info, key_prefix_length);

    if ((error= table->file->ha_index_read_idx_map(table->record[0], 0,
                                                   user_key, (key_part_map)3,
                                                   HA_READ_KEY_EXACT)))
    {
      if (error != HA_ERR_KEY_NOT_FOUND && error != HA_ERR_END_OF_FILE)
      {
        table->file->print_error(error, MYF(0));
        result= -1;
      }
    }
    else
    {
      /* If requested, delete or update the record. */
      result= ((drop || user_to) &&
               modify_grant_table(table, host_field, user_field, user_to)) ?
        -1 : 1; /* Error or found. */
    }
    DBUG_PRINT("info",("read result: %d", result));
  }
  else
  {
    /*
      The non-'user' table do not have indexes on (host, user).
      And their host- and user fields are not consecutive.
      Thus, we need to do a table scan to find all matching records.
    */
    if ((error= table->file->ha_rnd_init(1)))
    {
      table->file->print_error(error, MYF(0));
      result= -1;
    }
    else
    {
#ifdef EXTRA_DEBUG
      DBUG_PRINT("info",("scan table: '%s'  search: '%s'@'%s'",
                         table->s->table_name.str, user_str, host_str));
#endif
      while ((error= table->file->ha_rnd_next(table->record[0])) != 
             HA_ERR_END_OF_FILE)
      {
        if (error)
        {
          /* Most probable 'deleted record'. */
          DBUG_PRINT("info",("scan error: %d", error));
          continue;
        }
        if (! (host= get_field(thd->mem_root, host_field)))
          host= "";
        if (! (user= get_field(thd->mem_root, user_field)))
          user= "";

#ifdef EXTRA_DEBUG
        if (table_no != 5)
        {
          DBUG_PRINT("loop",("scan fields: '%s'@'%s' '%s' '%s' '%s'",
                             user, host,
                             get_field(thd->mem_root, table->field[1]) /*db*/,
                             get_field(thd->mem_root, table->field[3]) /*table*/,
                             get_field(thd->mem_root,
                                       table->field[4]) /*column*/));
        }
#endif
        if (strcmp(user_str, user) ||
            my_strcasecmp(system_charset_info, host_str, host))
          continue;

        /* If requested, delete or update the record. */
        result= ((drop || user_to) &&
                 modify_grant_table(table, host_field, user_field, user_to)) ?
          -1 : result ? result : 1; /* Error or keep result or found. */
        /* If search is requested, we do not need to search further. */
        if (! drop && ! user_to)
          break ;
      }
      (void) table->file->ha_rnd_end();
      DBUG_PRINT("info",("scan result: %d", result));
    }
  }

  DBUG_RETURN(result);
}


/**
  Handle an in-memory privilege structure.

  @param struct_no  The number of the structure to handle (0..5).
  @param drop       If user_from is to be dropped.
  @param user_from  The the user to be searched/dropped/renamed.
  @param user_to    The new name for the user if to be renamed, NULL otherwise.

  @note
    Scan through all elements in an in-memory grant structure and apply
    the requested operation.
    Delete from grant structure if drop is true.
    Update in grant structure if drop is false and user_to is not NULL.
    Search in grant structure if drop is false and user_to is NULL.
    Structures are numbered as follows:
    0 acl_users
    1 acl_dbs
    2 column_priv_hash
    3 proc_priv_hash
    4 func_priv_hash
    5 acl_proxy_users

  @retval > 0  At least one element matched.
  @retval 0    OK, but no element matched.
  @retval -1   Wrong arguments to function.
*/

static int handle_grant_struct(uint struct_no, bool drop,
                               LEX_USER *user_from, LEX_USER *user_to)
{
  int result= 0;
  uint idx;
  uint elements;
  const char *user;
  const char *host;
  ACL_USER *acl_user= NULL;
  ACL_DB *acl_db= NULL;
  ACL_PROXY_USER *acl_proxy_user= NULL;
  GRANT_NAME *grant_name= NULL;
  HASH *grant_name_hash= NULL;
  DBUG_ENTER("handle_grant_struct");
  DBUG_PRINT("info",("scan struct: %u  search: '%s'@'%s'",
                     struct_no, user_from->user.str, user_from->host.str));

  LINT_INIT(user);
  LINT_INIT(host);

  mysql_mutex_assert_owner(&acl_cache->lock);

  /* Get the number of elements in the in-memory structure. */
  switch (struct_no) {
  case 0:
    elements= acl_users.elements;
    break;
  case 1:
    elements= acl_dbs.elements;
    break;
  case 2:
    elements= column_priv_hash.records;
    grant_name_hash= &column_priv_hash;
    break;
  case 3:
    elements= proc_priv_hash.records;
    grant_name_hash= &proc_priv_hash;
    break;
  case 4:
    elements= func_priv_hash.records;
    grant_name_hash= &func_priv_hash;
    break;
  case 5:
    elements= acl_proxy_users.elements;
    break;
  default:
    return -1;
  }

#ifdef EXTRA_DEBUG
    DBUG_PRINT("loop",("scan struct: %u  search    user: '%s'  host: '%s'",
                       struct_no, user_from->user.str, user_from->host.str));
#endif
  /* Loop over all elements. */
  for (idx= 0; idx < elements; idx++)
  {
    /*
      Get a pointer to the element.
    */
    switch (struct_no) {
    case 0:
      acl_user= dynamic_element(&acl_users, idx, ACL_USER*);
      user= acl_user->user;
      host= acl_user->host.hostname;
    break;

    case 1:
      acl_db= dynamic_element(&acl_dbs, idx, ACL_DB*);
      user= acl_db->user;
      host= acl_db->host.hostname;
      break;

    case 2:
    case 3:
    case 4:
      grant_name= (GRANT_NAME*) my_hash_element(grant_name_hash, idx);
      user= grant_name->user;
      host= grant_name->host.hostname;
      break;

    case 5:
      acl_proxy_user= dynamic_element(&acl_proxy_users, idx, ACL_PROXY_USER*);
      user= acl_proxy_user->get_user();
      host= acl_proxy_user->get_host();
      break;

    default:
      MY_ASSERT_UNREACHABLE();
    }
    if (! user)
      user= "";
    if (! host)
      host= "";

#ifdef EXTRA_DEBUG
    DBUG_PRINT("loop",("scan struct: %u  index: %u  user: '%s'  host: '%s'",
                       struct_no, idx, user, host));
#endif
    if (strcmp(user_from->user.str, user) ||
        my_strcasecmp(system_charset_info, user_from->host.str, host))
      continue;

    result= 1; /* At least one element found. */
    if ( drop )
    {
      switch ( struct_no ) {
      case 0:
        delete_dynamic_element(&acl_users, idx);
        break;

      case 1:
        delete_dynamic_element(&acl_dbs, idx);
        break;

      case 2:
      case 3:
      case 4:
        my_hash_delete(grant_name_hash, (uchar*) grant_name);
	break;

      case 5:
        delete_dynamic_element(&acl_proxy_users, idx);
        break;

      }
      elements--;
      /*
        - If we are iterating through an array then we just have moved all
          elements after the current element one position closer to its head.
          This means that we have to take another look at the element at
          current position as it is a new element from the array's tail.
        - If we are iterating through a hash the current element was replaced
          with one of elements from the tail. So we also have to take a look
          at the new element in current position.
          Note that in our HASH implementation hash_delete() won't move any
          elements with position after current one to position before the
          current (i.e. from the tail to the head), so it is safe to continue
          iteration without re-starting.
      */
      idx--;
    }
    else if ( user_to )
    {
      switch ( struct_no ) {
      case 0:
        acl_user->user= strdup_root(&mem, user_to->user.str);
        acl_user->host.hostname= strdup_root(&mem, user_to->host.str);
        break;

      case 1:
        acl_db->user= strdup_root(&mem, user_to->user.str);
        acl_db->host.hostname= strdup_root(&mem, user_to->host.str);
        break;

      case 2:
      case 3:
      case 4:
        {
          /*
            Save old hash key and its length to be able properly update
            element position in hash.
          */
          char *old_key= grant_name->hash_key;
          size_t old_key_length= grant_name->key_length;

          /*
            Update the grant structure with the new user name and host name.
          */
          grant_name->set_user_details(user_to->host.str, grant_name->db,
                                       user_to->user.str, grant_name->tname,
                                       TRUE);

          /*
            Since username is part of the hash key, when the user name
            is renamed, the hash key is changed. Update the hash to
            ensure that the position matches the new hash key value
          */
          my_hash_update(grant_name_hash, (uchar*) grant_name, (uchar*) old_key,
                         old_key_length);
          /*
            hash_update() operation could have moved element from the tail
            of the hash to the current position. So we need to take a look
            at the element in current position once again.
            Thanks to the fact that hash_update() for our HASH implementation
            won't move any elements from the tail of the hash to the positions
            before the current one (a.k.a. head) it is safe to continue
            iteration without restarting.
          */
          idx--;
          break;
        }

      case 5:
        acl_proxy_user->set_user (&mem, user_to->user.str);
        acl_proxy_user->set_host (&mem, user_to->host.str);
        break;

      }
    }
    else
    {
      /* If search is requested, we do not need to search further. */
      break;
    }
  }
#ifdef EXTRA_DEBUG
  DBUG_PRINT("loop",("scan struct: %u  result %d", struct_no, result));
#endif

  DBUG_RETURN(result);
}


/*
  Handle all privilege tables and in-memory privilege structures.

  SYNOPSIS
    handle_grant_data()
    tables                      The array with the four open tables.
    drop                        If user_from is to be dropped.
    user_from                   The the user to be searched/dropped/renamed.
    user_to                     The new name for the user if to be renamed,
                                NULL otherwise.

  DESCRIPTION
    Go through all grant tables and in-memory grant structures and apply
    the requested operation.
    Delete from grant data if drop is true.
    Update in grant data if drop is false and user_to is not NULL.
    Search in grant data if drop is false and user_to is NULL.

  RETURN
    > 0         At least one element matched.
    0           OK, but no element matched.
    < 0         Error.
*/

static int handle_grant_data(TABLE_LIST *tables, bool drop,
                             LEX_USER *user_from, LEX_USER *user_to)
{
  int result= 0;
  int found;
  DBUG_ENTER("handle_grant_data");

  /* Handle user table. */
  if ((found= handle_grant_table(tables, 0, drop, user_from, user_to)) < 0)
  {
    /* Handle of table failed, don't touch the in-memory array. */
    result= -1;
  }
  else
  {
    /* Handle user array. */
    if ((handle_grant_struct(0, drop, user_from, user_to) && ! result) ||
        found)
    {
      result= 1; /* At least one record/element found. */
      /* If search is requested, we do not need to search further. */
      if (! drop && ! user_to)
        goto end;
    }
  }

  /* Handle db table. */
  if ((found= handle_grant_table(tables, 1, drop, user_from, user_to)) < 0)
  {
    /* Handle of table failed, don't touch the in-memory array. */
    result= -1;
  }
  else
  {
    /* Handle db array. */
    if (((handle_grant_struct(1, drop, user_from, user_to) && ! result) ||
         found) && ! result)
    {
      result= 1; /* At least one record/element found. */
      /* If search is requested, we do not need to search further. */
      if (! drop && ! user_to)
        goto end;
    }
  }

  /* Handle stored routines table. */
  if ((found= handle_grant_table(tables, 4, drop, user_from, user_to)) < 0)
  {
    /* Handle of table failed, don't touch in-memory array. */
    result= -1;
  }
  else
  {
    /* Handle procs array. */
    if (((handle_grant_struct(3, drop, user_from, user_to) && ! result) ||
         found) && ! result)
    {
      result= 1; /* At least one record/element found. */
      /* If search is requested, we do not need to search further. */
      if (! drop && ! user_to)
        goto end;
    }
    /* Handle funcs array. */
    if (((handle_grant_struct(4, drop, user_from, user_to) && ! result) ||
         found) && ! result)
    {
      result= 1; /* At least one record/element found. */
      /* If search is requested, we do not need to search further. */
      if (! drop && ! user_to)
        goto end;
    }
  }

  /* Handle tables table. */
  if ((found= handle_grant_table(tables, 2, drop, user_from, user_to)) < 0)
  {
    /* Handle of table failed, don't touch columns and in-memory array. */
    result= -1;
  }
  else
  {
    if (found && ! result)
    {
      result= 1; /* At least one record found. */
      /* If search is requested, we do not need to search further. */
      if (! drop && ! user_to)
        goto end;
    }

    /* Handle columns table. */
    if ((found= handle_grant_table(tables, 3, drop, user_from, user_to)) < 0)
    {
      /* Handle of table failed, don't touch the in-memory array. */
      result= -1;
    }
    else
    {
      /* Handle columns hash. */
      if (((handle_grant_struct(2, drop, user_from, user_to) && ! result) ||
           found) && ! result)
        result= 1; /* At least one record/element found. */
    }
  }

  /* Handle proxies_priv table. */
  if (tables[5].table)
  {
    if ((found= handle_grant_table(tables, 5, drop, user_from, user_to)) < 0)
    {
      /* Handle of table failed, don't touch the in-memory array. */
      result= -1;
    }
    else
    {
      /* Handle proxies_priv array. */
      if ((handle_grant_struct(5, drop, user_from, user_to) && !result) ||
          found)
        result= 1; /* At least one record/element found. */
    }
  }
 end:
  DBUG_RETURN(result);
}

/**
  Auxiliary function for constructing a  user list string.
  @param str     A String to store the user list.
  @param user    A LEX_USER which will be appended into user list.
  @param comma   If TRUE, append a ',' before the the user.
  @param ident   If TRUE, append ' IDENTIFIED BY/WITH...' after the user,
                 if the given user has credentials set with 'IDENTIFIED BY/WITH'
 */
static void append_user(String *str, LEX_USER *user, bool comma= TRUE,
                        bool ident= FALSE)
{
  String from_user(user->user.str, user->user.length, system_charset_info);
  String from_plugin(user->plugin.str, user->plugin.length, system_charset_info);
  String from_auth(user->auth.str, user->auth.length, system_charset_info);
  String from_host(user->host.str, user->host.length, system_charset_info);

  if (comma)
    str->append(',');
  append_query_string(system_charset_info, &from_user, str);
  str->append(STRING_WITH_LEN("@"));
  append_query_string(system_charset_info, &from_host, str);

  if (ident)
  {
    if (user->plugin.str && (user->plugin.length > 0))
    {
      /** 
          The plugin identifier is allowed to be specified,
          both with and without quote marks. We log it with
          quotes always.
        */
      str->append(STRING_WITH_LEN(" IDENTIFIED WITH "));
      append_query_string(system_charset_info, &from_plugin, str);

      if (user->auth.str && (user->auth.length > 0))
      {
        str->append(STRING_WITH_LEN(" AS "));
        append_query_string(system_charset_info, &from_auth, str);
      }
    }
    else if (user->password.str)
    {
      str->append(STRING_WITH_LEN(" IDENTIFIED BY PASSWORD '"));
      str->append(user->password.str, user->password.length);
      str->append('\'');
    }
  }
}


/*
  Create a list of users.

  SYNOPSIS
    mysql_create_user()
    thd                         The current thread.
    list                        The users to create.

  RETURN
    FALSE       OK.
    TRUE        Error.
*/

bool mysql_create_user(THD *thd, List <LEX_USER> &list)
{
  int result;
  String wrong_users;
  String log_query;
  LEX_USER *user_name, *tmp_user_name;
  List_iterator <LEX_USER> user_list(list);
  TABLE_LIST tables[GRANT_TABLES];
  bool some_users_created= FALSE;
  bool save_binlog_row_based;
  DBUG_ENTER("mysql_create_user");

  /*
    This statement will be replicated as a statement, even when using
    row-based replication.  The flag will be reset at the end of the
    statement.
  */
  if ((save_binlog_row_based= thd->is_current_stmt_binlog_format_row()))
    thd->clear_current_stmt_binlog_format_row();

  /* CREATE USER may be skipped on replication client. */
  if ((result= open_grant_tables(thd, tables)))
  {
    /* Restore the state of binlog format */
    DBUG_ASSERT(!thd->is_current_stmt_binlog_format_row());
    if (save_binlog_row_based)
      thd->set_current_stmt_binlog_format_row();
    DBUG_RETURN(result != 1);
  }

  mysql_rwlock_wrlock(&LOCK_grant);
  mysql_mutex_lock(&acl_cache->lock);

  log_query.append(STRING_WITH_LEN("CREATE USER"));
  while ((tmp_user_name= user_list++))
  {
    if (!(user_name= get_current_user(thd, tmp_user_name)))
    {
      result= TRUE;
      continue;
    }

    log_query.append(' ');
    append_user(&log_query, user_name, FALSE, TRUE);
    log_query.append(',');

    /*
      Search all in-memory structures and grant tables
      for a mention of the new user name.
    */
    if (handle_grant_data(tables, 0, user_name, NULL))
    {
      append_user(&wrong_users, user_name, wrong_users.length() > 0);
      result= TRUE;
      continue;
    }

    if (replace_user_table(thd, tables[0].table, *user_name, 0, 0, 1, 0))
    {
      append_user(&wrong_users, user_name, wrong_users.length() > 0);
      result= TRUE;
      continue;
    }

    some_users_created= TRUE;
  }

  mysql_mutex_unlock(&acl_cache->lock);

  if (result)
    my_error(ER_CANNOT_USER, MYF(0), "CREATE USER", wrong_users.c_ptr_safe());

  if (some_users_created)
  {
    /* Remove the last ',' */
    log_query.length(log_query.length()-1);
    result|= write_bin_log(thd, FALSE, log_query.c_ptr_safe(), log_query.length());
  }

  mysql_rwlock_unlock(&LOCK_grant);
  /* Restore the state of binlog format */
  DBUG_ASSERT(!thd->is_current_stmt_binlog_format_row());
  if (save_binlog_row_based)
    thd->set_current_stmt_binlog_format_row();
  DBUG_RETURN(result);
}


/*
  Drop a list of users and all their privileges.

  SYNOPSIS
    mysql_drop_user()
    thd                         The current thread.
    list                        The users to drop.

  RETURN
    FALSE       OK.
    TRUE        Error.
*/

bool mysql_drop_user(THD *thd, List <LEX_USER> &list)
{
  int result;
  String wrong_users;
  LEX_USER *user_name, *tmp_user_name;
  List_iterator <LEX_USER> user_list(list);
  TABLE_LIST tables[GRANT_TABLES];
  bool some_users_deleted= FALSE;
  sql_mode_t old_sql_mode= thd->variables.sql_mode;
  bool save_binlog_row_based;
  DBUG_ENTER("mysql_drop_user");

  /*
    This statement will be replicated as a statement, even when using
    row-based replication.  The flag will be reset at the end of the
    statement.
  */
  if ((save_binlog_row_based= thd->is_current_stmt_binlog_format_row()))
    thd->clear_current_stmt_binlog_format_row();

  /* DROP USER may be skipped on replication client. */
  if ((result= open_grant_tables(thd, tables)))
  {
    /* Restore the state of binlog format */
    DBUG_ASSERT(!thd->is_current_stmt_binlog_format_row());
    if (save_binlog_row_based)
      thd->set_current_stmt_binlog_format_row();
    DBUG_RETURN(result != 1);
  }

  thd->variables.sql_mode&= ~MODE_PAD_CHAR_TO_FULL_LENGTH;

  mysql_rwlock_wrlock(&LOCK_grant);
  mysql_mutex_lock(&acl_cache->lock);

  while ((tmp_user_name= user_list++))
  {
    if (!(user_name= get_current_user(thd, tmp_user_name)))
    {
      result= TRUE;
      continue;
    }  
    if (handle_grant_data(tables, 1, user_name, NULL) <= 0)
    {
      append_user(&wrong_users, user_name, wrong_users.length() > 0);
      result= TRUE;
      continue;
    }
    some_users_deleted= TRUE;
  }

  /* Rebuild 'acl_check_hosts' since 'acl_users' has been modified */
  rebuild_check_host();

  mysql_mutex_unlock(&acl_cache->lock);

  if (result)
    my_error(ER_CANNOT_USER, MYF(0), "DROP USER", wrong_users.c_ptr_safe());

  if (some_users_deleted)
    result |= write_bin_log(thd, FALSE, thd->query(), thd->query_length());

  mysql_rwlock_unlock(&LOCK_grant);
  thd->variables.sql_mode= old_sql_mode;
  /* Restore the state of binlog format */
  DBUG_ASSERT(!thd->is_current_stmt_binlog_format_row());
  if (save_binlog_row_based)
    thd->set_current_stmt_binlog_format_row();
  DBUG_RETURN(result);
}


/*
  Rename a user.

  SYNOPSIS
    mysql_rename_user()
    thd                         The current thread.
    list                        The user name pairs: (from, to).

  RETURN
    FALSE       OK.
    TRUE        Error.
*/

bool mysql_rename_user(THD *thd, List <LEX_USER> &list)
{
  int result;
  String wrong_users;
  LEX_USER *user_from, *tmp_user_from;
  LEX_USER *user_to, *tmp_user_to;
  List_iterator <LEX_USER> user_list(list);
  TABLE_LIST tables[GRANT_TABLES];
  bool some_users_renamed= FALSE;
  bool save_binlog_row_based;
  DBUG_ENTER("mysql_rename_user");

  /*
    This statement will be replicated as a statement, even when using
    row-based replication.  The flag will be reset at the end of the
    statement.
  */
  if ((save_binlog_row_based= thd->is_current_stmt_binlog_format_row()))
    thd->clear_current_stmt_binlog_format_row();

  /* RENAME USER may be skipped on replication client. */
  if ((result= open_grant_tables(thd, tables)))
  {
    /* Restore the state of binlog format */
    DBUG_ASSERT(!thd->is_current_stmt_binlog_format_row());
    if (save_binlog_row_based)
      thd->set_current_stmt_binlog_format_row();
    DBUG_RETURN(result != 1);
  }

  mysql_rwlock_wrlock(&LOCK_grant);
  mysql_mutex_lock(&acl_cache->lock);

  while ((tmp_user_from= user_list++))
  {
    if (!(user_from= get_current_user(thd, tmp_user_from)))
    {
      result= TRUE;
      continue;
    }  
    tmp_user_to= user_list++;
    if (!(user_to= get_current_user(thd, tmp_user_to)))
    {
      result= TRUE;
      continue;
    }  
    DBUG_ASSERT(user_to != 0); /* Syntax enforces pairs of users. */

    /*
      Search all in-memory structures and grant tables
      for a mention of the new user name.
    */
    if (handle_grant_data(tables, 0, user_to, NULL) ||
        handle_grant_data(tables, 0, user_from, user_to) <= 0)
    {
      append_user(&wrong_users, user_from, wrong_users.length() > 0);
      result= TRUE;
      continue;
    }
    some_users_renamed= TRUE;
  }
  
  /* Rebuild 'acl_check_hosts' since 'acl_users' has been modified */
  rebuild_check_host();

  mysql_mutex_unlock(&acl_cache->lock);

  if (result)
    my_error(ER_CANNOT_USER, MYF(0), "RENAME USER", wrong_users.c_ptr_safe());
  
  if (some_users_renamed && mysql_bin_log.is_open())
    result |= write_bin_log(thd, FALSE, thd->query(), thd->query_length());

  mysql_rwlock_unlock(&LOCK_grant);
  /* Restore the state of binlog format */
  DBUG_ASSERT(!thd->is_current_stmt_binlog_format_row());
  if (save_binlog_row_based)
    thd->set_current_stmt_binlog_format_row();
  DBUG_RETURN(result);
}


/*
  Revoke all privileges from a list of users.

  SYNOPSIS
    mysql_revoke_all()
    thd                         The current thread.
    list                        The users to revoke all privileges from.

  RETURN
    > 0         Error. Error message already sent.
    0           OK.
    < 0         Error. Error message not yet sent.
*/

bool mysql_revoke_all(THD *thd,  List <LEX_USER> &list)
{
  uint counter, revoked, is_proc;
  int result;
  ACL_DB *acl_db;
  TABLE_LIST tables[GRANT_TABLES];
  bool save_binlog_row_based, should_write_to_binlog= FALSE;
  DBUG_ENTER("mysql_revoke_all");

  /*
    This statement will be replicated as a statement, even when using
    row-based replication.  The flag will be reset at the end of the
    statement.
  */
  if ((save_binlog_row_based= thd->is_current_stmt_binlog_format_row()))
    thd->clear_current_stmt_binlog_format_row();

  if ((result= open_grant_tables(thd, tables)))
  {
    /* Restore the state of binlog format */
    DBUG_ASSERT(!thd->is_current_stmt_binlog_format_row());
    if (save_binlog_row_based)
      thd->set_current_stmt_binlog_format_row();
    DBUG_RETURN(result != 1);
  }

  mysql_rwlock_wrlock(&LOCK_grant);
  mysql_mutex_lock(&acl_cache->lock);

  LEX_USER *lex_user, *tmp_lex_user;
  List_iterator <LEX_USER> user_list(list);
  while ((tmp_lex_user= user_list++))
  {
    if (!(lex_user= get_current_user(thd, tmp_lex_user)))
    {
      result= -1;
      continue;
    }  
    if (!find_acl_user(lex_user->host.str, lex_user->user.str, TRUE))
    {
      result= -1;
      continue;
    }

    if (replace_user_table(thd, tables[0].table,
			   *lex_user, ~(ulong)0, 1, 0, 0))
    {
      result= -1;
      continue;
    }

    /*
      Even if there is an error, we should write to binary log.
     */
    should_write_to_binlog= TRUE;

    /* Remove db access privileges */
    /*
      Because acl_dbs and column_priv_hash shrink and may re-order
      as privileges are removed, removal occurs in a repeated loop
      until no more privileges are revoked.
     */
    do
    {
      for (counter= 0, revoked= 0 ; counter < acl_dbs.elements ; )
      {
	const char *user,*host;

	acl_db=dynamic_element(&acl_dbs,counter,ACL_DB*);
	if (!(user=acl_db->user))
	  user= "";
	if (!(host=acl_db->host.hostname))
	  host= "";

	if (!strcmp(lex_user->user.str,user) &&
            !strcmp(lex_user->host.str, host))
	{
	  if (!replace_db_table(tables[1].table, acl_db->db, *lex_user,
                                ~(ulong)0, 1))
	  {
	    /*
	      Don't increment counter as replace_db_table deleted the
	      current element in acl_dbs.
	     */
	    revoked= 1;
	    continue;
	  }
	  result= -1; // Something went wrong
	}
	counter++;
      }
    } while (revoked);

    /* Remove column access */
    do
    {
      for (counter= 0, revoked= 0 ; counter < column_priv_hash.records ; )
      {
	const char *user,*host;
        GRANT_TABLE *grant_table=
          (GRANT_TABLE*) my_hash_element(&column_priv_hash, counter);
	if (!(user=grant_table->user))
	  user= "";
	if (!(host=grant_table->host.hostname))
	  host= "";

	if (!strcmp(lex_user->user.str,user) &&
            !strcmp(lex_user->host.str, host))
	{
	  if (replace_table_table(thd,grant_table,tables[2].table,*lex_user,
				  grant_table->db,
				  grant_table->tname,
				  ~(ulong)0, 0, 1))
	  {
	    result= -1;
	  }
	  else
	  {
	    if (!grant_table->cols)
	    {
	      revoked= 1;
	      continue;
	    }
	    List<LEX_COLUMN> columns;
	    if (!replace_column_table(grant_table,tables[3].table, *lex_user,
				      columns,
				      grant_table->db,
				      grant_table->tname,
				      ~(ulong)0, 1))
	    {
	      revoked= 1;
	      continue;
	    }
	    result= -1;
	  }
	}
	counter++;
      }
    } while (revoked);

    /* Remove procedure access */
    for (is_proc=0; is_proc<2; is_proc++) do {
      HASH *hash= is_proc ? &proc_priv_hash : &func_priv_hash;
      for (counter= 0, revoked= 0 ; counter < hash->records ; )
      {
	const char *user,*host;
        GRANT_NAME *grant_proc= (GRANT_NAME*) my_hash_element(hash, counter);
	if (!(user=grant_proc->user))
	  user= "";
	if (!(host=grant_proc->host.hostname))
	  host= "";

	if (!strcmp(lex_user->user.str,user) &&
            !strcmp(lex_user->host.str, host))
	{
	  if (replace_routine_table(thd,grant_proc,tables[4].table,*lex_user,
				  grant_proc->db,
				  grant_proc->tname,
                                  is_proc,
				  ~(ulong)0, 1) == 0)
	  {
	    revoked= 1;
	    continue;
	  }
	  result= -1;	// Something went wrong
	}
	counter++;
      }
    } while (revoked);
  }

  mysql_mutex_unlock(&acl_cache->lock);

  if (result)
    my_message(ER_REVOKE_GRANTS, ER(ER_REVOKE_GRANTS), MYF(0));

  if (should_write_to_binlog)
  {
    result= result |
      write_bin_log(thd, FALSE, thd->query(), thd->query_length());
  }

  mysql_rwlock_unlock(&LOCK_grant);
  /* Restore the state of binlog format */
  DBUG_ASSERT(!thd->is_current_stmt_binlog_format_row());
  if (save_binlog_row_based)
    thd->set_current_stmt_binlog_format_row();

  DBUG_RETURN(result);
}




/**
  If the defining user for a routine does not exist, then the ACL lookup
  code should raise two errors which we should intercept.  We convert the more
  descriptive error into a warning, and consume the other.

  If any other errors are raised, then we set a flag that should indicate
  that there was some failure we should complain at a higher level.
*/
class Silence_routine_definer_errors : public Internal_error_handler
{
public:
  Silence_routine_definer_errors()
    : is_grave(FALSE)
  {}

  virtual ~Silence_routine_definer_errors()
  {}

  virtual bool handle_condition(THD *thd,
                                uint sql_errno,
                                const char* sqlstate,
                                Sql_condition::enum_warning_level level,
                                const char* msg,
                                Sql_condition ** cond_hdl);

  bool has_errors() { return is_grave; }

private:
  bool is_grave;
};

bool
Silence_routine_definer_errors::handle_condition(
  THD *thd,
  uint sql_errno,
  const char*,
  Sql_condition::enum_warning_level level,
  const char* msg,
  Sql_condition ** cond_hdl)
{
  *cond_hdl= NULL;
  if (level == Sql_condition::WARN_LEVEL_ERROR)
  {
    switch (sql_errno)
    {
      case ER_NONEXISTING_PROC_GRANT:
        /* Convert the error into a warning. */
        push_warning(thd, Sql_condition::WARN_LEVEL_WARN,
                     sql_errno, msg);
        return TRUE;
      default:
        is_grave= TRUE;
    }
  }

  return FALSE;
}


/**
  Revoke privileges for all users on a stored procedure.  Use an error handler
  that converts errors about missing grants into warnings.

  @param
    thd                         The current thread.
  @param
    db				DB of the stored procedure
  @param
    name			Name of the stored procedure

  @retval
    0           OK.
  @retval
    < 0         Error. Error message not yet sent.
*/

bool sp_revoke_privileges(THD *thd, const char *sp_db, const char *sp_name,
                          bool is_proc)
{
  uint counter, revoked;
  int result;
  TABLE_LIST tables[GRANT_TABLES];
  HASH *hash= is_proc ? &proc_priv_hash : &func_priv_hash;
  Silence_routine_definer_errors error_handler;
  bool save_binlog_row_based;
  DBUG_ENTER("sp_revoke_privileges");

  if ((result= open_grant_tables(thd, tables)))
    DBUG_RETURN(result != 1);

  /* Be sure to pop this before exiting this scope! */
  thd->push_internal_handler(&error_handler);

  mysql_rwlock_wrlock(&LOCK_grant);
  mysql_mutex_lock(&acl_cache->lock);

  /*
    This statement will be replicated as a statement, even when using
    row-based replication.  The flag will be reset at the end of the
    statement.
  */
  if ((save_binlog_row_based= thd->is_current_stmt_binlog_format_row()))
    thd->clear_current_stmt_binlog_format_row();

  /* Remove procedure access */
  do
  {
    for (counter= 0, revoked= 0 ; counter < hash->records ; )
    {
      GRANT_NAME *grant_proc= (GRANT_NAME*) my_hash_element(hash, counter);
      if (!my_strcasecmp(&my_charset_utf8_bin, grant_proc->db, sp_db) &&
	  !my_strcasecmp(system_charset_info, grant_proc->tname, sp_name))
      {
        LEX_USER lex_user;
	lex_user.user.str= grant_proc->user;
	lex_user.user.length= strlen(grant_proc->user);
	lex_user.host.str= grant_proc->host.hostname ?
	  grant_proc->host.hostname : (char*)"";
	lex_user.host.length= grant_proc->host.hostname ?
	  strlen(grant_proc->host.hostname) : 0;

	if (replace_routine_table(thd,grant_proc,tables[4].table,lex_user,
				  grant_proc->db, grant_proc->tname,
                                  is_proc, ~(ulong)0, 1) == 0)
	{
	  revoked= 1;
	  continue;
	}
      }
      counter++;
    }
  } while (revoked);

  mysql_mutex_unlock(&acl_cache->lock);
  mysql_rwlock_unlock(&LOCK_grant);

  thd->pop_internal_handler();
  /* Restore the state of binlog format */
  DBUG_ASSERT(!thd->is_current_stmt_binlog_format_row());
  if (save_binlog_row_based)
    thd->set_current_stmt_binlog_format_row();

  DBUG_RETURN(error_handler.has_errors());
}


/**
  Grant EXECUTE,ALTER privilege for a stored procedure

  @param thd The current thread.
  @param sp_db
  @param sp_name
  @param is_proc

  @return
    @retval FALSE Success
    @retval TRUE An error occured. Error message not yet sent.
*/

bool sp_grant_privileges(THD *thd, const char *sp_db, const char *sp_name,
                         bool is_proc)
{
  Security_context *sctx= thd->security_ctx;
  LEX_USER *combo;
  TABLE_LIST tables[1];
  List<LEX_USER> user_list;
  bool result;
  ACL_USER *au;
  char passwd_buff[SCRAMBLED_PASSWORD_CHAR_LENGTH+1];
  Dummy_error_handler error_handler;
  DBUG_ENTER("sp_grant_privileges");

  if (!(combo=(LEX_USER*) thd->alloc(sizeof(st_lex_user))))
    DBUG_RETURN(TRUE);

  combo->user.str= sctx->user;

  mysql_mutex_lock(&acl_cache->lock);

  if ((au= find_acl_user(combo->host.str=(char*)sctx->host_or_ip,combo->user.str,FALSE)))
    goto found_acl;
  if ((au= find_acl_user(combo->host.str=(char*)sctx->host, combo->user.str,FALSE)))
    goto found_acl;
  if ((au= find_acl_user(combo->host.str=(char*)sctx->ip, combo->user.str,FALSE)))
    goto found_acl;
  if((au= find_acl_user(combo->host.str=(char*)"%", combo->user.str, FALSE)))
    goto found_acl;

  mysql_mutex_unlock(&acl_cache->lock);
  DBUG_RETURN(TRUE);

 found_acl:
  mysql_mutex_unlock(&acl_cache->lock);

  memset(tables, 0, sizeof(TABLE_LIST));
  user_list.empty();

  tables->db= (char*)sp_db;
  tables->table_name= tables->alias= (char*)sp_name;

  thd->make_lex_string(&combo->user,
                       combo->user.str, strlen(combo->user.str), 0);
  thd->make_lex_string(&combo->host,
                       combo->host.str, strlen(combo->host.str), 0);

  combo->password= empty_lex_str;
  combo->plugin= empty_lex_str;
  combo->auth= empty_lex_str;

  if(au)
  {
    if (au->salt_len)
    {
      if (au->salt_len == SCRAMBLE_LENGTH)
      {
        make_password_from_salt(passwd_buff, au->salt);
        combo->password.length= SCRAMBLED_PASSWORD_CHAR_LENGTH;
      }
      else if (au->salt_len == SCRAMBLE_LENGTH_323)
      {
        make_password_from_salt_323(passwd_buff, (ulong *) au->salt);
        combo->password.length= SCRAMBLED_PASSWORD_CHAR_LENGTH_323;
      }
      else
      {
        push_warning_printf(thd, Sql_condition::WARN_LEVEL_WARN, ER_PASSWD_LENGTH,
                            ER(ER_PASSWD_LENGTH), SCRAMBLED_PASSWORD_CHAR_LENGTH);
        return TRUE;
      }
      combo->password.str= passwd_buff;
    }

    if (au->plugin.str != native_password_plugin_name.str &&
        au->plugin.str != old_password_plugin_name.str)
    {
      combo->plugin= au->plugin;
      combo->auth= au->auth_string;
    }
  }

  if (user_list.push_back(combo))
    DBUG_RETURN(TRUE);

  thd->lex->ssl_type= SSL_TYPE_NOT_SPECIFIED;
  thd->lex->ssl_cipher= thd->lex->x509_subject= thd->lex->x509_issuer= 0;
  memset(&thd->lex->mqh, 0, sizeof(thd->lex->mqh));

  /*
    Only care about whether the operation failed or succeeded
    as all errors will be handled later.
  */
  thd->push_internal_handler(&error_handler);
  result= mysql_routine_grant(thd, tables, is_proc, user_list,
                              DEFAULT_CREATE_PROC_ACLS, FALSE, FALSE);
  thd->pop_internal_handler();
  DBUG_RETURN(result);
}


/**
  Validate if a user can proxy as another user

  @thd                     current thread
  @param user              the logged in user (proxy user)
  @param authenticated_as  the effective user a plugin is trying to 
                           impersonate as (proxied user)
  @return                  proxy user definition
    @retval NULL           proxy user definition not found or not applicable
    @retval non-null       the proxy user data
*/

static ACL_PROXY_USER *
acl_find_proxy_user(const char *user, const char *host, const char *ip, 
                    const char *authenticated_as, bool *proxy_used)
{
  uint i;
  /* if the proxied and proxy user are the same return OK */
  DBUG_ENTER("acl_find_proxy_user");
  DBUG_PRINT("info", ("user=%s host=%s ip=%s authenticated_as=%s",
                      user, host, ip, authenticated_as));

  if (!strcmp(authenticated_as, user))
  {
    DBUG_PRINT ("info", ("user is the same as authenticated_as"));
    DBUG_RETURN (NULL);
  }

  *proxy_used= TRUE; 
  for (i=0; i < acl_proxy_users.elements; i++)
  {
    ACL_PROXY_USER *proxy= dynamic_element(&acl_proxy_users, i, 
                                           ACL_PROXY_USER *);
    if (proxy->matches(host, user, ip, authenticated_as))
      DBUG_RETURN(proxy);
  }

  DBUG_RETURN(NULL);
}


bool
acl_check_proxy_grant_access(THD *thd, const char *host, const char *user,
                             bool with_grant)
{
  DBUG_ENTER("acl_check_proxy_grant_access");
  DBUG_PRINT("info", ("user=%s host=%s with_grant=%d", user, host, 
                      (int) with_grant));
  if (!initialized)
  {
    my_error(ER_OPTION_PREVENTS_STATEMENT, MYF(0), "--skip-grant-tables");
    DBUG_RETURN(1);
  }

  /* replication slave thread can do anything */
  if (thd->slave_thread)
  {
    DBUG_PRINT("info", ("replication slave"));
    DBUG_RETURN(FALSE);
  }

  /* one can grant proxy to himself to others */
  if (!strcmp(thd->security_ctx->user, user) &&
      !my_strcasecmp(system_charset_info, host,
                     thd->security_ctx->host))
  {
    DBUG_PRINT("info", ("strcmp (%s, %s) my_casestrcmp (%s, %s) equal", 
                        thd->security_ctx->user, user,
                        host, thd->security_ctx->host));
    DBUG_RETURN(FALSE);
  }

  /* check for matching WITH PROXY rights */
  for (uint i=0; i < acl_proxy_users.elements; i++)
  {
    ACL_PROXY_USER *proxy= dynamic_element(&acl_proxy_users, i, 
                                           ACL_PROXY_USER *);
    if (proxy->matches(thd->security_ctx->host,
                       thd->security_ctx->user,
                       thd->security_ctx->ip,
                       user) &&
        proxy->get_with_grant())
    {
      DBUG_PRINT("info", ("found"));
      DBUG_RETURN(FALSE);
    }
  }

  my_error(ER_ACCESS_DENIED_NO_PASSWORD_ERROR, MYF(0),
           thd->security_ctx->user,
           thd->security_ctx->host_or_ip);
  DBUG_RETURN(TRUE);
}


static bool
show_proxy_grants(THD *thd, LEX_USER *user, char *buff, size_t buffsize)
{
  Protocol *protocol= thd->protocol;
  int error= 0;

  for (uint i=0; i < acl_proxy_users.elements; i++)
  {
    ACL_PROXY_USER *proxy= dynamic_element(&acl_proxy_users, i,
                                           ACL_PROXY_USER *);
    if (proxy->granted_on(user->host.str, user->user.str))
    {
      String global(buff, buffsize, system_charset_info);
      global.length(0);
      proxy->print_grant(&global);
      protocol->prepare_for_resend();
      protocol->store(global.ptr(), global.length(), global.charset());
      if (protocol->write())
      {
        error= -1;
        break;
      }
    }
  }
  return error;
}


#endif /*NO_EMBEDDED_ACCESS_CHECKS */


int wild_case_compare(CHARSET_INFO *cs, const char *str,const char *wildstr)
{
  reg3 int flag;
  DBUG_ENTER("wild_case_compare");
  DBUG_PRINT("enter",("str: '%s'  wildstr: '%s'",str,wildstr));
  while (*wildstr)
  {
    while (*wildstr && *wildstr != wild_many && *wildstr != wild_one)
    {
      if (*wildstr == wild_prefix && wildstr[1])
	wildstr++;
      if (my_toupper(cs, *wildstr++) !=
          my_toupper(cs, *str++)) DBUG_RETURN(1);
    }
    if (! *wildstr ) DBUG_RETURN (*str != 0);
    if (*wildstr++ == wild_one)
    {
      if (! *str++) DBUG_RETURN (1);	/* One char; skip */
    }
    else
    {						/* Found '*' */
      if (!*wildstr) DBUG_RETURN(0);		/* '*' as last char: OK */
      flag=(*wildstr != wild_many && *wildstr != wild_one);
      do
      {
	if (flag)
	{
	  char cmp;
	  if ((cmp= *wildstr) == wild_prefix && wildstr[1])
	    cmp=wildstr[1];
	  cmp=my_toupper(cs, cmp);
	  while (*str && my_toupper(cs, *str) != cmp)
	    str++;
	  if (!*str) DBUG_RETURN (1);
	}
	if (wild_case_compare(cs, str,wildstr) == 0) DBUG_RETURN (0);
      } while (*str++);
      DBUG_RETURN(1);
    }
  }
  DBUG_RETURN (*str != '\0');
}


#ifndef NO_EMBEDDED_ACCESS_CHECKS
static bool update_schema_privilege(THD *thd, TABLE *table, char *buff,
                                    const char* db, const char* t_name,
                                    const char* column, uint col_length,
                                    const char *priv, uint priv_length,
                                    const char* is_grantable)
{
  int i= 2;
  CHARSET_INFO *cs= system_charset_info;
  restore_record(table, s->default_values);
  table->field[0]->store(buff, (uint) strlen(buff), cs);
  table->field[1]->store(STRING_WITH_LEN("def"), cs);
  if (db)
    table->field[i++]->store(db, (uint) strlen(db), cs);
  if (t_name)
    table->field[i++]->store(t_name, (uint) strlen(t_name), cs);
  if (column)
    table->field[i++]->store(column, col_length, cs);
  table->field[i++]->store(priv, priv_length, cs);
  table->field[i]->store(is_grantable, strlen(is_grantable), cs);
  return schema_table_store_record(thd, table);
}
#endif


int fill_schema_user_privileges(THD *thd, TABLE_LIST *tables, Item *cond)
{
#ifndef NO_EMBEDDED_ACCESS_CHECKS
  int error= 0;
  uint counter;
  ACL_USER *acl_user;
  ulong want_access;
  char buff[100];
  TABLE *table= tables->table;
  bool no_global_access= check_access(thd, SELECT_ACL, "mysql",
                                      NULL, NULL, 1, 1);
  char *curr_host= thd->security_ctx->priv_host_name();
  DBUG_ENTER("fill_schema_user_privileges");

  if (!initialized)
    DBUG_RETURN(0);
  mysql_mutex_lock(&acl_cache->lock);

  for (counter=0 ; counter < acl_users.elements ; counter++)
  {
    const char *user,*host, *is_grantable="YES";
    acl_user=dynamic_element(&acl_users,counter,ACL_USER*);
    if (!(user=acl_user->user))
      user= "";
    if (!(host=acl_user->host.hostname))
      host= "";

    if (no_global_access &&
        (strcmp(thd->security_ctx->priv_user, user) ||
         my_strcasecmp(system_charset_info, curr_host, host)))
      continue;
      
    want_access= acl_user->access;
    if (!(want_access & GRANT_ACL))
      is_grantable= "NO";

    strxmov(buff,"'",user,"'@'",host,"'",NullS);
    if (!(want_access & ~GRANT_ACL))
    {
      if (update_schema_privilege(thd, table, buff, 0, 0, 0, 0,
                                  STRING_WITH_LEN("USAGE"), is_grantable))
      {
        error= 1;
        goto err;
      }
    }
    else
    {
      uint priv_id;
      ulong j,test_access= want_access & ~GRANT_ACL;
      for (priv_id=0, j = SELECT_ACL;j <= GLOBAL_ACLS; priv_id++,j <<= 1)
      {
	if (test_access & j)
        {
          if (update_schema_privilege(thd, table, buff, 0, 0, 0, 0, 
                                      command_array[priv_id],
                                      command_lengths[priv_id], is_grantable))
          {
            error= 1;
            goto err;
          }
        }
      }
    }
  }
err:
  mysql_mutex_unlock(&acl_cache->lock);

  DBUG_RETURN(error);
#else
  return(0);
#endif
}


int fill_schema_schema_privileges(THD *thd, TABLE_LIST *tables, Item *cond)
{
#ifndef NO_EMBEDDED_ACCESS_CHECKS
  int error= 0;
  uint counter;
  ACL_DB *acl_db;
  ulong want_access;
  char buff[100];
  TABLE *table= tables->table;
  bool no_global_access= check_access(thd, SELECT_ACL, "mysql",
                                      NULL, NULL, 1, 1);
  char *curr_host= thd->security_ctx->priv_host_name();
  DBUG_ENTER("fill_schema_schema_privileges");

  if (!initialized)
    DBUG_RETURN(0);
  mysql_mutex_lock(&acl_cache->lock);

  for (counter=0 ; counter < acl_dbs.elements ; counter++)
  {
    const char *user, *host, *is_grantable="YES";

    acl_db=dynamic_element(&acl_dbs,counter,ACL_DB*);
    if (!(user=acl_db->user))
      user= "";
    if (!(host=acl_db->host.hostname))
      host= "";

    if (no_global_access &&
        (strcmp(thd->security_ctx->priv_user, user) ||
         my_strcasecmp(system_charset_info, curr_host, host)))
      continue;

    want_access=acl_db->access;
    if (want_access)
    {
      if (!(want_access & GRANT_ACL))
      {
        is_grantable= "NO";
      }
      strxmov(buff,"'",user,"'@'",host,"'",NullS);
      if (!(want_access & ~GRANT_ACL))
      {
        if (update_schema_privilege(thd, table, buff, acl_db->db, 0, 0,
                                    0, STRING_WITH_LEN("USAGE"), is_grantable))
        {
          error= 1;
          goto err;
        }
      }
      else
      {
        int cnt;
        ulong j,test_access= want_access & ~GRANT_ACL;
        for (cnt=0, j = SELECT_ACL; j <= DB_ACLS; cnt++,j <<= 1)
          if (test_access & j)
          {
            if (update_schema_privilege(thd, table, buff, acl_db->db, 0, 0, 0,
                                        command_array[cnt], command_lengths[cnt],
                                        is_grantable))
            {
              error= 1;
              goto err;
            }
          }
      }
    }
  }
err:
  mysql_mutex_unlock(&acl_cache->lock);

  DBUG_RETURN(error);
#else
  return (0);
#endif
}


int fill_schema_table_privileges(THD *thd, TABLE_LIST *tables, Item *cond)
{
#ifndef NO_EMBEDDED_ACCESS_CHECKS
  int error= 0;
  uint index;
  char buff[100];
  TABLE *table= tables->table;
  bool no_global_access= check_access(thd, SELECT_ACL, "mysql",
                                      NULL, NULL, 1, 1);
  char *curr_host= thd->security_ctx->priv_host_name();
  DBUG_ENTER("fill_schema_table_privileges");

  mysql_rwlock_rdlock(&LOCK_grant);

  for (index=0 ; index < column_priv_hash.records ; index++)
  {
    const char *user, *host, *is_grantable= "YES";
    GRANT_TABLE *grant_table= (GRANT_TABLE*) my_hash_element(&column_priv_hash,
							  index);
    if (!(user=grant_table->user))
      user= "";
    if (!(host= grant_table->host.hostname))
      host= "";

    if (no_global_access &&
        (strcmp(thd->security_ctx->priv_user, user) ||
         my_strcasecmp(system_charset_info, curr_host, host)))
      continue;

    ulong table_access= grant_table->privs;
    if (table_access)
    {
      ulong test_access= table_access & ~GRANT_ACL;
      /*
        We should skip 'usage' privilege on table if
        we have any privileges on column(s) of this table
      */
      if (!test_access && grant_table->cols)
        continue;
      if (!(table_access & GRANT_ACL))
        is_grantable= "NO";

      strxmov(buff, "'", user, "'@'", host, "'", NullS);
      if (!test_access)
      {
        if (update_schema_privilege(thd, table, buff, grant_table->db,
                                    grant_table->tname, 0, 0,
                                    STRING_WITH_LEN("USAGE"), is_grantable))
        {
          error= 1;
          goto err;
        }
      }
      else
      {
        ulong j;
        int cnt;
        for (cnt= 0, j= SELECT_ACL; j <= TABLE_ACLS; cnt++, j<<= 1)
        {
          if (test_access & j)
          {
            if (update_schema_privilege(thd, table, buff, grant_table->db,
                                        grant_table->tname, 0, 0,
                                        command_array[cnt],
                                        command_lengths[cnt], is_grantable))
            {
              error= 1;
              goto err;
            }
          }
        }
      }
    }   
  }
err:
  mysql_rwlock_unlock(&LOCK_grant);

  DBUG_RETURN(error);
#else
  return (0);
#endif
}


int fill_schema_column_privileges(THD *thd, TABLE_LIST *tables, Item *cond)
{
#ifndef NO_EMBEDDED_ACCESS_CHECKS
  int error= 0;
  uint index;
  char buff[100];
  TABLE *table= tables->table;
  bool no_global_access= check_access(thd, SELECT_ACL, "mysql",
                                      NULL, NULL, 1, 1);
  char *curr_host= thd->security_ctx->priv_host_name();
  DBUG_ENTER("fill_schema_table_privileges");

  mysql_rwlock_rdlock(&LOCK_grant);

  for (index=0 ; index < column_priv_hash.records ; index++)
  {
    const char *user, *host, *is_grantable= "YES";
    GRANT_TABLE *grant_table= (GRANT_TABLE*) my_hash_element(&column_priv_hash,
							  index);
    if (!(user=grant_table->user))
      user= "";
    if (!(host= grant_table->host.hostname))
      host= "";

    if (no_global_access &&
        (strcmp(thd->security_ctx->priv_user, user) ||
         my_strcasecmp(system_charset_info, curr_host, host)))
      continue;

    ulong table_access= grant_table->cols;
    if (table_access != 0)
    {
      if (!(grant_table->privs & GRANT_ACL))
        is_grantable= "NO";

      ulong test_access= table_access & ~GRANT_ACL;
      strxmov(buff, "'", user, "'@'", host, "'", NullS);
      if (!test_access)
        continue;
      else
      {
        ulong j;
        int cnt;
        for (cnt= 0, j= SELECT_ACL; j <= TABLE_ACLS; cnt++, j<<= 1)
        {
          if (test_access & j)
          {
            for (uint col_index=0 ;
                 col_index < grant_table->hash_columns.records ;
                 col_index++)
            {
              GRANT_COLUMN *grant_column = (GRANT_COLUMN*)
                my_hash_element(&grant_table->hash_columns,col_index);
              if ((grant_column->rights & j) && (table_access & j))
              {
                if (update_schema_privilege(thd, table, buff, grant_table->db,
                                            grant_table->tname,
                                            grant_column->column,
                                            grant_column->key_length,
                                            command_array[cnt],
                                            command_lengths[cnt], is_grantable))
                {
                  error= 1;
                  goto err;
                }
              }
            }
          }
        }
      }
    }
  }
err:
  mysql_rwlock_unlock(&LOCK_grant);

  DBUG_RETURN(error);
#else
  return (0);
#endif
}


#ifndef NO_EMBEDDED_ACCESS_CHECKS
/*
  fill effective privileges for table

  SYNOPSIS
    fill_effective_table_privileges()
    thd     thread handler
    grant   grants table descriptor
    db      db name
    table   table name
*/

void fill_effective_table_privileges(THD *thd, GRANT_INFO *grant,
                                     const char *db, const char *table)
{
  Security_context *sctx= thd->security_ctx;
  DBUG_ENTER("fill_effective_table_privileges");
  DBUG_PRINT("enter", ("Host: '%s', Ip: '%s', User: '%s', table: `%s`.`%s`",
                       sctx->priv_host, (sctx->ip ? sctx->ip : "(NULL)"),
                       (sctx->priv_user ? sctx->priv_user : "(NULL)"),
                       db, table));
  /* --skip-grants */
  if (!initialized)
  {
    DBUG_PRINT("info", ("skip grants"));
    grant->privilege= ~NO_ACCESS;             // everything is allowed
    DBUG_PRINT("info", ("privilege 0x%lx", grant->privilege));
    DBUG_VOID_RETURN;
  }

  /* global privileges */
  grant->privilege= sctx->master_access;

  if (!sctx->priv_user)
  {
    DBUG_PRINT("info", ("privilege 0x%lx", grant->privilege));
    DBUG_VOID_RETURN;                         // it is slave
  }

  /* db privileges */
  grant->privilege|= acl_get(sctx->host, sctx->ip, sctx->priv_user, db, 0);

  /* table privileges */
  mysql_rwlock_rdlock(&LOCK_grant);
  if (grant->version != grant_version)
  {
    grant->grant_table=
      table_hash_search(sctx->host, sctx->ip, db,
			sctx->priv_user,
			table, 0);              /* purecov: inspected */
    grant->version= grant_version;              /* purecov: inspected */
  }
  if (grant->grant_table != 0)
  {
    grant->privilege|= grant->grant_table->privs;
  }
  mysql_rwlock_unlock(&LOCK_grant);

  DBUG_PRINT("info", ("privilege 0x%lx", grant->privilege));
  DBUG_VOID_RETURN;
}

#else /* NO_EMBEDDED_ACCESS_CHECKS */

/****************************************************************************
 Dummy wrappers when we don't have any access checks
****************************************************************************/

bool check_routine_level_acl(THD *thd, const char *db, const char *name,
                             bool is_proc)
{
  return FALSE;
}

#endif

struct ACL_internal_schema_registry_entry
{
  const LEX_STRING *m_name;
  const ACL_internal_schema_access *m_access;
};

/**
  Internal schema registered.
  Currently, this is only:
  - performance_schema
  - information_schema,
  This can be reused later for:
  - mysql
*/
static ACL_internal_schema_registry_entry registry_array[2];
static uint m_registry_array_size= 0;

/**
  Add an internal schema to the registry.
  @param name the schema name
  @param access the schema ACL specific rules
*/
void ACL_internal_schema_registry::register_schema
  (const LEX_STRING *name, const ACL_internal_schema_access *access)
{
  DBUG_ASSERT(m_registry_array_size < array_elements(registry_array));

  /* Not thread safe, and does not need to be. */
  registry_array[m_registry_array_size].m_name= name;
  registry_array[m_registry_array_size].m_access= access;
  m_registry_array_size++;
}

/**
  Search per internal schema ACL by name.
  @param name a schema name
  @return per schema rules, or NULL
*/
const ACL_internal_schema_access *
ACL_internal_schema_registry::lookup(const char *name)
{
  DBUG_ASSERT(name != NULL);

  uint i;

  for (i= 0; i<m_registry_array_size; i++)
  {
    if (my_strcasecmp(system_charset_info, registry_array[i].m_name->str,
                      name) == 0)
      return registry_array[i].m_access;
  }
  return NULL;
}

/**
  Get a cached internal schema access.
  @param grant_internal_info the cache
  @param schema_name the name of the internal schema
*/
const ACL_internal_schema_access *
get_cached_schema_access(GRANT_INTERNAL_INFO *grant_internal_info,
                         const char *schema_name)
{
  if (grant_internal_info)
  {
    if (! grant_internal_info->m_schema_lookup_done)
    {
      grant_internal_info->m_schema_access=
        ACL_internal_schema_registry::lookup(schema_name);
      grant_internal_info->m_schema_lookup_done= TRUE;
    }
    return grant_internal_info->m_schema_access;
  }
  return ACL_internal_schema_registry::lookup(schema_name);
}

/**
  Get a cached internal table access.
  @param grant_internal_info the cache
  @param schema_name the name of the internal schema
  @param table_name the name of the internal table
*/
const ACL_internal_table_access *
get_cached_table_access(GRANT_INTERNAL_INFO *grant_internal_info,
                        const char *schema_name,
                        const char *table_name)
{
  DBUG_ASSERT(grant_internal_info);
  if (! grant_internal_info->m_table_lookup_done)
  {
    const ACL_internal_schema_access *schema_access;
    schema_access= get_cached_schema_access(grant_internal_info, schema_name);
    if (schema_access)
      grant_internal_info->m_table_access= schema_access->lookup(table_name);
    grant_internal_info->m_table_lookup_done= TRUE;
  }
  return grant_internal_info->m_table_access;
}


/****************************************************************************
   AUTHENTICATION CODE
   including initial connect handshake, invoking appropriate plugins,
   client-server plugin negotiation, COM_CHANGE_USER, and native
   MySQL authentication plugins.
****************************************************************************/

/* few defines to have less ifdef's in the code below */
#ifdef EMBEDDED_LIBRARY
#undef HAVE_OPENSSL
#ifdef NO_EMBEDDED_ACCESS_CHECKS
#define initialized 0
#define decrease_user_connections(X)        /* nothing */
#define check_for_max_user_connections(X, Y)   0
#endif
#endif
#ifndef HAVE_OPENSSL
#define ssl_acceptor_fd 0
#define sslaccept(A,B,C) 1
#endif


class Thd_charset_adapter
{
  THD *thd;
public:
  Thd_charset_adapter(THD *thd_arg) : thd (thd_arg) {} 
  bool init_client_charset(uint cs_number)
  {
    if (thd_init_client_charset(thd, cs_number))
      return true;
    thd->update_charset();
    return thd->is_error();
  }

  const CHARSET_INFO *charset() { return thd->charset(); }
};


/**
  The internal version of what plugins know as MYSQL_PLUGIN_VIO,
  basically the context of the authentication session
*/
struct MPVIO_EXT :public MYSQL_PLUGIN_VIO
{
  MYSQL_SERVER_AUTH_INFO auth_info;
  const ACL_USER *acl_user;
  plugin_ref plugin;        ///< what plugin we're under
  LEX_STRING db;            ///< db name from the handshake packet
  /** when restarting a plugin this caches the last client reply */
  struct {
    char *plugin, *pkt;     ///< pointers into NET::buff
    uint pkt_len;
  } cached_client_reply;
  /** this caches the first plugin packet for restart request on the client */
  struct {
    char *pkt;
    uint pkt_len;
  } cached_server_packet;
  int packets_read, packets_written; ///< counters for send/received packets
  uint connect_errors;      ///< if there were connect errors for this host
  /** when plugin returns a failure this tells us what really happened */
  enum { SUCCESS, FAILURE, RESTART } status;

  /* encapsulation members */
  ulong client_capabilities;
  char *scramble;
  MEM_ROOT *mem_root;
  struct  rand_struct *rand;
  my_thread_id  thread_id;
  uint      *server_status;
  NET *net;
  ulong max_client_packet_length;
  char *ip;
  char *host;
  Thd_charset_adapter *charset_adapter;
  LEX_STRING acl_user_plugin;
};

/**
  a helper function to report an access denied error in all the proper places
*/
static void login_failed_error(MPVIO_EXT *mpvio, int passwd_used)
{
  THD *thd= current_thd;
  if (passwd_used == 2)
  {
    my_error(ER_ACCESS_DENIED_NO_PASSWORD_ERROR, MYF(0),
             mpvio->auth_info.user_name,
             mpvio->auth_info.host_or_ip);
    general_log_print(thd, COM_CONNECT, ER(ER_ACCESS_DENIED_NO_PASSWORD_ERROR),
                      mpvio->auth_info.user_name,
                      mpvio->auth_info.host_or_ip);
    /* 
      Log access denied messages to the error log when log-warnings = 2
      so that the overhead of the general query log is not required to track 
      failed connections.
    */
    if (global_system_variables.log_warnings > 1)
    {
      sql_print_warning(ER(ER_ACCESS_DENIED_NO_PASSWORD_ERROR),
                        mpvio->auth_info.user_name,
                        mpvio->auth_info.host_or_ip);      
    }
  }
  else
  {
    my_error(ER_ACCESS_DENIED_ERROR, MYF(0),
             mpvio->auth_info.user_name,
             mpvio->auth_info.host_or_ip,
             passwd_used ? ER(ER_YES) : ER(ER_NO));
    general_log_print(thd, COM_CONNECT, ER(ER_ACCESS_DENIED_ERROR),
                      mpvio->auth_info.user_name,
                      mpvio->auth_info.host_or_ip,
                      passwd_used ? ER(ER_YES) : ER(ER_NO));
    /* 
      Log access denied messages to the error log when log-warnings = 2
      so that the overhead of the general query log is not required to track 
      failed connections.
    */
    if (global_system_variables.log_warnings > 1)
    {
      sql_print_warning(ER(ER_ACCESS_DENIED_ERROR),
                        mpvio->auth_info.user_name,
                        mpvio->auth_info.host_or_ip,
                        passwd_used ? ER(ER_YES) : ER(ER_NO));      
    }
  }
}

/**
  sends a server handshake initialization packet, the very first packet
  after the connection was established

  Packet format:
   
    Bytes       Content
    -----       ----
    1           protocol version (always 10)
    n           server version string, \0-terminated
    4           thread id
    8           first 8 bytes of the plugin provided data (scramble)
    1           \0 byte, terminating the first part of a scramble
    2           server capabilities (two lower bytes)
    1           server character set
    2           server status
    2           server capabilities (two upper bytes)
    1           length of the scramble
    10          reserved, always 0
    n           rest of the plugin provided data (at least 12 bytes)
    1           \0 byte, terminating the second part of a scramble

  @retval 0 ok
  @retval 1 error
*/
static bool send_server_handshake_packet(MPVIO_EXT *mpvio,
                                         const char *data, uint data_len)
{
  DBUG_ASSERT(mpvio->status == MPVIO_EXT::FAILURE);
  DBUG_ASSERT(data_len <= 255);

  char *buff= (char *) my_alloca(1 + SERVER_VERSION_LENGTH + data_len + 64);
  char scramble_buf[SCRAMBLE_LENGTH];
  char *end= buff;

  DBUG_ENTER("send_server_handshake_packet");
  *end++= protocol_version;

  mpvio->client_capabilities= CLIENT_BASIC_FLAGS;

  if (opt_using_transactions)
    mpvio->client_capabilities|= CLIENT_TRANSACTIONS;

  mpvio->client_capabilities|= CAN_CLIENT_COMPRESS;

  if (ssl_acceptor_fd)
  {
    mpvio->client_capabilities|= CLIENT_SSL;
    mpvio->client_capabilities|= CLIENT_SSL_VERIFY_SERVER_CERT;
  }

  if (data_len)
  {
    mpvio->cached_server_packet.pkt= (char*) memdup_root(mpvio->mem_root, 
                                                         data, data_len);
    mpvio->cached_server_packet.pkt_len= data_len;
  }

  if (data_len < SCRAMBLE_LENGTH)
  {
    if (data_len)
    {
      /*
        the first packet *must* have at least 20 bytes of a scramble.
        if a plugin provided less, we pad it to 20 with zeros
      */
      memcpy(scramble_buf, data, data_len);
      memset(scramble_buf + data_len, 0, SCRAMBLE_LENGTH - data_len);
      data= scramble_buf;
    }
    else
    {
      /*
        if the default plugin does not provide the data for the scramble at
        all, we generate a scramble internally anyway, just in case the
        user account (that will be known only later) uses a
        native_password_plugin (which needs a scramble). If we don't send a
        scramble now - wasting 20 bytes in the packet -
        native_password_plugin will have to send it in a separate packet,
        adding one more round trip.
      */
      create_random_string(mpvio->scramble, SCRAMBLE_LENGTH, mpvio->rand);
      data= mpvio->scramble;
    }
    data_len= SCRAMBLE_LENGTH;
  }

  end= strnmov(end, server_version, SERVER_VERSION_LENGTH) + 1;
  int4store((uchar*) end, mpvio->thread_id);
  end+= 4;

  /*
    Old clients does not understand long scrambles, but can ignore packet
    tail: that's why first part of the scramble is placed here, and second
    part at the end of packet.
  */
  end= (char*) memcpy(end, data, SCRAMBLE_LENGTH_323);
  end+= SCRAMBLE_LENGTH_323;
  *end++= 0;
 
  int2store(end, mpvio->client_capabilities);
  /* write server characteristics: up to 16 bytes allowed */
  end[2]= (char) default_charset_info->number;
  int2store(end + 3, mpvio->server_status[0]);
  int2store(end + 5, mpvio->client_capabilities >> 16);
  end[7]= data_len;
  memset(end + 8, 0, 10);
  end+= 18;
  /* write scramble tail */
  end= (char*) memcpy(end, data + SCRAMBLE_LENGTH_323,
                      data_len - SCRAMBLE_LENGTH_323);
  end+= data_len - SCRAMBLE_LENGTH_323;
  end= strmake(end, plugin_name(mpvio->plugin)->str,
                    plugin_name(mpvio->plugin)->length);

  int res= my_net_write(mpvio->net, (uchar*) buff, (size_t) (end - buff + 1)) ||
           net_flush(mpvio->net);
  my_afree(buff);
  DBUG_RETURN (res);
}

static bool secure_auth(MPVIO_EXT *mpvio)
{
  THD *thd;
  if (!opt_secure_auth)
    return 0;
  /*
    If the server is running in secure auth mode, short scrambles are 
    forbidden. Extra juggling to report the same error as the old code.
  */

  thd= current_thd;
  if (mpvio->client_capabilities & CLIENT_PROTOCOL_41)
  {
    my_error(ER_SERVER_IS_IN_SECURE_AUTH_MODE, MYF(0),
             mpvio->auth_info.user_name,
             mpvio->auth_info.host_or_ip);
    general_log_print(thd, COM_CONNECT, ER(ER_SERVER_IS_IN_SECURE_AUTH_MODE),
                      mpvio->auth_info.user_name,
                      mpvio->auth_info.host_or_ip);
  }
  else
  {
    my_error(ER_NOT_SUPPORTED_AUTH_MODE, MYF(0));
    general_log_print(thd, COM_CONNECT, ER(ER_NOT_SUPPORTED_AUTH_MODE));
  }
  return 1;
}

/**
  sends a "change plugin" packet, requesting a client to restart authentication
  using a different authentication plugin

  Packet format:
   
    Bytes       Content
    -----       ----
    1           byte with the value 254
    n           client plugin to use, \0-terminated
    n           plugin provided data

  In a special case of switching from native_password_plugin to
  old_password_plugin, the packet contains only one - the first - byte,
  plugin name is omitted, plugin data aren't needed as the scramble was
  already sent. This one-byte packet is identical to the "use the short
  scramble" packet in the protocol before plugins were introduced.

  @retval 0 ok
  @retval 1 error
*/
static bool send_plugin_request_packet(MPVIO_EXT *mpvio,
                                       const uchar *data, uint data_len)
{
  DBUG_ASSERT(mpvio->packets_written == 1);
  DBUG_ASSERT(mpvio->packets_read == 1);
  NET *net= mpvio->net;
  static uchar switch_plugin_request_buf[]= { 254 };

  DBUG_ENTER("send_plugin_request_packet");
  mpvio->status= MPVIO_EXT::FAILURE; // the status is no longer RESTART

  const char *client_auth_plugin=
    ((st_mysql_auth *) (plugin_decl(mpvio->plugin)->info))->client_auth_plugin;

  DBUG_ASSERT(client_auth_plugin);

  /*
    we send an old "short 4.0 scramble request", if we need to request a
    client to use 4.0 auth plugin (short scramble) and the scramble was
    already sent to the client

    below, cached_client_reply.plugin is the plugin name that client has used,
    client_auth_plugin is derived from mysql.user table, for the given
    user account, it's the plugin that the client need to use to login.
  */
  bool switch_from_long_to_short_scramble=
    native_password_plugin_name.str == mpvio->cached_client_reply.plugin &&
    client_auth_plugin == old_password_plugin_name.str;

  if (switch_from_long_to_short_scramble)
    DBUG_RETURN (secure_auth(mpvio) ||
                 my_net_write(net, switch_plugin_request_buf, 1) ||
                 net_flush(net));

  /*
    We never request a client to switch from a short to long scramble.
    Plugin-aware clients can do that, but traditionally it meant to
    ask an old 4.0 client to use the new 4.1 authentication protocol.
  */
  bool switch_from_short_to_long_scramble=
    old_password_plugin_name.str == mpvio->cached_client_reply.plugin && 
    client_auth_plugin == native_password_plugin_name.str;

  if (switch_from_short_to_long_scramble)
  {
    my_error(ER_NOT_SUPPORTED_AUTH_MODE, MYF(0));
    general_log_print(current_thd, COM_CONNECT, ER(ER_NOT_SUPPORTED_AUTH_MODE));
    DBUG_RETURN (1);
  }

  /*
    If we're dealing with an older client we can't just send a change plugin
    packet to re-initiate the authentication handshake, because the client 
    won't understand it. The good thing is that we don't need to : the old client
    expects us to just check the user credentials here, which we can do by just reading
    the cached data that are placed there by parse_com_change_user_packet() 
    In this case we just do nothing and behave as if normal authentication
    should continue.
  */
  if (!(mpvio->client_capabilities & CLIENT_PLUGIN_AUTH))
  {
    DBUG_PRINT("info", ("old client sent a COM_CHANGE_USER"));
    DBUG_ASSERT(mpvio->cached_client_reply.pkt);
    /* get the status back so the read can process the cached result */
    mpvio->status= MPVIO_EXT::RESTART; 
    DBUG_RETURN(0);
  }

  DBUG_PRINT("info", ("requesting client to use the %s plugin", 
                      client_auth_plugin));
  DBUG_RETURN(net_write_command(net, switch_plugin_request_buf[0],
                                (uchar*) client_auth_plugin,
                                strlen(client_auth_plugin) + 1,
                                (uchar*) data, data_len));
}

#ifndef NO_EMBEDDED_ACCESS_CHECKS
/**
   Finds acl entry in user database for authentication purposes.
   
   Finds a user and copies it into mpvio. Reports an authentication
   failure if a user is not found.

   @note find_acl_user is not the same, because it doesn't take into
   account the case when user is not empty, but acl_user->user is empty

   @retval 0    found
   @retval 1    not found
*/
static bool find_mpvio_user(MPVIO_EXT *mpvio)
{
  DBUG_ENTER("find_mpvio_user");
  DBUG_PRINT("info", ("entry: %s", mpvio->auth_info.user_name));
  DBUG_ASSERT(mpvio->acl_user == 0);
  mysql_mutex_lock(&acl_cache->lock);
  for (uint i=0; i < acl_users.elements; i++)
  {
    ACL_USER *acl_user_tmp= dynamic_element(&acl_users, i, ACL_USER*);
    if ((!acl_user_tmp->user || 
         !strcmp(mpvio->auth_info.user_name, acl_user_tmp->user)) &&
        compare_hostname(&acl_user_tmp->host, mpvio->host, mpvio->ip))
    {
      mpvio->acl_user= acl_user_tmp->copy(mpvio->mem_root);
      if (acl_user_tmp->plugin.str == native_password_plugin_name.str ||
          acl_user_tmp->plugin.str == old_password_plugin_name.str)
        mpvio->acl_user_plugin= acl_user_tmp->plugin;
      else
        make_lex_string_root(mpvio->mem_root, 
                             &mpvio->acl_user_plugin, 
                             acl_user_tmp->plugin.str, 
                             acl_user_tmp->plugin.length, 0);
      break;
    }
  }
  mysql_mutex_unlock(&acl_cache->lock);

  if (!mpvio->acl_user)
  {
    login_failed_error(mpvio, mpvio->auth_info.password_used);
    DBUG_RETURN (1);
  }

  /* user account requires non-default plugin and the client is too old */
  if (mpvio->acl_user->plugin.str != native_password_plugin_name.str &&
      mpvio->acl_user->plugin.str != old_password_plugin_name.str &&
      !(mpvio->client_capabilities & CLIENT_PLUGIN_AUTH))
  {
    DBUG_ASSERT(my_strcasecmp(system_charset_info, mpvio->acl_user->plugin.str,
                              native_password_plugin_name.str));
    DBUG_ASSERT(my_strcasecmp(system_charset_info, mpvio->acl_user->plugin.str,
                              old_password_plugin_name.str));
    my_error(ER_NOT_SUPPORTED_AUTH_MODE, MYF(0));
    general_log_print(current_thd, COM_CONNECT, ER(ER_NOT_SUPPORTED_AUTH_MODE));
    DBUG_RETURN (1);
  }

  mpvio->auth_info.auth_string= mpvio->acl_user->auth_string.str;
  mpvio->auth_info.auth_string_length= 
    (unsigned long) mpvio->acl_user->auth_string.length;
  strmake(mpvio->auth_info.authenticated_as, mpvio->acl_user->user ?
          mpvio->acl_user->user : "", USERNAME_LENGTH);
  DBUG_PRINT("info", ("exit: user=%s, auth_string=%s, authenticated as=%s"
                      "plugin=%s",
                      mpvio->auth_info.user_name,
                      mpvio->auth_info.auth_string,
                      mpvio->auth_info.authenticated_as,
                      mpvio->acl_user->plugin.str));
  DBUG_RETURN(0);
}
#endif

/* the packet format is described in send_change_user_packet() */
static bool parse_com_change_user_packet(MPVIO_EXT *mpvio, uint packet_length)
{
  NET *net= mpvio->net;

  char *user= (char*) net->read_pos;
  char *end= user + packet_length;
  /* Safe because there is always a trailing \0 at the end of the packet */
  char *passwd= strend(user) + 1;
  uint user_len= passwd - user - 1;
  char *db= passwd;
  char db_buff[NAME_LEN + 1];                 // buffer to store db in utf8
  char user_buff[USERNAME_LENGTH + 1];	      // buffer to store user in utf8
  uint dummy_errors;

  DBUG_ENTER ("parse_com_change_user_packet");
  if (passwd >= end)
  {
    my_message(ER_UNKNOWN_COM_ERROR, ER(ER_UNKNOWN_COM_ERROR), MYF(0));
    DBUG_RETURN (1);
  }

  /*
    Old clients send null-terminated string as password; new clients send
    the size (1 byte) + string (not null-terminated). Hence in case of empty
    password both send '\0'.

    This strlen() can't be easily deleted without changing protocol.

    Cast *passwd to an unsigned char, so that it doesn't extend the sign for
    *passwd > 127 and become 2**32-127+ after casting to uint.
  */
  uint passwd_len= (mpvio->client_capabilities & CLIENT_SECURE_CONNECTION ?
                    (uchar) (*passwd++) : strlen(passwd));

  db+= passwd_len + 1;
  /*
    Database name is always NUL-terminated, so in case of empty database
    the packet must contain at least the trailing '\0'.
  */
  if (db >= end)
  {
    my_message(ER_UNKNOWN_COM_ERROR, ER(ER_UNKNOWN_COM_ERROR), MYF(0));
    DBUG_RETURN (1);
  }

  uint db_len= strlen(db);

  char *ptr= db + db_len + 1;

  if (ptr + 1 < end)
  {
    if (mpvio->charset_adapter->init_client_charset(uint2korr(ptr)))
      DBUG_RETURN(1);
  }


  /* Convert database and user names to utf8 */
  db_len= copy_and_convert(db_buff, sizeof(db_buff) - 1, system_charset_info,
                           db, db_len, mpvio->charset_adapter->charset(),
                           &dummy_errors);
  db_buff[db_len]= 0;

  user_len= copy_and_convert(user_buff, sizeof(user_buff) - 1,
                                  system_charset_info, user, user_len,
                                  mpvio->charset_adapter->charset(),
                                  &dummy_errors);
  user_buff[user_len]= 0;

  /* we should not free mpvio->user here: it's saved by dispatch_command() */
  if (!(mpvio->auth_info.user_name= my_strndup(user_buff, user_len, MYF(MY_WME))))
    return 1;
  mpvio->auth_info.user_name_length= user_len;

  if (make_lex_string_root(mpvio->mem_root, 
                           &mpvio->db, db_buff, db_len, 0) == 0)
    DBUG_RETURN(1); /* The error is set by make_lex_string(). */

  if (!initialized)
  {
    // if mysqld's been started with --skip-grant-tables option
    strmake(mpvio->auth_info.authenticated_as, 
            mpvio->auth_info.user_name, USERNAME_LENGTH);

    mpvio->status= MPVIO_EXT::SUCCESS;
    DBUG_RETURN(0);
  }

#ifndef NO_EMBEDDED_ACCESS_CHECKS
  if (find_mpvio_user(mpvio))
    DBUG_RETURN(1);

  char *client_plugin;
  if (mpvio->client_capabilities & CLIENT_PLUGIN_AUTH)
  {
    client_plugin= ptr + 2;
    if (client_plugin >= end)
    {
      my_message(ER_UNKNOWN_COM_ERROR, ER(ER_UNKNOWN_COM_ERROR), MYF(0));
      DBUG_RETURN(1);
    }
  }
  else
  {
    if (mpvio->client_capabilities & CLIENT_SECURE_CONNECTION)
      client_plugin= native_password_plugin_name.str;
    else
    {
      client_plugin=  old_password_plugin_name.str;
      /*
        For a passwordless accounts we use native_password_plugin.
        But when an old 4.0 client connects to it, we change it to
        old_password_plugin, otherwise MySQL will think that server 
        and client plugins don't match.
      */
      if (mpvio->acl_user->salt_len == 0)
        mpvio->acl_user_plugin= old_password_plugin_name;
    }
  }

  DBUG_PRINT("info", ("client_plugin=%s, restart", client_plugin));
  /* 
    Remember the data part of the packet, to present it to plugin in 
    read_packet() 
  */
  mpvio->cached_client_reply.pkt= passwd;
  mpvio->cached_client_reply.pkt_len= passwd_len;
  mpvio->cached_client_reply.plugin= client_plugin;
  mpvio->status= MPVIO_EXT::RESTART;
#endif

  DBUG_RETURN (0);
}

#ifndef EMBEDDED_LIBRARY

/** Get a string according to the protocol of the underlying buffer. */
typedef char * (*get_proto_string_func_t) (char **, size_t *, size_t *);

/**
  Get a string formatted according to the 4.1 version of the MySQL protocol.

  @param buffer[in, out]    Pointer to the user-supplied buffer to be scanned.
  @param max_bytes_available[in, out]  Limit the bytes to scan.
  @param string_length[out] The number of characters scanned not including
                            the null character.

  @remark Strings are always null character terminated in this version of the
          protocol.

  @remark The string_length does not include the terminating null character.
          However, after the call, the buffer is increased by string_length+1
          bytes, beyond the null character if there still available bytes to
          scan.

  @return pointer to beginning of the string scanned.
    @retval NULL The buffer content is malformed
*/

static
char *get_41_protocol_string(char **buffer,
                             size_t *max_bytes_available,
                             size_t *string_length)
{
  char *str= (char *)memchr(*buffer, '\0', *max_bytes_available);

  if (str == NULL)
    return NULL;

  *string_length= (size_t)(str - *buffer);
  *max_bytes_available-= *string_length + 1;
  str= *buffer;
  *buffer += *string_length + 1;

  return str;
}


/**
  Get a string formatted according to the 4.0 version of the MySQL protocol.

  @param buffer[in, out]    Pointer to the user-supplied buffer to be scanned.
  @param max_bytes_available[in, out]  Limit the bytes to scan.
  @param string_length[out] The number of characters scanned not including
                            the null character.

  @remark If there are not enough bytes left after the current position of
          the buffer to satisfy the current string, the string is considered
          to be empty and a pointer to empty_c_string is returned.

  @remark A string at the end of the packet is not null terminated.

  @return Pointer to beginning of the string scanned, or a pointer to a empty
          string.
*/
static
char *get_40_protocol_string(char **buffer,
                             size_t *max_bytes_available,
                             size_t *string_length)
{
  char *str;
  size_t len;

  /* No bytes to scan left, treat string as empty. */
  if ((*max_bytes_available) == 0)
  {
    *string_length= 0;
    return empty_c_string;
  }

  str= (char *) memchr(*buffer, '\0', *max_bytes_available);

  /*
    If the string was not null terminated by the client,
    the remainder of the packet is the string. Otherwise,
    advance the buffer past the end of the null terminated
    string.
  */
  if (str == NULL)
    len= *string_length= *max_bytes_available;
  else
    len= (*string_length= (size_t)(str - *buffer)) + 1;

  str= *buffer;
  *buffer+= len;
  *max_bytes_available-= len;

  return str;
}

/**
  Get a length encoded string from a user-supplied buffer.

  @param buffer[in, out] The buffer to scan; updates position after scan.
  @param max_bytes_available[in, out] Limit the number of bytes to scan
  @param string_length[out] Number of characters scanned

  @remark In case the length is zero, then the total size of the string is
    considered to be 1 byte; the size byte.

  @return pointer to first byte after the header in buffer.
    @retval NULL The buffer content is malformed
*/

static
char *get_length_encoded_string(char **buffer,
                                size_t *max_bytes_available,
                                size_t *string_length)
{
  if (*max_bytes_available == 0)
    return NULL;

  /* Do double cast to prevent overflow from signed / unsigned conversion */
  size_t str_len= (size_t)(unsigned char)**buffer;

  /*
    If the length encoded string has the length 0
    the total size of the string is only one byte long (the size byte)
  */
  if (str_len == 0)
  {
    ++*buffer;
    *string_length= 0;
    /*
      Return a pointer to the 0 character so the return value will be
      an empty string.
    */
    return *buffer-1;
  }

  if (str_len >= *max_bytes_available)
    return NULL;

  char *str= *buffer+1;
  *string_length= str_len;
  *max_bytes_available-= *string_length + 1;
  *buffer+= *string_length + 1;
  return str;
}
#endif


/* the packet format is described in send_client_reply_packet() */
static ulong parse_client_handshake_packet(MPVIO_EXT *mpvio,
                                           uchar **buff, ulong pkt_len)
{
#ifndef EMBEDDED_LIBRARY
  NET *net= mpvio->net;
  char *end;

  DBUG_ASSERT(mpvio->status == MPVIO_EXT::FAILURE);

  if (pkt_len < MIN_HANDSHAKE_SIZE)
    return packet_error;

  if (mpvio->connect_errors)
    reset_host_errors(mpvio->ip);

  ulong client_capabilities= uint2korr(net->read_pos);
  if (client_capabilities & CLIENT_PROTOCOL_41)
  {
    client_capabilities|= ((ulong) uint2korr(net->read_pos + 2)) << 16;
    mpvio->max_client_packet_length= uint4korr(net->read_pos + 4);
    DBUG_PRINT("info", ("client_character_set: %d", (uint) net->read_pos[8]));
    if (mpvio->charset_adapter->init_client_charset((uint) net->read_pos[8]))
      return packet_error;
    end= (char*) net->read_pos + 32;
  }
  else
  {
    mpvio->max_client_packet_length= uint3korr(net->read_pos + 2);
    end= (char*) net->read_pos + 5;
  }

  /* Disable those bits which are not supported by the client. */
  mpvio->client_capabilities&= client_capabilities;


#if defined(HAVE_OPENSSL)
  DBUG_PRINT("info", ("client capabilities: %lu", mpvio->client_capabilities));
  if (mpvio->client_capabilities & CLIENT_SSL)
  {
    unsigned long errptr;

    /* Do the SSL layering. */
    if (!ssl_acceptor_fd)
      return packet_error;

    DBUG_PRINT("info", ("IO layer change in progress..."));
    if (sslaccept(ssl_acceptor_fd, net->vio, net->read_timeout, &errptr))
    {
      DBUG_PRINT("error", ("Failed to accept new SSL connection"));
      return packet_error;
    }

    DBUG_PRINT("info", ("Reading user information over SSL layer"));
    pkt_len= my_net_read(net);
    if (pkt_len == packet_error || pkt_len < NORMAL_HANDSHAKE_SIZE)
    {
      DBUG_PRINT("error", ("Failed to read user information (pkt_len= %lu)",
			   pkt_len));
      return packet_error;
    }
  }
#endif

  if (end > (char *)net->read_pos + pkt_len)
    return packet_error;

  if ((mpvio->client_capabilities & CLIENT_TRANSACTIONS) &&
      opt_using_transactions)
    net->return_status= mpvio->server_status;

  /*
    The 4.0 and 4.1 versions of the protocol differ on how strings
    are terminated. In the 4.0 version, if a string is at the end
    of the packet, the string is not null terminated. Do not assume
    that the returned string is always null terminated.
  */
  get_proto_string_func_t get_string;

  if (mpvio->client_capabilities & CLIENT_PROTOCOL_41)
    get_string= get_41_protocol_string;
  else
    get_string= get_40_protocol_string;

  /*
    In order to safely scan a head for '\0' string terminators
    we must keep track of how many bytes remain in the allocated
    buffer or we might read past the end of the buffer.
  */
  size_t bytes_remaining_in_packet= pkt_len - (end - (char *)net->read_pos);

  size_t user_len;
  char *user= get_string(&end, &bytes_remaining_in_packet, &user_len);
  if (user == NULL)
    return packet_error;

  /*
    Old clients send a null-terminated string as password; new clients send
    the size (1 byte) + string (not null-terminated). Hence in case of empty
    password both send '\0'.
  */
  size_t passwd_len= 0;
  char *passwd= NULL;

  if (mpvio->client_capabilities & CLIENT_SECURE_CONNECTION)
  {
    /*
      4.1+ password. First byte is password length.
    */
    passwd= get_length_encoded_string(&end, &bytes_remaining_in_packet,
                                      &passwd_len);
  }
  else
  {
    /*
      Old passwords are zero terminated strings.
    */
    passwd= get_string(&end, &bytes_remaining_in_packet, &passwd_len);
  }

  if (passwd == NULL)
    return packet_error;

  size_t db_len= 0;
  char *db= NULL;

  if (mpvio->client_capabilities & CLIENT_CONNECT_WITH_DB)
  {
    db= get_string(&end, &bytes_remaining_in_packet, &db_len);
    if (db == NULL)
      return packet_error;
  }

  /*
    Set the default for the password supplied flag for non-existing users
    as the default plugin (native passsword authentication) would do it
    for compatibility reasons.
  */
  if (passwd_len)
    mpvio->auth_info.password_used= PASSWORD_USED_YES;

  size_t client_plugin_len= 0;
  char *client_plugin= get_string(&end, &bytes_remaining_in_packet,
                                  &client_plugin_len);
  if (client_plugin == NULL)
    client_plugin= &empty_c_string[0];

  char db_buff[NAME_LEN + 1];           // buffer to store db in utf8
  char user_buff[USERNAME_LENGTH + 1];	// buffer to store user in utf8
  uint dummy_errors;


  /*
    Copy and convert the user and database names to the character set used
    by the server. Since 4.1 all database names are stored in UTF-8. Also,
    ensure that the names are properly null-terminated as this is relied
    upon later.
  */
  if (db)
  {
    db_len= copy_and_convert(db_buff, sizeof(db_buff) - 1, system_charset_info,
                             db, db_len, mpvio->charset_adapter->charset(),
                             &dummy_errors);
    db_buff[db_len]= '\0';
    db= db_buff;
  }

  user_len= copy_and_convert(user_buff, sizeof(user_buff) - 1,
                             system_charset_info, user, user_len,
                             mpvio->charset_adapter->charset(),
                             &dummy_errors);
  user_buff[user_len]= '\0';
  user= user_buff;

  /* If username starts and ends in "'", chop them off */
  if (user_len > 1 && user[0] == '\'' && user[user_len - 1] == '\'')
  {
    user[user_len - 1]= 0;
    user++;
    user_len-= 2;
  }

  if (make_lex_string_root(mpvio->mem_root, 
                           &mpvio->db, db, db_len, 0) == 0)
    return packet_error; /* The error is set by make_lex_string(). */
  if (mpvio->auth_info.user_name)
    my_free(mpvio->auth_info.user_name);
  if (!(mpvio->auth_info.user_name= my_strndup(user, user_len, MYF(MY_WME))))
    return packet_error; /* The error is set by my_strdup(). */
  mpvio->auth_info.user_name_length= user_len;

  if (!initialized)
  {
    // if mysqld's been started with --skip-grant-tables option
    mpvio->status= MPVIO_EXT::SUCCESS;
    return packet_error;
  }

  if (find_mpvio_user(mpvio))
    return packet_error;

  if (!(mpvio->client_capabilities & CLIENT_PLUGIN_AUTH))
  {
    /*
      An old client is connecting
    */
    if (mpvio->client_capabilities & CLIENT_SECURE_CONNECTION)
      client_plugin= native_password_plugin_name.str;
    else
    {
      /*
        A really old client is connecting
      */
      client_plugin= old_password_plugin_name.str;
      /*
        For a passwordless accounts we use native_password_plugin.
        But when an old 4.0 client connects to it, we change it to
        old_password_plugin, otherwise MySQL will think that server 
        and client plugins don't match.
      */
      if (mpvio->acl_user->salt_len == 0)
        mpvio->acl_user_plugin= old_password_plugin_name;
    }
  }
  
  /*
    if the acl_user needs a different plugin to authenticate
    (specified in GRANT ... AUTHENTICATED VIA plugin_name ..)
    we need to restart the authentication in the server.
    But perhaps the client has already used the correct plugin -
    in that case the authentication on the client may not need to be
    restarted and a server auth plugin will read the data that the client
    has just send. Cache them to return in the next server_mpvio_read_packet().
  */
  if (my_strcasecmp(system_charset_info, mpvio->acl_user_plugin.str,
                    plugin_name(mpvio->plugin)->str) != 0)
  {
    mpvio->cached_client_reply.pkt= passwd;
    mpvio->cached_client_reply.pkt_len= passwd_len;
    mpvio->cached_client_reply.plugin= client_plugin;
    mpvio->status= MPVIO_EXT::RESTART;
    return packet_error;
  }

  /*
    ok, we don't need to restart the authentication on the server.
    but if the client used the wrong plugin, we need to restart
    the authentication on the client. Do it here, the server plugin
    doesn't need to know.
  */
  const char *client_auth_plugin=
    ((st_mysql_auth *) (plugin_decl(mpvio->plugin)->info))->client_auth_plugin;

  if (client_auth_plugin &&
      my_strcasecmp(system_charset_info, client_plugin, client_auth_plugin))
  {
    mpvio->cached_client_reply.plugin= client_plugin;
    if (send_plugin_request_packet(mpvio,
                                   (uchar*) mpvio->cached_server_packet.pkt,
                                   mpvio->cached_server_packet.pkt_len))
      return packet_error;

    passwd_len= my_net_read(mpvio->net);
    passwd = (char*) mpvio->net->read_pos;
  }

  *buff= (uchar*) passwd;
  return passwd_len;
#else
  return 0;
#endif
}


/**
  Make sure that when sending plugin supplued data to the client they
  are not considered a special out-of-band command, like e.g. 
  \255 (error) or \254 (change user request packet).
  To avoid this we send plugin data packets starting with one of these
  2 bytes "wrapped" in a command \1. 
  For the above reason we have to wrap plugin data packets starting with
  \1 as well.
*/

#define IS_OUT_OF_BAND_PACKET(packet,packet_len) \
  ((packet_len) > 0 && \
   (*(packet) == 1 || *(packet) == 255 || *(packet) == 254))

static inline int 
wrap_plguin_data_into_proper_command(NET *net, 
                                     const uchar *packet, int packet_len)
{
  DBUG_ASSERT(IS_OUT_OF_BAND_PACKET(packet, packet_len));
  return net_write_command(net, 1, (uchar *) "", 0, packet, packet_len);
}


/**
  vio->write_packet() callback method for server authentication plugins

  This function is called by a server authentication plugin, when it wants
  to send data to the client.

  It transparently wraps the data into a handshake packet,
  and handles plugin negotiation with the client. If necessary,
  it escapes the plugin data, if it starts with a mysql protocol packet byte.
*/
static int server_mpvio_write_packet(MYSQL_PLUGIN_VIO *param,
                                   const uchar *packet, int packet_len)
{
  MPVIO_EXT *mpvio= (MPVIO_EXT *) param;
  int res;

  DBUG_ENTER("server_mpvio_write_packet");
  /* 
    Reset cached_client_reply if not an old client doing mysql_change_user, 
    as this is where the password from COM_CHANGE_USER is stored.
  */
  if (!((!(mpvio->client_capabilities & CLIENT_PLUGIN_AUTH)) && 
        mpvio->status == MPVIO_EXT::RESTART &&
        mpvio->cached_client_reply.plugin == 
        ((st_mysql_auth *) (plugin_decl(mpvio->plugin)->info))->client_auth_plugin
        ))
    mpvio->cached_client_reply.pkt= 0;
  /* for the 1st packet we wrap plugin data into the handshake packet */
  if (mpvio->packets_written == 0)
    res= send_server_handshake_packet(mpvio, (char*) packet, packet_len);
  else if (mpvio->status == MPVIO_EXT::RESTART)
    res= send_plugin_request_packet(mpvio, packet, packet_len);
  else if (IS_OUT_OF_BAND_PACKET(packet, packet_len))
    res= wrap_plguin_data_into_proper_command(mpvio->net, packet, packet_len);
  else
  {
    res= my_net_write(mpvio->net, packet, packet_len) ||
         net_flush(mpvio->net);
  }
  mpvio->packets_written++;
  DBUG_RETURN(res);
}

/**
  vio->read_packet() callback method for server authentication plugins

  This function is called by a server authentication plugin, when it wants
  to read data from the client.

  It transparently extracts the client plugin data, if embedded into
  a client authentication handshake packet, and handles plugin negotiation
  with the client, if necessary.
*/
static int server_mpvio_read_packet(MYSQL_PLUGIN_VIO *param, uchar **buf)
{
  MPVIO_EXT *mpvio= (MPVIO_EXT *) param;
  ulong pkt_len;

  DBUG_ENTER("server_mpvio_read_packet");
  if (mpvio->packets_written == 0)
  {
    /*
      plugin wants to read the data without sending anything first.
      send an empty packet to force a server handshake packet to be sent
    */
    if (mpvio->write_packet(mpvio, 0, 0))
      pkt_len= packet_error;
    else
      pkt_len= my_net_read(mpvio->net);
  }
  else if (mpvio->cached_client_reply.pkt)
  {
    DBUG_ASSERT(mpvio->status == MPVIO_EXT::RESTART);
    DBUG_ASSERT(mpvio->packets_read > 0);
    /*
      if the have the data cached from the last server_mpvio_read_packet
      (which can be the case if it's a restarted authentication)
      and a client has used the correct plugin, then we can return the
      cached data straight away and avoid one round trip.
    */
    const char *client_auth_plugin=
      ((st_mysql_auth *) (plugin_decl(mpvio->plugin)->info))->client_auth_plugin;
    if (client_auth_plugin == 0 ||
        my_strcasecmp(system_charset_info, mpvio->cached_client_reply.plugin,
                      client_auth_plugin) == 0)
    {
      mpvio->status= MPVIO_EXT::FAILURE;
      *buf= (uchar*) mpvio->cached_client_reply.pkt;
      mpvio->cached_client_reply.pkt= 0;
      mpvio->packets_read++;
      DBUG_RETURN ((int) mpvio->cached_client_reply.pkt_len);
    }

    /* older clients don't support change of client plugin request */
    if (!(mpvio->client_capabilities & CLIENT_PLUGIN_AUTH))
    {
      mpvio->status= MPVIO_EXT::FAILURE;
      pkt_len= packet_error;
      goto err;
    }

    /*
      But if the client has used the wrong plugin, the cached data are
      useless. Furthermore, we have to send a "change plugin" request
      to the client.
    */
    if (mpvio->write_packet(mpvio, 0, 0))
      pkt_len= packet_error;
    else
      pkt_len= my_net_read(mpvio->net);
  }
  else
    pkt_len= my_net_read(mpvio->net);

  if (pkt_len == packet_error)
    goto err;

  mpvio->packets_read++;

  /*
    the 1st packet has the plugin data wrapped into the client authentication
    handshake packet
  */
  if (mpvio->packets_read == 1)
  {
    pkt_len= parse_client_handshake_packet(mpvio, buf, pkt_len);
    if (pkt_len == packet_error)
      goto err;
  }
  else
    *buf= mpvio->net->read_pos;

  DBUG_RETURN((int)pkt_len);

err:
  if (mpvio->status == MPVIO_EXT::FAILURE)
  {
    inc_host_errors(mpvio->ip);
    my_error(ER_HANDSHAKE_ERROR, MYF(0));
  }
  DBUG_RETURN(-1);
}

/**
  fills MYSQL_PLUGIN_VIO_INFO structure with the information about the
  connection
*/
static void server_mpvio_info(MYSQL_PLUGIN_VIO *vio,
                              MYSQL_PLUGIN_VIO_INFO *info)
{
  MPVIO_EXT *mpvio= (MPVIO_EXT *) vio;
  mpvio_info(mpvio->net->vio, info);
}

#ifndef NO_EMBEDDED_ACCESS_CHECKS
static bool acl_check_ssl(THD *thd, const ACL_USER *acl_user)
{
#if defined(HAVE_OPENSSL)
  Vio *vio= thd->net.vio;
  SSL *ssl= (SSL *) vio->ssl_arg;
  X509 *cert;
#endif

  /*
    At this point we know that user is allowed to connect
    from given host by given username/password pair. Now
    we check if SSL is required, if user is using SSL and
    if X509 certificate attributes are OK
  */
  switch (acl_user->ssl_type) {
  case SSL_TYPE_NOT_SPECIFIED:                  // Impossible
  case SSL_TYPE_NONE:                           // SSL is not required
    return 0;
#if defined(HAVE_OPENSSL)
  case SSL_TYPE_ANY:                            // Any kind of SSL is ok
    return vio_type(vio) != VIO_TYPE_SSL;
  case SSL_TYPE_X509: /* Client should have any valid certificate. */
    /*
      Connections with non-valid certificates are dropped already
      in sslaccept() anyway, so we do not check validity here.

      We need to check for absence of SSL because without SSL
      we should reject connection.
    */
    if (vio_type(vio) == VIO_TYPE_SSL &&
        SSL_get_verify_result(ssl) == X509_V_OK &&
        (cert= SSL_get_peer_certificate(ssl)))
    {
      X509_free(cert);
      return 0;
    }
    return 1;
  case SSL_TYPE_SPECIFIED: /* Client should have specified attrib */
    /* If a cipher name is specified, we compare it to actual cipher in use. */
    if (vio_type(vio) != VIO_TYPE_SSL ||
        SSL_get_verify_result(ssl) != X509_V_OK)
      return 1;
    if (acl_user->ssl_cipher)
    {
      DBUG_PRINT("info", ("comparing ciphers: '%s' and '%s'",
                         acl_user->ssl_cipher, SSL_get_cipher(ssl)));
      if (strcmp(acl_user->ssl_cipher, SSL_get_cipher(ssl)))
      {
        if (global_system_variables.log_warnings)
          sql_print_information("X509 ciphers mismatch: should be '%s' but is '%s'",
                            acl_user->ssl_cipher, SSL_get_cipher(ssl));
        return 1;
      }
    }
    /* Prepare certificate (if exists) */
    if (!(cert= SSL_get_peer_certificate(ssl)))
      return 1;
    /* If X509 issuer is specified, we check it... */
    if (acl_user->x509_issuer)
    {
      char *ptr= X509_NAME_oneline(X509_get_issuer_name(cert), 0, 0);
      DBUG_PRINT("info", ("comparing issuers: '%s' and '%s'",
                         acl_user->x509_issuer, ptr));
      if (strcmp(acl_user->x509_issuer, ptr))
      {
        if (global_system_variables.log_warnings)
          sql_print_information("X509 issuer mismatch: should be '%s' "
                            "but is '%s'", acl_user->x509_issuer, ptr);
        free(ptr);
        X509_free(cert);
        return 1;
      }
      free(ptr);
    }
    /* X509 subject is specified, we check it .. */
    if (acl_user->x509_subject)
    {
      char *ptr= X509_NAME_oneline(X509_get_subject_name(cert), 0, 0);
      DBUG_PRINT("info", ("comparing subjects: '%s' and '%s'",
                         acl_user->x509_subject, ptr));
      if (strcmp(acl_user->x509_subject, ptr))
      {
        if (global_system_variables.log_warnings)
          sql_print_information("X509 subject mismatch: should be '%s' but is '%s'",
                          acl_user->x509_subject, ptr);
        free(ptr);
        X509_free(cert);
        return 1;
      }
      free(ptr);
    }
    X509_free(cert);
    return 0;
#else  /* HAVE_OPENSSL */
  default:
    /*
      If we don't have SSL but SSL is required for this user the 
      authentication should fail.
    */
    return 1;
#endif /* HAVE_OPENSSL */
  }
  return 1;
}
#endif


static int do_auth_once(THD *thd, const LEX_STRING *auth_plugin_name,
                        MPVIO_EXT *mpvio)
{
  int res= CR_OK, old_status= MPVIO_EXT::FAILURE;
  bool unlock_plugin= false;
  plugin_ref plugin;

  if (auth_plugin_name->str == native_password_plugin_name.str)
    plugin= native_password_plugin;
  else
#ifndef EMBEDDED_LIBRARY
  if (auth_plugin_name->str == old_password_plugin_name.str)
    plugin= old_password_plugin;
  else if ((plugin= my_plugin_lock_by_name(thd, auth_plugin_name,
                                           MYSQL_AUTHENTICATION_PLUGIN)))
    unlock_plugin= true;
  else
#endif
    plugin= NULL;
    
  mpvio->plugin= plugin;
  old_status= mpvio->status;
  
  if (plugin)
  {
    st_mysql_auth *auth= (st_mysql_auth *) plugin_decl(plugin)->info;
    res= auth->authenticate_user(mpvio, &mpvio->auth_info);

    if (unlock_plugin)
      plugin_unlock(thd, plugin);
  }
  else
  {
    /* Server cannot load the required plugin. */
    my_error(ER_PLUGIN_IS_NOT_LOADED, MYF(0), auth_plugin_name->str);
    res= CR_ERROR;
  }

  /*
    If the status was MPVIO_EXT::RESTART before the authenticate_user() call
    it can never be MPVIO_EXT::RESTART after the call, because any call
    to write_packet() or read_packet() will reset the status.

    But (!) if a plugin never called a read_packet() or write_packet(), the
    status will stay unchanged. We'll fix it, by resetting the status here.
  */
  if (old_status == MPVIO_EXT::RESTART && mpvio->status == MPVIO_EXT::RESTART)
    mpvio->status= MPVIO_EXT::FAILURE; // reset to the default

  return res;
}


static void
server_mpvio_initialize(THD *thd, MPVIO_EXT *mpvio, uint connect_errors,
                        Thd_charset_adapter *charset_adapter)
{
  memset(mpvio, 0, sizeof(MPVIO_EXT));
  mpvio->read_packet= server_mpvio_read_packet;
  mpvio->write_packet= server_mpvio_write_packet;
  mpvio->info= server_mpvio_info;
  mpvio->auth_info.host_or_ip= thd->security_ctx->host_or_ip;
  mpvio->auth_info.host_or_ip_length= 
    (unsigned int) strlen(thd->security_ctx->host_or_ip);
  mpvio->auth_info.user_name= NULL;
  mpvio->auth_info.user_name_length= 0;
  mpvio->connect_errors= connect_errors;
  mpvio->status= MPVIO_EXT::FAILURE;

  mpvio->client_capabilities= thd->client_capabilities;
  mpvio->mem_root= thd->mem_root;
  mpvio->scramble= thd->scramble;
  mpvio->rand= &thd->rand;
  mpvio->thread_id= thd->thread_id;
  mpvio->server_status= &thd->server_status;
  mpvio->net= &thd->net;
  mpvio->ip= thd->security_ctx->ip;
  mpvio->host= thd->security_ctx->host;
  mpvio->charset_adapter= charset_adapter;
}


static void
server_mpvio_update_thd(THD *thd, MPVIO_EXT *mpvio)
{
  thd->client_capabilities= mpvio->client_capabilities;
  thd->max_client_packet_length= mpvio->max_client_packet_length;
  if (mpvio->client_capabilities & CLIENT_INTERACTIVE)
    thd->variables.net_wait_timeout= thd->variables.net_interactive_timeout;
  thd->security_ctx->user= mpvio->auth_info.user_name;
  if (thd->client_capabilities & CLIENT_IGNORE_SPACE)
    thd->variables.sql_mode|= MODE_IGNORE_SPACE;
}

/**
  Perform the handshake, authorize the client and update thd sctx variables.

  @param thd                     thread handle
  @param connect_errors          number of previous failed connect attemps
                                 from this host
  @param com_change_user_pkt_len size of the COM_CHANGE_USER packet
                                 (without the first, command, byte) or 0
                                 if it's not a COM_CHANGE_USER (that is, if
                                 it's a new connection)

  @retval 0  success, thd is updated.
  @retval 1  error
*/
bool 
acl_authenticate(THD *thd, uint connect_errors, uint com_change_user_pkt_len)
{
  int res= CR_OK;
  MPVIO_EXT mpvio;
  Thd_charset_adapter charset_adapter(thd);

  const LEX_STRING *auth_plugin_name= default_auth_plugin_name;
  enum  enum_server_command command= com_change_user_pkt_len ? COM_CHANGE_USER
                                                             : COM_CONNECT;

  DBUG_ENTER("acl_authenticate");
  compile_time_assert(MYSQL_USERNAME_LENGTH == USERNAME_LENGTH);

  server_mpvio_initialize(thd, &mpvio, connect_errors, &charset_adapter);

  DBUG_PRINT("info", ("com_change_user_pkt_len=%u", com_change_user_pkt_len));

  /*
    Clear thd->db as it points to something, that will be freed when
    connection is closed. We don't want to accidentally free a wrong
    pointer if connect failed.
  */
  thd->reset_db(NULL, 0);

  if (command == COM_CHANGE_USER)
  {
    mpvio.packets_written++; // pretend that a server handshake packet was sent
    mpvio.packets_read++;    // take COM_CHANGE_USER packet into account

    /* Clear variables that are allocated */
    thd->user_connect= 0;

    if (parse_com_change_user_packet(&mpvio, com_change_user_pkt_len))
    {
      server_mpvio_update_thd(thd, &mpvio);
      DBUG_RETURN(1);
    }

    DBUG_ASSERT(mpvio.status == MPVIO_EXT::RESTART ||
                mpvio.status == MPVIO_EXT::SUCCESS);
  }
  else
  {
    /* mark the thd as having no scramble yet */
    mpvio.scramble[SCRAMBLE_LENGTH]= 1;
    
    /*
     perform the first authentication attempt, with the default plugin.
     This sends the server handshake packet, reads the client reply
     with a user name, and performs the authentication if everyone has used
     the correct plugin.
    */

    res= do_auth_once(thd, auth_plugin_name, &mpvio);  
  }

  /*
   retry the authentication, if - after receiving the user name -
   we found that we need to switch to a non-default plugin
  */
  if (mpvio.status == MPVIO_EXT::RESTART)
  {
    DBUG_ASSERT(mpvio.acl_user);
    DBUG_ASSERT(command == COM_CHANGE_USER ||
                my_strcasecmp(system_charset_info, auth_plugin_name->str,
                              mpvio.acl_user->plugin.str));
    auth_plugin_name= &mpvio.acl_user->plugin;
    res= do_auth_once(thd, auth_plugin_name, &mpvio);
  }

  server_mpvio_update_thd(thd, &mpvio);

  Security_context *sctx= thd->security_ctx;
  const ACL_USER *acl_user= mpvio.acl_user;

  thd->password= mpvio.auth_info.password_used;  // remember for error messages 

  /*
    Log the command here so that the user can check the log
    for the tried logins and also to detect break-in attempts.

    if sctx->user is unset it's protocol failure, bad packet.
  */
  if (mpvio.auth_info.user_name)
  {
    if (strcmp(mpvio.auth_info.authenticated_as, mpvio.auth_info.user_name))
    {
      general_log_print(thd, command, "%s@%s as %s on %s",
                        mpvio.auth_info.user_name, mpvio.auth_info.host_or_ip,
                        mpvio.auth_info.authenticated_as ? 
                          mpvio.auth_info.authenticated_as : "anonymous",
                        mpvio.db.str ? mpvio.db.str : (char*) "");
    }
    else
      general_log_print(thd, command, (char*) "%s@%s on %s",
                        mpvio.auth_info.user_name, mpvio.auth_info.host_or_ip,
                        mpvio.db.str ? mpvio.db.str : (char*) "");
  }

  if (res > CR_OK && mpvio.status != MPVIO_EXT::SUCCESS)
  {
    DBUG_ASSERT(mpvio.status == MPVIO_EXT::FAILURE);

    if (!thd->is_error())
      login_failed_error(&mpvio, mpvio.auth_info.password_used);
    DBUG_RETURN (1);
  }

  sctx->proxy_user[0]= 0;

  if (initialized) // if not --skip-grant-tables
  {
#ifndef NO_EMBEDDED_ACCESS_CHECKS
    bool is_proxy_user= FALSE;
    const char *auth_user = acl_user->user ? acl_user->user : "";
    ACL_PROXY_USER *proxy_user;
    /* check if the user is allowed to proxy as another user */
    proxy_user= acl_find_proxy_user(auth_user, sctx->host, sctx->ip,
                                    mpvio.auth_info.authenticated_as,
                                          &is_proxy_user);
    if (is_proxy_user)
    {
      ACL_USER *acl_proxy_user;

      /* we need to find the proxy user, but there was none */
      if (!proxy_user)
      {
        if (!thd->is_error())
          login_failed_error(&mpvio, mpvio.auth_info.password_used);
        DBUG_RETURN(1);
      }

      my_snprintf(sctx->proxy_user, sizeof(sctx->proxy_user) - 1,
                  "'%s'@'%s'", auth_user,
                  acl_user->host.hostname ? acl_user->host.hostname : "");

      /* we're proxying : find the proxy user definition */
      mysql_mutex_lock(&acl_cache->lock);
      acl_proxy_user= find_acl_user(proxy_user->get_proxied_host() ? 
                                    proxy_user->get_proxied_host() : "",
                                    mpvio.auth_info.authenticated_as, TRUE);
      if (!acl_proxy_user)
      {
        if (!thd->is_error())
          login_failed_error(&mpvio, mpvio.auth_info.password_used);
        mysql_mutex_unlock(&acl_cache->lock);
        DBUG_RETURN(1);
      }
      acl_user= acl_proxy_user->copy(thd->mem_root);
      mysql_mutex_unlock(&acl_cache->lock);
    }
#endif

    sctx->master_access= acl_user->access;
    if (acl_user->user)
      strmake(sctx->priv_user, acl_user->user, USERNAME_LENGTH - 1);
    else
      *sctx->priv_user= 0;

    if (acl_user->host.hostname)
      strmake(sctx->priv_host, acl_user->host.hostname, MAX_HOSTNAME - 1);
    else
      *sctx->priv_host= 0;

#ifndef NO_EMBEDDED_ACCESS_CHECKS
    /*
      OK. Let's check the SSL. Historically it was checked after the password,
      as an additional layer, not instead of the password
      (in which case it would've been a plugin too).
    */
    if (acl_check_ssl(thd, acl_user))
    {
      if (!thd->is_error())
        login_failed_error(&mpvio, thd->password);
      DBUG_RETURN(1);
    }

    /* Don't allow the user to connect if he has done too many queries */
    if ((acl_user->user_resource.questions || acl_user->user_resource.updates ||
         acl_user->user_resource.conn_per_hour ||
         acl_user->user_resource.user_conn || 
         global_system_variables.max_user_connections) &&
        get_or_create_user_conn(thd,
          (opt_old_style_user_limits ? sctx->user : sctx->priv_user),
          (opt_old_style_user_limits ? sctx->host_or_ip : sctx->priv_host),
          &acl_user->user_resource))
      DBUG_RETURN(1); // The error is set by get_or_create_user_conn()

#endif
  }
  else
    sctx->skip_grants();

  if (thd->user_connect &&
      (thd->user_connect->user_resources.conn_per_hour ||
       thd->user_connect->user_resources.user_conn ||
       global_system_variables.max_user_connections) &&
      check_for_max_user_connections(thd, thd->user_connect))
  {
    DBUG_RETURN(1); // The error is set in check_for_max_user_connections()
  }

  DBUG_PRINT("info",
             ("Capabilities: %lu  packet_length: %ld  Host: '%s'  "
              "Login user: '%s' Priv_user: '%s'  Using password: %s "
              "Access: %lu  db: '%s'",
              thd->client_capabilities, thd->max_client_packet_length,
              sctx->host_or_ip, sctx->user, sctx->priv_user,
              thd->password ? "yes": "no",
              sctx->master_access, mpvio.db.str));

  if (command == COM_CONNECT &&
      !(thd->main_security_ctx.master_access & SUPER_ACL))
  {
    mysql_mutex_lock(&LOCK_connection_count);
    bool count_ok= (connection_count <= max_connections);
    mysql_mutex_unlock(&LOCK_connection_count);
    if (!count_ok)
    {                                         // too many connections
      my_error(ER_CON_COUNT_ERROR, MYF(0));
      DBUG_RETURN(1);
    }
  }

  /*
    This is the default access rights for the current database.  It's
    set to 0 here because we don't have an active database yet (and we
    may not have an active database to set.
  */
  sctx->db_access=0;

  /* Change a database if necessary */
  if (mpvio.db.length)
  {
    if (mysql_change_db(thd, &mpvio.db, FALSE))
    {
      /* mysql_change_db() has pushed the error message. */
      if (thd->user_connect)
      {
        decrease_user_connections(thd->user_connect);
        thd->user_connect= 0;
      }
      DBUG_RETURN(1);
    }
  }

  if (mpvio.auth_info.external_user[0])
    sctx->external_user= my_strdup(mpvio.auth_info.external_user, MYF(0));

  if (res == CR_OK_HANDSHAKE_COMPLETE)
    thd->get_stmt_da()->disable_status();
  else
    my_ok(thd);

#ifdef HAVE_PSI_THREAD_INTERFACE
  PSI_CALL(set_thread_user_host)(thd->main_security_ctx.user,
                                 strlen(thd->main_security_ctx.user),
                                 thd->main_security_ctx.host_or_ip,
                                 strlen(thd->main_security_ctx.host_or_ip));
#endif

  /* Ready to handle queries */
  DBUG_RETURN(0);
}

/**
  MySQL Server Password Authentication Plugin

  In the MySQL authentication protocol:
  1. the server sends the random scramble to the client
  2. client sends the encrypted password back to the server
  3. the server checks the password.
*/
static int native_password_authenticate(MYSQL_PLUGIN_VIO *vio,
                                        MYSQL_SERVER_AUTH_INFO *info)
{
  uchar *pkt;
  int pkt_len;
  MPVIO_EXT *mpvio= (MPVIO_EXT *) vio;

  DBUG_ENTER("native_password_authenticate");

  /* generate the scramble, or reuse the old one */
  if (mpvio->scramble[SCRAMBLE_LENGTH])
    create_random_string(mpvio->scramble, SCRAMBLE_LENGTH, mpvio->rand);

  /* send it to the client */
  if (mpvio->write_packet(mpvio, (uchar*) mpvio->scramble, SCRAMBLE_LENGTH + 1))
    DBUG_RETURN(CR_ERROR);

  /* reply and authenticate */

  /*
    <digression>
      This is more complex than it looks.

      The plugin (we) may be called right after the client was connected -
      and will need to send a scramble, read reply, authenticate.

      Or the plugin may be called after another plugin has sent a scramble,
      and read the reply. If the client has used the correct client-plugin,
      we won't need to read anything here from the client, the client
      has already sent a reply with everything we need for authentication.

      Or the plugin may be called after another plugin has sent a scramble,
      and read the reply, but the client has used the wrong client-plugin.
      We'll need to sent a "switch to another plugin" packet to the
      client and read the reply. "Use the short scramble" packet is a special
      case of "switch to another plugin" packet.

      Or, perhaps, the plugin may be called after another plugin has
      done the handshake but did not send a useful scramble. We'll need
      to send a scramble (and perhaps a "switch to another plugin" packet)
      and read the reply.

      Besides, a client may be an old one, that doesn't understand plugins.
      Or doesn't even understand 4.0 scramble.

      And we want to keep the same protocol on the wire  unless non-native
      plugins are involved.

      Anyway, it still looks simple from a plugin point of view:
      "send the scramble, read the reply and authenticate"
      All the magic is transparently handled by the server.
    </digression>
  */

  /* read the reply with the encrypted password */
  if ((pkt_len= mpvio->read_packet(mpvio, &pkt)) < 0)
    DBUG_RETURN(CR_ERROR);
  DBUG_PRINT("info", ("reply read : pkt_len=%d", pkt_len));

#ifdef NO_EMBEDDED_ACCESS_CHECKS
  DBUG_RETURN(CR_OK);
#endif

  if (pkt_len == 0) /* no password */
    DBUG_RETURN(mpvio->acl_user->salt_len != 0 ? CR_ERROR : CR_OK);

  info->password_used= PASSWORD_USED_YES;
  if (pkt_len == SCRAMBLE_LENGTH)
  {
    if (!mpvio->acl_user->salt_len)
      DBUG_RETURN(CR_ERROR);

    DBUG_RETURN(check_scramble(pkt, mpvio->scramble, mpvio->acl_user->salt) ?
                CR_ERROR : CR_OK);
  }

  inc_host_errors(mpvio->ip);
  my_error(ER_HANDSHAKE_ERROR, MYF(0));
  DBUG_RETURN(CR_ERROR);
}

static int old_password_authenticate(MYSQL_PLUGIN_VIO *vio, 
                                     MYSQL_SERVER_AUTH_INFO *info)
{
  uchar *pkt;
  int pkt_len;
  MPVIO_EXT *mpvio= (MPVIO_EXT *) vio;

  /* generate the scramble, or reuse the old one */
  if (mpvio->scramble[SCRAMBLE_LENGTH])
    create_random_string(mpvio->scramble, SCRAMBLE_LENGTH, mpvio->rand);

  /* send it to the client */
  if (mpvio->write_packet(mpvio, (uchar*) mpvio->scramble, SCRAMBLE_LENGTH + 1))
    return CR_ERROR;

  /* read the reply and authenticate */
  if ((pkt_len= mpvio->read_packet(mpvio, &pkt)) < 0)
    return CR_ERROR;

#ifdef NO_EMBEDDED_ACCESS_CHECKS
  return CR_OK;
#endif

  /*
    legacy: if switch_from_long_to_short_scramble,
    the password is sent \0-terminated, the pkt_len is always 9 bytes.
    We need to figure out the correct scramble length here.
  */
  if (pkt_len == SCRAMBLE_LENGTH_323 + 1)
    pkt_len= strnlen((char*)pkt, pkt_len);

  if (pkt_len == 0) /* no password */
    return mpvio->acl_user->salt_len != 0 ? CR_ERROR : CR_OK;

  if (secure_auth(mpvio))
    return CR_ERROR;

  info->password_used= PASSWORD_USED_YES;

  if (pkt_len == SCRAMBLE_LENGTH_323)
  {
    if (!mpvio->acl_user->salt_len)
      return CR_ERROR;

    return check_scramble_323(pkt, mpvio->scramble,
                             (ulong *) mpvio->acl_user->salt) ? 
                             CR_ERROR : CR_OK;
  }

  inc_host_errors(mpvio->ip);
  my_error(ER_HANDSHAKE_ERROR, MYF(0));
  return CR_ERROR;
}

static struct st_mysql_auth native_password_handler=
{
  MYSQL_AUTHENTICATION_INTERFACE_VERSION,
  native_password_plugin_name.str,
  native_password_authenticate
};

static struct st_mysql_auth old_password_handler=
{
  MYSQL_AUTHENTICATION_INTERFACE_VERSION,
  old_password_plugin_name.str,
  old_password_authenticate
};

mysql_declare_plugin(mysql_password)
{
  MYSQL_AUTHENTICATION_PLUGIN,                  /* type constant    */
  &native_password_handler,                     /* type descriptor  */
  native_password_plugin_name.str,              /* Name             */
  "R.J.Silk, Sergei Golubchik",                 /* Author           */
  "Native MySQL authentication",                /* Description      */
  PLUGIN_LICENSE_GPL,                           /* License          */
  NULL,                                         /* Init function    */
  NULL,                                         /* Deinit function  */
  0x0100,                                       /* Version (1.0)    */
  NULL,                                         /* status variables */
  NULL,                                         /* system variables */
  NULL                                          /* config options   */
},
{
  MYSQL_AUTHENTICATION_PLUGIN,                  /* type constant    */
  &old_password_handler,                        /* type descriptor  */
  old_password_plugin_name.str,                 /* Name             */
  "R.J.Silk, Sergei Golubchik",                 /* Author           */
  "Old MySQL-4.0 authentication",               /* Description      */
  PLUGIN_LICENSE_GPL,                           /* License          */
  NULL,                                         /* Init function    */
  NULL,                                         /* Deinit function  */
  0x0100,                                       /* Version (1.0)    */
  NULL,                                         /* status variables */
  NULL,                                         /* system variables */
  NULL                                          /* config options   */
}
mysql_declare_plugin_end;
<|MERGE_RESOLUTION|>--- conflicted
+++ resolved
@@ -1888,12 +1888,7 @@
                     native_password_plugin_name.str) &&
       my_strcasecmp(system_charset_info, acl_user->plugin.str,
                     old_password_plugin_name.str))
-<<<<<<< HEAD
-  {
     push_warning(thd, Sql_condition::WARN_LEVEL_NOTE,
-=======
-    push_warning(thd, MYSQL_ERROR::WARN_LEVEL_NOTE,
->>>>>>> 9226cfe4
                  ER_SET_PASSWORD_AUTH_PLUGIN, ER(ER_SET_PASSWORD_AUTH_PLUGIN));
   else
     set_user_plugin(acl_user, new_password_len);
