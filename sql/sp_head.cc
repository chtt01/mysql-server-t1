--- conflicted
+++ resolved
@@ -4028,14 +4028,11 @@
       table->prelocking_placeholder= 1;
       table->belong_to_view= belong_to_view;
       table->trg_event_map= stab->trg_event_map;
-<<<<<<< HEAD
-=======
       /*
         Since we don't allow DDL on base tables in prelocked mode it
         is safe to infer the type of metadata lock from the type of
         table lock.
       */
->>>>>>> 13495fae
       table->mdl_request.init(MDL_key::TABLE, table->db, table->table_name,
                               table->lock_type >= TL_WRITE_ALLOW_WRITE ?
                               MDL_SHARED_WRITE : MDL_SHARED_READ);
@@ -4065,14 +4062,9 @@
 
 TABLE_LIST *
 sp_add_to_query_tables(THD *thd, LEX *lex,
-<<<<<<< HEAD
-                       const char *db, const char *name,
-                       thr_lock_type locktype)
-=======
 		       const char *db, const char *name,
                        thr_lock_type locktype,
                        enum_mdl_type mdl_type)
->>>>>>> 13495fae
 {
   TABLE_LIST *table;
 
@@ -4087,12 +4079,7 @@
   table->select_lex= lex->current_select;
   table->cacheable_table= 1;
   table->mdl_request.init(MDL_key::TABLE, table->db, table->table_name,
-<<<<<<< HEAD
-                          table->lock_type >= TL_WRITE_ALLOW_WRITE ?
-                          MDL_SHARED_WRITE : MDL_SHARED_READ);
-=======
                           mdl_type);
->>>>>>> 13495fae
 
   lex->add_to_query_tables(table);
   return table;
