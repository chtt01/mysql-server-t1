/* Copyright (C) 2007-2008 MySQL AB, 2009 Sun Microsystems Inc.
   All rights reserved. Use is subject to license terms.

   This program is free software; you can redistribute it and/or modify
   it under the terms of the GNU General Public License as published by
   the Free Software Foundation; version 2 of the License.

   This program is distributed in the hope that it will be useful,
   but WITHOUT ANY WARRANTY; without even the implied warranty of
   MERCHANTABILITY or FITNESS FOR A PARTICULAR PURPOSE.  See the
   GNU General Public License for more details.

   You should have received a copy of the GNU General Public License
   along with this program; if not, write to the Free Software
   Foundation, Inc., 59 Temple Place, Suite 330, Boston, MA  02111-1307  USA */

#include "Dbinfo.hpp"

#include <signaldata/NodeFailRep.hpp>
#include <signaldata/ReadNodesConf.hpp>

#include <signaldata/DumpStateOrd.hpp>
#include <signaldata/DbinfoScan.hpp>
#include <signaldata/TransIdAI.hpp>

//#define DBINFO_SCAN_TRACE
#ifdef DBINFO_SCAN_TRACE
#include <debugger/DebuggerNames.hpp>
#endif

<<<<<<< HEAD
Uint32 dbinfo_blocks[] = { DBACC, DBTUP, BACKUP, DBTC, SUMA, DBUTIL, TRIX, 
                           DBTUX, DBDICT, CMVMI, DBLQH, LGMAN, DBSPJ, 0};
=======
Uint32 dbinfo_blocks[] = { DBACC, DBTUP, BACKUP, DBTC, SUMA, DBUTIL,
                           TRIX, DBTUX, DBDICT, CMVMI, DBLQH, LGMAN,
                           PGMAN, 0};
>>>>>>> c17c9a68

Dbinfo::Dbinfo(Block_context& ctx) :
  SimulatedBlock(DBINFO, ctx)
{
  BLOCK_CONSTRUCTOR(Dbinfo);

  STATIC_ASSERT(sizeof(DbinfoScanCursor) == sizeof(Ndbinfo::ScanCursor));

  /* Add Received Signals */
  addRecSignal(GSN_STTOR, &Dbinfo::execSTTOR);
  addRecSignal(GSN_DUMP_STATE_ORD, &Dbinfo::execDUMP_STATE_ORD);
  addRecSignal(GSN_READ_CONFIG_REQ, &Dbinfo::execREAD_CONFIG_REQ, true);

  addRecSignal(GSN_DBINFO_SCANREQ, &Dbinfo::execDBINFO_SCANREQ);
  addRecSignal(GSN_DBINFO_SCANCONF, &Dbinfo::execDBINFO_SCANCONF);

  addRecSignal(GSN_NODE_FAILREP, &Dbinfo::execNODE_FAILREP);
  addRecSignal(GSN_INCL_NODEREQ, &Dbinfo::execINCL_NODEREQ);

}

Dbinfo::~Dbinfo()
{
}

BLOCK_FUNCTIONS(Dbinfo)

void Dbinfo::execSTTOR(Signal *signal)
{
  jamEntry();
  sendSTTORRY(signal);
  return;
}

void Dbinfo::execREAD_CONFIG_REQ(Signal *signal)
{
  jamEntry();
  const ReadConfigReq * req = (ReadConfigReq*)signal->getDataPtr();
  Uint32 ref = req->senderRef;
  Uint32 senderData = req->senderData;

  /* In the future, do something sensible here. */

  ReadConfigConf * conf = (ReadConfigConf*)signal->getDataPtrSend();
  conf->senderRef = reference();
  conf->senderData = senderData;
  sendSignal(ref, GSN_READ_CONFIG_CONF, signal,
	     ReadConfigConf::SignalLength, JBB);
}

void Dbinfo::sendSTTORRY(Signal* signal)
{
  signal->theData[0] = 0;
  signal->theData[3] = 1;
  signal->theData[4] = 3;
  signal->theData[5] = 255; // No more start phases from missra
  sendSignal(NDBCNTR_REF, GSN_STTORRY, signal, 6, JBB);
}

void Dbinfo::execDUMP_STATE_ORD(Signal* signal)
{
  jamEntry();

  switch(signal->theData[0])
  {
  case DumpStateOrd::DbinfoListTables:
    jam();
    ndbout_c("--- BEGIN NDB$INFO.TABLES ---");
    for(int i = 0; i < Ndbinfo::getNumTables(); i++)
    {
      const Ndbinfo::Table& tab = Ndbinfo::getTable(i);
      ndbout_c("%d,%s", i, tab.m.name);
    }
    ndbout_c("--- END NDB$INFO.TABLES ---");
    break;

  case DumpStateOrd::DbinfoListColumns:
    jam();
    ndbout_c("--- BEGIN NDB$INFO.COLUMNS ---");
    for(int i = 0; i < Ndbinfo::getNumTables(); i++)
    {
      const Ndbinfo::Table& tab = Ndbinfo::getTable(i);

      for(int j = 0; j < tab.m.ncols; j++)
        ndbout_c("%d,%d,%s,%d", i, j,
                 tab.col[j].name, tab.col[j].coltype);
    }
    ndbout_c("--- END NDB$INFO.COLUMNS ---");
    break;

  };
}


Uint32 Dbinfo::find_next_block(Uint32 block) const
{
  int i = 0;
  // Find current blocks position
  while (dbinfo_blocks[i] != block &&
         dbinfo_blocks[i] != 0)
    i++;

  // Make sure current block was found
  ndbrequire(dbinfo_blocks[i]);

  // Return the next block(which might be 0)
  return dbinfo_blocks[++i];
}

static Uint32
switchRef(Uint32 block, Uint32 node)
{
  const Uint32 ref = numberToRef(block, node);
#ifdef DBINFO_SCAN_TRACE
  ndbout_c("Dbinfo: switching to %s in node %d, ref: 0x%.8x",
           getBlockName(block, "<unknown>"), node, ref);
#endif
  return ref;
}


bool Dbinfo::find_next(Ndbinfo::ScanCursor* cursor) const
{
  Uint32 node = refToNode(cursor->currRef);
  Uint32 block = refToBlock(cursor->currRef);
  const Uint32 instance = refToInstance(cursor->currRef);
  ndbrequire(instance == 0);

  if (node == 0)
  {
    jam();
    // First 'find_next'
    ndbrequire(block == 0);
    cursor->currRef = switchRef(dbinfo_blocks[0], getOwnNodeId());
    return true;
  }

  if (block)
  {
    jam();
    // Find next block
    ndbrequire(node == getOwnNodeId());
    block = find_next_block(block);
    if (block)
    {
      jam();
      cursor->currRef = switchRef(block, node);
      return true;
    }
  }

  // Nothing more to scan
  cursor->currRef = 0;
  return false;
}

void Dbinfo::execDBINFO_SCANREQ(Signal *signal)
{
  jamEntry();
  DbinfoScanReq* req_ptr = (DbinfoScanReq*)signal->getDataPtrSend();
  const Uint32 senderRef = signal->header.theSendersBlockRef;

  // Copy signal on stack
  DbinfoScanReq req = *req_ptr;

  const Uint32 resultData = req.resultData;
  const Uint32 transId0 = req.transId[0];
  const Uint32 transId1 = req.transId[1];
  const Uint32 resultRef = req.resultRef;

  // Validate tableId
  const Uint32 tableId = req.tableId;
  if (tableId >= (Uint32)Ndbinfo::getNumTables())
  {
    jam();
    DbinfoScanRef *ref= (DbinfoScanRef*)signal->getDataPtrSend();
    ref->resultData = resultData;
    ref->transId[0] = transId0;
    ref->transId[1] = transId1;
    ref->resultRef = resultRef;
    ref->errorCode= DbinfoScanRef::NoTable;
    sendSignal(senderRef, GSN_DBINFO_SCANREF, signal,
               DbinfoScanRef::SignalLength, JBB);
    return;
  }

  // TODO Check all scan parameters
  Ndbinfo::ScanCursor* cursor =
    CAST_PTR(Ndbinfo::ScanCursor, DbinfoScan::getCursorPtrSend(&req));

  Uint32 signal_length = signal->getLength();
  if (signal_length == DbinfoScanReq::SignalLength)
  {
    // Initialize cursor
    jam();
    cursor->senderRef = senderRef;
    cursor->saveSenderRef = 0;
    cursor->currRef = 0;
    cursor->saveCurrRef = 0;
    // Reset all data holders
    memset(cursor->data, 0, sizeof(cursor->data));
    cursor->flags = 0;
    cursor->totalRows = 0;
    cursor->totalBytes = 0;
    req.cursor_sz = Ndbinfo::ScanCursor::Length;
    signal_length += req.cursor_sz;
  }
  ndbrequire(signal_length ==
             DbinfoScanReq::SignalLength + Ndbinfo::ScanCursor::Length);
  ndbrequire(req.cursor_sz == Ndbinfo::ScanCursor::Length);

  switch(tableId)
  {
  case Ndbinfo::TABLES_TABLEID:
  {
    jam();

    Ndbinfo::Ratelimit rl;
    Uint32 tableId = cursor->data[0];

    while(tableId < (Uint32)Ndbinfo::getNumTables())
    {
      jam();
      const Ndbinfo::Table& tab = Ndbinfo::getTable(tableId);
      Ndbinfo::Row row(signal, req);
      row.write_uint32(tableId);
      row.write_string(tab.m.name);
      row.write_string(tab.m.comment);
      ndbinfo_send_row(signal, req, row, rl);

      tableId++;

      if (rl.need_break(req))
      {
        jam();
        ndbinfo_send_scan_break(signal, req, rl, tableId);
        return;
      }
    }

    // All tables sent
    req.cursor_sz = 0; // Close cursor
    ndbinfo_send_scan_conf(signal, req, rl);
    return;

    break;
  }

  case Ndbinfo::COLUMNS_TABLEID:
  {
    jam();

    Ndbinfo::Ratelimit rl;
    Uint32 tableId = cursor->data[0];
    Uint32 columnId = cursor->data[1];

    while(tableId < (Uint32)Ndbinfo::getNumTables())
    {
      jam();
      const Ndbinfo::Table& tab = Ndbinfo::getTable(tableId);
      while(columnId < (Uint32)tab.m.ncols)
      {
        jam();
        Ndbinfo::Row row(signal, req);
        row.write_uint32(tableId);
        row.write_uint32(columnId);
        row.write_string(tab.col[columnId].name);
        row.write_uint32(tab.col[columnId].coltype);
        row.write_string(tab.col[columnId].comment);
        ndbinfo_send_row(signal, req, row, rl);

        assert(columnId < 256);
        columnId++;

        if(rl.need_break(req))
        {
          jam();
          ndbinfo_send_scan_break(signal, req, rl, tableId, columnId);
          return;
        }
      }
      columnId = 0;
      tableId++;
    }

    // All tables and columns sent
    req.cursor_sz = 0; // Close cursor
    ndbinfo_send_scan_conf(signal, req, rl);

    break;
  }

  default:
  {
    jam();

    ndbassert(tableId > 1);

    //printSignalHeader(stdout, signal->header, 99, 98, true);
    //printDBINFO_SCAN(stdout, signal->theData, signal->getLength(), 0);

    if (Ndbinfo::ScanCursor::getHasMoreData(cursor->flags) ||
        find_next(cursor))
    {
      jam();
      ndbrequire(cursor->currRef);

      // CONF or REF should be sent back here
      cursor->senderRef = reference();

      // Send SCANREQ
      MEMCOPY_NO_WORDS(req_ptr,
                       &req, signal_length);
      sendSignal(cursor->currRef,
                 GSN_DBINFO_SCANREQ,
                 signal, signal_length, JBB);
    }
    else
    {
      // Scan is done, send SCANCONF back to caller
      jam();
      DbinfoScanConf *apiconf= (DbinfoScanConf*)signal->getDataPtrSend();
      MEMCOPY_NO_WORDS(apiconf, &req, DbinfoScanConf::SignalLength);
      // Set cursor_sz back to 0 to indicate end of scan
      apiconf->cursor_sz = 0;
      sendSignal(resultRef, GSN_DBINFO_SCANCONF, signal,
                 DbinfoScanConf::SignalLength, JBB);
    }
    break;
  }
  }
}

void Dbinfo::execDBINFO_SCANCONF(Signal *signal)
{
  const DbinfoScanConf* conf_ptr= (const DbinfoScanConf*)signal->getDataPtr();
  // Copy signal on stack
  DbinfoScanConf conf= *conf_ptr;

  jamEntry();

  //printDBINFO_SCAN(stdout, signal->theData, signal->getLength(), 0);

  Uint32 signal_length = signal->getLength();
  ndbrequire(signal_length ==
             DbinfoScanReq::SignalLength+Ndbinfo::ScanCursor::Length);
  ndbrequire(conf.cursor_sz == Ndbinfo::ScanCursor::Length);

  // Validate tableId
  const Uint32 tableId= conf.tableId;
  ndbassert(tableId < (Uint32)Ndbinfo::getNumTables());

  const Uint32 resultRef = conf.resultRef;

  // Copy cursor on stack
  ndbrequire(conf.cursor_sz);
  Ndbinfo::ScanCursor* cursor =
    CAST_PTR(Ndbinfo::ScanCursor, DbinfoScan::getCursorPtrSend(&conf));

  if (Ndbinfo::ScanCursor::getHasMoreData(cursor->flags) || conf.returnedRows)
  {
    // Rate limit break, pass through to API
    jam();
    ndbrequire(cursor->currRef);
    DbinfoScanConf *apiconf = (DbinfoScanConf*) signal->getDataPtrSend();
    MEMCOPY_NO_WORDS(apiconf, &conf, signal_length);
    sendSignal(resultRef, GSN_DBINFO_SCANCONF, signal, signal_length, JBB);
    return;
  }

  if (find_next(cursor))
  {
    jam();
    ndbrequire(cursor->currRef);

    // CONF or REF should be sent back here
    cursor->senderRef = reference();

    // Send SCANREQ
    MEMCOPY_NO_WORDS(signal->getDataPtrSend(),
                     &conf, signal_length);
    sendSignal(cursor->currRef,
               GSN_DBINFO_SCANREQ,
               signal, signal_length, JBB);
    return;
  }

  // Scan is done, send SCANCONF back to caller
  jam();
  DbinfoScanConf *apiconf = (DbinfoScanConf*) signal->getDataPtrSend();
  MEMCOPY_NO_WORDS(apiconf, &conf, DbinfoScanConf::SignalLength);

  // Set cursor_sz back to 0 to indicate end of scan
  apiconf->cursor_sz = 0;
  sendSignal(resultRef, GSN_DBINFO_SCANCONF, signal,
             DbinfoScanConf::SignalLength, JBB);
  return;
}


void Dbinfo::execINCL_NODEREQ(Signal* signal)
{
  jamEntry();

  const Uint32 senderRef = signal->theData[0];
  const Uint32 inclNode  = signal->theData[1];

  signal->theData[0] = inclNode;
  signal->theData[1] = reference();
  sendSignal(senderRef, GSN_INCL_NODECONF, signal, 2, JBB);
}

void Dbinfo::execNODE_FAILREP(Signal* signal)
{
  jamEntry();

  NodeFailRep * rep = (NodeFailRep*)signal->getDataPtr();

  Uint32 theFailedNodes[NdbNodeBitmask::Size];
  for (Uint32 i = 0; i < NdbNodeBitmask::Size; i++)
    theFailedNodes[i] = rep->theNodes[i];

  for (Uint32 i = 0; i < MAX_NDB_NODES; i++)
  {
    if (NdbNodeBitmask::get(theFailedNodes, i))
    {
      Uint32 elementsCleaned = simBlockNodeFailure(signal, i); // No callback
      ndbassert(elementsCleaned == 0); // DbInfo should have no distributed frag signals
      (void) elementsCleaned; // Remove compiler warning
    }
  }
}<|MERGE_RESOLUTION|>--- conflicted
+++ resolved
@@ -28,14 +28,9 @@
 #include <debugger/DebuggerNames.hpp>
 #endif
 
-<<<<<<< HEAD
-Uint32 dbinfo_blocks[] = { DBACC, DBTUP, BACKUP, DBTC, SUMA, DBUTIL, TRIX, 
-                           DBTUX, DBDICT, CMVMI, DBLQH, LGMAN, DBSPJ, 0};
-=======
 Uint32 dbinfo_blocks[] = { DBACC, DBTUP, BACKUP, DBTC, SUMA, DBUTIL,
                            TRIX, DBTUX, DBDICT, CMVMI, DBLQH, LGMAN,
-                           PGMAN, 0};
->>>>>>> c17c9a68
+                           PGMAN, DBSPJ, 0};
 
 Dbinfo::Dbinfo(Block_context& ctx) :
   SimulatedBlock(DBINFO, ctx)
