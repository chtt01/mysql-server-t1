/*
 * Copyright (c) 2015, 2017, Oracle and/or its affiliates. All rights reserved.
 *
 * This program is free software; you can redistribute it and/or
 * modify it under the terms of the GNU General Public License as
 * published by the Free Software Foundation; version 2 of the
 * License.
 *
 * This program is distributed in the hope that it will be useful,
 * but WITHOUT ANY WARRANTY; without even the implied warranty of
 * MERCHANTABILITY or FITNESS FOR A PARTICULAR PURPOSE. See the
 * GNU General Public License for more details.
 *
 * You should have received a copy of the GNU General Public License
 * along with this program; if not, write to the Free Software
 * Foundation, Inc., 51 Franklin St, Fifth Floor, Boston, MA
 * 02110-1301  USA
 */

#include "admin_cmd_handler.h"

#include <stddef.h>
#include <algorithm>

#include "my_inttypes.h"
#include "mysql/service_my_snprintf.h"
#include "ngs/mysqlx/getter_any.h"
#include "ngs/protocol/row_builder.h"
#include "password.h"
#include "query_string_builder.h"
#include "sha1.h"
#include "sql_data_context.h"
#include "sql_data_result.h"
#include "xpl_error.h"
#include "xpl_log.h"
#include "xpl_regex.h"
#include "xpl_resultset.h"
#include "xpl_server.h"


namespace
{

struct Index_field_traits
{
  bool is_binary;
  bool unsigned_allowed;
  bool unquote;
  bool prefix_len_allowed;
  std::string v_col_prefix;

  Index_field_traits(bool b, bool ua, bool u, bool pa, const std::string &pref)
  : is_binary(b), unsigned_allowed(ua), unquote(u),
    prefix_len_allowed(pa), v_col_prefix(pref)
  {}

  Index_field_traits()
  : is_binary(false), unsigned_allowed(false), unquote(false),
    prefix_len_allowed(false), v_col_prefix("")
  {}
};


inline std::string to_lower(std::string src)
{
  std::transform(src.begin(), src.end(), src.begin(), ::tolower);
  return src;
}

} // namespace


const xpl::Admin_command_handler::Command_handler xpl::Admin_command_handler::m_command_handler;


xpl::Admin_command_handler::Command_handler::Command_handler()
{
  (*this)["ping"] = &Admin_command_handler::ping;

  (*this)["list_clients"] = &Admin_command_handler::list_clients;
  (*this)["kill_client"] = &Admin_command_handler::kill_client;

  (*this)["create_collection"] = &Admin_command_handler::create_collection;
  (*this)["drop_collection"] = &Admin_command_handler::drop_collection;
  (*this)["ensure_collection"] = &Admin_command_handler::ensure_collection;

  (*this)["create_collection_index"] = &Admin_command_handler::create_collection_index;
  (*this)["drop_collection_index"] = &Admin_command_handler::drop_collection_index;

  (*this)["list_objects"] = &Admin_command_handler::list_objects;

  (*this)["enable_notices"] = &Admin_command_handler::enable_notices;
  (*this)["disable_notices"] = &Admin_command_handler::disable_notices;
  (*this)["list_notices"] = &Admin_command_handler::list_notices;
}


ngs::Error_code xpl::Admin_command_handler::Command_handler::execute(Admin_command_handler *admin,
                                                                     const std::string &namespace_,
                                                                     const std::string &command,
                                                                     Command_arguments &args) const
{
  const_iterator iter = find(command);
  if (iter == end())
    return ngs::Error(ER_X_INVALID_ADMIN_COMMAND, "Invalid %s command %s", namespace_.c_str(), command.c_str());

  try
  {
    return (admin->*(iter->second))(args);
  }
  catch (std::exception &e)
  {
    log_error("Error executing admin command %s: %s", command.c_str(), e.what());
    return ngs::Error(ER_INTERNAL_ERROR, "Error executing statement");
  }
}


xpl::Admin_command_handler::Admin_command_handler(Session &session)
: m_session(session), m_da(session.data_context()), m_options(session.options())
{}


ngs::Error_code xpl::Admin_command_handler::execute(const std::string &namespace_, const std::string &command,
                                                    Command_arguments &args)
{
  if (m_da.password_expired())
    return ngs::Error(ER_MUST_CHANGE_PASSWORD,
                      "You must reset your password using ALTER USER statement before executing this statement.");

  if (command.empty())
  {
    log_error("Error executing empty admin command");
    return ngs::Error(ER_INTERNAL_ERROR, "Error executing statement");
  }

  return m_command_handler.execute(this, namespace_, to_lower(command), args);
}



/* Stmt: ping
 * No arguments required
 */
ngs::Error_code xpl::Admin_command_handler::ping(Command_arguments &args)
{
  m_session.update_status<&Common_status_variables::m_stmt_ping>();

  ngs::Error_code error = args.end();
  if (error)
    return error;

  m_session.proto().send_exec_ok();
  return ngs::Success();
}


namespace
{

struct Client_data_
{
  uint64_t id;
  std::string user;
  std::string host;
  uint64_t session;
  bool has_session;

  Client_data_() : id(0), session(0), has_session(false) {}
};


void get_client_data(std::vector<Client_data_> &clients_data, xpl::Session &requesting_session,
                     ngs::Sql_session_interface &da, ngs::Client_ptr &client)
{
  ngs::shared_ptr<xpl::Session> session(ngs::static_pointer_cast<xpl::Session>(client->session()));
  Client_data_ c;

  if (session)
  {
    const std::string user = session->is_ready() ? session->data_context().get_authenticated_user_name() : "";
    if (requesting_session.can_see_user(user))
    {
      c.id = static_cast<long>(client->client_id_num());
      c.host = client->client_hostname();
      if (!user.empty())
      {
        c.user = user;
        c.session = session->data_context().mysql_session_id();
        c.has_session = true;
      }

      clients_data.push_back(c);
    }
  }
  else if (da.has_authenticated_user_a_super_priv())
  {
    c.id = static_cast<long>(client->client_id_num());
    c.host = client->client_hostname();

    clients_data.push_back(c);
  }
}

} // namespace


/* Stmt: list_clients
 * No arguments required
 */
ngs::Error_code xpl::Admin_command_handler::list_clients(Command_arguments &args)
{
  m_session.update_status<&Common_status_variables::m_stmt_list_clients>();

  ngs::Error_code error = args.end();
  if (error)
    return error;

  std::vector<Client_data_> clients;
  {
    Server::Server_ptr server(Server::get_instance());
    if (server)
    {
      MUTEX_LOCK(lock, (*server)->server().get_client_exit_mutex());
      std::vector<ngs::Client_ptr> client_list;

      (*server)->server().get_client_list().get_all_clients(client_list);

      clients.reserve(client_list.size());

      std::for_each(client_list.begin(), client_list.end(),
                    ngs::bind(get_client_data, ngs::ref(clients), ngs::ref(m_session), ngs::ref(m_da), ngs::placeholders::_1));
    }
  }

  ngs::Protocol_encoder_interface &proto(m_session.proto());

  proto.send_column_metadata("", "", "", "", "client_id", "", 0, Mysqlx::Resultset::ColumnMetaData::UINT, 0, 0, 0);
  proto.send_column_metadata("", "", "", "", "user", "", 0, Mysqlx::Resultset::ColumnMetaData::BYTES, 0, 0, 0);
  proto.send_column_metadata("", "", "", "", "host", "", 0, Mysqlx::Resultset::ColumnMetaData::BYTES, 0, 0, 0);
  proto.send_column_metadata("", "", "", "", "sql_session", "", 0, Mysqlx::Resultset::ColumnMetaData::UINT, 0, 0, 0);

  for (std::vector<Client_data_>::const_iterator it = clients.begin(); it != clients.end(); ++it)
  {
    proto.start_row();
    proto.row_builder().add_longlong_field(it->id, true);

    if (it->user.empty())
      proto.row_builder().add_null_field();
    else
      proto.row_builder().add_string_field(it->user.c_str(), it->user.length(), NULL);

    if (it->host.empty())
      proto.row_builder().add_null_field();
    else
      proto.row_builder().add_string_field(it->host.c_str(), it->host.length(), NULL);

    if (!it->has_session)
      proto.row_builder().add_null_field();
    else
      proto.row_builder().add_longlong_field(it->session, true);
    proto.send_row();
  }

  proto.send_result_fetch_done();
  proto.send_exec_ok();

  return ngs::Success();
}


/* Stmt: kill_client
 * Required arguments:
 * - id: bigint - the client identification number
 */
ngs::Error_code xpl::Admin_command_handler::kill_client(Command_arguments &args)
{
  m_session.update_status<&Common_status_variables::m_stmt_kill_client>();

  uint64_t cid = 0;

  ngs::Error_code error = args.uint_arg("id", cid).end();
  if (error)
    return error;

  {
    xpl::Server::Server_ptr server(Server::get_instance());
    if (server)
      error = (*server)->kill_client(cid, m_session);
  }
  if (error)
    return error;

  m_session.proto().send_exec_ok();

  return ngs::Success();
}

namespace
{

ngs::Error_code create_collection_impl(ngs::Sql_session_interface &da, const std::string &schema, const std::string &name)
{
  xpl::Query_string_builder qb;
  qb.put("CREATE TABLE ");
  if (!schema.empty())
    qb.quote_identifier(schema).dot();
  qb.quote_identifier(name)
    .put(" (doc JSON,"
         "_id VARCHAR(32) GENERATED ALWAYS AS (JSON_UNQUOTE(JSON_EXTRACT(doc, '$._id'))) STORED PRIMARY KEY"
         ") CHARSET utf8mb4 ENGINE=InnoDB;");

  const ngs::PFS_string &tmp(qb.get());
  log_debug("CreateCollection: %s", tmp.c_str());
  xpl::Empty_resultset rset;
  return da.execute(tmp.c_str(), tmp.length(), &rset);
}

} // namespace


/* Stmt: create_collection
 * Required arguments:
 * - name: string - name of created collection
 * - schema: string - name of collection's schema
 */
ngs::Error_code xpl::Admin_command_handler::create_collection(Command_arguments &args)
{
  m_session.update_status<&Common_status_variables::m_stmt_create_collection>();

  std::string schema;
  std::string collection;

  ngs::Error_code error = args.string_arg("schema", schema).string_arg("name", collection).end();
  if (error)
    return error;

  if (schema.empty())
    return ngs::Error_code(ER_X_BAD_SCHEMA, "Invalid schema");
  if (collection.empty())
    return ngs::Error_code(ER_X_BAD_TABLE, "Invalid collection name");

  error = create_collection_impl(m_da, schema, collection);
  if (error)
    return error;
  m_session.proto().send_exec_ok();
  return ngs::Success();
}


namespace
{
/*
 * valid input examples:
 * DECIMAL
 * DECIMAL UNSIGNED
 * DECIMAL(10)
 * DECIMAL(10) UNSIGNED
 * DECIMAL(10,5)
 * DECIMAL(10,5) UNSIGNED
 */
bool parse_type(const std::string &s, std::string &r_type, int &r_arg, int &r_arg2, bool &r_uns)
{
  std::string::const_iterator c = s.begin();
  for (; c != s.end() && isalpha(*c); ++c)
    r_type.push_back(toupper(*c));
  if (c != s.end())
  {
    int consumed;
    if (sscanf(s.c_str() + (c - s.begin()), "(%i,%i)%n", &r_arg, &r_arg2, &consumed) == 2)
      c += consumed;
    else if (sscanf(s.c_str() + (c - s.begin()), "(%i)%n", &r_arg, &consumed) == 1)
      c += consumed;
    // skip potential spaces
    while (c != s.end() && isspace(*c))
      c++;

    std::string ident;
    for (; c != s.end() && isalpha(*c); ++c)
      ident.push_back(toupper(*c));

    r_uns = false;
    if (ident == "UNSIGNED")
      r_uns = true;
    else
    {
      if (!ident.empty())
        return false;
    }

    if (c != s.end())
      return false;
  }
  return true;
}


std::string get_type_prefix(const std::string &prefix, int type_arg, int type_arg2, bool is_unsigned, bool required)
{
  std::stringstream result;
  std::string traits;

  // type
  result << "ix_" << prefix;
  if (type_arg > 0)
    result << type_arg;
  if (type_arg2 > 0)
    result << "_" << type_arg2;

  // additional traits (unsigned, required, ...)
  if (is_unsigned)
    traits += "u";
  if (required)
    traits += "r";
  if (!traits.empty())
    result << "_" << traits;

  result << "_";

  return result.str();
}


typedef std::list<std::vector<std::string> > String_fields_values;


ngs::Error_code query_string_columns(ngs::Sql_session_interface &da, const ngs::PFS_string &sql,
                                     std::vector<unsigned> &field_idxs, String_fields_values &ret_values)
{
  xpl::Collect_resultset resultset;
  ngs::Error_code err = da.execute(sql.data(), sql.length(), &resultset);
  if (err)
    return err;

  const xpl::Collect_resultset::Field_types &r_types = resultset.get_field_types();

  ret_values.clear();
  size_t fields_number = field_idxs.size();
  for (const xpl::Collect_resultset::Row &row : resultset.get_row_list())
  {
    ret_values.push_back(std::vector<std::string>(fields_number));
    for (size_t i = 0; i < field_idxs.size(); ++i)
    {
      unsigned field_idx = field_idxs[i];

      if (row.fields.size() <= field_idx)
      {
        log_error("query_string_columns failed: invalid row data");
        return ngs::Error(ER_INTERNAL_ERROR, "Error executing statement");
      }

      const xpl::Collect_resultset::Field *field = row.fields[field_idx];
      if (!field)
      {
        log_error("query_string_columns failed: missing row data");
        return ngs::Error(ER_INTERNAL_ERROR, "Error executing statement");
      }

      if (MYSQL_TYPE_VARCHAR != r_types[field_idx].type &&
          MYSQL_TYPE_STRING != r_types[field_idx].type &&
          MYSQL_TYPE_TINY_BLOB != r_types[field_idx].type &&
          MYSQL_TYPE_MEDIUM_BLOB != r_types[field_idx].type &&
          MYSQL_TYPE_LONG_BLOB != r_types[field_idx].type &&
          MYSQL_TYPE_BLOB != r_types[field_idx].type &&
          MYSQL_TYPE_VAR_STRING != r_types[field_idx].type)
      {
        log_error("query_string_columns failed: invalid field type");
        return ngs::Error(ER_INTERNAL_ERROR, "Error executing statement");
      }

      ret_values.back()[i] = *field->value.v_string;
    }
  }

  return ngs::Success();
}


bool name_is(const std::vector<std::string> &field, const std::string &name)
{
  return field[0] == name;
}


ngs::Error_code remove_nonvirtual_column_names(const std::string &schema_name, const std::string &table_name,
                                               String_fields_values &ret_column_names, ngs::Sql_session_interface &da)
{
  xpl::Query_string_builder qb;
  const unsigned FIELD_COLMN_IDX = 0;
  const unsigned EXTRA_COLMN_IDX = 5;

  if (ret_column_names.size() == 0)
    return ngs::Success();

  qb.put("SHOW COLUMNS FROM ")
      .quote_identifier(schema_name).dot().quote_identifier(table_name)
      .put(" WHERE Field IN (");
  String_fields_values::const_iterator it_columns = ret_column_names.begin();
  for (;;)
  {
    qb.quote_string((*it_columns)[0]);
    if (++it_columns != ret_column_names.end())
      qb.put(",");
    else
      break;
  }
  qb.put(")");

  std::vector<unsigned> fields_ids(2);
  fields_ids[0] = FIELD_COLMN_IDX;
  fields_ids[1] = EXTRA_COLMN_IDX;
  String_fields_values column_descs;

  ngs::Error_code error = query_string_columns(da, qb.get(), fields_ids, column_descs);
  if (error)
    return error;

  String_fields_values::const_iterator it_field = column_descs.begin();
  for (; it_field != column_descs.end(); ++it_field)
  {
    std::string column_name = (*it_field)[0];
    std::string column_desc = (*it_field)[1];
    if (!(column_desc.find("VIRTUAL GENERATED") != std::string::npos))
      ret_column_names.remove_if(ngs::bind(name_is, ngs::placeholders::_1, column_name));
  }

  return ngs::Success();
}


ngs::Error_code index_on_virtual_column_supported(const std::string &schema_name, const std::string &table_name,
                                                  ngs::Sql_session_interface &da, bool &r_supports)
{
  const unsigned CREATE_COLMN_IDX = 1;
  xpl::Query_string_builder qb;
  std::vector<unsigned> fields_ids(1);
  fields_ids[0] = CREATE_COLMN_IDX;
  String_fields_values create_stmts;

  qb.put("SHOW CREATE TABLE ").quote_identifier(schema_name).dot().quote_identifier(table_name);
  ngs::Error_code error = query_string_columns(da, qb.get(), fields_ids, create_stmts);
  if (error)
    return error;

  // if query didn't fail it should return 1 row
  if (create_stmts.size() != 1)
  {
    const unsigned int num_of_rows = static_cast<unsigned int>(create_stmts.size());
    log_error("index_on_virtual_column_supported() failed: wrong number of rows: %u", num_of_rows);
    return ngs::Error(ER_INTERNAL_ERROR, "Error executing statement");
  }

  String_fields_values::const_iterator it_create_stmt = create_stmts.begin();
  std::string create_stmt = (*it_create_stmt)[0];
  size_t pos = create_stmt.find("ENGINE=");
  if (pos == std::string::npos)
  {
    log_error("index_on_virtual_column_supported() failed: no engine info: %s", create_stmt.c_str());
    return ngs::Error(ER_INTERNAL_ERROR, "Error executing statement");
  }
  std::string engine;
  std::string::const_iterator ci = create_stmt.begin() + pos + strlen("ENGINE=");
  for (; ci != create_stmt.end() && isalpha(*ci); ++ci)
    engine.push_back(*ci);

  // currently only InnoDB supports VIRTUAL GENERATED columns
  r_supports = (engine == "InnoDB");

  return ngs::Success();
}


bool table_column_exists(const std::string &schema_name, const std::string &table_name,
                         const std::string &column_name, ngs::Sql_session_interface &da, bool &r_exists)
{
  xpl::Query_string_builder qb;
  qb.put("SHOW COLUMNS FROM ")
      .quote_identifier(schema_name).dot().quote_identifier(table_name)
      .put(" WHERE Field = ").quote_string(column_name);

  xpl::Collect_resultset resultset;
  ngs::Error_code error =
      da.execute(qb.get().data(), qb.get().length(), &resultset);
  if (error)
    return false;

  r_exists = resultset.get_row_list().size() > 0;
  return true;
}


std::string hash_column_name(const std::string &name)
{
  std::string hash;
  hash.resize(2*SHA1_HASH_SIZE + 2);
  // just an arbitrary hash
  ::make_scrambled_password(&hash[0], name.c_str());
  hash.resize(2*SHA1_HASH_SIZE + 1); // strip the \0
  return hash.substr(1); // skip the 1st char
}

} // namespace


/* Stmt: create_collection_index
 * Required arguments:
 * - name: string - name of index
 * - collection: string - name of indexed collection
 * - schema: string - name of collection's schema
 * - unique: bool - whether the index should be a unique index
 * - constraint: object, list - detailed information for the generated column
 *   - member: string - path to document member for which the index will be created
 *   - required: bool - whether the generated column will be created as NOT NULL
 *   - type: string - data type of the created index
 *
 * VARCHAR and CHAR are now indexable because:
 * - varchar column needs to be created with a length, which would limit documents to have
 *  that field smaller than that
 * - if we use left() to truncate the value of the column, then the index won't be usable unless
 *  queries also specify left(), which is not desired.
 */
ngs::Error_code xpl::Admin_command_handler::create_collection_index(Command_arguments &args)
{
  m_session.update_status<&Common_status_variables::m_stmt_create_collection_index>();

  Query_string_builder qb;
  bool required = false;
  typedef Index_field_traits _T;
  static std::map<std::string, _T> valid_types;

  static struct Valid_type_init
  {
    Valid_type_init()
    {
      //                             binary   unsigned  unqote prefix_len column_prefix
      valid_types["TINYINT"] =    _T(false,   true,     false, false,     "it");
      valid_types["SMALLINT"] =   _T(false,   true,     false, false,     "is");
      valid_types["MEDIUMINT"] =  _T(false,   true,     false, false,     "im");
      valid_types["INT"] =        _T(false,   true,     false, false,     "i");
      valid_types["INTEGER"] =    _T(false,   true,     false, false,     "i");
      valid_types["BIGINT"] =     _T(false,   true,     false, false,     "ib");
      valid_types["REAL"] =       _T(false,   true,     false, false,     "fr");
      valid_types["FLOAT"] =      _T(false,   true,     false, false,     "f");
      valid_types["DOUBLE"] =     _T(false,   true,     false, false,     "fd");
      valid_types["DECIMAL"] =    _T(false,   true,     false, false,     "xd");
      valid_types["NUMERIC"] =    _T(false,   true,     false, false,     "xn");
      valid_types["DATE"] =       _T(false,   false,    true,  false,     "d");
      valid_types["TIME"] =       _T(false,   false,    true,  false,     "dt");
      valid_types["TIMESTAMP"] =  _T(false,   false,    true,  false,     "ds");
      valid_types["DATETIME"] =   _T(false,   false,    true,  false,     "dd");
      valid_types["YEAR"] =       _T(false,   false,    true,  false,     "dy");
      valid_types["BIT"] =        _T(false,   false,    true,  true,      "t");
      valid_types["BLOB"] =       _T(true,    false,    true,  true,      "bt");
      valid_types["TEXT"] =       _T(true,    false,    true,  true,      "t");
    }
  } _type_init;

  std::string schema;
  std::string collection;
  std::string index_name;
  bool unique = false;
  std::vector<Command_arguments*> constraints;

  ngs::Error_code error = args.string_arg("schema", schema)
          .string_arg("collection", collection)
          .string_arg("name", index_name)
          .bool_arg("unique", unique)
          .object_list("constraint", constraints)
          .error();
  if (error)
    return error;

  std::vector<std::string> col_field_path;
  std::vector<std::string> col_raw_type;
  std::vector<bool> col_required;
  bool column_exists = false;
  typedef std::vector<Command_arguments*>::iterator It;
  for (It i = constraints.begin(); i != constraints.end(); ++i)
  {
    std::string f, t;
    bool r = false;
    error = (*i)->docpath_arg("member", f)
            .string_arg("type", t)
            .bool_arg("required", r)
            .error();
    if (error)
      return error;
    if (f.empty())
      return ngs::Error(ER_X_CMD_ARGUMENT_VALUE, "Argument value '%s' for document member is invalid", f.c_str());
    col_field_path.push_back(f);
    col_raw_type.push_back(t);
    col_required.push_back(r);
    required = required || r;
  }
  error = args.end();
  if (error)
    return error;

  if (schema.empty())
    return ngs::Error(ER_X_BAD_SCHEMA, "Invalid schema '%s'", schema.c_str());
  if (collection.empty())
    return ngs::Error(ER_X_BAD_TABLE, "Invalid collection name '%s'", collection.c_str());
  if (index_name.empty())
    return ngs::Error(ER_X_CMD_ARGUMENT_VALUE, "Argument value '%s' for index name is invalid", index_name.c_str());

  // check if the table's engine supports index on the virtual column
  bool virtual_supported = false;
  error = index_on_virtual_column_supported(schema, collection, m_da, virtual_supported);
  if (error)
  {
    if (error.error == ER_INTERNAL_ERROR)
      return error;
    else
      // if it is not internal then the reason is bad schema or table name
      return ngs::Error(ER_X_BAD_TABLE, "Invalid collection name: %s.%s", schema.c_str(), collection.c_str());
  }
  std::string column_type = virtual_supported ? "VIRTUAL" : "STORED";

  std::vector<std::pair<std::string, std::string> > columns;

  // NOTE: This could be done more efficiently with ALGORIHM=INPLACE but:
  // - currently server does not support adding virtual columns to the table inplace combined with
  //   other ALTER TABLE statement (adding index in this case)
  // - attempt to split adding the index and adding the virtual columns into 2 separate statements
  //   leads to the server crash ("Bug 21640846 ASSERTION FAILURE WHEN CREATING VIRTUAL COLUMN.")

  // generate DDL
  qb.put("ALTER TABLE ").quote_identifier(schema).dot().quote_identifier(collection);
  for (size_t c = col_field_path.size(), i = 0; i < c; i++)
  {
    std::string column_name;
    std::string type_name;
    int type_arg = -1, type_arg2 = -1;
    bool is_unsigned = false;
    // validate the type
    if (!col_raw_type[i].empty())
    {
      if (!parse_type(col_raw_type[i], type_name, type_arg, type_arg2, is_unsigned)
          || (valid_types.find(type_name) == valid_types.end())
          || (is_unsigned && !valid_types[type_name].unsigned_allowed))
        return ngs::Error(ER_X_CMD_ARGUMENT_VALUE, "Invalid or unsupported type specification '%s'", col_raw_type[i].c_str());
    }
    else
    {
      type_name = "TEXT";
      type_arg = 64;
    }

    std::string required = col_required[i] ? "NOT NULL" : "";

    column_name = '$' + get_type_prefix(valid_types[type_name].v_col_prefix, type_arg, type_arg2, is_unsigned, !required.empty())
                      + hash_column_name(col_field_path[i].substr(2));

    // if column with given name already exists just skip adding it and use it for the index
    if (!table_column_exists(schema, collection, column_name, m_da, column_exists))
      return ngs::Error(ER_X_BAD_TABLE, "Invalid collection name: %s.%s", schema.c_str(), collection.c_str());

    std::stringstream column_index_size;
    if (type_arg > 0)
    {
      column_index_size << "(" << type_arg;
      if (type_arg2 > 0)
        column_index_size << ", " << type_arg2;
      column_index_size << ")";
    }

    if (!column_exists)
    {
      std::string extract_begin, extract_end;
      if (valid_types[type_name].unquote)
      {
        extract_begin = "JSON_UNQUOTE(";
        extract_end = ")";
      }

      qb.put(" ADD COLUMN ").quote_identifier(column_name).put(" ").put(type_name);

      if (type_name != "TEXT")
        qb.put(column_index_size.str());

      if (is_unsigned)
        qb.put(" UNSIGNED");

      qb.put(" GENERATED ALWAYS AS (").put(extract_begin).put("JSON_EXTRACT(doc, ")
                        .quote_string(col_field_path[i]).put(")").put(extract_end).put(") ")
                        .put(column_type).put(" ").put(required).put(",");
    }
    columns.push_back(std::make_pair(column_name,
                                     valid_types[type_name].is_binary ? column_index_size.str() : ""));
  }

  qb.put(unique ? " ADD UNIQUE INDEX " : " ADD INDEX ")
    .quote_identifier(index_name).put(" (");

  std::vector<std::pair<std::string, std::string> >::const_iterator it = columns.begin();
  for (; it != columns.end(); ++it)
  {
    if (it != columns.begin())
      qb.put(",");
    qb.quote_identifier(it->first).put(it->second);
  }
  qb.put(")");

  const ngs::PFS_string &tmp(qb.get());
  log_debug("CreateCollectionIndex: %s", tmp.c_str());
  Empty_resultset rset;
  error = m_da.execute(tmp.data(), tmp.length(), &rset);
  if (error)
  {
    // if we're creating a NOT NULL generated index/column and get a NULL error, it's
    // because one of the existing documents had a NULL / unset value
    if (error.error == ER_BAD_NULL_ERROR && required)
      return ngs::Error_code(
          ER_X_DOC_REQUIRED_FIELD_MISSING,
          "Collection contains document missing required field");
    return error;
  }
  m_session.proto().send_exec_ok();
  return ngs::Success();
}


/* Stmt: drop_collection
 * Required arguments:
 * - name: string - name of dropped collection
 * - schema: string - name of collection's schema
 */
ngs::Error_code xpl::Admin_command_handler::drop_collection(Command_arguments &args)
{
  m_session.update_status<&Common_status_variables::m_stmt_drop_collection>();

  Query_string_builder qb;
  std::string schema;
  std::string collection;

  ngs::Error_code error = args.string_arg("schema", schema).string_arg("name", collection).end();
  if (error)
    return error;

  if (schema.empty())
    return ngs::Error_code(ER_X_BAD_SCHEMA, "Invalid schema");
  if (collection.empty())
    return ngs::Error_code(ER_X_BAD_TABLE, "Invalid collection name");

  qb.put("DROP TABLE ").quote_identifier(schema).dot().quote_identifier(collection);

  const ngs::PFS_string &tmp(qb.get());
  log_debug("DropCollection: %s", tmp.c_str());
  Empty_resultset rset;
  error = m_da.execute(tmp.data(), tmp.length(), &rset);
  if (error)
    return error;
  m_session.proto().send_exec_ok();

  return ngs::Success();
}


namespace
{

ngs::Error_code get_index_virtual_column_names(const std::string &schema_name, const std::string &table_name, const std::string &index_name,
                                               ngs::Sql_session_interface &da, String_fields_values &ret_column_names)
{
  const unsigned INDEX_NAME_COLUMN_IDX = 4;
  xpl::Query_string_builder qb;

  /* get list of all index column names */
  qb.put("SHOW INDEX FROM ")
      .quote_identifier(schema_name).dot().quote_identifier(table_name)
      .put(" WHERE Key_name = ").quote_string(index_name);

  std::vector<unsigned> fields_ids(1);
  fields_ids[0] = INDEX_NAME_COLUMN_IDX;
  ngs::Error_code error = query_string_columns(da, qb.get(), fields_ids, ret_column_names);
  if (error)
    return error;

  /* remove from the list columns that shouldn't be dropped */

  /* don't drop non-virtual columns */
  error = remove_nonvirtual_column_names(schema_name, table_name, ret_column_names, da);
  if (error)
    return error;

  xpl::Collect_resultset resultset;
  String_fields_values::iterator it = ret_column_names.begin();
  while (it != ret_column_names.end())
  {
    /* don't drop '_id' column */
    if ((*it)[0] == "_id")
    {
      ret_column_names.erase(it++);
      continue;
    }

    /* don't drop columns used by other index(es) */
    qb.clear();
    qb.put("SHOW INDEX FROM ")
        .quote_identifier(schema_name).dot().quote_identifier(table_name)
        .put(" WHERE Key_name <> ").quote_string(index_name)
        .put(" AND Column_name = ").quote_string((*it)[0]);
    da.execute(qb.get().data(), qb.get().length(), &resultset);
    if (resultset.get_row_list().size() > 0)
    {
      ret_column_names.erase(it++);
      continue;
    }
    ++it;
  }

  return ngs::Success();
}

} // namespace


/* Stmt: drop_collection_index
 * Required arguments:
 * - name: string - name of dropped index
 * - collection: string - name of collection with dropped index
 * - schema: string - name of collection's schema
 */
ngs::Error_code xpl::Admin_command_handler::drop_collection_index(Command_arguments &args)
{
  m_session.update_status<&Common_status_variables::m_stmt_drop_collection_index>();

  Query_string_builder qb;
  std::string schema;
  std::string collection;
  std::string name;

  ngs::Error_code error = args
      .string_arg("schema", schema)
      .string_arg("collection", collection)
      .string_arg("name", name).end();
  if (error)
    return error;

  if (schema.empty())
    return ngs::Error_code(ER_X_BAD_SCHEMA, "Invalid schema");
  if (collection.empty())
    return ngs::Error_code(ER_X_BAD_TABLE, "Invalid collection name");
  if (name.empty())
    return ngs::Error_code(ER_X_MISSING_ARGUMENT, "Invalid index name");

  String_fields_values column_names;

  // collect the index columns (if any) to be dropped
  error = get_index_virtual_column_names(schema, collection, name, m_da, column_names);
  if (error)
  {
    if (error.error == ER_INTERNAL_ERROR)
      return error;
    else
      // if it is not internal then the reason is bad schema or table name
      return ngs::Error(ER_X_BAD_TABLE, "Invalid collection name: %s.%s", schema.c_str(), collection.c_str());
  }

  // drop the index
  qb.put("ALTER TABLE ").quote_identifier(schema).dot().quote_identifier(collection)
                            .put(" DROP INDEX ").quote_identifier(name);

  // drop the index's virtual columns
  String_fields_values::const_iterator it = column_names.begin();
  for (; it != column_names.end(); ++it)
  {
    qb.put(", DROP COLUMN ").quote_identifier((*it)[0]);
  }

  const ngs::PFS_string &tmp(qb.get());
  log_debug("DropCollectionIndex: %s", tmp.c_str());
  Empty_resultset rset;
  error = m_da.execute(tmp.data(), tmp.length(), &rset);
  if (error)
    return error;

  m_session.proto().send_exec_ok();
  return ngs::Success();
}


namespace
{

static const char* const fixed_notice_names[] = {
    "account_expired",
    "generated_insert_id",
    "rows_affected",
    "produced_message"
};
static const char* const *fixed_notice_names_end = &fixed_notice_names[0] + sizeof(fixed_notice_names) / sizeof(fixed_notice_names[0]);


inline bool is_fixed_notice_name(const std::string &notice)
{
  return std::find(fixed_notice_names, fixed_notice_names_end, notice) != fixed_notice_names_end;
}


inline void add_notice_row(ngs::Protocol_encoder_interface &proto, const std::string &notice, longlong status)
{
  proto.start_row();
  proto.row_builder().add_string_field(notice.c_str(), notice.length(), NULL);
  proto.row_builder().add_longlong_field(status, 0);
  proto.send_row();
}

} // namespace


/* Stmt: enable_notices
 * Required arguments:
 * - notice: string, list - name (or names) of enabled notice
 */
ngs::Error_code xpl::Admin_command_handler::enable_notices(Command_arguments &args)
{
  m_session.update_status<&Common_status_variables::m_stmt_enable_notices>();

  std::vector<std::string> notices;
  ngs::Error_code error = args.string_list("notice", notices).end();
  if (error)
    return error;

  bool enable_warnings = false;
  for (std::vector<std::string>::const_iterator i = notices.begin(); i != notices.end(); ++i)
  {
    if (*i == "warnings")
      enable_warnings = true;
    else if (!is_fixed_notice_name(*i))
      return ngs::Error(ER_X_BAD_NOTICE, "Invalid notice name %s", i->c_str());
  }

  if (enable_warnings)
    m_options.set_send_warnings(true);

  m_session.proto().send_exec_ok();
  return ngs::Success();
}


/* Stmt: disable_notices
 * Required arguments:
 * - notice: string, list - name (or names) of enabled notice
 */
ngs::Error_code xpl::Admin_command_handler::disable_notices(Command_arguments &args)
{
  m_session.update_status<&Common_status_variables::m_stmt_disable_notices>();

  std::vector<std::string> notices;
  ngs::Error_code error = args.string_list("notice", notices).end();
  if (error)
    return error;

  bool disable_warnings = false;
  for (std::vector<std::string>::const_iterator i = notices.begin(); i != notices.end(); ++i)
  {
    if (*i == "warnings")
      disable_warnings = true;
    else if (is_fixed_notice_name(*i))
      return ngs::Error(ER_X_CANNOT_DISABLE_NOTICE, "Cannot disable notice %s", i->c_str());
    else
      return ngs::Error(ER_X_BAD_NOTICE, "Invalid notice name %s", i->c_str());
  }

  if (disable_warnings)
    m_options.set_send_warnings(false);

  m_session.proto().send_exec_ok();
  return ngs::Success();
}


/* Stmt: list_notices
 * No arguments required
 */
ngs::Error_code xpl::Admin_command_handler::list_notices(Command_arguments &args)
{
  m_session.update_status<&Common_status_variables::m_stmt_list_notices>();

  ngs::Error_code error = args.end();
  if (error)
    return error;

  // notice | enabled
  // <name> | <1/0>

  m_session.proto().send_column_metadata("", "", "", "", "notice", "", 0, Mysqlx::Resultset::ColumnMetaData::BYTES, 0, 0, 0);
  m_session.proto().send_column_metadata("", "", "", "", "enabled", "", 0, Mysqlx::Resultset::ColumnMetaData::SINT, 0, 0, 0);

  add_notice_row(m_session.proto(), "warnings", m_options.get_send_warnings() ? 1 : 0);
  for (const char* const *notice = fixed_notice_names; notice < fixed_notice_names_end; ++notice)
    add_notice_row(m_session.proto(), *notice, 1);

  m_session.proto().send_result_fetch_done();
  m_session.proto().send_exec_ok();
  return ngs::Success();
}


namespace
{
ngs::Error_code is_schema_selected_and_exists(ngs::Sql_session_interface &da, const std::string &schema)
{
  xpl::Query_string_builder qb;
  qb.put("SHOW TABLES");
  if (!schema.empty())
    qb.put(" FROM ").quote_identifier(schema);

  xpl::Empty_resultset rset;
  return da.execute(qb.get().data(), qb.get().length(), &rset);
}

<<<<<<< HEAD

#define JSON_EXTRACT_REGEX(member) \
  "json_extract\\\\(`doc`,(_[[:alnum:]]+)?\\\\\\\\''\\\\$" member \
  "\\\\\\\\''\\\\)"
#define COUNT_WHEN(expresion) \
  "COUNT(CASE WHEN (" expresion ") THEN 1 ELSE NULL END)"
=======
template<typename T>
T get_system_variable(xpl::Sql_data_context &da, const std::string &variable)
{
  xpl::Sql_data_result result(da);
  try
  {
    result.query(("SELECT @@" + variable).c_str());
    if (result.size() != 1)
    {
      log_error("Unable to retrieve system variable '%s'", variable.c_str());
      return T();
    }
    T value = T();
    result.get(value);
    return value;
  }
  catch (const ngs::Error_code &)
  {
    log_error("Unable to retrieve system variable '%s'", variable.c_str());
    return T();
  }
}
>>>>>>> 1dfe708b

const char *const COUNT_DOC =
    COUNT_WHEN("column_name = 'doc' AND data_type = 'json'");
const char *const COUNT_ID =
    COUNT_WHEN("column_name = '_id' AND generation_expression "
    "RLIKE '^json_unquote\\\\(" JSON_EXTRACT_REGEX("\\\\._id") "\\\\)$'");
const char *const COUNT_GEN =
    COUNT_WHEN("column_name != '_id' AND column_name != 'doc' "
    "AND generation_expression RLIKE '^(json_unquote\\\\()?"
    JSON_EXTRACT_REGEX("(\\\\.[[:alnum:]_]+)+") "{1,2}$'");
} // namespace


/* Stmt: list_objects
 * Required arguments:
 * - schema: string, optional - name of listed object's schema
 * - pattern: string, optional - a filter to use for matching object names to be returned
 */
ngs::Error_code xpl::Admin_command_handler::list_objects(Command_arguments &args)
{
  m_session.update_status<&Common_status_variables::m_stmt_list_objects>();

  static const bool is_table_names_case_sensitive =
      get_system_variable<long>(m_da, "lower_case_table_names") == 0l;

  static const char *const BINARY_OPERATOR =
      is_table_names_case_sensitive &&
              get_system_variable<long>(m_da, "lower_case_file_system") == 0l
          ? "BINARY "
          : "";

  std::string schema, pattern;
  ngs::Error_code error = args
      .string_arg("schema", schema, true)
      .string_arg("pattern", pattern, true).end();
  if (error)
    return error;

  if (!is_table_names_case_sensitive) schema = to_lower(schema);

  error = is_schema_selected_and_exists(m_da, schema);
  if (error)
    return error;

  Query_string_builder qb;
  qb.put("SELECT ")
      .put(BINARY_OPERATOR)
      .put("T.table_name AS name, "
           "IF(ANY_VALUE(T.table_type) LIKE '%VIEW', "
           "IF(COUNT(*)=1 AND ")
      .put(COUNT_DOC)
      .put("=1, 'COLLECTION_VIEW', 'VIEW'), IF(COUNT(*)-2 = ")
      .put(COUNT_GEN)
      .put(" AND ")
      .put(COUNT_DOC)
      .put("=1 AND ")
      .put(COUNT_ID)
      .put("=1, 'COLLECTION', 'TABLE')) AS type "
           "FROM information_schema.tables AS T "
           "LEFT JOIN information_schema.columns AS C ON (")
      .put(BINARY_OPERATOR)
      .put("T.table_schema = C.table_schema AND ")
      .put(BINARY_OPERATOR)
      .put("T.table_name = C.table_name) "
           "WHERE T.table_schema = ");
  if (schema.empty())
    qb.put("schema()");
  else
    qb.quote_string(schema);
  if (!pattern.empty())
    qb.put(" AND T.table_name LIKE ").quote_string(pattern);
  qb.put(" GROUP BY name ORDER BY name");

  Streaming_resultset resultset(&m_session.proto(), false);
  error = m_da.execute(qb.get().data(),qb.get().length(), &resultset);
  if (error)
    return error;

  m_session.proto().send_exec_ok();
  return ngs::Success();
}


namespace
{
bool is_collection(ngs::Sql_session_interface &da, const std::string &schema, const std::string &name)
{
  xpl::Query_string_builder qb;
  qb.put("SELECT COUNT(*) AS cnt,")
    .put(COUNT_DOC).put(" AS doc,").put(COUNT_ID).put(" AS id,").put(COUNT_GEN).put(" AS gen "
      "FROM information_schema.columns "
      "WHERE table_name = ").quote_string(name).put(" AND table_schema = ");
  if (schema.empty())
    qb.put("schema()");
  else
    qb.quote_string(schema);

  xpl::Sql_data_result result(da);
  try
  {
    result.query(qb.get());
    if (result.size() != 1)
    {
      log_debug("Unable to recognize '%s' as a collection; query result size: %lu",
                std::string(schema.empty() ? name : schema + "." + name).c_str(),
                static_cast<unsigned long>(result.size()));
      return false;
    }
    long int cnt = 0, doc = 0, id = 0, gen = 0;
    result.get(cnt).get(doc).get(id).get(gen);
    return doc == 1 && id == 1 && (cnt == gen + doc + id);
  }
#if defined(XPLUGIN_LOG_DEBUG) && !defined(XPLUGIN_DISABLE_LOG)
  catch (const ngs::Error_code &e)
#else
  catch (const ngs::Error_code &)
#endif
  {
    log_debug("Unable to recognize '%s' as a collection; exception message: '%s'",
              std::string(schema.empty() ? name : schema + "." + name).c_str(), e.message.c_str());
    return false;
  }
}

} // namespace


/* Stmt: ensure_collection
 * Required arguments:
 * - name: string - name of created collection
 * - schema: string, optional - name of collection's schema
 */
ngs::Error_code xpl::Admin_command_handler::ensure_collection(Command_arguments &args)
{
  m_session.update_status<&Common_status_variables::m_stmt_ensure_collection>();
  std::string schema;
  std::string collection;

  ngs::Error_code error = args.string_arg("schema", schema, true).string_arg("name", collection).end();
  if (error)
    return error;

  if (collection.empty())
    return ngs::Error_code(ER_X_BAD_TABLE, "Invalid collection name");

  error = create_collection_impl(m_da, schema, collection);
  if (error)
  {
    if (error.error != ER_TABLE_EXISTS_ERROR)
      return error;
    if (!is_collection(m_da, schema, collection))
      return ngs::Error(ER_X_INVALID_COLLECTION,
                        "Table '%s' exists but is not a collection",
                        (schema.empty() ? collection : schema + '.' + collection).c_str());
  }
  m_session.proto().send_exec_ok();
  return ngs::Success();
}


const char* const xpl::Admin_command_handler::Command_arguments::PLACEHOLDER = "?";


xpl::Admin_command_arguments_list::Admin_command_arguments_list(const List &args)
: m_args(args), m_current(m_args.begin()), m_args_consumed(0)
{}


xpl::Admin_command_arguments_list &xpl::Admin_command_arguments_list::string_arg(const char *name, std::string &ret_value, bool optional)
{
  if (check_scalar_arg(name, Mysqlx::Datatypes::Scalar::V_STRING, "string", optional))
  {
    const std::string &value = m_current->scalar().v_string().value();
    if (memchr(value.data(), 0, value.length()))
    {
      m_error = ngs::Error(ER_X_CMD_ARGUMENT_VALUE, "Invalid value for argument '%s'", name);
      return *this;
    }
    ret_value = value;
    ++m_current;
  }
  return *this;
}


xpl::Admin_command_arguments_list &xpl::Admin_command_arguments_list::string_list(const char *name, std::vector<std::string> &ret_value, bool optional)
{
  std::string value;
  do
  {
    string_arg(name, value, optional);
    ret_value.push_back(value);
    value.clear();
  }
  while (!is_end());
  return *this;
}


xpl::Admin_command_arguments_list &xpl::Admin_command_arguments_list::sint_arg(const char *name, int64_t &ret_value, bool optional)
{
  if (check_scalar_arg(name, Mysqlx::Datatypes::Scalar::V_SINT, "signed int", optional))
  {
    if (m_current->scalar().type() == Mysqlx::Datatypes::Scalar::V_UINT)
      ret_value = (int64_t)m_current->scalar().v_unsigned_int();
    else if (m_current->scalar().type() == Mysqlx::Datatypes::Scalar::V_SINT)
      ret_value = m_current->scalar().v_signed_int();
    ++m_current;
  }
  return *this;
}


xpl::Admin_command_arguments_list &xpl::Admin_command_arguments_list::uint_arg(const char *name, uint64_t &ret_value, bool optional)
{
  if (check_scalar_arg(name, Mysqlx::Datatypes::Scalar::V_UINT, "unsigned int", optional))
  {
    if (m_current->scalar().type() == Mysqlx::Datatypes::Scalar::V_UINT)
      ret_value = m_current->scalar().v_unsigned_int();
    else if (m_current->scalar().type() == Mysqlx::Datatypes::Scalar::V_SINT)
      ret_value = (uint64_t)m_current->scalar().v_signed_int();
    ++m_current;
  }
  return *this;
}


xpl::Admin_command_arguments_list &xpl::Admin_command_arguments_list::bool_arg(const char *name, bool &ret_value, bool optional)
{
  if (check_scalar_arg(name, Mysqlx::Datatypes::Scalar::V_BOOL, "bool", optional))
  {
    ret_value = m_current->scalar().v_bool();
    ++m_current;
  }
  return *this;
}


xpl::Admin_command_arguments_list &xpl::Admin_command_arguments_list::docpath_arg(const char *name, std::string &ret_value, bool)
{
  m_args_consumed++;
  if (!m_error)
  {
    if (m_current == m_args.end())
      m_error = ngs::Error(ER_X_CMD_NUM_ARGUMENTS, "Too few arguments");
    else
    {
      if (m_current->type() == Mysqlx::Datatypes::Any::SCALAR && m_current->has_scalar() &&
          (m_current->scalar().type() == Mysqlx::Datatypes::Scalar::V_STRING && m_current->scalar().has_v_string()))
      {
        ret_value = m_current->scalar().v_string().value();
        // We could perform some extra validation on the document path here, but
        // since the path will be quoted and escaped when used, it would be redundant.
        // Plus, the best way to have the exact same syntax as the server
        // is to let the server do it.
        if (ret_value.empty() || ret_value.size() < 2)
          m_error = ngs::Error(ER_X_CMD_ARGUMENT_VALUE, "Invalid document path value for argument %s", name);
      }
      else
        arg_type_mismatch(name, m_args_consumed, "document path string");
    }
    ++m_current;
  }
  return *this;
}


xpl::Admin_command_arguments_list &xpl::Admin_command_arguments_list::object_list(const char *name, std::vector<Command_arguments*> &ret_value,
                                                                                  bool, unsigned expected_members_count)
{
  List::difference_type left = m_args.end() - m_current;
  if (left % expected_members_count > 0)
  {
    m_error = ngs::Error(ER_X_CMD_NUM_ARGUMENTS, "Too few values for argument '%s'", name);
    return *this;
  }
  for (unsigned i = 0; i < left / expected_members_count; ++i)
    ret_value.push_back(this);
  return *this;
}


bool xpl::Admin_command_arguments_list::is_end() const
{
  return !(m_error.error == 0 && m_args.size() > m_args_consumed);
}


const ngs::Error_code &xpl::Admin_command_arguments_list::end()
{
  if (m_error.error == ER_X_CMD_NUM_ARGUMENTS || (m_error.error == 0 && m_args.size() > m_args_consumed))
  {
    m_error = ngs::Error(ER_X_CMD_NUM_ARGUMENTS,
                         "Invalid number of arguments, expected %i but got %i", m_args_consumed, m_args.size());
  }
  return m_error;
}


void xpl::Admin_command_arguments_list::arg_type_mismatch(const char *argname, int argpos, const char *type)
{
  m_error = ngs::Error(ER_X_CMD_ARGUMENT_TYPE, "Invalid type for argument '%s' at #%i (should be %s)", argname, argpos, type);
}


bool xpl::Admin_command_arguments_list::check_scalar_arg(const char *argname, Mysqlx::Datatypes::Scalar::Type type, const char *type_name, bool optional)
{
  m_args_consumed++;
  if (!m_error)
  {
    if (m_current == m_args.end())
    {
      if (!optional)
        m_error = ngs::Error(ER_X_CMD_NUM_ARGUMENTS, "Insufficient number of arguments");
    }
    else
    {
      if (m_current->type() == Mysqlx::Datatypes::Any::SCALAR && m_current->has_scalar())
      {
        if (m_current->scalar().type() == type)
        {
          //TODO: add charset check for strings?
          // return true only if value to be consumed is available
          return true;
        }
        else if (type == Mysqlx::Datatypes::Scalar::V_SINT &&
            m_current->scalar().type() == Mysqlx::Datatypes::Scalar::V_UINT &&
            m_current->scalar().v_unsigned_int() < (uint64_t)std::numeric_limits<int64_t>::max())
        {
          return true;
        }
        else if (type == Mysqlx::Datatypes::Scalar::V_UINT &&
            m_current->scalar().type() == Mysqlx::Datatypes::Scalar::V_SINT
            && m_current->scalar().v_signed_int() >= 0)
        {
          return true;
        }
        else if (optional && m_current->scalar().type() == Mysqlx::Datatypes::Scalar::V_NULL)
          ;
        else
          arg_type_mismatch(argname, m_args_consumed, type_name);
      }
      else
        arg_type_mismatch(argname, m_args_consumed, type_name);
      ++m_current;
    }
  }
  return false;
}



namespace
{
typedef ::Mysqlx::Datatypes::Object_ObjectField Object_field;


struct Object_field_key_is_equal
{
  Object_field_key_is_equal(const char *p) : m_pattern(p) {}
  bool operator() (const Object_field &fld) const
  {
    return fld.has_key() && fld.key() == m_pattern;
  }
private:
  const char *m_pattern;
};


template<typename T>
class General_argument_validator
{
public:
  General_argument_validator(const char*, ngs::Error_code&) {}
  void operator() (const T &input, T &output) { output = input; }
};


template<typename T, typename V = General_argument_validator<T> >
class Argument_type_handler
{
public:
  Argument_type_handler(const char *name, T &value, ngs::Error_code &error)
  : m_validator(name, error), m_value(&value), m_error(error), m_name(name)
  {}

  Argument_type_handler(const char *name, ngs::Error_code &error)
  : m_validator(name, error), m_value(NULL), m_error(error), m_name(name)
  {}

  void assign(T &value) { m_value = &value; }
  void operator() (const T &value) { m_validator(value, *m_value); }
  void operator() () { m_error = ngs::Error(ER_X_CMD_ARGUMENT_TYPE,
                                            "Invalid type of value for argument '%s'", m_name); }
  template<typename O> void operator()(const O&) { this->operator()(); }

private:
  V m_validator;
  T *m_value;
  ngs::Error_code &m_error;
  const char *m_name;
};


class String_argument_validator
{
public:
  String_argument_validator(const char *name, ngs::Error_code &error)
  : m_name(name), m_error(error)
  {}

  void operator() (const std::string &input, std::string &output)
  {
    if (memchr(input.data(), 0, input.length()))
    {
      m_error = ngs::Error(ER_X_CMD_ARGUMENT_VALUE, "Invalid value for argument '%s'", m_name);
      return;
    }
    output = input;
  }

protected:
  const char *m_name;
  ngs::Error_code &m_error;
};


class Docpath_argument_validator : String_argument_validator
{
public:
  Docpath_argument_validator(const char *name, ngs::Error_code &error)
  : String_argument_validator(name, error)
  {}

  void operator() (const std::string &input, std::string &output)
  {
    static const xpl::Regex re("^[[.dollar-sign.]]([[.period.]][^[:space:][.period.]]+)+$");
    std::string value;
    String_argument_validator::operator ()(input, value);
    if (m_error)
      return;
    if (re.match(value.c_str()))
      output = value;
    else
      m_error = ngs::Error(ER_X_CMD_ARGUMENT_VALUE,
                           "Invalid value for argument '%s', expected path to document member", m_name);
  }
};

} // namespace


xpl::Admin_command_arguments_object::Admin_command_arguments_object(const List &args)
: m_args_empty(args.size() == 0),
  m_is_object(args.size() == 1 && args.Get(0).has_obj()),
  m_object(m_is_object ? args.Get(0).obj() : Object::default_instance()),
  m_args_consumed(0)
{}


xpl::Admin_command_arguments_object::Admin_command_arguments_object(const Object &obj)
: m_args_empty(true),
  m_is_object(true),
  m_object(obj),
  m_args_consumed(0)
{}


void xpl::Admin_command_arguments_object::expected_value_error(const char *name)
{
  m_error = ngs::Error(ER_X_CMD_NUM_ARGUMENTS,
                       "Invalid number of arguments, expected value for '%s'", name);
}


template<typename H>
void xpl::Admin_command_arguments_object::get_scalar_arg(const char *name, bool optional, H &handler)
{
  const Object::ObjectField *field = get_object_field(name, optional);
  if (!field)
    return;

  get_scalar_value(field->value(), handler);
}


const xpl::Admin_command_arguments_object::Object::ObjectField *xpl::Admin_command_arguments_object::get_object_field(const char *name, bool optional)
{
  if (m_error)
    return NULL;

  ++m_args_consumed;

  if (!m_is_object)
  {
    if (!optional)
      expected_value_error(name);
    return NULL;
  }

  const Object_field_list &fld = m_object.fld();
  Object_field_list::const_iterator i = std::find_if(fld.begin(), fld.end(), Object_field_key_is_equal(name));
  if (i == fld.end())
  {
    if (!optional)
      expected_value_error(name);
    return NULL;
  }

  return &(*i);
}


template<typename H>
void xpl::Admin_command_arguments_object::get_scalar_value(const Any &value, H &handler)
{
  try
  {
    ngs::Getter_any::put_scalar_value_to_functor(value, handler);
  }
  catch (const ngs::Error_code &e)
  {
    m_error = e;
  }
}


xpl::Admin_command_arguments_object &xpl::Admin_command_arguments_object::string_arg(const char *name, std::string &ret_value, bool optional)
{
  Argument_type_handler<std::string, String_argument_validator> handler(name, ret_value, m_error);
  get_scalar_arg(name, optional, handler);
  return *this;
}


xpl::Admin_command_arguments_object &xpl::Admin_command_arguments_object::string_list(const char *name, std::vector<std::string> &ret_value, bool optional)
{
  const Object::ObjectField *field = get_object_field(name, optional);
  if (!field)
    return *this;

  if (!field->value().has_type())
  {
    expected_value_error(name);
    return *this;
  }

  std::vector<std::string> values;
  Argument_type_handler<std::string, String_argument_validator> handler(name, m_error);

  switch (field->value().type())
  {
  case ::Mysqlx::Datatypes::Any_Type_ARRAY:
    for (int i = 0; i < field->value().array().value_size(); ++i)
    {
      handler.assign(*values.insert(values.end(), ""));
      get_scalar_value(field->value().array().value(i), handler);
    }
    break;

  case ::Mysqlx::Datatypes::Any_Type_SCALAR:
    handler.assign(*values.insert(values.end(), ""));
    get_scalar_value(field->value(), handler);
    break;

  default:
    m_error = ngs::Error(ER_X_CMD_ARGUMENT_TYPE,
                         "Invalid type of argument '%s', expected list of arguments", name);
  }

  if (!m_error)
    ret_value = values;

  return *this;
}


xpl::Admin_command_arguments_object &xpl::Admin_command_arguments_object::sint_arg(const char *name, int64_t &ret_value, bool optional)
{
  Argument_type_handler<google::protobuf::int64> handler(name, ret_value, m_error);
  get_scalar_arg(name, optional, handler);
  return *this;
}


xpl::Admin_command_arguments_object &xpl::Admin_command_arguments_object::uint_arg(const char *name, uint64_t &ret_value, bool optional)
{
  Argument_type_handler<google::protobuf::uint64> handler(name, ret_value, m_error);
  get_scalar_arg(name, optional, handler);
  return *this;
}


xpl::Admin_command_arguments_object &xpl::Admin_command_arguments_object::bool_arg(const char *name, bool &ret_value, bool optional)
{
  Argument_type_handler<bool> handler(name, ret_value, m_error);
  get_scalar_arg(name, optional, handler);
  return *this;
}


xpl::Admin_command_arguments_object &xpl::Admin_command_arguments_object::docpath_arg(const char *name, std::string &ret_value, bool optional)
{
  Argument_type_handler<std::string, Docpath_argument_validator> handler(name, ret_value, m_error);
  get_scalar_arg(name, optional, handler);
  return *this;
}


xpl::Admin_command_arguments_object &xpl::Admin_command_arguments_object::object_list(const char *name, std::vector<Command_arguments*> &ret_value,
                                                                                      bool optional, unsigned)
{
  const Object::ObjectField *field = get_object_field(name, optional);
  if (!field)
    return *this;

  if (!field->value().has_type())
  {
    expected_value_error(name);
    return *this;
  }

  std::vector<Command_arguments*> values;
  switch (field->value().type())
  {
  case ::Mysqlx::Datatypes::Any_Type_ARRAY:
    for (int i = 0; i < field->value().array().value_size(); ++i)
    {
      const Any &any = field->value().array().value(i);
      if (!any.has_type() || any.type() != ::Mysqlx::Datatypes::Any_Type_OBJECT)
      {
        m_error = ngs::Error(ER_X_CMD_ARGUMENT_TYPE,
                             "Invalid type of argument '%s', expected list of objects", name);
        break;
      }
      values.push_back(add_sub_object(any.obj()));
    }
    break;

  case ::Mysqlx::Datatypes::Any_Type_OBJECT:
    values.push_back(add_sub_object(field->value().obj()));
    break;

  default:
    m_error = ngs::Error(ER_X_CMD_ARGUMENT_TYPE,
                         "Invalid type of argument '%s', expected list of objects", name);
  }

  if (!m_error)
    ret_value = values;

  return *this;
}


xpl::Admin_command_arguments_object *xpl::Admin_command_arguments_object::add_sub_object(const Object &object)
{
  Admin_command_arguments_object *obj = new Admin_command_arguments_object(object);
  m_sub_objects.push_back(ngs::shared_ptr<Admin_command_arguments_object>(obj));
  return obj;
}


const ngs::Error_code &xpl::Admin_command_arguments_object::end()
{
  if (m_error)
    return m_error;

  if (m_is_object)
  {
    if (m_object.fld().size() > m_args_consumed)
      m_error = ngs::Error(ER_X_CMD_NUM_ARGUMENTS,
                           "Invalid number of arguments, expected %i but got %i",
                           m_args_consumed, m_object.fld().size());
  }
  else
  {
    if (!m_args_empty)
      m_error = ngs::Error(ER_X_CMD_ARGUMENT_TYPE,
                           "Invalid type of arguments, expected object of arguments");
  }
  return m_error;
}


bool xpl::Admin_command_arguments_object::is_end() const
{
  return !(m_error.error == 0 && m_is_object && m_object.fld().size() > m_args_consumed);
}
<|MERGE_RESOLUTION|>--- conflicted
+++ resolved
@@ -1111,37 +1111,35 @@
   return da.execute(qb.get().data(), qb.get().length(), &rset);
 }
 
-<<<<<<< HEAD
+template<typename T>
+T get_system_variable(ngs::Sql_session_interface *da, const std::string &variable)
+{
+  xpl::Sql_data_result result(*da);
+  try
+  {
+    result.query(("SELECT @@" + variable).c_str());
+    if (result.size() != 1)
+    {
+      log_error("Unable to retrieve system variable '%s'", variable.c_str());
+      return T();
+    }
+    T value = T();
+    result.get(value);
+    return value;
+  }
+  catch (const ngs::Error_code &)
+  {
+    log_error("Unable to retrieve system variable '%s'", variable.c_str());
+    return T();
+  }
+}
+
 
 #define JSON_EXTRACT_REGEX(member) \
   "json_extract\\\\(`doc`,(_[[:alnum:]]+)?\\\\\\\\''\\\\$" member \
   "\\\\\\\\''\\\\)"
 #define COUNT_WHEN(expresion) \
   "COUNT(CASE WHEN (" expresion ") THEN 1 ELSE NULL END)"
-=======
-template<typename T>
-T get_system_variable(xpl::Sql_data_context &da, const std::string &variable)
-{
-  xpl::Sql_data_result result(da);
-  try
-  {
-    result.query(("SELECT @@" + variable).c_str());
-    if (result.size() != 1)
-    {
-      log_error("Unable to retrieve system variable '%s'", variable.c_str());
-      return T();
-    }
-    T value = T();
-    result.get(value);
-    return value;
-  }
-  catch (const ngs::Error_code &)
-  {
-    log_error("Unable to retrieve system variable '%s'", variable.c_str());
-    return T();
-  }
-}
->>>>>>> 1dfe708b
 
 const char *const COUNT_DOC =
     COUNT_WHEN("column_name = 'doc' AND data_type = 'json'");
@@ -1165,11 +1163,11 @@
   m_session.update_status<&Common_status_variables::m_stmt_list_objects>();
 
   static const bool is_table_names_case_sensitive =
-      get_system_variable<long>(m_da, "lower_case_table_names") == 0l;
+      get_system_variable<long>(&m_da, "lower_case_table_names") == 0l;
 
   static const char *const BINARY_OPERATOR =
       is_table_names_case_sensitive &&
-              get_system_variable<long>(m_da, "lower_case_file_system") == 0l
+              get_system_variable<long>(&m_da, "lower_case_file_system") == 0l
           ? "BINARY "
           : "";
 
@@ -1215,6 +1213,7 @@
     qb.put(" AND T.table_name LIKE ").quote_string(pattern);
   qb.put(" GROUP BY name ORDER BY name");
 
+  log_debug("LIST: %s", qb.get().c_str());
   Streaming_resultset resultset(&m_session.proto(), false);
   error = m_da.execute(qb.get().data(),qb.get().length(), &resultset);
   if (error)
