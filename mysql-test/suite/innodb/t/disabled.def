--- conflicted
+++ resolved
@@ -22,10 +22,6 @@
 innodb.log_corruption_1 @windows  : Bug#22680868 2016-02-08 Erlend Failing too often on PB2
 analyze_table           @solaris  : Bug#22607584 2016-03-01 Shaohua Failing too often on PB2 due to timeout
 innodb.skip_locked_nowait  : Bug#25886814 2017-04-13 Allen Failing sporadically on PB2
-<<<<<<< HEAD
 innodb.table_compress      : Bug#22916982 2017-05-04 Satya To be fixed by new fix for Bug#22916982
 innodb.table_encrypt_debug: Bug#22916982  2017-06-07 Erlend To be fixed by WL#9538
-=======
-innodb.innodb_tsof_use_1  : Bug#26161492  2017-05-29 Erlend Fails sporadically
-innodb.sys_tablestats	  : WL#9535, 2017-06-16 Satya
->>>>>>> 8a7746f7
+innodb.sys_tablestats	  : WL#9535, 2017-06-16 Satya