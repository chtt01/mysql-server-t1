# Copyright (c) 2000, 2018, Oracle and/or its affiliates. All rights reserved.
#
# This program is free software; you can redistribute it and/or modify
# it under the terms of the GNU General Public License as published by
# the Free Software Foundation; version 2 of the License.
#
# This program is distributed in the hope that it will be useful,
# but WITHOUT ANY WARRANTY; without even the implied warranty of
# MERCHANTABILITY or FITNESS FOR A PARTICULAR PURPOSE.  See the
# GNU General Public License for more details.
#
# You should have received a copy of the GNU General Public License
# along with this program; see the file COPYING. If not, write to the
# Free Software Foundation, Inc., 51 Franklin St, Fifth Floor, Boston
# MA  02110-1301  USA.


%global mysql_vendor    Oracle and/or its affiliates
%global mysqldatadir    /var/lib/mysql

# By default, a build will include the bundeled "yaSSL" library for SSL.
%{?with_ssl: %global ssl_option -DWITH_SSL=%{with_ssl}}

# Regression tests may take a long time, override the default to skip them
%{!?runselftest:%global runselftest 0}

%{!?with_systemd:                %global systemd 0}
%{!?with_debuginfo:              %global nodebuginfo 1}
%{!?product_suffix:              %global product_suffix community}
%{!?feature_set:                 %global feature_set community}
%{!?compilation_comment_release: %global compilation_comment_release MySQL Community Server - (GPL)}
%{!?compilation_comment_debug:   %global compilation_comment_debug MySQL Community Server - Debug (GPL)}
%{!?src_base:                    %global src_base mysql}

%global src_dir               %{src_base}-%{version}

# multiarch
%global multiarchs            ppc %{power64} %{ix86} x86_64 %{sparc}

# No debuginfo for now, ships /usr/sbin/mysqld-debug and libmysqlcliet-debug.a
%if 0%{?nodebuginfo}
%global _enable_debug_package 0
%global debug_package         %{nil}
%global __os_install_post     /usr/lib/rpm/brp-compress %{nil}
%endif

%if 0%{?commercial}
%global license_files_server  %{src_dir}/LICENSE.mysql
%global license_type          Commercial
%else
%global license_files_server  %{src_dir}/COPYING %{src_dir}/README
%global license_type          GPLv2
%endif

%if 0%{?suse_version} == 1110
%global dist                  .sles11
%global sles11                1
%endif

%if 0%{?suse_version} == 1315
%global dist                  .sles12
%global sles12                1
%endif

# https://en.opensuse.org/openSUSE:Systemd_packaging_guidelines
%{?sles12:                %global systemd 1}
%{!?_tmpfilesdir:         %global _tmpfilesdir /usr/lib/tmpfiles.d}

%global min                   5.6.10

Name:           mysql-%{product_suffix}
Summary:        A very fast and reliable SQL database server
Group:          Applications/Databases
Version:        @VERSION@
Release:        2%{?commercial:.1}%{?dist}
License:        Copyright (c) 2000, @MYSQL_COPYRIGHT_YEAR@, %{mysql_vendor}. All rights reserved. Under %{?license_type} license as shown in the Description field.
Source0:        https://cdn.mysql.com/Downloads/MySQL-@MYSQL_BASE_VERSION@/%{src_dir}.tar.gz
URL:            http://www.mysql.com/
Packager:       MySQL Release Engineering <mysql-build@oss.oracle.com>
Vendor:         %{mysql_vendor}
Source1:        mysql-systemd-start
Source2:        mysqld.service
Source3:        mysql.conf
Source4:        my_config.h
Source90:       filter-provides.sh
Source91:       filter-requires.sh
BuildRequires:  cmake
BuildRequires:  perl
BuildRequires:  libaio-devel
BuildRequires:  libnuma-devel
BuildRequires:  ncurses-devel
BuildRequires:  openssl-devel
BuildRequires:  zlib-devel
%if 0%{?systemd}
BuildRequires:  systemd
BuildRequires:  pkgconfig(systemd)
BuildRequires:  systemd-rpm-macros
%endif
BuildRoot:      %(mktemp -ud %{_tmppath}/%{name}-%{version}-%{release}-XXXXXX)

%if 0%{?rhel} > 6
# For rpm => 4.9 only: https://fedoraproject.org/wiki/Packaging:AutoProvidesAndRequiresFiltering
%global __requires_exclude ^perl\\((GD|hostnames|lib::mtr|lib::v1|mtr_|My::)
%global __provides_exclude_from ^(/usr/share/(mysql|mysql-test)/.*|%{_libdir}/mysql/plugin/.*\\.so)$
%else
# https://fedoraproject.org/wiki/EPEL:Packaging#Generic_Filtering_on_EPEL6
%global __perl_provides %{SOURCE90}
%global __perl_requires %{SOURCE91}
%endif

%description
The MySQL(TM) software delivers a very fast, multi-threaded, multi-user,
and robust SQL (Structured Query Language) database server. MySQL Server
is intended for mission-critical, heavy-load production systems as well
as for embedding into mass-deployed software. MySQL is a trademark of
%{mysql_vendor}

The MySQL software has Dual Licensing, which means you can use the MySQL
software free of charge under the GNU General Public License
(http://www.gnu.org/licenses/). You can also purchase commercial MySQL
licenses from %{mysql_vendor} if you do not wish to be bound by the terms of
the GPL. See the chapter "Licensing and Support" in the manual for
further info.

The MySQL web site (http://www.mysql.com/) provides the latest
news and information about the MySQL software. Also please see the
documentation and the manual for more information.

%package        server
Summary:        A very fast and reliable SQL database server
Group:          Applications/Databases
Requires:       coreutils
Requires:       grep
Requires:       procps
Requires:       net-tools
Requires:       perl-base
%if 0%{?commercial}
Provides:       MySQL-server-advanced = %{version}-%{release}
Obsoletes:      MySQL-server-advanced < %{version}-%{release}
Obsoletes:      mysql-community-server < %{version}-%{release}
Requires:       mysql-commercial-client >= %{min}
Requires:       mysql-commercial-common >= %{min}
%else
Provides:       MySQL-server = %{version}-%{release}
Requires:       mysql-community-client >= %{min}
Requires:       mysql-community-common >= %{min}
%endif
Obsoletes:      MySQL-server < %{version}-%{release}
Obsoletes:      mysql < %{version}-%{release}
Obsoletes:      mysql-tools < %{version}-%{release}
Obsoletes:      mariadb-server
Obsoletes:      mariadb-galera-server
Provides:       mysql = %{version}-%{release}
Provides:       mysql-tools = %{version}-%{release}
%if 0%{?systemd}
%{?systemd_requires}
%else
PreReq:         insserv
%endif
PreReq:         sed
PreReq:         pwdutils
Conflicts:      otherproviders(mysql)
Conflicts:      otherproviders(mysql-debug)
Conflicts:      otherproviders(mysql-tools)

%description    server
The MySQL(TM) software delivers a very fast, multi-threaded, multi-user,
and robust SQL (Structured Query Language) database server. MySQL Server
is intended for mission-critical, heavy-load production systems as well
as for embedding into mass-deployed software. MySQL is a trademark of
%{mysql_vendor}

The MySQL software has Dual Licensing, which means you can use the MySQL
software free of charge under the GNU General Public License
(http://www.gnu.org/licenses/). You can also purchase commercial MySQL
licenses from %{mysql_vendor} if you do not wish to be bound by the terms of
the GPL. See the chapter "Licensing and Support" in the manual for
further info.

The MySQL web site (http://www.mysql.com/) provides the latest news and
information about the MySQL software.  Also please see the documentation
and the manual for more information.

This package includes the MySQL server binary as well as related utilities
to run and administer a MySQL server.

%package        client
Summary:        MySQL database client applications and tools
Group:          Applications/Databases
%if 0%{?commercial}
Provides:       MySQL-client-advanced = %{version}-%{release}
Obsoletes:      MySQL-client-advanced < %{version}-%{release}
Obsoletes:      mysql-community-client < %{version}-%{release}
Requires:       mysql-commercial-libs >= %{min}
%else
Provides:       MySQL-client = %{version}-%{release}
Requires:       mysql-community-libs >= %{min}
%endif
Obsoletes:      MySQL-client < %{version}-%{release}
Provides:       mysql-client = %{version}-%{release}
Obsoletes:      mysql-client < %{version}-%{release}
Obsoletes:      mariadb
Conflicts:      otherproviders(mysql-client)

%description    client
This package contains the standard MySQL clients and administration
tools.

%package        common
Summary:        MySQL database common files for server and client libs
Group:          Applications/Databases
%if 0%{?commercial}
Obsoletes:      mysql-community-common < %{version}-%{release}
%endif
Provides:       mysql-common = %{version}-%{release}

%description    common
This packages contains common files needed by MySQL client library,
MySQL database server, and MySQL embedded server.


%package        test
Summary:        Test suite for the MySQL database server
Group:          Applications/Databases
%if 0%{?commercial}
Provides:       MySQL-test-advanced = %{version}-%{release}
Obsoletes:      MySQL-test-advanced < %{version}-%{release}
Obsoletes:      mysql-community-test < %{version}-%{release}
Requires:       mysql-commercial-server >= %{min}
%else
Provides:       MySQL-test = %{version}-%{release}
Requires:       mysql-community-server >= %{min}
%endif
Obsoletes:      MySQL-test < %{version}-%{release}
Obsoletes:      mysql-test < %{version}-%{release}
Obsoletes:      mariadb-test
Provides:       mysql-test = %{version}-%{release}
Conflicts:      otherproviders(mysql-test)

%description    test
This package contains the MySQL regression test suite for MySQL
database server.


%package        bench
Summary:        MySQL benchmark suite
Group:          Applications/Databases
%if 0%{?commercial}
Obsoletes:      mysql-community-bench < %{version}-%{release}
Requires:       mysql-commercial-server >= %{min}
%else
Requires:       mysql-community-server >= %{min}
%endif
Obsoletes:      mariadb-bench
Obsoletes:      community-mysql-bench < %{version}-%{release}
Obsoletes:      mysql-bench < %{version}-%{release}
Provides:       mysql-bench = %{version}-%{release}
Conflicts:      otherproviders(mysql-bench)

%description    bench
This package contains the MySQL Benchmark Suite for MySQL database
server.

%package        devel
Summary:        Development header files and libraries for MySQL database client applications
Group:          Applications/Databases
%if 0%{?commercial}
Provides:       MySQL-devel-advanced = %{version}-%{release}
Obsoletes:      MySQL-devel-advanced < %{version}-%{release}
Obsoletes:      mysql-community-devel < %{version}-%{release}
Requires:       mysql-commercial-libs >= %{min}
%else
Provides:       MySQL-devel = %{version}-%{release}
Requires:       mysql-community-libs >= %{min}
%endif
Obsoletes:      MySQL-devel < %{version}-%{release}
Obsoletes:      mysql-devel < %{version}-%{release}
Obsoletes:      mariadb-devel
Obsoletes:      libmysqlclient-devel
Provides:       mysql-devel = %{version}-%{release}
Provides:       libmysqlclient-devel = %{version}-%{release}
Conflicts:      mysql-connector-c-devel < 6.2

%description    devel
This package contains the development header files and libraries necessary
to develop MySQL client applications.

%package        libs
Summary:        Shared libraries for MySQL database client applications
Group:          Applications/Databases
%if 0%{?commercial}
Provides:       MySQL-shared-advanced = %{version}-%{release}
Obsoletes:      MySQL-shared-advanced < %{version}-%{release}
Obsoletes:      mysql-community-libs < %{version}-%{release}
Requires:       mysql-commercial-common >= %{min}
%else
Provides:       MySQL-shared = %{version}-%{release}
Requires:       mysql-community-common >= %{min}
%endif
Obsoletes:      MySQL-shared < %{version}-%{release}
Obsoletes:      mysql-libs < %{version}-%{release}
Obsoletes:      mariadb-libs
Obsoletes:      libmysqlclient18 < %{version}-%{release}
Obsoletes:      libmysqlclient_r18 < %{version}-%{release}
Provides:       mysql-libs = %{version}-%{release}
Provides:       libmysqlclient18 = %{version}-%{release}
Provides:       libmysqlclient_r18 = %{version}-%{release}
Conflicts:      mysql-connector-c-shared < 6.2

%description    libs
This package contains the shared libraries for MySQL client
applications.

%package        embedded
Summary:        MySQL embedded library
Group:          Applications/Databases
%if 0%{?commercial}
Provides:       MySQL-embedded-advanced = %{version}-%{release}
Obsoletes:      MySQL-embedded-advanced < %{version}-%{release}
Obsoletes:      mysql-community-embedded < %{version}-%{release}
Requires:       mysql-commercial-common >= %{min}
%else
Provides:       MySQL-embedded = %{version}-%{release}
Requires:       mysql-community-common >= %{min}
%endif
Obsoletes:      mariadb-embedded
Obsoletes:      MySQL-embedded < %{version}-%{release}
Obsoletes:      mysql-embedded < %{version}-%{release}
Provides:       mysql-embedded = %{version}-%{release}

%description    embedded
This package contains the MySQL server as an embedded library.

The embedded MySQL server library makes it possible to run a full-featured
MySQL server inside the client application. The main benefits are increased
speed and more simple management for embedded applications.

The API is identical for the embedded MySQL version and the
client/server version.

For a description of MySQL see the base MySQL RPM or http://www.mysql.com/

%package        embedded-devel
Summary:        Development header files and libraries for MySQL as an embeddable library
Group:          Applications/Databases
%if 0%{?commercial}
Obsoletes:      mysql-community-embedded-devel < %{version}-%{release}
Requires:       mysql-commercial-devel >= %{min}
Requires:       mysql-commercial-embedded >= %{min}
%else
Requires:       mysql-community-devel >= %{min}
Requires:       mysql-community-embedded >= %{min}
%endif
Obsoletes:      mariadb-embedded-devel
Obsoletes:      mysql-embedded-devel < %{version}-%{release}
Provides:       mysql-embedded-devel = %{version}-%{release}

%description    embedded-devel
This package contains files needed for developing applications using
the embedded version of the MySQL server.

%prep
%setup -q -T -a 0 -c -n %{src_dir}
pushd %{src_dir}

%build
# Fail quickly and obviously if user tries to build as root
%if 0%{?runselftest}
if [ "x$(id -u)" = "x0" ] ; then
   echo "The MySQL regression tests may fail if run as root."
   echo "If you really need to build the RPM as root, use"
   echo "--define='runselftest 0' to skip the regression tests."
   exit 1
fi
%endif


# Build debug versions of mysqld and libmysqld.a
mkdir debug
(
  cd debug
  # Attempt to remove any optimisation flags from the debug build
  optflags=$(echo "%{optflags}" | sed -e 's/-O2 / /' -e 's/-D_FORTIFY_SOURCE=2/ /' -e 's/-Wp, / /')
  cmake ../%{src_dir} \
           -DBUILD_CONFIG=mysql_release \
           -DINSTALL_LAYOUT=RPM \
           -DCMAKE_BUILD_TYPE=Debug \
           -DCMAKE_C_FLAGS="$optflags" \
           -DCMAKE_CXX_FLAGS="$optflags" \
           -DWITH_INNODB_MEMCACHED=1 \
           -DINSTALL_LIBDIR="%{_lib}/mysql" \
           -DINSTALL_PLUGINDIR="%{_lib}/mysql/plugin/debug" \
           -DINSTALL_SQLBENCHDIR=share \
           -DMYSQL_UNIX_ADDR="%{mysqldatadir}/mysql.sock" \
           -DFEATURE_SET="%{feature_set}" \
           -DWITH_EMBEDDED_SERVER=1 \
           -DWITH_EMBEDDED_SHARED_LIBRARY=1 \
           %{?ssl_option} \
           -DCOMPILATION_COMMENT="%{compilation_comment_debug}" \
           -DMYSQL_SERVER_SUFFIX="%{?server_suffix}"
  echo BEGIN_DEBUG_CONFIG ; egrep '^#define' include/config.h ; echo END_DEBUG_CONFIG
  make %{?_smp_mflags} VERBOSE=1
)

# Build full release
mkdir release
(
  cd release
  cmake ../%{src_dir} \
           -DBUILD_CONFIG=mysql_release \
           -DINSTALL_LAYOUT=RPM \
           -DCMAKE_BUILD_TYPE=RelWithDebInfo \
           -DCMAKE_C_FLAGS="%{optflags}" \
           -DCMAKE_CXX_FLAGS="%{optflags}" \
           -DWITH_INNODB_MEMCACHED=1 \
           -DINSTALL_LIBDIR="%{_lib}/mysql" \
           -DINSTALL_PLUGINDIR="%{_lib}/mysql/plugin" \
           -DINSTALL_SQLBENCHDIR=share \
           -DMYSQL_UNIX_ADDR="%{mysqldatadir}/mysql.sock" \
           -DFEATURE_SET="%{feature_set}" \
           -DWITH_EMBEDDED_SERVER=1 \
           -DWITH_EMBEDDED_SHARED_LIBRARY=1 \
           %{?ssl_option} \
           -DCOMPILATION_COMMENT="%{compilation_comment_release}" \
           -DMYSQL_SERVER_SUFFIX="%{?server_suffix}"
  echo BEGIN_NORMAL_CONFIG ; egrep '^#define' include/config.h ; echo END_NORMAL_CONFIG
  make %{?_smp_mflags} VERBOSE=1
)

%install
MBD=$RPM_BUILD_DIR/%{src_dir}

# Ensure that needed directories exists
install -d -m 0755 %{buildroot}/var/lib/mysql
install -d -m 0755 %{buildroot}/var/run/mysql
install -d -m 0750 %{buildroot}/var/log/mysql
install -d -m 0750 %{buildroot}/var/lib/mysql-files

# Install all binaries
cd $MBD/release
make DESTDIR=%{buildroot} install

# Install logrotate and autostart
install -D -m 0644 $MBD/release/support-files/mysql-log-rotate %{buildroot}%{_sysconfdir}/logrotate.d/mysql
install -D -m 0644 $MBD/release/packaging/rpm-sles/my.cnf %{buildroot}%{_sysconfdir}/my.cnf
install -d %{buildroot}%{_sysconfdir}/my.cnf.d
%if 0%{?systemd}
install -D -m 0755 %{SOURCE1} %{buildroot}%{_bindir}/mysql-systemd-start
install -D -m 0644 %{SOURCE2} %{buildroot}%{_unitdir}/mysql.service
%else
install -D -m 0755 $MBD/release/packaging/rpm-sles/mysql.init %{buildroot}%{_sysconfdir}/init.d/mysql
%endif
install -D -m 0644 %{SOURCE3} %{buildroot}%{_prefix}/lib/tmpfiles.d/mysql.conf

# Make library links
install -d -m 0755 %{buildroot}%{_sysconfdir}/ld.so.conf.d
echo "%{_libdir}/mysql" > %{buildroot}%{_sysconfdir}/ld.so.conf.d/mysql-%{_arch}.conf

# multiarch support
%ifarch %{multiarchs}
mv %{buildroot}/%{_includedir}/mysql/my_config.h \
   %{buildroot}/%{_includedir}/mysql/my_config_%{_arch}.h
install -p -m 0644 %{SOURCE4} %{buildroot}/%{_includedir}/mysql/my_config.h
%endif

# Remove files pages we explicitly do not want to package
rm -rf %{buildroot}%{_infodir}/mysql.info*
rm -rf %{buildroot}%{_datadir}/mysql/binary-configure
rm -rf %{buildroot}%{_datadir}/mysql/mysql.server
rm -rf %{buildroot}%{_datadir}/mysql/mysqld_multi.server
%if 0%{?systemd}
rm -rf %{buildroot}%{_sysconfdir}/init.d/mysql
%endif
rm -rf %{buildroot}%{_bindir}/mysql_embedded
rm -rf %{buildroot}%{_bindir}/mysql_setpermission
rm -rf %{buildroot}%{_mandir}/man1/mysql_setpermission.1*
rm -f %{buildroot}%{_datadir}/mysql/win_install_firewall.sql 

# rcmysql symlink
install -d %{buildroot}%{_sbindir}
%if 0%{?systemd}
ln -sf %{_sbindir}/service %{buildroot}%{_sbindir}/rcmysql
%else
ln -sf %{_initrddir}/mysql %{buildroot}%{_sbindir}/rcmysql
%endif

%check
%if 0%{?runselftest}
pushd release
make test VERBOSE=1
export MTR_BUILD_THREAD=auto
pushd mysql-test
./mtr \
    --mem --parallel=auto --force --retry=0 \
    --mysqld=--binlog-format=mixed \
    --suite-timeout=720 --testcase-timeout=30 \
    --clean-vardir
rm -r $(readlink var) var
%endif

%pre server
/usr/sbin/groupadd -r mysql >/dev/null 2>&1 || :
/usr/sbin/useradd -g mysql -o -r -d /var/lib/mysql -s /bin/false \
    -c "MySQL Server" -u 60 mysql >/dev/null 2>&1 || :
%if 0%{?systemd}
%service_add_pre mysql.service
%endif

%post server
datadir=$(/usr/bin/my_print_defaults server mysqld | grep '^--datadir=' | sed -n 's/--datadir=//p' | tail -n 1)
/bin/chmod 0755 "$datadir"
/bin/touch /var/log/mysql/mysqld.log
/bin/chown mysql:mysql /var/log/mysql/mysqld.log >/dev/null 2>&1 || :
%if 0%{?systemd}
%service_add_post mysql.service
/usr/bin/systemd-tmpfiles --create %{_tmpfilesdir}/mysql.conf >/dev/null 2>&1 || :
/bin/systemctl enable mysql.service >/dev/null 2>&1 || :
%else
/sbin/insserv /etc/init.d/mysql
%endif

%preun server
%if 0%{?systemd}
%service_del_preun mysql.service
%else
if [ "$1" -eq 0 ]; then
    /usr/sbin/rcmysql stop >/dev/null 2>&1 || :
    /sbin/insserv /etc/init.d
fi
%endif

%postun server
%if 0%{?systemd}
%service_del_postun mysql.service
%else
if [ $1 -ge 1 ]; then
    /usr/sbin/rcmysql condrestart >/dev/null 2>&1 || :
fi
%endif

%post libs -p /sbin/ldconfig

%postun libs -p /sbin/ldconfig

%if 0%{?compatlib}
%post libs-compat -p /sbin/ldconfig

%postun libs-compat -p /sbin/ldconfig
%endif

%post embedded -p /sbin/ldconfig

%postun embedded -p /sbin/ldconfig

%files server
%defattr(-, root, root, -)
%doc %{?license_files_server} %{src_dir}/Docs/ChangeLog
%doc %{src_dir}/Docs/INFO_SRC*
%doc release/Docs/INFO_BIN*
%doc release/support-files/my-default.cnf
%attr(644, root, root) %{_mandir}/man1/innochecksum.1*
%attr(644, root, root) %{_mandir}/man1/my_print_defaults.1*
%attr(644, root, root) %{_mandir}/man1/myisam_ftdump.1*
%attr(644, root, root) %{_mandir}/man1/myisamchk.1*
%attr(644, root, root) %{_mandir}/man1/myisamlog.1*
%attr(644, root, root) %{_mandir}/man1/myisampack.1*
%attr(644, root, root) %{_mandir}/man1/mysql_convert_table_format.1*
%attr(644, root, root) %{_mandir}/man1/mysql_fix_extensions.1*
%attr(644, root, root) %{_mandir}/man8/mysqld.8*
%attr(644, root, root) %{_mandir}/man1/mysqld_multi.1*
%attr(644, root, root) %{_mandir}/man1/mysqld_safe.1*
%attr(644, root, root) %{_mandir}/man1/mysqldumpslow.1*
%attr(644, root, root) %{_mandir}/man1/mysql_install_db.1*
%attr(644, root, root) %{_mandir}/man1/mysql_plugin.1*
%attr(644, root, root) %{_mandir}/man1/mysql_secure_installation.1*
%attr(644, root, root) %{_mandir}/man1/mysql_upgrade.1*
%attr(644, root, root) %{_mandir}/man1/mysqlhotcopy.1*
%attr(644, root, root) %{_mandir}/man1/mysqlman.1*
%attr(644, root, root) %{_mandir}/man1/mysql.server.1*
%attr(644, root, root) %{_mandir}/man1/mysql_tzinfo_to_sql.1*
%attr(644, root, root) %{_mandir}/man1/mysql_zap.1*
%attr(644, root, root) %{_mandir}/man1/mysqlbug.1*
%attr(644, root, root) %{_mandir}/man1/perror.1*
%attr(644, root, root) %{_mandir}/man1/replace.1*
%attr(644, root, root) %{_mandir}/man1/resolve_stack_dump.1*
%attr(644, root, root) %{_mandir}/man1/resolveip.1*

%config(noreplace) %{_sysconfdir}/my.cnf
%dir %{_sysconfdir}/my.cnf.d

%attr(755, root, root) %{_bindir}/innochecksum
%attr(755, root, root) %{_bindir}/my_print_defaults
%attr(755, root, root) %{_bindir}/myisam_ftdump
%attr(755, root, root) %{_bindir}/myisamchk
%attr(755, root, root) %{_bindir}/myisamlog
%attr(755, root, root) %{_bindir}/myisampack
%attr(755, root, root) %{_bindir}/mysql_convert_table_format
%attr(755, root, root) %{_bindir}/mysql_fix_extensions
%attr(755, root, root) %{_bindir}/mysql_install_db
%attr(755, root, root) %{_bindir}/mysql_plugin
%attr(755, root, root) %{_bindir}/mysql_secure_installation
%attr(755, root, root) %{_bindir}/mysql_tzinfo_to_sql
%attr(755, root, root) %{_bindir}/mysql_upgrade
%attr(755, root, root) %{_bindir}/mysql_zap
%attr(755, root, root) %{_bindir}/mysqlbug
%attr(755, root, root) %{_bindir}/mysqld_multi
%attr(755, root, root) %{_bindir}/mysqld_safe
%attr(755, root, root) %{_bindir}/mysqldumpslow
%attr(755, root, root) %{_bindir}/mysqlhotcopy
%attr(755, root, root) %{_bindir}/mysqltest
%attr(755, root, root) %{_bindir}/perror
%attr(755, root, root) %{_bindir}/replace
%attr(755, root, root) %{_bindir}/resolve_stack_dump
%attr(755, root, root) %{_bindir}/resolveip
%if 0%{?systemd}
%attr(755, root, root) %{_bindir}/mysql-systemd-start
%endif
%attr(755, root, root) %{_sbindir}/mysqld
%attr(755, root, root) %{_sbindir}/mysqld-debug
%attr(755, root, root) %{_sbindir}/rcmysql

%dir %{_libdir}/mysql/plugin
%attr(755, root, root) %{_libdir}/mysql/plugin/adt_null.so
%attr(755, root, root) %{_libdir}/mysql/plugin/auth_socket.so
%attr(755, root, root) %{_libdir}/mysql/plugin/connection_control.so
%attr(755, root, root) %{_libdir}/mysql/plugin/innodb_engine.so
%attr(755, root, root) %{_libdir}/mysql/plugin/libmemcached.so
%attr(755, root, root) %{_libdir}/mysql/plugin/mypluglib.so
%attr(755, root, root) %{_libdir}/mysql/plugin/mysql_no_login.so
%attr(755, root, root) %{_libdir}/mysql/plugin/semisync_master.so
%attr(755, root, root) %{_libdir}/mysql/plugin/semisync_slave.so
%attr(755, root, root) %{_libdir}/mysql/plugin/validate_password.so
%dir %{_libdir}/mysql/plugin/debug
%attr(755, root, root) %{_libdir}/mysql/plugin/debug/adt_null.so
%attr(755, root, root) %{_libdir}/mysql/plugin/debug/auth_socket.so
%attr(755, root, root) %{_libdir}/mysql/plugin/debug/connection_control.so
%attr(755, root, root) %{_libdir}/mysql/plugin/debug/innodb_engine.so
%attr(755, root, root) %{_libdir}/mysql/plugin/debug/libmemcached.so
%attr(755, root, root) %{_libdir}/mysql/plugin/debug/mypluglib.so
%attr(755, root, root) %{_libdir}/mysql/plugin/debug/mysql_no_login.so
%attr(755, root, root) %{_libdir}/mysql/plugin/debug/semisync_master.so
%attr(755, root, root) %{_libdir}/mysql/plugin/debug/semisync_slave.so
%attr(755, root, root) %{_libdir}/mysql/plugin/debug/validate_password.so
%if 0%{?commercial}
%attr(755, root, root) %{_libdir}/mysql/plugin/audit_log.so
%attr(755, root, root) %{_libdir}/mysql/plugin/authentication_pam.so
%attr(755, root, root) %{_libdir}/mysql/plugin/thread_pool.so
%attr(755, root, root) %{_libdir}/mysql/plugin/openssl_udf.so
%attr(755, root, root) %{_libdir}/mysql/plugin/firewall.so 
%attr(644, root, root) %{_datadir}/mysql/linux_install_firewall.sql 
%attr(755, root, root) %{_libdir}/mysql/plugin/debug/audit_log.so
%attr(755, root, root) %{_libdir}/mysql/plugin/debug/authentication_pam.so
%attr(755, root, root) %{_libdir}/mysql/plugin/debug/thread_pool.so
%attr(755, root, root) %{_libdir}/mysql/plugin/debug/openssl_udf.so
%attr(755, root, root) %{_libdir}/mysql/plugin/debug/firewall.so 
%endif
%attr(644, root, root) %{_datadir}/mysql/fill_help_tables.sql
%attr(644, root, root) %{_datadir}/mysql/mysql_system_tables.sql
%attr(644, root, root) %{_datadir}/mysql/mysql_system_tables_data.sql
%attr(644, root, root) %{_datadir}/mysql/mysql_test_data_timezone.sql
%attr(644, root, root) %{_datadir}/mysql/my-*.cnf
%attr(644, root, root) %{_datadir}/mysql/mysql-log-rotate
%attr(644, root, root) %{_datadir}/mysql/mysql_security_commands.sql
%attr(644, root, root) %{_datadir}/mysql/dictionary.txt
%attr(644, root, root) %{_datadir}/mysql/innodb_memcached_config.sql
%attr(644, root, root) %{_datadir}/mysql/magic
%attr(644, root, root) %{_prefix}/lib/tmpfiles.d/mysql.conf
%if 0%{?systemd}
%attr(644, root, root) %{_unitdir}/mysql.service
%else
%attr(755, root, root) %{_sysconfdir}/init.d/mysql
%endif
%attr(644, root, root) %config(noreplace,missingok) %{_sysconfdir}/logrotate.d/mysql
%dir %attr(755, mysql, mysql) /var/lib/mysql
%dir %attr(755, mysql, mysql) /var/run/mysql
%dir %attr(750, mysql, mysql) /var/log/mysql
%dir %attr(750, mysql, mysql) /var/lib/mysql-files

%files common
%defattr(-, root, root, -)
%doc %{?license_files_server}
%{_datadir}/mysql/charsets/
%{_datadir}/mysql/errmsg-utf8.txt
%{_datadir}/mysql/bulgarian/
%{_datadir}/mysql/czech/
%{_datadir}/mysql/danish/
%{_datadir}/mysql/dutch/
%{_datadir}/mysql/english/
%{_datadir}/mysql/estonian/
%{_datadir}/mysql/french/
%{_datadir}/mysql/german/
%{_datadir}/mysql/greek/
%{_datadir}/mysql/hungarian/
%{_datadir}/mysql/italian/
%{_datadir}/mysql/japanese/
%{_datadir}/mysql/korean/
%{_datadir}/mysql/norwegian-ny/
%{_datadir}/mysql/norwegian/
%{_datadir}/mysql/polish/
%{_datadir}/mysql/portuguese/
%{_datadir}/mysql/romanian/
%{_datadir}/mysql/russian/
%{_datadir}/mysql/serbian/
%{_datadir}/mysql/slovak/
%{_datadir}/mysql/spanish/
%{_datadir}/mysql/swedish/
%{_datadir}/mysql/ukrainian/

%files client
%defattr(-, root, root, -)
%doc %{?license_files_server}
%attr(755, root, root) %{_bindir}/msql2mysql
%attr(755, root, root) %{_bindir}/mysql
%attr(755, root, root) %{_bindir}/mysql_find_rows
%attr(755, root, root) %{_bindir}/mysql_waitpid
%attr(755, root, root) %{_bindir}/mysqlaccess
# XXX: This should be moved to %{_sysconfdir}
%attr(644, root, root) %{_bindir}/mysqlaccess.conf
%attr(755, root, root) %{_bindir}/mysqladmin
%attr(755, root, root) %{_bindir}/mysqlbinlog
%attr(755, root, root) %{_bindir}/mysqlcheck
%attr(755, root, root) %{_bindir}/mysqldump
%attr(755, root, root) %{_bindir}/mysqlimport
%attr(755, root, root) %{_bindir}/mysqlshow
%attr(755, root, root) %{_bindir}/mysqlslap
%attr(755, root, root) %{_bindir}/mysql_config_editor

%attr(644, root, root) %{_mandir}/man1/msql2mysql.1*
%attr(644, root, root) %{_mandir}/man1/mysql.1*
%attr(644, root, root) %{_mandir}/man1/mysql_find_rows.1*
%attr(644, root, root) %{_mandir}/man1/mysql_waitpid.1*
%attr(644, root, root) %{_mandir}/man1/mysqlaccess.1*
%attr(644, root, root) %{_mandir}/man1/mysqladmin.1*
%attr(644, root, root) %{_mandir}/man1/mysqlbinlog.1*
%attr(644, root, root) %{_mandir}/man1/mysqlcheck.1*
%attr(644, root, root) %{_mandir}/man1/mysqldump.1*
%attr(644, root, root) %{_mandir}/man1/mysqlimport.1*
%attr(644, root, root) %{_mandir}/man1/mysqlshow.1*
%attr(644, root, root) %{_mandir}/man1/mysqlslap.1*
%attr(644, root, root) %{_mandir}/man1/mysql_config_editor.1*

%files devel
%defattr(-, root, root, -)
%doc %{?license_files_server}
%attr(644, root, root) %{_mandir}/man1/comp_err.1*
%attr(644, root, root) %{_mandir}/man1/mysql_config.1*
%attr(755, root, root) %{_bindir}/mysql_config
%{_includedir}/mysql
%{_datadir}/aclocal/mysql.m4
%{_libdir}/mysql/libmysqlclient.a
%{_libdir}/mysql/libmysqlclient_r.a
%{_libdir}/mysql/libmysqlservices.a
%{_libdir}/mysql/libmysqlclient_r.so
%{_libdir}/mysql/libmysqlclient.so

%files libs
%defattr(-, root, root, -)
%doc %{?license_files_server}
%dir %attr(755, root, root) %{_libdir}/mysql
%attr(644, root, root) %{_sysconfdir}/ld.so.conf.d/mysql-%{_arch}.conf
%{_libdir}/mysql/libmysqlclient.so.18*
%{_libdir}/mysql/libmysqlclient_r.so.18*

%if 0%{?compatlib}
%files libs-compat
%defattr(-, root, root, -)
%doc %{?license_files_server}
%dir %attr(755, root, root) %{_libdir}/mysql
%attr(644, root, root) %{_sysconfdir}/ld.so.conf.d/mysql-%{_arch}.conf
%{_libdir}/mysql/libmysqlclient.so.%{compatlib}
%{_libdir}/mysql/libmysqlclient.so.%{compatlib}.0.0
%{_libdir}/mysql/libmysqlclient_r.so.%{compatlib}
%{_libdir}/mysql/libmysqlclient_r.so.%{compatlib}.0.0
%endif

%files test
%defattr(-, root, root, -)
%doc %{?license_files_server}
%attr(-, root, root) %{_datadir}/mysql-test
%attr(755, root, root) %{_bindir}/mysql_client_test
%attr(755, root, root) %{_bindir}/mysql_client_test_embedded
%attr(755, root, root) %{_bindir}/mysqltest
%attr(755, root, root) %{_bindir}/mysqltest_embedded

%attr(755, root, root) %{_libdir}/mysql/plugin/auth.so
%attr(755, root, root) %{_libdir}/mysql/plugin/auth_test_plugin.so
%attr(644, root, root) %{_libdir}/mysql/plugin/daemon_example.ini
%attr(755, root, root) %{_libdir}/mysql/plugin/libdaemon_example.so
%attr(755, root, root) %{_libdir}/mysql/plugin/test_udf_services.so
%attr(755, root, root) %{_libdir}/mysql/plugin/qa_auth_client.so
%attr(755, root, root) %{_libdir}/mysql/plugin/qa_auth_interface.so
%attr(755, root, root) %{_libdir}/mysql/plugin/qa_auth_server.so
%attr(755, root, root) %{_libdir}/mysql/plugin/debug/auth.so
%attr(755, root, root) %{_libdir}/mysql/plugin/debug/auth_test_plugin.so
%attr(755, root, root) %{_libdir}/mysql/plugin/debug/libdaemon_example.so
%attr(755, root, root) %{_libdir}/mysql/plugin/debug/test_udf_services.so
%attr(755, root, root) %{_libdir}/mysql/plugin/debug/qa_auth_client.so
%attr(755, root, root) %{_libdir}/mysql/plugin/debug/qa_auth_interface.so
%attr(755, root, root) %{_libdir}/mysql/plugin/debug/qa_auth_server.so

%files bench
%defattr(-, root, root, -)
%doc %{?license_files_server}
%{_datadir}/sql-bench

%files embedded
%defattr(-, root, root, -)
%doc %{?license_files_server}
%dir %attr(755, root, root) %{_libdir}/mysql
%attr(644, root, root) %{_sysconfdir}/ld.so.conf.d/mysql-%{_arch}.conf
%attr(755, root, root) %{_libdir}/mysql/libmysqld.so.*

%files embedded-devel
%defattr(-, root, root, -)
%doc %{?license_files_server}
%attr(644, root, root) %{_libdir}/mysql/libmysqld.a
%attr(644, root, root) %{_libdir}/mysql/libmysqld-debug.a
%attr(755, root, root) %{_libdir}/mysql/libmysqld.so

%changelog
<<<<<<< HEAD
* Tue Oct 31 2017 Bjorn Munch <bjorn.munch@oracle.com> - 5.6.39-1
=======
* Wed Jan 10 2018 Bjorn Munch <bjorn.munch@oracle.com> - 5.5.60-1
- No longer need to remove obsoleted mysqltest man pages

* Tue Oct 31 2017 Bjorn Munch <bjorn.munch@oracle.com> - 5.5.59-1
>>>>>>> 20e75a3e
- Remove obsoleted mysqltest man pages

* Mon Oct 31 2016 Balasubramanian Kandasamy <balasubramanian.kandasamy@oracle.com> - 5.6.35-1
- Add connection_control.so to server subpackage

* Mon Sep 26 2016 Balasubramanian Kandasamy <balasubramanian.kandasamy@oracle.com> - 5.6.34-1
- Include mysql-files directory

* Mon Mar 14 2016 Georgi Kodinov <georgi.kodinov@oracle.com> - 5.6.31-1
- Add test_udf_services.so plugin

* Tue Sep 29 2015 Balasubramanian Kandasamy <balasubramanian.kandasamy@oracle.com> - 5.6.28-1
- Added conflicts to mysql-connector-c-shared dependencies

* Wed Jan 14 2015 Balasubramanian Kandasamy <balasubramanian.kandasamy@oracle.com> - 5.6.24-1
- Add mysql_no_login.so plugin

* Mon Oct 06 2014 Balasubramanian Kandasamy <balasubramanian.kandasamy@oracle.com> - 5.6.22-1
- Backport to 5.6.22

* Mon Oct 06 2014 Balasubramanian Kandasamy <balasubramanian.kandasamy@oracle.com> - 5.7.6-0.2.m16
- Include boost sources
- Add license info in each subpackage

* Tue Sep 02 2014 Bjorn Munch <bjorn.munch@oracle.com> - 5.7.6-0.1.m16
- Updated for 5.7.6

* Mon Sep 01 2014 Balasubramanian Kandasamy <balasubramanian.kandasamy@oracle.com> - 5.7.5-0.2.m15
- Added openssl_udf.so plugin to commercial packages

* Mon Jun 30 2014 Balasubramanian Kandasamy <balasubramanian.kandasamy@oracle.com> - 5.7.5-0.1.m15
- Port to SLES

* Thu Jun 26 2014 Balasubramanian Kandasamy <balasubramanian.kandasamy@oracle.com> - 5.7.5-0.3.m15
- Resolve embedded-devel conflict issue

* Wed Jun 25 2014 Balasubramanian Kandasamy <balasubramanian.kandasamy@oracle.com> - 5.7.5-0.2.m15
- Add bench package
- Enable dtrace 

* Thu Apr 24 2014 Balasubramanian Kandasamy <balasubramanian.kandasamy@oracle.com> - 5.7.5-0.1.m15
- Updated for 5.7.5

* Mon Apr 07 2014 Balasubramanian Kandasamy <balasubramanian.kandasamy@oracle.com> - 5.7.4-0.5.m14
- Fix Cflags for el7 

* Mon Mar 31 2014 Balasubramanian Kandasamy <balasubramanian.kandasamy@oracle.com> - 5.7.4-0.4.m14
- Support for enterprise packages
- Upgrade from MySQL-* packages

* Wed Mar 12 2014 Balasubramanian Kandasamy <balasubramanian.kandasamy@oracle.com> - 5.7.4-0.3.m14
- Resolve conflict with mysql-libs-compat 

* Thu Mar 06 2014 Balasubramanian Kandasamy <balasubramanian.kandasamy@oracle.com> - 5.7.4-0.2.m14
- Resolve conflict issues during upgrade
- Add ha_example.so plugin which is now included

* Fri Feb 07 2014 Balasubramanian Kandasamy <balasubramanian.kandasamy@oracle.com> - 5.7.4-0.1.m14
- 5.7.4
- Enable shared libmysqld by cmake option
- Move mysqltest and test plugins to test subpackage

* Mon Nov 18 2013 Balasubramanian Kandasamy <balasubramanian.kandasamy@oracle.com> - 5.7.3-0.3.m13
- Fixed isa_bits error 

* Fri Oct 25 2013 Balasubramanian Kandasamy <balasubramanian.kandasamy@oracle.com> - 5.7.3-0.1.m13
- Initial 5.7 port

* Fri Oct 25 2013 Balasubramanian Kandasamy <balasubramanian.kandasamy@oracle.com> - 5.6.15-1
- Fixed uln advanced rpm libyassl.a error
- Updated to 5.6.15

* Wed Oct 16 2013 Balasubramanian Kandasamy <balasubramanian.kandasamy@oracle.com> - 5.6.14-3
- Fixed mysql_install_db usage 
- Improved handling of plugin directory 

* Fri Sep 27 2013 Balasubramanian Kandasamy <balasubramanian.kandasamy@oracle.com> - 5.6.14-2
- Refresh mysql-install patch and service renaming

* Mon Sep 16 2013 Balasubramanian Kandasamy <balasubramanian.kandasamy@oracle.com> - 5.6.14-1
- Updated to 5.6.14

* Wed Sep 04 2013 Balasubramanian Kandasamy <balasubramanian.kandasamy@oracle.com> - 5.6.13-5
- Support upgrade from 5.5 ULN packages to 5.6 

* Tue Aug 27 2013 Balasubramanian Kandasamy <balasubramanian.kandasamy@oracle.com> - 5.6.13-4
- Enhanced perl filtering 
- Added openssl-devel to buildreq 

* Wed Aug 21 2013 Balasubramanian Kandasamy <balasubramanian.kandasamy@oracle.com> - 5.6.13-3
- Removed mysql_embedded binary to resolve multilib conflict issue

* Fri Aug 16 2013 Balasubramanian Kandasamy <balasubramanian.kandasamy@oracle.com> - 5.6.13-2 
- Fixed Provides and Obsoletes issues in server, test packages 

* Wed Aug 14 2013 Balasubramanian Kandasamy <balasubramanian.kandasamy@oracle.com> - 5.6.13-1
- Updated to 5.6.13

* Mon Aug 05 2013 Balasubramanian Kandasamy <balasubramanian.kandasamy@oracle.com> - 5.6.12-9
- Added files list to embedded packages 

* Thu Aug 01 2013 Balasubramanian Kandasamy <balasubramanian.kandasamy@oracle.com> - 5.6.12-8
- Updated libmysqld.a with libmysqld.so in embedded package

* Mon Jul 29 2013 Balasubramanian Kandasamy <balasubramanian.kandasamy@oracle.com> - 5.6.12-7
- Updated test package dependency from client to server

* Wed Jul 24 2013 Balasubramanian Kandasamy <balasubramanian.kandasamy@oracle.com> - 5.6.12-6
- Added libs-compat dependency under libs package to resolve server
  installation conflicts issue.
 
* Wed Jul 17 2013 Balasubramanian Kandasamy <balasubramanian.kandasamy@oracle.com> - 5.6.12-5
- Removed libmysqlclient.so.16 from libs package
 
* Fri Jul 05 2013 Balasubramanian Kandasamy <balasubramanian.kandasamy@oracle.com> - 5.6.12-4
- Adjusted to work on OEL6

* Wed Jun 26 2013 Balasubramanian Kandasamy <balasubramanian.kandasamy@oracle.com> - 5.6.12-3
- Move libs to mysql/
- Basic multi arch support
- Fix changelog dates

* Thu Jun 20 2013 Balasubramanian Kandasamy <balasubramanian.kandasamy@oracle.com> - 5.6.12-2
- Major cleanup

* Tue Jun 04 2013 Balasubramanian Kandasamy <balasubramanian.kandasamy@oracle.com> - 5.6.12-1
- Updated to 5.6.12

* Mon Nov 05 2012 Joerg Bruehe <joerg.bruehe@oracle.com>

- Allow to override the default to use the bundled yaSSL by an option like
      --define="with_ssl /path/to/ssl"

* Wed Oct 10 2012 Bjorn Munch <bjorn.munch@oracle.com>

- Replace old my-*.cnf config file examples with template my-default.cnf

* Fri Oct 05 2012 Joerg Bruehe <joerg.bruehe@oracle.com>

- Let the installation use the new option "--random-passwords" of "mysql_install_db".
  (Bug# 12794345 Ensure root password)
- Fix an inconsistency: "new install" vs "upgrade" are told from the (non)existence
  of "$mysql_datadir/mysql" (holding table "mysql.user" and other system stuff).

* Tue Jul 24 2012 Joerg Bruehe <joerg.bruehe@oracle.com>

- Add a macro "runselftest":
  if set to 1 (default), the test suite will be run during the RPM build;
  this can be oveeridden via the command line by adding
      --define "runselftest 0"
  Failures of the test suite will NOT make the RPM build fail!

* Mon Jul 16 2012 Joerg Bruehe <joerg.bruehe@oracle.com>

- Add the man page for the "mysql_config_editor".

* Mon Jun 11 2012 Joerg Bruehe <joerg.bruehe@oracle.com>

- Make sure newly added "SPECIFIC-ULN/" directory does not disturb packaging.

* Wed Feb 29 2012 Brajmohan Saxena <brajmohan.saxena@oracle.com>

- Removal all traces of the readline library from mysql (BUG 13738013)

* Wed Sep 28 2011 Joerg Bruehe <joerg.bruehe@oracle.com>

- Fix duplicate mentioning of "mysql_plugin" and its manual page,
  it is better to keep alphabetic order in the files list (merging!).

* Wed Sep 14 2011 Joerg Bruehe <joerg.bruehe@oracle.com>

- Let the RPM capabilities ("obsoletes" etc) ensure that an upgrade may replace
  the RPMs of any configuration (of the current or the preceding release series)
  by the new ones. This is done by not using the implicitly generated capabilities
  (which include the configuration name) and relying on more generic ones which
  just list the function ("server", "client", ...).
  The implicit generation cannot be prevented, so all these capabilities must be
  explicitly listed in "Obsoletes:"

* Tue Sep 13 2011 Jonathan Perkin <jonathan.perkin@oracle.com>

- Add support for Oracle Linux 6 and Red Hat Enterprise Linux 6.  Due to
  changes in RPM behaviour ($RPM_BUILD_ROOT is removed prior to install)
  this necessitated a move of the libmygcc.a installation to the install
  phase, which is probably where it belonged in the first place.

* Tue Sep 13 2011 Joerg Bruehe <joerg.bruehe@oracle.com>

- "make_win_bin_dist" and its manual are dropped, cmake does it different.

* Thu Sep 08 2011 Daniel Fischer <daniel.fischer@oracle.com>

- Add mysql_plugin man page.

* Tue Aug 30 2011 Tor Didriksen <tor.didriksen@oracle.com>

- Set CXX=g++ by default to add a dependency on libgcc/libstdc++.
  Also, remove the use of the -fno-exceptions and -fno-rtti flags.
  TODO: update distro_buildreq/distro_requires

* Tue Aug 30 2011 Joerg Bruehe <joerg.bruehe@oracle.com>

- Add the manual page for "mysql_plugin" to the server package.

* Fri Aug 19 2011 Joerg Bruehe <joerg.bruehe@oracle.com>

- Null-upmerge the fix of bug#37165: This spec file is not affected.
- Replace "/var/lib/mysql" by the spec file variable "%%{mysqldatadir}".

* Fri Aug 12 2011 Daniel Fischer <daniel.fischer@oracle.com>

- Source plugin library files list from cmake-generated file.

* Mon Jul 25 2011 Chuck Bell <chuck.bell@oracle.com>

- Added the mysql_plugin client - enables or disables plugins.

* Thu Jul 21 2011 Sunanda Menon <sunanda.menon@oracle.com>

- Fix bug#12561297: Added the MySQL embedded binary

* Thu Jul 07 2011 Joerg Bruehe <joerg.bruehe@oracle.com>

- Fix bug#45415: "rpm upgrade recreates test database"
  Let the creation of the "test" database happen only during a new installation,
  not in an RPM upgrade.
  This affects both the "mkdir" and the call of "mysql_install_db".

* Wed Feb 09 2011 Joerg Bruehe <joerg.bruehe@oracle.com>

- Fix bug#56581: If an installation deviates from the default file locations
  ("datadir" and "pid-file"), the mechanism to detect a running server (on upgrade)
  should still work, and use these locations.
  The problem was that the fix for bug#27072 did not check for local settings.

* Mon Jan 31 2011 Joerg Bruehe <joerg.bruehe@oracle.com>

- Install the new "manifest" files: "INFO_SRC" and "INFO_BIN".

* Tue Nov 23 2010 Jonathan Perkin <jonathan.perkin@oracle.com>

- EXCEPTIONS-CLIENT has been deleted, remove it from here too
- Support MYSQL_BUILD_MAKE_JFLAG environment variable for passing
  a '-j' argument to make.

* Mon Nov 1 2010 Georgi Kodinov <georgi.godinov@oracle.com>

- Added test authentication (WL#1054) plugin binaries

* Wed Oct 6 2010 Georgi Kodinov <georgi.godinov@oracle.com>

- Added example external authentication (WL#1054) plugin binaries

* Wed Aug 11 2010 Joerg Bruehe <joerg.bruehe@oracle.com>

- With a recent spec file cleanup, names have changed: A "-community" part was dropped.
  Reflect that in the "Obsoletes" specifications.
- Add a "triggerpostun" to handle the uninstall of the "-community" server RPM.
- This fixes bug#55015 "MySQL server is not restarted properly after RPM upgrade".

* Tue Jun 15 2010 Joerg Bruehe <joerg.bruehe@sun.com>

- Change the behaviour on installation and upgrade:
  On installation, do not autostart the server.
  *Iff* the server was stopped before the upgrade is started, this is taken as a
  sign the administrator is handling that manually, and so the new server will
  not be started automatically at the end of the upgrade.
  The start/stop scripts will still be installed, so the server will be started
  on the next machine boot.
  This is the 5.5 version of fixing bug#27072 (RPM autostarting the server).

* Tue Jun 1 2010 Jonathan Perkin <jonathan.perkin@oracle.com>

- Implement SELinux checks from distribution-specific spec file.

* Wed May 12 2010 Jonathan Perkin <jonathan.perkin@oracle.com>

- Large number of changes to build using CMake
- Introduce distribution-specific RPMs
- Drop debuginfo, build all binaries with debug/symbols
- Remove __os_install_post, use native macro
- Remove _unpackaged_files_terminate_build, make it an error to have
  unpackaged files
- Remove cluster RPMs

* Wed Mar 24 2010 Joerg Bruehe <joerg.bruehe@sun.com>

- Add "--with-perfschema" to the configure options.

* Mon Mar 22 2010 Joerg Bruehe <joerg.bruehe@sun.com>

- User "usr/lib*" to allow for both "usr/lib" and "usr/lib64",
  mask "rmdir" return code 1.
- Remove "ha_example.*" files from the list, they aren't built.

* Wed Mar 17 2010 Joerg Bruehe <joerg.bruehe@sun.com>

- Fix a wrong path name in handling the debug plugins.

* Wed Mar 10 2010 Joerg Bruehe <joerg.bruehe@sun.com>

- Take the result of the debug plugin build and put it into the optimized tree,
  so that it becomes part of the final installation;
  include the files in the packlist. Part of the fixes for bug#49022.

* Mon Mar 01 2010 Joerg Bruehe <joerg.bruehe@sun.com>

- Set "Oracle and/or its affiliates" as the vendor and copyright owner,
  accept upgrading from packages showing MySQL or Sun as vendor.

* Fri Feb 12 2010 Joerg Bruehe <joerg.bruehe@sun.com>

- Formatting changes:
  Have a consistent structure of separator lines and of indentation
  (8 leading blanks => tab).
- Introduce the variable "src_dir".
- Give the environment variables "MYSQL_BUILD_CC(CXX)" precedence
  over "CC" ("CXX").
- Drop the old "with_static" argument analysis, this is not supported
  in 5.1 since ages.
- Introduce variables to control the handlers individually, as well
  as other options.
- Use the new "--with-plugin" notation for the table handlers.
- Drop handling "/etc/rc.d/init.d/mysql", the switch to "/etc/init.d/mysql"
  was done back in 2002 already.
- Make "--with-zlib-dir=bundled" the default, add an option to disable it.
- Add missing manual pages to the file list.
- Improve the runtime check for "libgcc.a", protect it against being tried
  with the Intel compiler "icc".

* Mon Jan 11 2010 Joerg Bruehe <joerg.bruehe@sun.com>

- Change RPM file naming:
  - Suffix like "-m2", "-rc" becomes part of version as "_m2", "_rc".
  - Release counts from 1, not 0.

* Wed Dec 23 2009 Joerg Bruehe <joerg.bruehe@sun.com>

- The "semisync" plugin file name has lost its introductory "lib",
  adapt the file lists for the subpackages.
  This is a part missing from the fix for bug#48351.
- Remove the "fix_privilege_tables" manual, it does not exist in 5.5
  (and likely, the whole script will go, too).

* Mon Nov 16 2009 Joerg Bruehe <joerg.bruehe@sun.com>

- Fix some problems with the directives around "tcmalloc" (experimental),
  remove erroneous traces of the InnoDB plugin (that is 5.1 only).

* Tue Oct 06 2009 Magnus Blaudd <mvensson@mysql.com>

- Removed mysql_fix_privilege_tables

* Fri Oct 02 2009 Alexander Nozdrin <alexander.nozdrin@sun.com>

- "mysqlmanager" got removed from version 5.4, all references deleted.

* Fri Aug 28 2009 Joerg Bruehe <joerg.bruehe@sun.com>

- Merge up from 5.1 to 5.4: Remove handling for the InnoDB plugin.

* Thu Aug 27 2009 Joerg Bruehe <joerg.bruehe@sun.com>

- This version does not contain the "Instance manager", "mysqlmanager":
  Remove it from the spec file so that packaging succeeds.

* Mon Aug 24 2009 Jonathan Perkin <jperkin@sun.com>

- Add conditionals for bundled zlib and innodb plugin

* Fri Aug 21 2009 Jonathan Perkin <jperkin@sun.com>

- Install plugin libraries in appropriate packages.
- Disable libdaemon_example and ftexample plugins.

* Thu Aug 20 2009 Jonathan Perkin <jperkin@sun.com>

- Update variable used for mysql-test suite location to match source.

* Fri Nov 07 2008 Joerg Bruehe <joerg@mysql.com>

- Correct yesterday's fix, so that it also works for the last flag,
  and fix a wrong quoting: un-quoted quote marks must not be escaped.

* Thu Nov 06 2008 Kent Boortz <kent.boortz@sun.com>

- Removed "mysql_upgrade_shell"
- Removed some copy/paste between debug and normal build

* Thu Nov 06 2008 Joerg Bruehe <joerg@mysql.com>

- Modify CFLAGS and CXXFLAGS such that a debug build is not optimized.
  This should cover both gcc and icc flags.  Fixes bug#40546.

* Fri Aug 29 2008 Kent Boortz <kent@mysql.com>

- Removed the "Federated" storage engine option, and enabled in all

* Tue Aug 26 2008 Joerg Bruehe <joerg@mysql.com>

- Get rid of the "warning: Installed (but unpackaged) file(s) found:"
  Some generated files aren't needed in RPMs:
  - the "sql-bench/" subdirectory
  Some files were missing:
  - /usr/share/aclocal/mysql.m4  ("devel" subpackage)
  - Manual "mysqlbug" ("server" subpackage)
  - Program "innochecksum" and its manual ("server" subpackage)
  - Manual "mysql_find_rows" ("client" subpackage)
  - Script "mysql_upgrade_shell" ("client" subpackage)
  - Program "ndb_cpcd" and its manual ("ndb-extra" subpackage)
  - Manuals "ndb_mgm" + "ndb_restore" ("ndb-tools" subpackage)

* Mon Mar 31 2008 Kent Boortz <kent@mysql.com>

- Made the "Federated" storage engine an option
- Made the "Cluster" storage engine and sub packages an option

* Wed Mar 19 2008 Joerg Bruehe <joerg@mysql.com>

- Add the man pages for "ndbd" and "ndb_mgmd".

* Mon Feb 18 2008 Timothy Smith <tim@mysql.com>

- Require a manual upgrade if the alread-installed mysql-server is
  from another vendor, or is of a different major version.

* Wed May 02 2007 Joerg Bruehe <joerg@mysql.com>

- "ndb_size.tmpl" is not needed any more,
  "man1/mysql_install_db.1" lacked the trailing '*'.

* Sat Apr 07 2007 Kent Boortz <kent@mysql.com>

- Removed man page for "mysql_create_system_tables"

* Wed Mar 21 2007 Daniel Fischer <df@mysql.com>

- Add debug server.

* Mon Mar 19 2007 Daniel Fischer <df@mysql.com>

- Remove Max RPMs; the server RPMs contain a mysqld compiled with all
  features that previously only were built into Max.

* Fri Mar 02 2007 Joerg Bruehe <joerg@mysql.com>

- Add several man pages for NDB which are now created.

* Fri Jan 05 2007 Kent Boortz <kent@mysql.com>

- Put back "libmygcc.a", found no real reason it was removed.

- Add CFLAGS to gcc call with --print-libgcc-file, to make sure the
  correct "libgcc.a" path is returned for the 32/64 bit architecture.

* Mon Dec 18 2006 Joerg Bruehe <joerg@mysql.com>

- Fix the move of "mysqlmanager" to section 8: Directory name was wrong.

* Thu Dec 14 2006 Joerg Bruehe <joerg@mysql.com>

- Include the new man pages for "my_print_defaults" and "mysql_tzinfo_to_sql"
  in the server RPM.
- The "mysqlmanager" man page got moved from section 1 to 8.

* Thu Nov 30 2006 Joerg Bruehe <joerg@mysql.com>

- Call "make install" using "benchdir_root=%%{_datadir}",
  because that is affecting the regression test suite as well.

* Thu Nov 16 2006 Joerg Bruehe <joerg@mysql.com>

- Explicitly note that the "MySQL-shared" RPMs (as built by MySQL AB)
  replace "mysql-shared" (as distributed by SuSE) to allow easy upgrading
  (bug#22081).

* Mon Nov 13 2006 Joerg Bruehe <joerg@mysql.com>

- Add "--with-partition" t 2006 Joerg Bruehe <joerg@mysql.com>

- Use the Perl script to run the tests, because it will automatically check
  whether the server is configured with SSL.

* Tue Jun 27 2006 Joerg Bruehe <joerg@mysql.com>

- move "mysqldumpslow" from the client RPM to the server RPM (bug#20216)

- Revert all previous attempts to call "mysql_upgrade" during RPM upgrade,
  there are some more aspects which need to be solved before this is possible.
  For now, just ensure the binary "mysql_upgrade" is delivered and installysql.com>

- To run "mysql_upgrade", we need a running server;
  start it in isolation and skip password checks.

* Sat May 20 2006 Kent Boortz <kent@mysql.com>

- Always compile for PIC, position independent code.

* Wed May 10 2006 Kent Boortz <kent@mysql.com>

- Use character set "all" when compiling with Cluster, to make Cluster
  nodes independent on the character set directory, and the problem
  that two RPM sub packages both wants to install this directory.

* Mon May 01 2006 Kent Boortz <kent@mysql.com>

- Use "./libtool --mode=execute" instead of searching for the
  executable in current directory and ".libs".

* Fri Apr 28 2006 Kent Boortz <kent@mysql.com>

- Install and run "mysql_upgrade"

* Wed Apr 12 2006 Jim Winstead <jimw@mysql.com>

- Remove sql-bench, and MySQL-bench RPM (will be built as an independent
  project from the mysql-bench repository)

* Tue Apr 11 2006 Jim Winstead <jimw@mysql.com>

- Remove old mysqltestmanager and related programs
* Sat Apr 01 2006 Kent Boortz <kent@mysql.com>

- Set $LDFLAGS from $MYSQL_BUILD_LDFLAGS

* Tue Mar 07 2006 Kent Boortz <kent@mysql.com>

- Changed product name from "Community Edition" to "Community Server"

* Mon Mar 06 2006 Kent Boortz <kent@mysql.com>

- Fast mutexes is now disabled by default, but should be
  used in Linux builds.

* Mon Feb 20 2006 Kent Boortz <kent@mysql.com>

- Reintroduced a max build
- Limited testing of 'debug' and 'max' servers
- Berkeley DB only in 'max'

* Mon Feb 13 2006 Joerg Bruehe <joerg@mysql.com>

- Use "-i" on "make test-force";
  this is essential for later evaluation of this log file.

* Thu Feb 09 2006 Kent Boortz <kent@mysql.com>

- Pass '-static' to libtool, link static with our own libraries, dynamic
  with system libraries.  Link with the bundled zlib.

* Wed Feb 08 2006 Kristian Nielsen <knielsen@mysql.com>

- Modified RPM spec to match new 5.1 debug+max combined community packaging.

* Sun Dec 18 2005 Kent Boortz <kent@mysql.com>

- Added "client/mysqlslap"

* Mon Dec 12 2005 Rodrigo Novo <rodrigo@mysql.com>

- Added zlib to the list of (static) libraries installed
- Added check against libtool wierdness (WRT: sql/mysqld || sql/.libs/mysqld)
- Compile MySQL with bundled zlib
- Fixed %%packager name to "MySQL Production Engineering Team"

* Mon Dec 05 2005 Joerg Bruehe <joerg@mysql.com>

- Avoid using the "bundled" zlib on "shared" builds:
  As it is not installed (on the build system), this gives dependency
  problems with "libtool" causing the build to fail.
  (Change was done on Nov 11, but left uncommented.)

* Tue Nov 22 2005 Joerg Bruehe <joerg@mysql.com>

- Extend the file existence check for "init.d/mysql" on un-install
  to also guard the call to "insserv"/"chkconfig".

* Thu Oct 27 2005 Lenz Grimmer <lenz@grimmer.com>

- added more man pages

* Wed Oct 19 2005 Kent Boortz <kent@mysql.com>

- Made yaSSL support an option (off by default)

* Wed Oct 19 2005 Kent Boortz <kent@mysql.com>

- Enabled yaSSL support

* Sat Oct 15 2005 Kent Boortz <kent@mysql.com>

- Give mode arguments the same way in all places
lenz@mysql.com>

- fixed the removing of the RPM_BUILD_ROOT in the %%clean section (the
  $RBR variable did not get expanded, thus leaving old build roots behind)

* Thu Aug 04 2005 Lenz Grimmer <lenz@mysql.com>

- Fixed the creation of the mysql user group account in the postinstall
  section (BUG 12348)
- Fixed enabling the Archive storage engine in the Max binary

* Tue Aug 02 2005 Lenz Grimmer <lenz@mysql.com>

- Fixed the Requires: tag for the server RPM (BUG 12233)

* Fri Jul 15 2005 Lenz Grimmer <lenz@mysql.com>

- create a "mysql" user group and assign the mysql user account to that group
  in the server postinstall section. (BUG 10984)

* Tue Jun 14 2005 Lenz Grimmer <lenz@mysql.com>

- Do not build statically on i386 by default, only when adding either "--with
  static" or "--define '_with_static 1'" to the RPM build options. Static
  linking really only makes sense when linking against the specially patched
  glibc 2.2.5.

* Mon Jun 06 2005 Lenz Grimmer <lenz@mysql.com>

- added mysql_client_test to the "bench" subpackage (BUG 10676)
- added the libndbclient static and shared libraries (BUG 10676)

* Wed Jun 01 2005 Lenz Grimmer <lenz@mysql.com>

- use "mysqldatadir" variable instead of hard-coding the path multiple times
- use the "mysqld_user" variable on all occasions a user name is referenced
- removed (incomplete) Brazilian translations
- removed redundant release tags from the subpackage descriptions

* Wed May 25 2005 Joerg Bruehe <joerg@mysql.com>

- Added a "make clean" between separate calls to "BuildMySQL".

* Thu May 12 2005 Guilhem Bichot <guilhem@mysql.com>

- Removed the mysql_tableinfo script made obsolete by the information schema

* Wed Apr 20 2005 Lenz Grimmer <lenz@mysql.com>

- Enabled the "blackhole" storage engine for the Max RPM

* Wed Apr 13 2005 Lenz Grimmer <lenz@mysql.com>

- removed the MySQL manual files (html/ps/texi) - they have been removed
  from the MySQL sources and are now available seperately.

* Mon Apr 4 2005 Petr Chardin <petr@mysql.com>

- old mysqlmanager, mysq* Mon Feb 7 2005 Tomas Ulin <tomas@mysql.com>

- enabled the "Ndbcluster" storage engine for the max binary
- added extra make install in ndb subdir after Max build to get ndb binaries
- added packages for ndbcluster storage engine

* Fri Jan 14 2005 Lenz Grimmer <lenz@mysql.com>

- replaced obsoleted "BuildPrereq" with "BuildRequires" instead

* Thu Jan 13 2005 Lenz Grimmer <lenz@mysql.com>

- enabled the "Federated" storage engine for the max binary

* Tue Jan 04 2005 Petr Chardin <petr@mysql.com>

- ISAM and merge storage engines were purged. As well as appropriate
  tools and manpages (isamchk and isamlog)

* Fri Dec 31 2004 Lenz Grimmer <lenz@mysql.com>

- enabled the "Archive" storage engine for the max binary
- enabled the "CSV" storage engine for the max binary
- enabled the "Example" storage engine for the max binary

* Thu Aug 26 2004 Lenz Grimmer <lenz@mysql.com>

- MySQL-Max now requires MySQL-server instead of MySQL (BUG 3860)

* Fri Aug 20 2004 Lenz Grimmer <lenz@mysql.com>

- do not link statically on IA64/AMD64 as these systems do not have
  a patched glibc installed

* Tue Aug 10 2004 Lenz Grimmer <lenz@mysql.com>

- Added libmygcc.a to the devel subpackage (required to link applications
  against the the embedded server libmysqld.a) (BUG 4921)

* Mon Aug 09 2004 Lenz Grimmer <lenz@mysql.com>

- Added EXCEPTIONS-CLIENT to the "devel" package

* Thu Jul 29 2004 Lenz Grimmer <lenz@mysql.com>

- disabled OpenSSL in the Max binaries again (the RPM packages were the
  only exception to this anyway) (BUG 1043)

* Wed Jun 30 2004 Lenz Grimmer <lenz@mysql.com>

- fixed server postinstall (mysql_install_db was called with the wrong
  parameter)

* Thu Jun 24 2004 Lenz Grimmer <lenz@mysql.com>

- added mysql_tzinfo_to_sql to the server subpackage
- run "make clean" instead of "make distclean"

* Mon Apr 05 2004 Lenz Grimmer <lenz@mysql.com>

- added ncurses-devel to the build prerequisites (BUG 3377)

* Thu Feb 12 2004 Lenz Grimmer <lenz@mysql.com>

- when using gcc, _always_ use CXX=gcc
- replaced Copyright with License field (Copyright is obsolete)

* Tue Feb 03 2004 Lenz Grimmer <lenz@mysql.com>

- added myisam_ftdump to the Server package

* Tue Jan 13 2004 Lenz Grimmer <lenz@mysql.com>

- link the mysql client against libreadline instead of libedit (BUG 2289)

* Mon Dec 22 2003 Lenz Grimmer <lenz@mysql.com>

- marked /etc/logrotate.d/mysql as a config file (BUG 2156)

* Sat Dec 13 2003 Lenz Grimmer <lenz@mysql.com>

- fixed file permissions (BUG 1672)

* Thu Dec 11 2003 Lenz Grimmer <lenz@mysql.com>

- made testing for gcc3 a bit more robust

* Fri Dec 05 2003 Lenz Grimmer <lenz@mysql.com>

- added missing file mysql_create_system_tables to the server subpackage

* Fri Nov 21 2003 Lenz Grimmer <lenz@mysql.com>

- removed dependency on MySQL-client from the MySQL-devel subpackage
  as it is not really required. (BUG 1610)

* Fri Aug 29 2003 Lenz Grimmer <lenz@mysql.com>

- Fixed BUG 1162 (removed macro names from the changelog)
- Really fixed BUG 998 (disable the checking for installed but
  unpackaged files)

* Tue Aug 05 2003 Lenz Grimmer <lenz@mysql.com>

- Fixed BUG 959 (libmysqld not being compiled properly)
- Fixed BUG 998 (RPM build errors): added missing files to the
  distribution (mysql_fix_extensions, mysql_tableinfo, mysqldumpslow,
  mysql_fix_privilege_tables.1), removed "-n" from install section.

* Wed Jul 09 2003 Lenz Grimmer <lenz@mysql.com>

- removed the GIF Icon (file was not included in the sources anyway)
- removed unused variable shared_lib_version
- do not run automake before building the standard binary
  (should not be necessary)
- add server suffix '-standard' to standard binary (to be in line
  with the binary tarball distributions)
- Use more RPM macros (_exec_prefix, _sbindir, _libdir, _sysconfdir,
  _datadir, _includedir) throughout the spec file.
- allow overriding CC and CXX (required when building with other compilers)

* Fri May 16 2003 Lenz Grimmer <lenz@mysql.com>

- re-enabled RAID again

* Wed Apr 30 2003 Lenz Grimmer <lenz@mysql.com>

- disabled MyISAM RAID (--with-raid)- it throws an assertion which
  needs to be investigated first.

* Mon Mar 10 2003 Lenz Grimmer <lenz@mysql.com>

- added missing file mysql_secure_installation to server subpackage
  (BUG 141)

* Tue Feb 11 2003 Lenz Grimmer <lenz@mysql.com>

- re-added missing pre- and post(un)install scripts to server subpackage
- added config file /etc/my.cnf to the file list (just for completeness)
- make sure to create the datadir with 755 permissions

* Mon Jan 27 2003 Lenz Grimmer <lenz@mysql.com>

- removed unusedql.com>

- Reworked the build steps a little bit: the Max binary is supposed
  to include OpenSSL, which cannot be linked statically, thus trying
  to statically link against a special glibc is futile anyway
- because of this, it is not required to make yet another build run
  just to compile the shared libs (saves a lot of time)
- updated package description of the Max subpackage
- clean up the BuildRoot directory afterwards

* Mon Jul 15 2002 Lenz Grimmer <lenz@mysql.com>

- Updated Packager information
- Fixed the build options: the regular package is supposed to
  include InnoDB and linked statically, while the Max package
  should include BDB and SSL support

* Fri May 03 2002 Lenz Grimmer <lenz@mysql.com>

- Use more RPM macros (e.g. infodir, mandir) to make the spec
  file more portable
- reorganized the installation of documentation files: let RPM
  take care of this
- reorganized the file list: actually install man pages along
  with the binaries of the respective subpackage
- do not include libmysqld.a in the devel subpackage as well, if we
  have a special "embedded" subpackage
- reworked the package descriptions

* Mon Oct  8 2001 Monty

- Added embedded server as a separate RPM

* Fri Apr 13 2001 Monty

- Added mysqld-max to the distribution

* Tue Jan 2  2001  Monty

- Added mysql-test to the bench package

* Fri Aug 18 2000 Tim Smith <tim@mysql.com>

- Added separate libmysql_r directory; now both a threaded
  and non-threaded library is shipped.

* Tue Sep 28 1999 David Axmark <davida@mysql.com>

- Added the support-files/my-example.cnf to the docs directory.

- Removed devel dependency on base since it is about client
  development.

* Wed Sep 8 1999 David Axmark <davida@mysql.com>

- Cleaned up some for 3.23.

* Thu Jul 1 1999 David Axmark <davida@mysql.com>

- Added support for shared libraries in a separate sub
  package. Original fix by David Fox (dsfox@cogsci.ucsd.edu)

- The --enable-assembler switch is now automatically disables on
  platforms there assembler code is unavailable. This should allow
  building this RPM on non i386 systems.

* Mon Feb 22 1999 David Axmark <david@detron.se>

- Removed unportable cc switches from the spec file. The defaults can
  now be overridden with environment variables. This feature is used
  to compile the official RPM with optimal (but compiler version
  specific) switches.

- Removed the repetitive description parts for the sub rpms. Maybe add
  again if RPM gets a multiline macro capability.

- Added support for a pt_BR translation. Translation contributed by
  Jorge Godoy <jorge@bestway.com.br>.

* Wed Nov 4 1998 David Axmark <david@detron.se>

- A lot of changes in all the rpm and install scripts. This may even
  be a working RPM :-)

* Sun Aug 16 1998 David Axmark <david@detron.se>

- A developers changelog for MySQL is available in the source RPM. And
  there is a history of major user visible changed in the Reference
  Manual.  Only RPM specific changes will be documented here.<|MERGE_RESOLUTION|>--- conflicted
+++ resolved
@@ -818,14 +818,10 @@
 %attr(755, root, root) %{_libdir}/mysql/libmysqld.so
 
 %changelog
-<<<<<<< HEAD
+* Wed Jan 10 2018 Bjorn Munch <bjorn.munch@oracle.com> - 5.6.40-1
+- No longer need to remove obsoleted mysqltest man pages
+
 * Tue Oct 31 2017 Bjorn Munch <bjorn.munch@oracle.com> - 5.6.39-1
-=======
-* Wed Jan 10 2018 Bjorn Munch <bjorn.munch@oracle.com> - 5.5.60-1
-- No longer need to remove obsoleted mysqltest man pages
-
-* Tue Oct 31 2017 Bjorn Munch <bjorn.munch@oracle.com> - 5.5.59-1
->>>>>>> 20e75a3e
 - Remove obsoleted mysqltest man pages
 
 * Mon Oct 31 2016 Balasubramanian Kandasamy <balasubramanian.kandasamy@oracle.com> - 5.6.35-1
