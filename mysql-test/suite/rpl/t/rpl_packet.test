# ==== Purpose ====
#
# Check replication protocol packet size handling
#
# ==== Related bugs ====
# Bug#19402 SQL close to the size of the max_allowed_packet fails on slave
# BUG#23755: Replicated event larger that max_allowed_packet infinitely re-transmits
# BUG#42914: No LAST_IO_ERROR for max_allowed_packet errors
# BUG#55322: SHOW BINLOG EVENTS increases @@SESSION.MAX_ALLOWED_PACKET

# max-out size db name 
source include/master-slave.inc;
source include/have_binlog_format_row.inc;
<<<<<<< HEAD

# TODO: Fixing is handed over to Sergei.
# The test runs slow in MTS mode because of state of MTS at time of the graceful stop.
# In this case MTS can't stop immediately if there is a Worker that received a BEGIN but never COMMIT.
-- source include/not_mts_slave_parallel_workers.inc


call mtr.add_suppression("Slave I/O: Got a packet bigger than 'max_allowed_packet' bytes, Error_code: 1153");
call mtr.add_suppression("Slave I/O: Got fatal error 1236 from master when reading data from binary log:");
=======
>>>>>>> b7fc4388

# TODO: Fixing is handed over to Sergei.
# The test runs slow in MTS mode because of state of MTS at time of the graceful stop.
# In this case MTS can't stop immediately if there is a Worker that received a BEGIN but never COMMIT.
-- source include/not_mts_slave_parallel_workers.inc

call mtr.add_suppression("Slave I/O: Got a packet bigger than 'slave_max_allowed_packet' bytes, Error_code: 1153");
call mtr.add_suppression("Log entry on master is longer than slave_max_allowed_packet");
let $db= DB_NAME_OF_MAX_LENGTH_AKA_NAME_LEN_64_BYTES_____________________;
disable_warnings;
eval drop database if exists $db;
enable_warnings;
eval create database $db;

connection master;
let $old_max_allowed_packet= `SELECT @@global.max_allowed_packet`;
let $old_net_buffer_length= `SELECT @@global.net_buffer_length`;
let $old_slave_max_allowed_packet= `SELECT @@global.slave_max_allowed_packet`;
let $old_slave_max_allowed_packet_temp= `SELECT @@global.slave_max_allowed_packet`;
SET @@global.max_allowed_packet=10240;
SET @@global.net_buffer_length=1024;

sync_slave_with_master;
# Restart slave for setting to take effect
source include/stop_slave.inc;
source include/start_slave.inc;

# Reconnect to master for new setting to take effect
disconnect master;

# alas, can't use eval here; if db name changed apply the change here
connect (master,localhost,root,,DB_NAME_OF_MAX_LENGTH_AKA_NAME_LEN_64_BYTES_____________________);

connection master;
select @@net_buffer_length, @@max_allowed_packet;

create table `t1` (`f1` LONGTEXT) ENGINE=MyISAM;

INSERT INTO `t1`(`f1`) VALUES ('aaaaaaaaaaaaaaaaaaaaaaaaaaaaaaaaaaaaaaaaaaaaaaaaaaaaaaaaaaaaaaaaaaaaaaaaaaaaaaaaaaaaaaaaaaaaaaaaaaaaaaaaaaaaaaaaaaaaaaaaaaaaaaaaaaaaaaaaaaaaaaaaaaaaaaaaaaaaaaaaaaaaaaaaaaaaaaaaaaaaaaaaaaaaaaaaaaaaaaaaaaaaaaaaaaaaaaaaaaaaaaaaaaaaaaaaaaaaaaaaaaaaaaaaaaaaaaaaaaaaaaaaaaaaaaaaaaaaaaaaaaaaaaaaaaaaaaaaaaaaaaaaaaaaaaaaaaaaaaaaaaaaaaaaaaaaaaaaaaaaaaaaaaaaaaaaaaaaaaaaaaaaaaaaaaaaaaaaaaaaaaaaaaaaaaaaaaaaaaaaaaaaaaaaaaaaaaaaaaaaaaaaaaaaaaaaaaaaaaaaaaaaaaaaaaaaaaaaaaaaaaaaaaaaaaaaaaaaaaaaaaaaaaaaaaaaaaaaaaaaaaaaaaaaaaaaaaaaaaaaaaaaaaaaaaaaaaaaaaaaaaaaaaaaaaaaaaaaaaaaaaaaaaaaaaaaaaaaaaaaaaaaaaaaaaaaaaaaaaaaaaaaaaaaaaaaaaaaaaaaaaaaaaaaaaaaaaaaaaaaaaaaaaaaaaaaaaaaaaaaaaaaaaaaaaaaaaaaaaaaaaaaaaaaaaaaaaaaaaaaaaaaaaaaaaaaaaaaaaaaaaaaaaaaaaaaaaaaaaaaaaaaaaaaaaaaaaaaaaaaaaaaaaaaaaaaaaaaaaaaaaaaaaaaaaaaaaaaaaaaaaaaaaaaaaaaaaaaaaaaaaaaaaaaaaaaaaaaaaaaaaaaaaaaaaaaaaaaaaaaaaaaaaaaaaaaaaaaaaaaaaaaaaaaaaaaaaaaaaaaaaaaaaaaaaaaaaaaaaaaaaaaaaaaaaaaaaaaaaaaaaaaaaaaaaaaaaaaaaaaaaaaaaaaaaaaaaaaaaaaaaaaaaaaaaaaaaaaaaaaaaaaaaaaaaaaaaaaaaaaaaaaaaaaaaaaaaaaaaaaaaaaaaaaaaaaaaaaaaaaaaaaaaaaaaaaaaaaaaaaaaaaaaaaaaaaaaaaaaaaaaaaaaaaaaaaaaaaaaaaaaaaaaaaaaaaaaaaaaaaaaaaaaaaaaaaaaaaaaaaaaaaaaaaaaaaaaaaaaaaaaaaaaaaaaaaaaaaaaaaaaaaaaaaaaaaaaaaaaaaaaaaaaaaaaaaaaaaaaaaaaaaaaaaaaaaaaaaaaaaaaaaaaaaaaaaaaaaaaaaaaaaaaaaaaaaaaaaaaaaaaaaaaaaaaaaaaaaaaaaaaaaaaaaaaaaaaaaaaaaaaaaaaaaaaaaaaaaaaaaaaaaaaaaaaaaaaaaaaaaaaaaaaaaaaaaaaaaaaaaaaaaaaaaaaaaaaaaaaaaaaaaaaaaaaaaaaaaaaaaaaaaaaaaaaaaaaaaaaaaaaaaaaaaaaaaaaaaaaaaaaaaaaaaaaaaaaaaaaaaaaaaaaaaaaaaaaaaaaaaaaaaaaaaaaaaaaaaaaaaaaaaaaaaaaaaaaaaaaaaaaaaaaaaaaaaaaaaaaaaaaaaaaaaaaaaaaaaaaaaaaaaaaaaaaaaaaaaaaaaaaaaaaaaaaaaaaaaaaaaaaaaaaaaaaaaaaaaaaaaaaaaaaaaaaaaaaaaaaaaaaaaaaaaaaaaaaaaaaaaaaaaaaaaaaaaaaaaaaaaaaaaaaaaaaaaaaaaaaaaaaaaaaaaaaaaaaaaaaaaaaaaaaaaaaaaaaaaaaaaaaaaaaaaaaaaaaaaaaaaaaaaaaaaaaaaaaaaaaaaaaaaaaaaaaaaaaaaaaaaaaaaaaaaaaaaaaaaaaaaaaaaaaaaaaaaaaaaaaaaaaaaaaaaaaaaaaaaaaaaaaaaaaaaaaaaaaaaaaaaaaaaaaaaaaaaaaaaaaaaaaaaaaaaaaaaaaaaaaaaaaaaaaaaaaaaaaaaaaaaaaaaaaaaaaaaaaaaaaaaaaaaaaaaaaaaaaaaaaaaaaaaaaaaaaaaaaaaaaaaaaa2048');
sync_slave_with_master;

eval select count(*) from `$db`.`t1` /* must be 1 */;

SHOW STATUS LIKE 'Slave_running';
select * from information_schema.session_status where variable_name= 'SLAVE_RUNNING';
connection master;
eval drop database $db;
sync_slave_with_master;

#
# Bug #23755: Replicated event larger that max_allowed_packet infinitely re-transmits
#
# Check that a situation when the size of event on the master is greater than 
# max_allowed_packet on the slave does not lead to infinite re-transmits.

connection master;

# Change the max packet size on master

# Todo: improve over-max_allowed_packet size events block on the slave.
# The current size checking algorithm is not presize to allow large event
# to slip it. Reject happens according to the guard:
#   if (data_len > max(max_allowed_packet,
#       opt_binlog_rows_event_max_size + MAX_LOG_EVENT_HEADER))
# However, MAX_LOG_EVENT_HEADER is a conservative estimate so if the actual
# header size is less the extra data let in the slave.

# Adding the max size of the query log event status as
# MAX_DBS_IN_QUERY_MTS * (1 + NAME_LEN) to make the master not fail to read
<<<<<<< HEAD
# an event itself.
=======
# an event itself. The increased max_allowed_packet also takes care of the 
# increase in the connect string processing introduced due to WL#5924.
>>>>>>> b7fc4388

SET @@global.max_allowed_packet=4096 + (floor(64 * 3 * 254 / 1024) + 1) * 1024;
SET @@global.net_buffer_length=@@global.max_allowed_packet;

# Restart slave for new setting to take effect
connection slave;
source include/stop_slave.inc;
source include/start_slave.inc;

# Reconnect to master for new setting to take effect
disconnect master;
connect (master, localhost, root);
connection master;

CREATE TABLE `t1` (`f1` LONGTEXT) ENGINE=MyISAM;

sync_slave_with_master;

connection master;

INSERT INTO t1 VALUES (REPEAT('a', @@global.max_allowed_packet));


#
# Bug#42914: The slave I/O thread must stop after trying to read the above
# event, However there is no Last_IO_Error report.
#

# The slave I/O thread must stop after trying to read the above event
connection slave;
# 1153 = ER_NET_PACKET_TOO_LARGE
--let $slave_io_errno= 1153
--let $show_slave_io_error= 1
--source include/wait_for_slave_io_error.inc

# TODO: this is needed because of BUG#55790. Remove once that is fixed.
--source include/stop_slave_sql.inc

#
# Bug#42914: On the master, if a binary log event is larger than
# max_allowed_packet, the error message ER_MASTER_FATAL_ERROR_READING_BINLOG
# is sent to a slave when it requests a dump from the master, thus leading the
# I/O thread to stop. However, there is no Last_IO_Error reported.
#

--let $rpl_only_running_threads= 1
--source include/rpl_reset.inc
--connection master
DROP TABLE t1;
--sync_slave_with_master


connection master;
CREATE TABLE t1 (f1 int PRIMARY KEY, f2 LONGTEXT, f3 LONGTEXT) ENGINE=MyISAM;
sync_slave_with_master;

connection master;
INSERT INTO t1(f1, f2, f3) VALUES(1, REPEAT('a', @@global.max_allowed_packet), REPEAT('b', @@global.max_allowed_packet));

connection slave;
# The slave I/O thread must stop after receiving
<<<<<<< HEAD
# 1236=ER_MASTER_FATAL_ERROR_READING_BINLOG error message from master.
--let $slave_io_errno= 1236
# Mask line numbers
--let $slave_io_error_replace= / at [0-9]*/ at XXX/
=======
# 1153 = ER_NET_PACKET_TOO_LARGE
--let $slave_io_errno= 1153
--let $show_slave_io_error= 1
>>>>>>> b7fc4388
--source include/wait_for_slave_io_error.inc

# Remove the bad binlog and clear error status on slave.
STOP SLAVE;
RESET SLAVE;
--connection master
RESET MASTER;


#
# BUG#55322: SHOW BINLOG EVENTS increases @@SESSION.MAX_ALLOWED_PACKET
#
# In BUG#55322, @@session.max_allowed_packet increased each time SHOW
# BINLOG EVENTS was issued. To verify that this bug is fixed, we
# execute SHOW BINLOG EVENTS twice and check that max_allowed_packet
# never changes.  We turn off the result log because we don't care
# about the contents of the binlog.

--disable_result_log
SET @max_allowed_packet_0= @@session.max_allowed_packet;
SHOW BINLOG EVENTS;
SET @max_allowed_packet_1= @@session.max_allowed_packet;
SHOW BINLOG EVENTS;
SET @max_allowed_packet_2= @@session.max_allowed_packet;
--enable_result_log
if (`SELECT NOT(@max_allowed_packet_0 = @max_allowed_packet_1 AND @max_allowed_packet_1 = @max_allowed_packet_2)`)
{
  --echo ERROR: max_allowed_packet changed after executing SHOW BINLOG EVENTS
  --source include/show_rpl_debug_info.inc
  SELECT @max_allowed_packet_0, @max_allowed_packet_1, @max_allowed_packet_2;
  --die @max_allowed_packet changed after executing SHOW BINLOG EVENTS
}

#
# BUG#55790
# This test verifies if the header of Table_map_log_event
# will be displayed by MYSQLBINLOG so long as it was written
# to the relay log, even if its rows events are discarded.
# And MYSQLBINLOG will print a warning for the missed
# rows event.
#

connection slave;

START SLAVE;
--source include/wait_for_slave_to_start.inc

connection master;
DROP TABLE t1;
select @@global.max_allowed_packet;
select @@global.net_buffer_length;
sync_slave_with_master;
select @@global.max_allowed_packet;
select @@global.net_buffer_length;

--connection master
CREATE TABLE t1 (a TEXT) ENGINE=MyISAM;
--sync_slave_with_master

# Create big row event.
--connection master
INSERT INTO t1 VALUES (REPEAT('a', @@global.max_allowed_packet));

# Slave IO thread should stop with error when trying to read the big event.
--connection slave
--echo # 1153 = ER_NET_PACKET_TOO_LARGE
--let $slave_io_errno= 1153
--let $show_slave_io_error= 1
--source include/wait_for_slave_io_error.inc

--echo # Record Read_Master_Log_Pos for the Table_map_log_event
--let $table_map_log_pos= query_get_value("SHOW SLAVE STATUS", Read_Master_Log_Pos, 1)

--let $MYSQLD_DATADIR= `SELECT @@datadir`
--let $start_pos= query_get_value("SHOW SLAVE STATUS", Relay_Log_Pos, 1)
--let $relay_log_file= query_get_value(SHOW SLAVE STATUS, Relay_Log_File, 1)
--let $outfile= $MYSQLTEST_VARDIR/tmp/b55790-mysqlbinlog
--let $i= 2

--let $old_slave_max_allowed_packet= `SELECT @@global.max_allowed_packet`
SET @@global.max_allowed_packet=1048576;
# Restart slave session for new settings to take effect.
--connect (slave2,127.0.0.1,root,,test,$SLAVE_MYPORT,)
--connection slave2

while($i)
{
  --let $flags=--start-position=$start_pos

  if($i==2)
  {
    --let $flags= $flags --base64-output=decode-rows -v
  }

  --exec $MYSQL_BINLOG $flags $MYSQLD_DATADIR/$relay_log_file 1> $outfile.1 2> $outfile.2
  -- let POS=$table_map_log_pos
  -- let FLGS=$flags
  -- let OUTFILE_1=$outfile.1

  -- perl
$found=0;
$file= $ENV{'OUTFILE_1'};
$table_map_log_pos= $ENV{'POS'};
$flags= $ENV{'FLGS'};

open(FILE, "$file") or die("Unable to open $file: $!\n");
while(<FILE>) {
  if (/end_log_pos $table_map_log_pos .*Table_map/) {
    $found=1;
    break;
  }
}

if (!$found)
{
  print "**** ERROR **** Table map 'end_log_pos $table_map_log_pos  Table_map' NOT FOUND in mysqlbinlog output ($flags $file).";
  seek(FILE, 0, 0);
  while($line= <FILE>) {
    print $line;
  }
}
close(FILE);
EOF

  # Check the warning is caused
  --cat_file $outfile.2

  # Remove unecessary files
  --remove_file $outfile.1
  --remove_file $outfile.2

  --dec $i
}

--echo ==== clean up ====
connection master;
DROP TABLE t1;
eval SET @@global.max_allowed_packet= $old_max_allowed_packet;
eval SET @@global.net_buffer_length= $old_net_buffer_length;
eval SET @@global.slave_max_allowed_packet= $old_slave_max_allowed_packet_temp;
# slave is stopped
connection slave;
eval SET @@global.max_allowed_packet= $old_slave_max_allowed_packet;
DROP TABLE t1;

# Clear Last_IO_Error

--source include/stop_slave_sql.inc
RESET SLAVE;

--source include/rpl_end.inc
# End of tests<|MERGE_RESOLUTION|>--- conflicted
+++ resolved
@@ -11,18 +11,6 @@
 # max-out size db name 
 source include/master-slave.inc;
 source include/have_binlog_format_row.inc;
-<<<<<<< HEAD
-
-# TODO: Fixing is handed over to Sergei.
-# The test runs slow in MTS mode because of state of MTS at time of the graceful stop.
-# In this case MTS can't stop immediately if there is a Worker that received a BEGIN but never COMMIT.
--- source include/not_mts_slave_parallel_workers.inc
-
-
-call mtr.add_suppression("Slave I/O: Got a packet bigger than 'max_allowed_packet' bytes, Error_code: 1153");
-call mtr.add_suppression("Slave I/O: Got fatal error 1236 from master when reading data from binary log:");
-=======
->>>>>>> b7fc4388
 
 # TODO: Fixing is handed over to Sergei.
 # The test runs slow in MTS mode because of state of MTS at time of the graceful stop.
@@ -92,12 +80,8 @@
 
 # Adding the max size of the query log event status as
 # MAX_DBS_IN_QUERY_MTS * (1 + NAME_LEN) to make the master not fail to read
-<<<<<<< HEAD
-# an event itself.
-=======
 # an event itself. The increased max_allowed_packet also takes care of the 
 # increase in the connect string processing introduced due to WL#5924.
->>>>>>> b7fc4388
 
 SET @@global.max_allowed_packet=4096 + (floor(64 * 3 * 254 / 1024) + 1) * 1024;
 SET @@global.net_buffer_length=@@global.max_allowed_packet;
@@ -159,16 +143,9 @@
 
 connection slave;
 # The slave I/O thread must stop after receiving
-<<<<<<< HEAD
-# 1236=ER_MASTER_FATAL_ERROR_READING_BINLOG error message from master.
---let $slave_io_errno= 1236
-# Mask line numbers
---let $slave_io_error_replace= / at [0-9]*/ at XXX/
-=======
 # 1153 = ER_NET_PACKET_TOO_LARGE
 --let $slave_io_errno= 1153
 --let $show_slave_io_error= 1
->>>>>>> b7fc4388
 --source include/wait_for_slave_io_error.inc
 
 # Remove the bad binlog and clear error status on slave.
